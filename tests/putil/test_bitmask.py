from panda3d.core import BitMask16, BitMask32, BitMask64
from panda3d.core import DoubleBitMaskNative, QuadBitMaskNative
import pickle
import pytest


double_num_bits = DoubleBitMaskNative.get_max_num_bits()
quad_num_bits = QuadBitMaskNative.get_max_num_bits()


def test_bitmask_type():
    assert BitMask16.get_class_type().name == "BitMask16"


def test_bitmask_allon():
    assert BitMask16.all_on().is_all_on()
    assert BitMask32.all_on().is_all_on()
    assert BitMask64.all_on().is_all_on()
    assert DoubleBitMaskNative.all_on().is_all_on()
    assert QuadBitMaskNative.all_on().is_all_on()

    assert DoubleBitMaskNative((1 << double_num_bits) - 1).is_all_on()
    assert QuadBitMaskNative((1 << quad_num_bits) - 1).is_all_on()


def test_bitmask_nonzero():
    assert not BitMask16()
    assert not BitMask32()
    assert not BitMask64()
    assert not DoubleBitMaskNative()
    assert not QuadBitMaskNative()


def test_bitmask_overflow():
    with pytest.raises(OverflowError):
        DoubleBitMaskNative(1 << double_num_bits)

    with pytest.raises(OverflowError):
        QuadBitMaskNative(1 << quad_num_bits)

    with pytest.raises(Exception):
        DoubleBitMaskNative(-1)


def test_bitmask_repr():
    repr(BitMask16(0)) == ' 0000 0000 0000 0000'


def test_bitmask_int():
    assert int(BitMask16()) == 0
    assert int(BitMask16(0xfffe)) == 0xfffe

    assert int(BitMask32()) == 0
    assert int(BitMask32(1)) == 1
    assert int(BitMask32(1234567)) == 1234567
    assert int(BitMask32(0x8ff123fe)) == 0x8ff123fe
    assert int(BitMask32(0xffffffff)) == 0xffffffff

    assert int(BitMask64()) == 0
    assert int(BitMask64(0xfffffffffffffffe)) == 0xfffffffffffffffe

    assert int(DoubleBitMaskNative()) == 0
    assert int(DoubleBitMaskNative(1)) == 1
    assert int(DoubleBitMaskNative(1 << (double_num_bits // 2))) == 1 << (double_num_bits // 2)
    assert int(DoubleBitMaskNative(0xffff0001)) == 0xffff0001
    assert int(DoubleBitMaskNative((1 << double_num_bits) - 1)) == (1 << double_num_bits) - 1

    assert int(QuadBitMaskNative()) == 0
    assert int(QuadBitMaskNative(1)) == 1
    assert int(QuadBitMaskNative(1 << (quad_num_bits // 2))) == 1 << (quad_num_bits // 2)
    assert int(QuadBitMaskNative(0xffff0001feff0002)) == 0xffff0001feff0002
    assert int(QuadBitMaskNative((1 << quad_num_bits) - 1)) == (1 << quad_num_bits) - 1


def test_bitmask_pickle():
    assert pickle.loads(pickle.dumps(BitMask16(0), -1)).is_zero()

    mask1 = BitMask16(123)
    data = pickle.dumps(mask1, -1)
    mask2 = pickle.loads(data)
    assert mask1 == mask2

    assert pickle.loads(pickle.dumps(DoubleBitMaskNative(0), -1)).is_zero()

    mask1 = DoubleBitMaskNative(0xffff0001)
    data = pickle.dumps(mask1, -1)
    mask2 = pickle.loads(data)
<<<<<<< HEAD
=======
    assert mask1 == mask2

    mask1 = DoubleBitMaskNative(0x7fffffffffffffff)
    data = pickle.dumps(mask1, -1)
    mask2 = pickle.loads(data)
    assert mask1 == mask2

    mask1 = DoubleBitMaskNative(1 << (double_num_bits - 1))
    data = pickle.dumps(mask1, -1)
    mask2 = pickle.loads(data)
>>>>>>> a84f1b55
    assert mask1 == mask2<|MERGE_RESOLUTION|>--- conflicted
+++ resolved
@@ -85,8 +85,6 @@
     mask1 = DoubleBitMaskNative(0xffff0001)
     data = pickle.dumps(mask1, -1)
     mask2 = pickle.loads(data)
-<<<<<<< HEAD
-=======
     assert mask1 == mask2
 
     mask1 = DoubleBitMaskNative(0x7fffffffffffffff)
@@ -97,5 +95,4 @@
     mask1 = DoubleBitMaskNative(1 << (double_num_bits - 1))
     data = pickle.dumps(mask1, -1)
     mask2 = pickle.loads(data)
->>>>>>> a84f1b55
     assert mask1 == mask2