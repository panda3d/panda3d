from panda3d import core
import os
import struct
import pytest
from _pytest.outcomes import Failed


SHADERS_DIR = core.Filename.from_os_specific(os.path.dirname(__file__))


def test_glsl_test(env):
    "Test to make sure that the GLSL tests work correctly."

    env.run_glsl("assert(true);")


def test_glsl_test_fail(env):
    "Same as above, but making sure that the failure case works correctly."

    with pytest.raises(Failed):
        env.run_glsl("assert(false);")


def test_glsl_sampler(env):
    tex1 = core.Texture("tex1-ubyte-rgba8")
    tex1.setup_1d_texture(1, core.Texture.T_unsigned_byte, core.Texture.F_rgba8)
    tex1.set_clear_color((0, 2 / 255.0, 1, 1))

    tex2 = core.Texture("tex2-float-rgba32")
    tex2.setup_2d_texture(1, 1, core.Texture.T_float, core.Texture.F_rgba32)
    tex2.set_clear_color((1.0, 2.0, -3.14, 0.0))

    tex3 = core.Texture("tex3-float-r32")
    tex3.setup_3d_texture(1, 1, 1, core.Texture.T_float, core.Texture.F_r32)
    tex3.set_clear_color((0.5, 0.0, 0.0, 1.0))

    preamble = """
    uniform sampler1D tex1;
    uniform sampler2D tex2;
    uniform sampler3D tex3;
    """
    code = """
    assert(texture(tex1, 0) == vec4(0, 2 / 255.0, 1, 1));
    assert(texture(tex2, vec2(0, 0)) == vec4(1.0, 2.0, -3.14, 0.0));
    assert(texture(tex3, vec3(0, 0, 0)).r == 0.5);
    """
    env.run_glsl(code, preamble, {'tex1': tex1, 'tex2': tex2, 'tex3': tex3})


def test_glsl_isampler(env):
    from struct import pack

    tex1 = core.Texture("")
    tex1.setup_1d_texture(1, core.Texture.T_byte, core.Texture.F_rgba8i)
    tex1.set_ram_image(pack('bbbb', 0, 1, 2, 3))

    tex2 = core.Texture("")
    tex2.setup_2d_texture(1, 1, core.Texture.T_short, core.Texture.F_r16i)
    tex2.set_ram_image(pack('h', 4))

    tex3 = core.Texture("")
    tex3.setup_3d_texture(1, 1, 1, core.Texture.T_int, core.Texture.F_r32i)
    tex3.set_ram_image(pack('i', 5))

    preamble = """
    uniform isampler1D tex1;
    uniform isampler2D tex2;
    uniform isampler3D tex3;
    """
    code = """
    assert(texelFetch(tex1, 0, 0) == ivec4(0, 1, 2, 3));
    assert(texelFetch(tex2, ivec2(0, 0), 0) == ivec4(4, 0, 0, 1));
    assert(texelFetch(tex3, ivec3(0, 0, 0), 0) == ivec4(5, 0, 0, 1));
    """
    env.run_glsl(code, preamble, {'tex1': tex1, 'tex2': tex2, 'tex3': tex3})


def test_glsl_usampler(env):
    from struct import pack

    tex1 = core.Texture("")
    tex1.setup_1d_texture(1, core.Texture.T_unsigned_byte, core.Texture.F_rgba8i)
    tex1.set_ram_image(pack('BBBB', 0, 1, 2, 3))

    tex2 = core.Texture("")
    tex2.setup_2d_texture(1, 1, core.Texture.T_unsigned_short, core.Texture.F_r16i)
    tex2.set_ram_image(pack('H', 4))

    tex3 = core.Texture("")
    tex3.setup_3d_texture(1, 1, 1, core.Texture.T_unsigned_int, core.Texture.F_r32i)
    tex3.set_ram_image(pack('I', 5))

    preamble = """
    uniform usampler1D tex1;
    uniform usampler2D tex2;
    uniform usampler3D tex3;
    """
    code = """
    assert(texelFetch(tex1, 0, 0) == uvec4(0, 1, 2, 3));
    assert(texelFetch(tex2, ivec2(0, 0), 0) == uvec4(4, 0, 0, 1));
    assert(texelFetch(tex3, ivec3(0, 0, 0), 0) == uvec4(5, 0, 0, 1));
    """
    env.run_glsl(code, preamble, {'tex1': tex1, 'tex2': tex2, 'tex3': tex3})


def test_glsl_image(env):
    tex1 = core.Texture("")
    tex1.setup_1d_texture(1, core.Texture.T_unsigned_byte, core.Texture.F_rgba8)
    tex1.set_clear_color((0, 2 / 255.0, 1, 1))

    tex2 = core.Texture("")
    tex2.setup_2d_texture(1, 1, core.Texture.T_float, core.Texture.F_rgba32)
    tex2.set_clear_color((1.0, 2.0, -3.14, 0.0))

    preamble = """
    layout(rgba8) uniform image1D tex1;
    layout(rgba32f) uniform image2D tex2;
    """
    code = """
    assert(imageLoad(tex1, 0) == vec4(0, 2 / 255.0, 1, 1));
    assert(imageLoad(tex2, ivec2(0, 0)) == vec4(1.0, 2.0, -3.14, 0.0));
    """
    env.run_glsl(code, preamble, {'tex1': tex1, 'tex2': tex2})


def test_glsl_iimage(env):
    from struct import pack

    tex1 = core.Texture("")
    tex1.setup_1d_texture(1, core.Texture.T_byte, core.Texture.F_rgba8i)
    tex1.set_ram_image(pack('bbbb', 0, 1, 2, 3))

    tex2 = core.Texture("")
    tex2.setup_2d_texture(1, 1, core.Texture.T_short, core.Texture.F_r16i)
    tex2.set_ram_image(pack('h', 4))

    tex3 = core.Texture("")
    tex3.setup_3d_texture(1, 1, 1, core.Texture.T_int, core.Texture.F_r32i)
    tex3.set_ram_image(pack('i', 5))

    preamble = """
    layout(rgba8i) uniform iimage1D tex1;
    layout(r16i) uniform iimage2D tex2;
    layout(r32i) uniform iimage3D tex3;
    """
    code = """
    assert(imageLoad(tex1, 0) == ivec4(0, 1, 2, 3));
    assert(imageLoad(tex2, ivec2(0, 0)) == ivec4(4, 0, 0, 1));
    assert(imageLoad(tex3, ivec3(0, 0, 0)) == ivec4(5, 0, 0, 1));
    """
    env.run_glsl(code, preamble, {'tex1': tex1, 'tex2': tex2, 'tex3': tex3})


def test_glsl_uimage(env):
    from struct import pack

    tex1 = core.Texture("")
    tex1.setup_1d_texture(1, core.Texture.T_unsigned_byte, core.Texture.F_rgba8i)
    tex1.set_ram_image(pack('BBBB', 0, 1, 2, 3))

    tex2 = core.Texture("")
    tex2.setup_2d_texture(1, 1, core.Texture.T_unsigned_short, core.Texture.F_r16i)
    tex2.set_ram_image(pack('H', 4))

    tex3 = core.Texture("")
    tex3.setup_3d_texture(1, 1, 1, core.Texture.T_unsigned_int, core.Texture.F_r32i)
    tex3.set_ram_image(pack('I', 5))

    preamble = """
    layout(rgba8ui) uniform uimage1D tex1;
    layout(r16ui) uniform uimage2D tex2;
    layout(r32ui) uniform uimage3D tex3;
    """
    code = """
    assert(imageLoad(tex1, 0) == uvec4(0, 1, 2, 3));
    assert(imageLoad(tex2, ivec2(0, 0)) == uvec4(4, 0, 0, 1));
    assert(imageLoad(tex3, ivec3(0, 0, 0)) == uvec4(5, 0, 0, 1));
    """
    env.run_glsl(code, preamble, {'tex1': tex1, 'tex2': tex2, 'tex3': tex3})


def test_glsl_ssbo(env):
    from struct import pack
    num1 = pack('<i', 1234567)
    num2 = pack('<i', -1234567)
    buffer1 = core.ShaderBuffer("buffer1", num1, core.GeomEnums.UH_static)
    buffer2 = core.ShaderBuffer("buffer2", num2, core.GeomEnums.UH_static)
    buffer3 = core.ShaderBuffer("buffer3", 4, core.GeomEnums.UH_static)

    preamble = """
    layout(std430, binding=0) readonly buffer buffer1 {
        int value1;
    };
    layout(std430, binding=1) buffer buffer2 {
        readonly int value2;
    };
    layout(std430, binding=3) buffer buffer3 {
        writeonly int value3;
        int value4;
    };
    """
    # Assigning value3 to 999 first proves buffers aren't accidentally aliased
    code = """
    value3 = 999;
    assert(value1 == 1234567);
    assert(value2 == -1234567);
    """
    env.run_glsl(code, preamble,
                  {'buffer1': buffer1, 'buffer2': buffer2, 'buffer3': buffer3},
                  version=430)


def test_glsl_ssbo_array(env):
    from struct import pack
    dummy = pack('<i', 999999)
    num1 = pack('<i', 1234567)
    num2 = pack('<i', -1234567)
    unused = core.ShaderBuffer("unused", dummy, core.GeomEnums.UH_static)
    buffer1 = core.ShaderBuffer("buffer1", num1, core.GeomEnums.UH_static)
    buffer2 = core.ShaderBuffer("buffer2", num2, core.GeomEnums.UH_static)

    preamble = """
    struct InsideStruct {
        int value;
    };
    layout(std430, binding=0) buffer test {
        readonly InsideStruct inside[1];
    } test_ns[3];
    """
    code = """
    assert(test_ns[1].inside[0].value == 1234567);
    assert(test_ns[2].inside[0].value == -1234567);
    """
<<<<<<< HEAD
    run_glsl_test(gsg, code, preamble,
                  {'test[0]': unused, 'test[1]': buffer1, 'test[2]': buffer2},
=======
    env.run_glsl(code, preamble,
                  {'test[0][0]': unused, 'test[1][0]': buffer1, 'test[2][0]': buffer2},
>>>>>>> a39cb54a
                  version=430)


def test_glsl_ssbo_runtime_length(env):
    from struct import pack
    nums = pack('<ii', 1234, 5678)
    ssbo = core.ShaderBuffer("ssbo", nums, core.GeomEnums.UH_static)

    preamble = """
    layout(std430, binding=0) buffer ssbo {
        int values[];
    };
    """
    code = """
    assert(values.length() == 2);
    assert(values[0] == 1234);
    assert(values[1] == 5678);
    """
    env.run_glsl(code, preamble, {'ssbo': ssbo}, version=430)


def test_glsl_float(env):
    inputs = dict(
        zero=0,
        a=1.23,
        b=-829.123,
        array=(1, 2, 3, 4),
    )
    preamble = """
    uniform float zero;
    uniform float a;
    uniform float b;
    uniform float array[4];
    """
    code = """
    assert(zero == 0);
    assert(abs(a - 1.23) < 0.001);
    assert(abs(b - -829.123) < 0.001);
    assert(array[0] == 1.0);
    assert(array[1] == 2.0);
    assert(array[2] == 3.0);
    assert(array[3] == 4.0);
    """
    env.run_glsl(code, preamble, inputs)


def test_glsl_int(env):
    inputs = dict(
        zero=0,
        intmax=0x7fffffff,
        intmin=-0x7fffffff,
    )
    preamble = """
    uniform int zero;
    uniform int intmax;
    uniform int intmin;
    """
    code = """
    assert(zero == 0);
    assert(intmax == 0x7fffffff);
    assert(intmin == -0x7fffffff);
    """
    env.run_glsl(code, preamble, inputs)


def test_glsl_uint(env):
    #TODO: fix passing uints greater than intmax
    inputs = dict(
        zero=0,
        intmax=0x7fffffff,
    )
    preamble = """
    uniform uint zero;
    uniform uint intmax;
    """
    code = """
    assert(zero == 0u);
    assert(intmax == 0x7fffffffu);
    """
    env.run_glsl(code, preamble, inputs)


#@pytest.mark.xfail(reason="https://github.com/KhronosGroup/SPIRV-Tools/issues/3387")
def test_glsl_bool(env):
    flags = dict(
        flag1=False,
        flag2=0,
        flag3=0.0,
        flag4=True,
        flag5=1,
        flag6=3,
    )
    preamble = """
    uniform bool flag1;
    uniform bool flag2;
    uniform bool flag3;
    uniform bool flag4;
    uniform bool flag5;
    uniform bool flag6;
    """
    code = """
    assert(!flag1);
    assert(!flag2);
    assert(!flag3);
    assert(flag4);
    assert(flag5);
    assert(flag6);
    """
    env.run_glsl(code, preamble, flags)


def test_glsl_mat3(env):
    param1 = core.LMatrix4f(core.LMatrix3f(1, 2, 3, 4, 5, 6, 7, 8, 9))
    param2 = core.LMatrix4d(core.LMatrix3d(10, 11, 12, 13, 14, 15, 16, 17, 18))

    param3 = core.NodePath("param3")
    param3.set_mat(core.LMatrix3(19, 20, 21, 22, 23, 24, 25, 26, 27))

    preamble = """
    uniform mat3 param1;
    uniform mat3 param2;
    uniform mat3 param3;
    """
    code = """
    assert(param1[0] == vec3(1, 2, 3));
    assert(param1[1] == vec3(4, 5, 6));
    assert(param1[2] == vec3(7, 8, 9));
    assert(param2[0] == vec3(10, 11, 12));
    assert(param2[1] == vec3(13, 14, 15));
    assert(param2[2] == vec3(16, 17, 18));
    assert(param3[0] == vec3(19, 20, 21));
    assert(param3[1] == vec3(22, 23, 24));
    assert(param3[2] == vec3(25, 26, 27));
    """
    env.run_glsl(code, preamble,
        {'param1': param1, 'param2': param2, 'param3': param3})


def test_glsl_mat4(env):
    param1 = core.LMatrix4f(1, 2, 3, 4, 5, 6, 7, 8, 9, 10, 11, 12, 13, 14, 15, 16)
    param2 = core.LMatrix4d(17, 18, 19, 20, 21, 22, 23, 24, 25, 26, 27, 28, 29, 30, 31, 32)

    param3 = core.NodePath("param3")
    param3.set_mat(core.LMatrix4(
        33, 34, 35, 36,
        37, 38, 39, 40,
        41, 42, 43, 44,
        45, 46, 47, 48))

    preamble = """
    uniform mat4 param1;
    uniform mat4 param2;
    uniform mat4 param3;
    """
    code = """
    assert(param1[0] == vec4(1, 2, 3, 4));
    assert(param1[1] == vec4(5, 6, 7, 8));
    assert(param1[2] == vec4(9, 10, 11, 12));
    assert(param1[3] == vec4(13, 14, 15, 16));
    assert(param2[0] == vec4(17, 18, 19, 20));
    assert(param2[1] == vec4(21, 22, 23, 24));
    assert(param2[2] == vec4(25, 26, 27, 28));
    assert(param2[3] == vec4(29, 30, 31, 32));
    assert(param3[0] == vec4(33, 34, 35, 36));
    assert(param3[1] == vec4(37, 38, 39, 40));
    assert(param3[2] == vec4(41, 42, 43, 44));
    assert(param3[3] == vec4(45, 46, 47, 48));
    """
    env.run_glsl(code, preamble,
        {'param1': param1, 'param2': param2, 'param3': param3})


def test_glsl_mat3x4(env):
    param1 = core.LMatrix4f(1, 2, 3, 4, 5, 6, 7, 8, 9, 10, 11, 12, 13, 14, 15, 16)
    param2 = core.LMatrix4d(17, 18, 19, 20, 21, 22, 23, 24, 25, 26, 27, 28, 29, 30, 31, 32)

    preamble = """
    uniform mat3x4 param1;
    uniform mat3x4 param2;
    """
    code = """
    assert(param1[0] == vec4(1, 2, 3, 4));
    assert(param1[1] == vec4(5, 6, 7, 8));
    assert(param1[2] == vec4(9, 10, 11, 12));
    assert(param2[0] == vec4(17, 18, 19, 20));
    assert(param2[1] == vec4(21, 22, 23, 24));
    assert(param2[2] == vec4(25, 26, 27, 28));
    """
    env.run_glsl(code, preamble,
        {'param1': param1, 'param2': param2})


def test_glsl_mat4x3(env):
    param1 = core.LMatrix4f(1, 2, 3, 4, 5, 6, 7, 8, 9, 10, 11, 12, 13, 14, 15, 16)
    param2 = core.LMatrix4d(17, 18, 19, 20, 21, 22, 23, 24, 25, 26, 27, 28, 29, 30, 31, 32)

    preamble = """
    uniform mat4x3 param1;
    uniform mat4x3 param2;
    uniform mat4x3 param3;
    """
    code = """
    assert(param1[0] == vec3(1, 2, 3));
    assert(param1[1] == vec3(5, 6, 7));
    assert(param1[2] == vec3(9, 10, 11));
    assert(param1[3] == vec3(13, 14, 15));
    assert(param2[0] == vec3(17, 18, 19));
    assert(param2[1] == vec3(21, 22, 23));
    assert(param2[2] == vec3(25, 26, 27));
    assert(param2[3] == vec3(29, 30, 31));
    """
    env.run_glsl(code, preamble,
        {'param1': param1, 'param2': param2})


def test_glsl_pta_int(env):
    pta = core.PTA_int((0, 1, 2, 3))

    preamble = """
    uniform int pta[4];
    """
    code = """
    assert(pta[0] == 0);
    assert(pta[1] == 1);
    assert(pta[2] == 2);
    assert(pta[3] == 3);
    """
    env.run_glsl(code, preamble, {'pta': pta})


def test_glsl_pta_ivec4(env):
    pta = core.PTA_LVecBase4i(((0, 1, 2, 3), (4, 5, 6, 7)))

    preamble = """
    uniform ivec4 pta[2];
    """
    code = """
    assert(pta[0] == ivec4(0, 1, 2, 3));
    assert(pta[1] == ivec4(4, 5, 6, 7));
    """
    env.run_glsl(code, preamble, {'pta': pta})


@pytest.mark.parametrize("type", (core.PTA_LVecBase3f, core.PTA_LVecBase3d, core.PTA_LVecBase3i))
def test_glsl_pta_vec3(env, type):
    pta = type((
        (0, 1, 2),
        (3, 4, 5),
        (6, 7, 8),
    ))

    preamble = """
    uniform vec3 pta[3];
    """
    code = """
    assert(pta[0] == vec3(0, 1, 2));
    assert(pta[1] == vec3(3, 4, 5));
    assert(pta[2] == vec3(6, 7, 8));
    """
    env.run_glsl(code, preamble, {'pta': pta})


@pytest.mark.parametrize("type", (core.PTA_LVecBase3f, core.PTA_LVecBase3d, core.PTA_LVecBase3i))
def test_glsl_pta_dvec3(env, type):
    pta = type((
        (0, 1, 2),
        (3, 4, 5),
        (6, 7, 8),
    ))

    preamble = """
    uniform dvec3 pta[3];
    """
    code = """
    assert(pta[0] == vec3(0, 1, 2));
    assert(pta[1] == vec3(3, 4, 5));
    assert(pta[2] == vec3(6, 7, 8));
    """
    env.run_glsl(code, preamble, {'pta': pta})


@pytest.mark.parametrize("type", (core.PTA_LVecBase4f, core.PTA_LVecBase4d, core.PTA_LVecBase4i))
def test_glsl_pta_vec4(env, type):
    pta = type((
        (0, 1, 2, 3),
        (4, 5, 6, 7),
        (8, 9, 10, 11),
    ))

    preamble = """
    uniform vec4 pta[4];
    """
    code = """
    assert(pta[0] == vec4(0, 1, 2, 3));
    assert(pta[1] == vec4(4, 5, 6, 7));
    assert(pta[2] == vec4(8, 9, 10, 11));
    """
    env.run_glsl(code, preamble, {'pta': pta})


@pytest.mark.parametrize("type", (core.PTA_LVecBase4f, core.PTA_LVecBase4d, core.PTA_LVecBase4i))
def test_glsl_pta_dvec4(env, type):
    pta = type((
        (0, 1, 2, 3),
        (4, 5, 6, 7),
        (8, 9, 10, 11),
    ))

    preamble = """
    uniform dvec4 pta[4];
    """
    code = """
    assert(pta[0] == dvec4(0, 1, 2, 3));
    assert(pta[1] == dvec4(4, 5, 6, 7));
    assert(pta[2] == dvec4(8, 9, 10, 11));
    """
    env.run_glsl(code, preamble, {'pta': pta})


@pytest.mark.parametrize("type", (core.PTA_LMatrix3f, core.PTA_LMatrix3d))
def test_glsl_pta_mat3(env, type):
    pta = type((
        (0, 1, 2, 3, 4, 5, 6, 7, 8),
        (9, 10, 11, 12, 13, 14, 15, 16, 17),
    ))

    preamble = """
    uniform mat3 pta[2];
    """
    code = """
    assert(pta[0][0] == vec3(0, 1, 2));
    assert(pta[0][1] == vec3(3, 4, 5));
    assert(pta[0][2] == vec3(6, 7, 8));
    assert(pta[1][0] == vec3(9, 10, 11));
    assert(pta[1][1] == vec3(12, 13, 14));
    assert(pta[1][2] == vec3(15, 16, 17));
    """
    env.run_glsl(code, preamble, {'pta': pta})


@pytest.mark.parametrize("type", (core.PTA_LMatrix4f, core.PTA_LMatrix4d))
def test_glsl_pta_mat4(env, type):
    pta = type((
        (0, 1, 2, 3, 4, 5, 6, 7, 8, 9, 10, 11, 12, 13, 14, 15),
        (16, 17, 18, 19, 20, 21, 22, 23, 24, 25, 26, 27, 28, 29, 30, 31),
    ))

    preamble = """
    uniform mat4 pta[2];
    """
    code = """
    assert(pta[0][0] == vec4(0, 1, 2, 3));
    assert(pta[0][1] == vec4(4, 5, 6, 7));
    assert(pta[0][2] == vec4(8, 9, 10, 11));
    assert(pta[0][3] == vec4(12, 13, 14, 15));
    assert(pta[1][0] == vec4(16, 17, 18, 19));
    assert(pta[1][1] == vec4(20, 21, 22, 23));
    assert(pta[1][2] == vec4(24, 25, 26, 27));
    assert(pta[1][3] == vec4(28, 29, 30, 31));
    """
    env.run_glsl(code, preamble, {'pta': pta})


def test_glsl_param_vec4(env):
    param = core.ParamVecBase4((0, 1, 2, 3))

    preamble = """
    uniform vec4 param;
    """
    code = """
    assert(param.x == 0.0);
    assert(param.y == 1.0);
    assert(param.z == 2.0);
    assert(param.w == 3.0);
    """
    env.run_glsl(code, preamble, {'param': param})


def test_glsl_param_ivec4(env):
    param = core.ParamVecBase4i((0, 1, 2, 3))

    preamble = """
    uniform ivec4 param;
    """
    code = """
    assert(param.x == 0);
    assert(param.y == 1);
    assert(param.z == 2);
    assert(param.w == 3);
    """
    env.run_glsl(code, preamble, {'param': param})


def test_glsl_struct(env):
    preamble = """
    uniform struct TestStruct {
        vec3 a;
        float b;
        sampler2D c;
        float unused;
        vec3 d[2];
        vec2 e;
        sampler2D f;
    } test;
    """
    code = """
    assert(test.a == vec3(1, 2, 3));
    assert(test.b == 4);
    assert(texture(test.c, vec2(0, 0)).r == 5);
    assert(test.d[0] == vec3(6, 7, 8));
    assert(test.d[1] == vec3(9, 10, 11));
    assert(test.e == vec2(12, 13));
    assert(texture(test.f, vec2(0, 0)).r == 14);
    """
    tex_c = core.Texture('c')
    tex_c.setup_2d_texture(1, 1, core.Texture.T_float, core.Texture.F_r32)
    tex_c.set_clear_color((5, 0, 0, 0))
    tex_f = core.Texture('f')
    tex_f.setup_2d_texture(1, 1, core.Texture.T_float, core.Texture.F_r32)
    tex_f.set_clear_color((14, 0, 0, 0))
    env.run_glsl(code, preamble, {
        'test.unused': 0,
        'test.a': (1, 2, 3),
        'test.b': 4,
        'test.c': tex_c,
        'test.d': [(6, 7, 8), (9, 10, 11)],
        'test.e': [12, 13],
        'test.f': tex_f,
    })


def test_glsl_struct_nested(env):
    preamble = """
    struct TestSubStruct1 {
        float a;
        float b;
    };
    struct TestSubStruct2 {
        float unused;
        sampler2D a;
        vec2 b;
    };
    uniform struct TestStruct {
        vec3 a;
        TestSubStruct1 b;
        TestSubStruct2 c;
        float d;
    } test;
    """
    code = """
    assert(test.a == vec3(1, 2, 3));
    assert(test.b.a == 4);
    assert(test.b.b == 5);
    assert(texture(test.c.a, vec2(0, 0)).r == 6);
    assert(test.c.b == vec2(7, 8));
    assert(test.d == 9);
    """
    tex_c_a = core.Texture()
    tex_c_a.setup_2d_texture(1, 1, core.Texture.T_float, core.Texture.F_r32)
    tex_c_a.set_clear_color((6, 0, 0, 0))
    env.run_glsl(code, preamble, {
        'test.unused': 0,
        'test.a': (1, 2, 3),
        'test.b.a': 4,
        'test.b.b': 5,
        'test.c.unused': 0,
        'test.c.a': tex_c_a,
        'test.c.b': (7, 8),
        'test.d': 9,
    })


def test_glsl_struct_array(env):
    preamble = """
    uniform struct TestStruct {
        vec3 a;
        sampler2D b;
        float unused;
        float c;
    } test[2];
    """
    code = """
    assert(test[0].a == vec3(1, 2, 3));
    assert(texture(test[0].b, vec2(0, 0)).r == 4);
    assert(test[0].c == 5);
    assert(test[1].a == vec3(6, 7, 8));
    assert(texture(test[1].b, vec2(0, 0)).r == 9);
    assert(test[1].c == 10);
    """
    tex_0_b = core.Texture()
    tex_0_b.setup_2d_texture(1, 1, core.Texture.T_float, core.Texture.F_r32)
    tex_0_b.set_clear_color((4, 0, 0, 0))
    tex_1_b = core.Texture()
    tex_1_b.setup_2d_texture(1, 1, core.Texture.T_float, core.Texture.F_r32)
    tex_1_b.set_clear_color((9, 0, 0, 0))
    env.run_glsl(code, preamble, {
        'test[0].unused': 0,
        'test[0].a': (1, 2, 3),
        'test[0].b': tex_0_b,
        'test[0].c': 5,
        'test[1].unused': 0,
        'test[1].a': (6, 7, 8),
        'test[1].b': tex_1_b,
        'test[1].c': 10,
    })


def test_glsl_struct_pseudo_light(env):
    # Something that looks like a named light source, but isn't one at all
    preamble = """
    struct FakeLightParameters {
      vec4 specular;
      vec4 position;
      vec3 attenuation;
      float constantAttenuation;
      float radius;
    };
    uniform FakeLightParameters test;
    """
    code = """
    assert(test.specular == vec4(1, 2, 3, 4));
    assert(test.position == vec4(5, 6, 7, 8));
    assert(test.attenuation == vec3(9, 10, 11));
    assert(test.constantAttenuation == 12);
    assert(test.radius == 13);
    """
    env.run_glsl(code, preamble, {
        'test.specular': (1, 2, 3, 4),
        'test.position': (5, 6, 7, 8),
        'test.attenuation': (9, 10, 11),
        'test.constantAttenuation': 12,
        'test.radius': 13,
    })


def test_glsl_light(env):
    preamble = """
    uniform struct p3d_LightSourceParameters {
        vec4 color;
        vec3 ambient;
        vec4 diffuse;
        vec4 specular;
        vec3 position;
        vec4 halfVector;
        vec4 spotDirection;
        float spotCutoff;
        float spotCosCutoff;
        float spotExponent;
        vec3 attenuation;
        float constantAttenuation;
        float linearAttenuation;
        float quadraticAttenuation;
    } plight;
    """
    code = """
    assert(plight.color == vec4(1, 2, 3, 4));
    assert(plight.ambient == vec3(0, 0, 0));
    assert(plight.diffuse == vec4(1, 2, 3, 4));
    assert(plight.specular == vec4(5, 6, 7, 8));
    assert(plight.position == vec3(9, 10, 11));
    assert(plight.spotCutoff == 180);
    assert(plight.spotCosCutoff == -1);
    assert(plight.spotExponent == 0);
    assert(plight.attenuation == vec3(12, 13, 14));
    assert(plight.constantAttenuation == 12);
    assert(plight.linearAttenuation == 13);
    assert(plight.quadraticAttenuation == 14);
    """
    plight = core.PointLight("plight")
    plight.color = (1, 2, 3, 4)
    plight.specular_color = (5, 6, 7, 8)
    plight.transform = core.TransformState.make_pos((9, 10, 11))
    plight.attenuation = (12, 13, 14)

    env.run_glsl(code, preamble, {
        'plight': core.NodePath(plight),
    })


def test_glsl_named_light_source(env):
    spot = core.Spotlight("spot")
    spot.get_lens().set_fov(90, 90)
    spot.set_color((1, 2, 3, 4))
    spot.set_specular_color((5, 6, 7, 8))

    preamble = """
    struct p3d_LightSourceParameters {
      vec4 color;
      vec4 specular;
    };
    uniform p3d_LightSourceParameters spot;
    """
    code = """
    assert(spot.color == vec4(1, 2, 3, 4));
    assert(spot.specular == vec4(5, 6, 7, 8));
    """
    env.run_glsl(code, preamble, {'spot': core.NodePath(spot)})


def test_glsl_state_light(env):
    preamble = """
    uniform struct p3d_LightSourceParameters {
        vec4 color;
        vec3 ambient;
        vec4 diffuse;
        vec4 specular;
        vec4 position;
        vec4 halfVector;
        vec4 spotDirection;
        float spotCutoff;
        float spotCosCutoff;
        float spotExponent;
        vec3 attenuation;
        float constantAttenuation;
        float linearAttenuation;
        float quadraticAttenuation;
    } p3d_LightSource[2];
    """
    code = """
    assert(p3d_LightSource[0].color == vec4(1, 2, 3, 4));
    assert(p3d_LightSource[0].ambient == vec3(0, 0, 0));
    assert(p3d_LightSource[0].diffuse == vec4(1, 2, 3, 4));
    assert(p3d_LightSource[0].specular == vec4(5, 6, 7, 8));
    assert(p3d_LightSource[0].position == vec4(9, 10, 11, 1));
    assert(p3d_LightSource[0].spotCutoff == 180);
    assert(p3d_LightSource[0].spotCosCutoff == -1);
    assert(p3d_LightSource[0].spotExponent == 0);
    assert(p3d_LightSource[0].attenuation == vec3(12, 13, 14));
    assert(p3d_LightSource[0].constantAttenuation == 12);
    assert(p3d_LightSource[0].linearAttenuation == 13);
    assert(p3d_LightSource[0].quadraticAttenuation == 14);
    assert(p3d_LightSource[1].color == vec4(15, 16, 17, 18));
    assert(p3d_LightSource[1].ambient == vec3(0, 0, 0));
    assert(p3d_LightSource[1].diffuse == vec4(15, 16, 17, 18));
    assert(p3d_LightSource[1].specular == vec4(19, 20, 21, 22));
    assert(p3d_LightSource[1].position == vec4(0, 1, 0, 0));
    assert(p3d_LightSource[1].spotCutoff == 180);
    assert(p3d_LightSource[1].spotCosCutoff == -1);
    assert(p3d_LightSource[1].spotExponent == 0);
    assert(p3d_LightSource[1].attenuation == vec3(1, 0, 0));
    assert(p3d_LightSource[1].constantAttenuation == 1);
    assert(p3d_LightSource[1].linearAttenuation == 0);
    assert(p3d_LightSource[1].quadraticAttenuation == 0);
    """
    plight = core.PointLight("plight")
    plight.priority = 0
    plight.color = (1, 2, 3, 4)
    plight.specular_color = (5, 6, 7, 8)
    plight.transform = core.TransformState.make_pos((9, 10, 11))
    plight.attenuation = (12, 13, 14)
    plight_path = core.NodePath(plight)

    dlight = core.DirectionalLight("dlight")
    dlight.priority = -1
    dlight.direction = (0, -1, 0)
    dlight.color = (15, 16, 17, 18)
    dlight.specular_color = (19, 20, 21, 22)
    dlight.transform = core.TransformState.make_pos((23, 24, 25))
    dlight_path = core.NodePath(dlight)

    lattr = core.LightAttrib.make()
    lattr = lattr.add_on_light(plight_path)
    lattr = lattr.add_on_light(dlight_path)
    state = core.RenderState.make(lattr)

    env.run_glsl(code, preamble, state=state)


def test_glsl_state_light_source(env):
    spot = core.Spotlight("spot")
    spot.priority = 3
    spot.get_lens().set_fov(120, 120)
    spot.set_color((1, 2, 3, 4))
    spot.set_specular_color((5, 6, 7, 8))
    spot.attenuation = (23, 24, 25)
    spot.exponent = 26

    dire = core.DirectionalLight("dire")
    dire.priority = 2
    dire.set_color((9, 10, 11, 12))
    dire.set_specular_color((13, 14, 15, 16))
    dire.direction = (17, 18, 19)

    preamble = """
    struct p3d_LightSourceParameters {
      vec4 color;
      vec4 specular;
      vec4 ambient;
      vec4 diffuse;
      vec4 position;
      vec3 attenuation;
      float constantAttenuation;
      float linearAttenuation;
      float quadraticAttenuation;
      float spotExponent;
      float spotCosCutoff;
      float spotCutoff;
      mat4 shadowViewMatrix;
    };
    uniform p3d_LightSourceParameters p3d_LightSource[3];
    """
    code = """
    assert(p3d_LightSource[0].color == vec4(1, 2, 3, 4));
    assert(p3d_LightSource[0].specular == vec4(5, 6, 7, 8));
    assert(p3d_LightSource[0].ambient == vec4(0, 0, 0, 1));
    assert(p3d_LightSource[0].diffuse == vec4(1, 2, 3, 4));
    assert(p3d_LightSource[0].position == vec4(20, 21, 22, 1));
    assert(p3d_LightSource[0].attenuation == vec3(23, 24, 25));
    assert(p3d_LightSource[0].constantAttenuation == 23);
    assert(p3d_LightSource[0].linearAttenuation == 24);
    assert(p3d_LightSource[0].quadraticAttenuation == 25);
    assert(p3d_LightSource[0].spotExponent == 26);
    assert(p3d_LightSource[0].spotCosCutoff > 0.499);
    assert(p3d_LightSource[0].spotCosCutoff < 0.501);
    assert(p3d_LightSource[0].spotCutoff == 60);
    assert(p3d_LightSource[0].shadowViewMatrix[0][0] > 0.2886);
    assert(p3d_LightSource[0].shadowViewMatrix[0][0] < 0.2887);
    assert(p3d_LightSource[0].shadowViewMatrix[0][1] == 0);
    assert(p3d_LightSource[0].shadowViewMatrix[0][2] == 0);
    assert(p3d_LightSource[0].shadowViewMatrix[0][3] == 0);
    assert(p3d_LightSource[0].shadowViewMatrix[1][0] == 0);
    assert(p3d_LightSource[0].shadowViewMatrix[1][1] > 0.2886);
    assert(p3d_LightSource[0].shadowViewMatrix[1][1] < 0.2887);
    assert(p3d_LightSource[0].shadowViewMatrix[1][2] == 0);
    assert(p3d_LightSource[0].shadowViewMatrix[1][3] == 0);
    //assert(p3d_LightSource[0].shadowViewMatrix[2][0] == -0.5);
    //assert(p3d_LightSource[0].shadowViewMatrix[2][1] == -0.5);
    assert(p3d_LightSource[0].shadowViewMatrix[2][2] > -1.00002);
    //assert(p3d_LightSource[0].shadowViewMatrix[2][2] < -1.0);
    //assert(p3d_LightSource[0].shadowViewMatrix[2][3] == -1);
    assert(p3d_LightSource[0].shadowViewMatrix[3][0] > -16.2736);
    assert(p3d_LightSource[0].shadowViewMatrix[3][0] < -16.2734);
    assert(p3d_LightSource[0].shadowViewMatrix[3][1] > -16.8510);
    assert(p3d_LightSource[0].shadowViewMatrix[3][1] < -16.8508);
    assert(p3d_LightSource[0].shadowViewMatrix[3][2] > -22.0003);
    assert(p3d_LightSource[0].shadowViewMatrix[3][2] < -22.0001);
    assert(p3d_LightSource[0].shadowViewMatrix[3][3] > -21.0001);
    assert(p3d_LightSource[0].shadowViewMatrix[3][3] < -20.9999);
    assert(p3d_LightSource[1].color == vec4(9, 10, 11, 12));
    assert(p3d_LightSource[1].specular == vec4(13, 14, 15, 16));
    assert(p3d_LightSource[1].diffuse == vec4(9, 10, 11, 12));
    assert(p3d_LightSource[1].ambient == vec4(0, 0, 0, 1));
    assert(p3d_LightSource[1].position == vec4(-17, -18, -19, 0));
    assert(p3d_LightSource[1].attenuation == vec3(1, 0, 0));
    assert(p3d_LightSource[1].constantAttenuation == 1);
    assert(p3d_LightSource[1].linearAttenuation == 0);
    assert(p3d_LightSource[1].quadraticAttenuation == 0);
    assert(p3d_LightSource[1].spotExponent == 0);
    assert(p3d_LightSource[1].spotCosCutoff == -1);
    assert(p3d_LightSource[2].color == vec4(0, 0, 0, 1));
    assert(p3d_LightSource[2].specular == vec4(0, 0, 0, 1));
    assert(p3d_LightSource[2].diffuse == vec4(0, 0, 0, 1));
    assert(p3d_LightSource[2].ambient == vec4(0, 0, 0, 1));
    assert(p3d_LightSource[2].position == vec4(0, 0, 1, 0));
    assert(p3d_LightSource[2].attenuation == vec3(1, 0, 0));
    assert(p3d_LightSource[2].constantAttenuation == 1);
    assert(p3d_LightSource[2].linearAttenuation == 0);
    assert(p3d_LightSource[2].quadraticAttenuation == 0);
    assert(p3d_LightSource[2].spotExponent == 0);
    assert(p3d_LightSource[2].spotCosCutoff == -1);
    """

    node = core.NodePath("state")
    spot_path = node.attach_new_node(spot)
    spot_path.set_pos(20, 21, 22)
    node.set_light(spot_path)

    dire_path = node.attach_new_node(dire)
    node.set_light(dire_path)

    env.run_glsl(code, preamble, state=node.get_state())


def test_glsl_state_material(env):
    mat = core.Material("mat")
    mat.ambient = (1, 2, 3, 4)
    mat.diffuse = (5, 6, 7, 8)
    mat.emission = (9, 10, 11, 12)
    mat.specular = (13, 14, 15, 0)
    mat.shininess = 16
    mat.metallic = 0.5
    mat.refractive_index = 21

    preamble = """
    struct p3d_MaterialParameters {
      vec4 ambient;
      vec4 diffuse;
      vec4 emission;
      vec3 specular;
      float shininess;
      float metallic;
      float refractiveIndex;
    };
    uniform p3d_MaterialParameters p3d_Material;
    """
    code = """
    assert(p3d_Material.ambient == vec4(1, 2, 3, 4));
    assert(p3d_Material.diffuse == vec4(5, 6, 7, 8));
    assert(p3d_Material.emission == vec4(9, 10, 11, 12));
    assert(p3d_Material.specular == vec3(13, 14, 15));
    assert(p3d_Material.shininess == 16);
    assert(p3d_Material.metallic == 0.5);
    assert(p3d_Material.refractiveIndex == 21);
    """

    node = core.NodePath("state")
    node.set_material(mat)

    env.run_glsl(code, preamble, state=node.get_state())


def test_glsl_state_material_pbr(env):
    mat = core.Material("mat")
    mat.base_color = (1, 2, 3, 4)
    mat.emission = (9, 10, 11, 12)
    mat.roughness = 16
    mat.metallic = 0.5
    mat.refractive_index = 21

    preamble = """
    struct p3d_MaterialParameters {
      vec4 baseColor;
      vec4 emission;
      float metallic;
      float refractiveIndex;
      float roughness;
    };
    uniform p3d_MaterialParameters p3d_Material;
    """
    code = """
    assert(p3d_Material.baseColor == vec4(1, 2, 3, 4));
    assert(p3d_Material.emission == vec4(9, 10, 11, 12));
    assert(p3d_Material.roughness == 16);
    assert(p3d_Material.metallic == 0.5);
    assert(p3d_Material.refractiveIndex == 21);
    """

    node = core.NodePath("state")
    node.set_material(mat)

    env.run_glsl(code, preamble, state=node.get_state())


def test_glsl_state_fog(env):
    fog = core.Fog("fog")
    fog.color = (1, 2, 3, 4)
    fog.exp_density = 0.5
    fog.set_linear_range(6, 10)

    preamble = """
    struct p3d_FogParameters {
      vec4 color;
      float density;
      float start;
      float end;
      float scale;
    };
    uniform p3d_FogParameters p3d_Fog;
    """
    code = """
    assert(p3d_Fog.color == vec4(1, 2, 3, 4));
    assert(p3d_Fog.density == 0.5);
    assert(p3d_Fog.start == 6);
    assert(p3d_Fog.end == 10);
    assert(p3d_Fog.scale == 0.25);
    """

    node = core.NodePath("state")
    node.set_fog(fog)

    env.run_glsl(code, preamble, state=node.get_state())


def test_glsl_state_texture(env):
    def gen_texture(v):
        tex = core.Texture(f"tex{v}")
        tex.setup_2d_texture(1, 1, core.Texture.T_unsigned_byte, core.Texture.F_red)
        tex.set_clear_color((v / 255.0, 0, 0, 0))
        return tex

    np = core.NodePath("test")

    ts1 = core.TextureStage("ts1")
    ts1.sort = 10
    ts1.mode = core.TextureStage.M_modulate
    np.set_texture(ts1, gen_texture(1))

    ts2 = core.TextureStage("ts2")
    ts2.sort = 20
    ts2.mode = core.TextureStage.M_add
    np.set_texture(ts2, gen_texture(2))

    ts3 = core.TextureStage("ts3")
    ts3.sort = 30
    ts3.mode = core.TextureStage.M_modulate
    np.set_texture(ts3, gen_texture(3))

    ts4 = core.TextureStage("ts4")
    ts4.sort = 40
    ts4.mode = core.TextureStage.M_normal_height
    np.set_texture(ts4, gen_texture(4))

    ts5 = core.TextureStage("ts5")
    ts5.sort = 50
    ts5.mode = core.TextureStage.M_add
    np.set_texture(ts5, gen_texture(5))

    ts6 = core.TextureStage("ts6")
    ts6.sort = 60
    ts6.mode = core.TextureStage.M_normal
    np.set_texture(ts6, gen_texture(6))

    # Do this in multiple passes to stay under sampler limit of 16
    preamble = """
    uniform sampler2D p3d_Texture2;
    uniform sampler2D p3d_Texture0;
    uniform sampler2D p3d_Texture1;
    uniform sampler2D p3d_Texture3;
    uniform sampler2D p3d_Texture4;
    uniform sampler2D p3d_Texture5;
    uniform sampler2D p3d_Texture6;
    uniform sampler2D p3d_Texture[7];
    """
    code = """
    vec2 coord = vec2(0, 0);
    assert(abs(texture(p3d_Texture2, coord).r - 3.0 / 255.0) < 0.001);
    assert(abs(texture(p3d_Texture0, coord).r - 1.0 / 255.0) < 0.001);
    assert(abs(texture(p3d_Texture1, coord).r - 2.0 / 255.0) < 0.001);
    assert(abs(texture(p3d_Texture3, coord).r - 4.0 / 255.0) < 0.001);
    assert(abs(texture(p3d_Texture4, coord).r - 5.0 / 255.0) < 0.001);
    assert(abs(texture(p3d_Texture5, coord).r - 6.0 / 255.0) < 0.001);
    assert(texture(p3d_Texture6, coord).r == 1.0);
    assert(abs(texture(p3d_Texture[0], coord).r - 1.0 / 255.0) < 0.001);
    assert(abs(texture(p3d_Texture[2], coord).r - 3.0 / 255.0) < 0.001);
    assert(abs(texture(p3d_Texture[3], coord).r - 4.0 / 255.0) < 0.001);
    assert(abs(texture(p3d_Texture[1], coord).r - 2.0 / 255.0) < 0.001);
    assert(abs(texture(p3d_Texture[4], coord).r - 5.0 / 255.0) < 0.001);
    assert(abs(texture(p3d_Texture[5], coord).r - 6.0 / 255.0) < 0.001);
    assert(texture(p3d_Texture[6], coord).r == 1.0);
    """

    env.run_glsl(code, preamble, state=np.get_state())

    preamble = """
    uniform sampler2D p3d_TextureFF[5];
    uniform sampler2D p3d_TextureModulate[3];
    uniform sampler2D p3d_TextureAdd[3];
    uniform sampler2D p3d_TextureNormal[3];
    uniform sampler2D p3d_TextureHeight[2];
    """
    code = """
    vec2 coord = vec2(0, 0);
    assert(abs(texture(p3d_TextureFF[0], coord).r - 1.0 / 255.0) < 0.001);
    assert(abs(texture(p3d_TextureFF[1], coord).r - 2.0 / 255.0) < 0.001);
    assert(abs(texture(p3d_TextureFF[2], coord).r - 3.0 / 255.0) < 0.001);
    assert(abs(texture(p3d_TextureFF[3], coord).r - 5.0 / 255.0) < 0.001);
    assert(texture(p3d_TextureFF[4], coord).r == 1.0);
    assert(abs(texture(p3d_TextureModulate[0], coord).r - 1.0 / 255.0) < 0.001);
    assert(abs(texture(p3d_TextureModulate[1], coord).r - 3.0 / 255.0) < 0.001);
    assert(texture(p3d_TextureModulate[2], coord).r == 1.0);
    assert(abs(texture(p3d_TextureAdd[0], coord).r - 2.0 / 255.0) < 0.001);
    assert(abs(texture(p3d_TextureAdd[1], coord).r - 5.0 / 255.0) < 0.001);
    assert(texture(p3d_TextureAdd[2], coord) == vec4(0.0, 0.0, 0.0, 1.0));
    assert(abs(texture(p3d_TextureNormal[0], coord).r - 4.0 / 255.0) < 0.001);
    assert(abs(texture(p3d_TextureNormal[1], coord).r - 6.0 / 255.0) < 0.001);
    assert(all(lessThan(abs(texture(p3d_TextureNormal[2], coord) - vec4(127 / 255.0, 127 / 255.0, 1.0, 0.0)), vec4(0.004))));
    assert(texture(p3d_TextureHeight[0], coord).r == 4.0 / 255.0);
    assert(all(lessThan(abs(texture(p3d_TextureHeight[1], coord) - vec4(127 / 255.0, 127 / 255.0, 1.0, 0.0)), vec4(0.004))));
    """

    env.run_glsl(code, preamble, state=np.get_state())


def test_glsl_frame_number(env):
    clock = core.ClockObject.get_global_clock()
    old_frame_count = clock.get_frame_count()
    try:
        clock.set_frame_count(123)

        preamble = """
        uniform int osg_FrameNumber;
        """
        code = """
        assert(osg_FrameNumber == 123);
        """

        env.run_glsl(code, preamble)
    finally:
        clock.set_frame_count(old_frame_count)


def test_glsl_write_extract_image_buffer(env):
    # Tests that we can write to a buffer texture on the GPU, and then extract
    # the data on the CPU.  We test two textures since there was in the past a
    # where it would only work correctly for one texture.
    tex1 = core.Texture("tex1")
    tex1.set_clear_color(0)
    tex1.setup_buffer_texture(1, core.Texture.T_unsigned_int, core.Texture.F_r32i,
                              core.GeomEnums.UH_static)
    tex2 = core.Texture("tex2")
    tex2.set_clear_color(0)
    tex2.setup_buffer_texture(1, core.Texture.T_int, core.Texture.F_r32i,
                              core.GeomEnums.UH_static)

    preamble = """
    layout(r32ui) uniform uimageBuffer tex1;
    layout(r32i) uniform iimageBuffer tex2;
    """
    code = """
    assert(imageLoad(tex1, 0).r == 0u);
    assert(imageLoad(tex2, 0).r == 0);
    imageStore(tex1, 0, uvec4(123));
    imageStore(tex2, 0, ivec4(-456));
    memoryBarrier();
    assert(imageLoad(tex1, 0).r == 123u);
    assert(imageLoad(tex2, 0).r == -456);
    """

    env.run_glsl(code, preamble, {'tex1': tex1, 'tex2': tex2})

    env.extract_texture_data(tex1)
    env.extract_texture_data(tex2)

    assert struct.unpack('I', tex1.get_ram_image()) == (123,)
    assert struct.unpack('i', tex2.get_ram_image()) == (-456,)


def test_glsl_compile_error():
    """Test getting compile errors from bad shaders"""
    vert_path = core.Filename(SHADERS_DIR, 'glsl_bad.vert')
    frag_path = core.Filename(SHADERS_DIR, 'glsl_simple.frag')
    shader = core.Shader.load(core.Shader.SL_GLSL, vert_path, frag_path)
    assert shader is None


def test_glsl_from_file():
    """Test compiling GLSL shaders from files"""
    vert_path = core.Filename(SHADERS_DIR, 'glsl_simple.vert')
    frag_path = core.Filename(SHADERS_DIR, 'glsl_simple.frag')
    shader = core.Shader.load(core.Shader.SL_GLSL, vert_path, frag_path)
    assert shader is not None


def test_glsl_from_file_legacy():
    """Test compiling GLSL shaders from files"""
    vert_path = core.Filename(SHADERS_DIR, 'glsl_simple_legacy.vert')
    frag_path = core.Filename(SHADERS_DIR, 'glsl_simple_legacy.frag')
    shader = core.Shader.load(core.Shader.SL_GLSL, vert_path, frag_path)
    assert shader is not None


def test_glsl_includes():
    """Test preprocessing includes in GLSL shaders"""
    vert_path = core.Filename(SHADERS_DIR, 'glsl_include.vert')
    frag_path = core.Filename(SHADERS_DIR, 'glsl_simple.frag')
    shader = core.Shader.load(core.Shader.SL_GLSL, vert_path, frag_path)
    assert shader is not None


def test_glsl_includes_legacy():
    """Test preprocessing includes in GLSL shaders"""
    vert_path = core.Filename(SHADERS_DIR, 'glsl_include_legacy.vert')
    frag_path = core.Filename(SHADERS_DIR, 'glsl_simple_legacy.frag')
    shader = core.Shader.load(core.Shader.SL_GLSL, vert_path, frag_path)
    assert shader is not None


def test_glsl_includes_angle_nodir():
    """Test preprocessing includes with angle includes without model-path"""
    vert_path = core.Filename(SHADERS_DIR, 'glsl_include_angle.vert')
    frag_path = core.Filename(SHADERS_DIR, 'glsl_simple.frag')
    shader = core.Shader.load(core.Shader.SL_GLSL, vert_path, frag_path)
    assert shader is None


def test_glsl_includes_angle_nodir_legacy():
    """Test preprocessing includes with angle includes without model-path"""
    vert_path = core.Filename(SHADERS_DIR, 'glsl_include_angle_legacy.vert')
    frag_path = core.Filename(SHADERS_DIR, 'glsl_simple_legacy.frag')
    shader = core.Shader.load(core.Shader.SL_GLSL, vert_path, frag_path)
    assert shader is None


@pytest.fixture
def with_current_dir_on_model_path():
    model_path = core.get_model_path()
    model_path.prepend_directory(core.Filename.from_os_specific(os.path.dirname(__file__)))
    yield
    model_path.clear_local_value()


def test_glsl_includes_angle_withdir(with_current_dir_on_model_path):
    """Test preprocessing includes with angle includes with model-path"""
    vert_path = core.Filename(SHADERS_DIR, 'glsl_include_angle.vert')
    frag_path = core.Filename(SHADERS_DIR, 'glsl_simple.frag')
    shader = core.Shader.load(core.Shader.SL_GLSL, vert_path, frag_path)
    assert shader is not None


def test_glsl_includes_angle_withdir_legacy(with_current_dir_on_model_path):
    """Test preprocessing includes with angle includes with model-path"""
    vert_path = core.Filename(SHADERS_DIR, 'glsl_include_angle_legacy.vert')
    frag_path = core.Filename(SHADERS_DIR, 'glsl_simple_legacy.frag')
    shader = core.Shader.load(core.Shader.SL_GLSL, vert_path, frag_path)
    assert shader is not None<|MERGE_RESOLUTION|>--- conflicted
+++ resolved
@@ -231,13 +231,8 @@
     assert(test_ns[1].inside[0].value == 1234567);
     assert(test_ns[2].inside[0].value == -1234567);
     """
-<<<<<<< HEAD
     run_glsl_test(gsg, code, preamble,
                   {'test[0]': unused, 'test[1]': buffer1, 'test[2]': buffer2},
-=======
-    env.run_glsl(code, preamble,
-                  {'test[0][0]': unused, 'test[1][0]': buffer1, 'test[2][0]': buffer2},
->>>>>>> a39cb54a
                   version=430)
 
 
