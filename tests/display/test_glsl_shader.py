from panda3d import core
import os
import struct
import pytest
from _pytest.outcomes import Failed


SHADERS_DIR = core.Filename.from_os_specific(os.path.dirname(__file__))


# This is the template for the compute shader that is used by run_glsl_test.
# It defines an assert() macro that writes failures to a buffer, indexed by
# line number.
# The reset() function serves to prevent the _triggered variable from being
# optimized out in the case that the assertions are being optimized out.
GLSL_COMPUTE_TEMPLATE = """#version {version}
{extensions}

layout(local_size_x = 1, local_size_y = 1) in;

{preamble}

layout(r8ui) uniform writeonly uimageBuffer _triggered;

void _reset() {{
    imageStore(_triggered, 0, uvec4(0, 0, 0, 0));
    memoryBarrier();
}}

void _assert(bool cond, int line) {{
    if (!cond) {{
        imageStore(_triggered, line, uvec4(1));
    }}
}}

#define assert(cond) _assert(cond, __LINE__)

void main() {{
    _reset();
{body}
}}
"""


def run_glsl_test(gsg, body, preamble="", inputs={}, version=420, exts=set(),
                  state=core.RenderState.make_empty()):
    """ Runs a GLSL test on the given GSG.  The given body is executed in the
    main function and should call assert().  The preamble should contain all
    of the shader inputs. """

    if not gsg.supports_compute_shaders or not gsg.supports_glsl:
        pytest.skip("compute shaders not supported")

    if not gsg.supports_buffer_texture:
        pytest.skip("buffer textures not supported")

    exts = exts | {'GL_ARB_compute_shader', 'GL_ARB_shader_image_load_store'}
    missing_exts = sorted(ext for ext in exts if not gsg.has_extension(ext))
    if missing_exts:
        pytest.skip("missing extensions: " + ' '.join(missing_exts))

    extensions = ''
    for ext in exts:
        extensions += '#extension {ext} : require\n'.format(ext=ext)

    __tracebackhide__ = True

    preamble = preamble.strip()
    body = body.rstrip().lstrip('\n')
    code = GLSL_COMPUTE_TEMPLATE.format(version=version, extensions=extensions, preamble=preamble, body=body)
    line_offset = code[:code.find(body)].count('\n') + 1
    shader = core.Shader.make_compute(core.Shader.SL_GLSL, code)
    if not shader:
        pytest.fail("error compiling shader:\n" + code)

    # Create a buffer to hold the results of the assertion.  We use one byte
    # per line of shader code, so we can show which lines triggered.
    result = core.Texture("")
    result.set_clear_color((0, 0, 0, 0))
    result.setup_buffer_texture(code.count('\n'), core.Texture.T_unsigned_byte,
                                core.Texture.F_r8i, core.GeomEnums.UH_static)

    # Build up the shader inputs
    attrib = core.ShaderAttrib.make(shader)
    for name, value in inputs.items():
        attrib = attrib.set_shader_input(name, value)
    attrib = attrib.set_shader_input('_triggered', result)
    state = state.set_attrib(attrib)

    # Run the compute shader.
    engine = core.GraphicsEngine.get_global_ptr()
    try:
        engine.dispatch_compute((1, 1, 1), state, gsg)
    except AssertionError as exc:
        assert False, "Error executing compute shader:\n" + code

    # Download the texture to check whether the assertion triggered.
    assert engine.extract_texture_data(result, gsg)
    triggered = result.get_ram_image()
    if any(triggered):
        count = len(triggered) - triggered.count(0)
        lines = body.split('\n')
        formatted = ''
        for i, line in enumerate(lines):
            if triggered[i + line_offset]:
                formatted += '=>  ' + line + '\n'
            else:
                formatted += '    ' + line + '\n'
        pytest.fail("{0} GLSL assertions triggered:\n{1}".format(count, formatted))


def run_glsl_compile_check(gsg, vert_path, frag_path, expect_fail=False):
    """Compile supplied GLSL shader paths and check for errors"""
    shader = core.Shader.load(core.Shader.SL_GLSL, vert_path, frag_path)
    if expect_fail:
        assert shader is None
        return

    assert shader is not None

    shader.prepare_now(gsg.prepared_objects, gsg)
    assert shader.is_prepared(gsg.prepared_objects)
    if expect_fail:
        assert shader.get_error_flag()
    else:
        assert not shader.get_error_flag()


def test_glsl_test(gsg):
    "Test to make sure that the GLSL tests work correctly."

    run_glsl_test(gsg, "assert(true);")


def test_glsl_test_fail(gsg):
    "Same as above, but making sure that the failure case works correctly."

    with pytest.raises(Failed):
        run_glsl_test(gsg, "assert(false);")


def test_glsl_sampler(gsg):
    tex1 = core.Texture("")
    tex1.setup_1d_texture(1, core.Texture.T_unsigned_byte, core.Texture.F_rgba8)
    tex1.set_clear_color((0, 2 / 255.0, 1, 1))

    tex2 = core.Texture("")
    tex2.setup_2d_texture(1, 1, core.Texture.T_float, core.Texture.F_rgba32)
    tex2.set_clear_color((1.0, 2.0, -3.14, 0.0))

    tex3 = core.Texture("")
    tex3.setup_3d_texture(1, 1, 1, core.Texture.T_float, core.Texture.F_r32)
    tex3.set_clear_color((0.5, 0.0, 0.0, 1.0))

    preamble = """
    uniform sampler1D tex1;
    uniform sampler2D tex2;
    uniform sampler3D tex3;
    """
    code = """
    assert(texelFetch(tex1, 0, 0) == vec4(0, 2 / 255.0, 1, 1));
    assert(texelFetch(tex2, ivec2(0, 0), 0) == vec4(1.0, 2.0, -3.14, 0.0));
    assert(texelFetch(tex3, ivec3(0, 0, 0), 0) == vec4(0.5, 0.0, 0.0, 1.0));
    """
    run_glsl_test(gsg, code, preamble, {'tex1': tex1, 'tex2': tex2, 'tex3': tex3})


def test_glsl_isampler(gsg):
    from struct import pack

    tex1 = core.Texture("")
    tex1.setup_1d_texture(1, core.Texture.T_byte, core.Texture.F_rgba8i)
    tex1.set_ram_image(pack('bbbb', 0, 1, 2, 3))

    tex2 = core.Texture("")
    tex2.setup_2d_texture(1, 1, core.Texture.T_short, core.Texture.F_r16i)
    tex2.set_ram_image(pack('h', 4))

    tex3 = core.Texture("")
    tex3.setup_3d_texture(1, 1, 1, core.Texture.T_int, core.Texture.F_r32i)
    tex3.set_ram_image(pack('i', 5))

    preamble = """
    uniform isampler1D tex1;
    uniform isampler2D tex2;
    uniform isampler3D tex3;
    """
    code = """
    assert(texelFetch(tex1, 0, 0) == ivec4(0, 1, 2, 3));
    assert(texelFetch(tex2, ivec2(0, 0), 0) == ivec4(4, 0, 0, 1));
    assert(texelFetch(tex3, ivec3(0, 0, 0), 0) == ivec4(5, 0, 0, 1));
    """
    run_glsl_test(gsg, code, preamble, {'tex1': tex1, 'tex2': tex2, 'tex3': tex3})


def test_glsl_usampler(gsg):
    from struct import pack

    tex1 = core.Texture("")
    tex1.setup_1d_texture(1, core.Texture.T_unsigned_byte, core.Texture.F_rgba8i)
    tex1.set_ram_image(pack('BBBB', 0, 1, 2, 3))

    tex2 = core.Texture("")
    tex2.setup_2d_texture(1, 1, core.Texture.T_unsigned_short, core.Texture.F_r16i)
    tex2.set_ram_image(pack('H', 4))

    tex3 = core.Texture("")
    tex3.setup_3d_texture(1, 1, 1, core.Texture.T_unsigned_int, core.Texture.F_r32i)
    tex3.set_ram_image(pack('I', 5))

    preamble = """
    uniform usampler1D tex1;
    uniform usampler2D tex2;
    uniform usampler3D tex3;
    """
    code = """
    assert(texelFetch(tex1, 0, 0) == uvec4(0, 1, 2, 3));
    assert(texelFetch(tex2, ivec2(0, 0), 0) == uvec4(4, 0, 0, 1));
    assert(texelFetch(tex3, ivec3(0, 0, 0), 0) == uvec4(5, 0, 0, 1));
    """
    run_glsl_test(gsg, code, preamble, {'tex1': tex1, 'tex2': tex2, 'tex3': tex3})


def test_glsl_image(gsg):
    tex1 = core.Texture("")
    tex1.setup_1d_texture(1, core.Texture.T_unsigned_byte, core.Texture.F_rgba8)
    tex1.set_clear_color((0, 2 / 255.0, 1, 1))

    tex2 = core.Texture("")
    tex2.setup_2d_texture(1, 1, core.Texture.T_float, core.Texture.F_rgba32)
    tex2.set_clear_color((1.0, 2.0, -3.14, 0.0))

    preamble = """
    layout(rgba8) uniform image1D tex1;
    layout(rgba32f) uniform image2D tex2;
    """
    code = """
    assert(imageLoad(tex1, 0) == vec4(0, 2 / 255.0, 1, 1));
    assert(imageLoad(tex2, ivec2(0, 0)) == vec4(1.0, 2.0, -3.14, 0.0));
    """
    run_glsl_test(gsg, code, preamble, {'tex1': tex1, 'tex2': tex2})


<<<<<<< HEAD
@pytest.mark.xfail(reason="not yet implemented")
=======
def test_glsl_iimage(gsg):
    from struct import pack

    tex1 = core.Texture("")
    tex1.setup_1d_texture(1, core.Texture.T_byte, core.Texture.F_rgba8i)
    tex1.set_ram_image(pack('bbbb', 0, 1, 2, 3))

    tex2 = core.Texture("")
    tex2.setup_2d_texture(1, 1, core.Texture.T_short, core.Texture.F_r16i)
    tex2.set_ram_image(pack('h', 4))

    tex3 = core.Texture("")
    tex3.setup_3d_texture(1, 1, 1, core.Texture.T_int, core.Texture.F_r32i)
    tex3.set_ram_image(pack('i', 5))

    preamble = """
    layout(rgba8i) uniform iimage1D tex1;
    layout(r16i) uniform iimage2D tex2;
    layout(r32i) uniform iimage3D tex3;
    """
    code = """
    assert(imageLoad(tex1, 0) == ivec4(0, 1, 2, 3));
    assert(imageLoad(tex2, ivec2(0, 0)) == ivec4(4, 0, 0, 1));
    assert(imageLoad(tex3, ivec3(0, 0, 0)) == ivec4(5, 0, 0, 1));
    """
    run_glsl_test(gsg, code, preamble, {'tex1': tex1, 'tex2': tex2, 'tex3': tex3})


def test_glsl_uimage(gsg):
    from struct import pack

    tex1 = core.Texture("")
    tex1.setup_1d_texture(1, core.Texture.T_unsigned_byte, core.Texture.F_rgba8i)
    tex1.set_ram_image(pack('BBBB', 0, 1, 2, 3))

    tex2 = core.Texture("")
    tex2.setup_2d_texture(1, 1, core.Texture.T_unsigned_short, core.Texture.F_r16i)
    tex2.set_ram_image(pack('H', 4))

    tex3 = core.Texture("")
    tex3.setup_3d_texture(1, 1, 1, core.Texture.T_unsigned_int, core.Texture.F_r32i)
    tex3.set_ram_image(pack('I', 5))

    preamble = """
    layout(rgba8ui) uniform uimage1D tex1;
    layout(r16ui) uniform uimage2D tex2;
    layout(r32ui) uniform uimage3D tex3;
    """
    code = """
    assert(imageLoad(tex1, 0) == uvec4(0, 1, 2, 3));
    assert(imageLoad(tex2, ivec2(0, 0)) == uvec4(4, 0, 0, 1));
    assert(imageLoad(tex3, ivec3(0, 0, 0)) == uvec4(5, 0, 0, 1));
    """
    run_glsl_test(gsg, code, preamble, {'tex1': tex1, 'tex2': tex2, 'tex3': tex3})


>>>>>>> 51b6a90f
def test_glsl_ssbo(gsg):
    from struct import pack
    num1 = pack('<i', 1234567)
    num2 = pack('<i', -1234567)
    buffer1 = core.ShaderBuffer("buffer1", num1, core.GeomEnums.UH_static)
    buffer2 = core.ShaderBuffer("buffer2", num2, core.GeomEnums.UH_static)

    preamble = """
    layout(std430, binding=0) buffer buffer1 {
        int value1;
    };
    layout(std430, binding=1) buffer buffer2 {
        int value2;
    };
    """
    code = """
    assert(value1 == 1234567);
    assert(value2 == -1234567);
    """
    run_glsl_test(gsg, code, preamble, {'buffer1': buffer1, 'buffer2': buffer2},
                  version=430)


def test_glsl_int(gsg):
    inputs = dict(
        zero=0,
        intmax=0x7fffffff,
        intmin=-0x7fffffff,
    )
    preamble = """
    uniform int zero;
    uniform int intmax;
    uniform int intmin;
    """
    code = """
    assert(zero == 0);
    assert(intmax == 0x7fffffff);
    assert(intmin == -0x7fffffff);
    """
    run_glsl_test(gsg, code, preamble, inputs)


def test_glsl_uint(gsg):
    #TODO: fix passing uints greater than intmax
    inputs = dict(
        zero=0,
        intmax=0x7fffffff,
    )
    preamble = """
    uniform uint zero;
    uniform uint intmax;
    """
    code = """
    assert(zero == 0u);
    assert(intmax == 0x7fffffffu);
    """
    run_glsl_test(gsg, code, preamble, inputs)


@pytest.mark.xfail(reason="https://github.com/KhronosGroup/SPIRV-Tools/issues/3387")
def test_glsl_bool(gsg):
    flags = dict(
        flag1=False,
        flag2=0,
        flag3=0.0,
        flag4=True,
        flag5=1,
        flag6=3,
    )
    preamble = """
    uniform bool flag1;
    uniform bool flag2;
    uniform bool flag3;
    uniform bool flag4;
    uniform bool flag5;
    uniform bool flag6;
    """
    code = """
    assert(!flag1);
    assert(!flag2);
    assert(!flag3);
    assert(flag4);
    assert(flag5);
    assert(flag6);
    """
    run_glsl_test(gsg, code, preamble, flags)


def test_glsl_mat3(gsg):
    param1 = core.LMatrix4(core.LMatrix3(1, 2, 3, 4, 5, 6, 7, 8, 9))

    param2 = core.NodePath("param2")
    param2.set_mat(core.LMatrix3(10, 11, 12, 13, 14, 15, 16, 17, 18))

    preamble = """
    uniform mat3 param1;
    uniform mat3 param2;
    """
    code = """
    assert(param1[0] == vec3(1, 2, 3));
    assert(param1[1] == vec3(4, 5, 6));
    assert(param1[2] == vec3(7, 8, 9));
    assert(param2[0] == vec3(10, 11, 12));
    assert(param2[1] == vec3(13, 14, 15));
    assert(param2[2] == vec3(16, 17, 18));
    """
    run_glsl_test(gsg, code, preamble, {'param1': param1, 'param2': param2})


def test_glsl_mat4(gsg):
    param1 = core.LMatrix4(1, 2, 3, 4, 5, 6, 7, 8, 9, 10, 11, 12, 13, 14, 15, 16)

    param2 = core.NodePath("param2")
    param2.set_mat(core.LMatrix4(
        17, 18, 19, 20,
        21, 22, 23, 24,
        25, 26, 27, 28,
        29, 30, 31, 32))

    preamble = """
    uniform mat4 param1;
    uniform mat4 param2;
    """
    code = """
    assert(param1[0] == vec4(1, 2, 3, 4));
    assert(param1[1] == vec4(5, 6, 7, 8));
    assert(param1[2] == vec4(9, 10, 11, 12));
    assert(param1[3] == vec4(13, 14, 15, 16));
    assert(param2[0] == vec4(17, 18, 19, 20));
    assert(param2[1] == vec4(21, 22, 23, 24));
    assert(param2[2] == vec4(25, 26, 27, 28));
    assert(param2[3] == vec4(29, 30, 31, 32));
    """
    run_glsl_test(gsg, code, preamble, {'param1': param1, 'param2': param2})


def test_glsl_pta_int(gsg):
    pta = core.PTA_int((0, 1, 2, 3))

    preamble = """
    uniform int pta[4];
    """
    code = """
    assert(pta[0] == 0);
    assert(pta[1] == 1);
    assert(pta[2] == 2);
    assert(pta[3] == 3);
    """
    run_glsl_test(gsg, code, preamble, {'pta': pta})


def test_glsl_pta_ivec4(gsg):
    pta = core.PTA_LVecBase4i(((0, 1, 2, 3), (4, 5, 6, 7)))

    preamble = """
    uniform ivec4 pta[2];
    """
    code = """
    assert(pta[0] == ivec4(0, 1, 2, 3));
    assert(pta[1] == ivec4(4, 5, 6, 7));
    """
    run_glsl_test(gsg, code, preamble, {'pta': pta})


def test_glsl_pta_mat4(gsg):
    pta = core.PTA_LMatrix4f((
        (0, 1, 2, 3, 4, 5, 6, 7, 8, 9, 10, 11, 12, 13, 14, 15),
        (16, 17, 18, 19, 20, 21, 22, 23, 24, 25, 26, 27, 28, 29, 30, 31),
    ))

    preamble = """
    uniform mat4 pta[2];
    """
    code = """
    assert(pta[0][0] == vec4(0, 1, 2, 3));
    assert(pta[0][1] == vec4(4, 5, 6, 7));
    assert(pta[0][2] == vec4(8, 9, 10, 11));
    assert(pta[0][3] == vec4(12, 13, 14, 15));
    assert(pta[1][0] == vec4(16, 17, 18, 19));
    assert(pta[1][1] == vec4(20, 21, 22, 23));
    assert(pta[1][2] == vec4(24, 25, 26, 27));
    assert(pta[1][3] == vec4(28, 29, 30, 31));
    """
    run_glsl_test(gsg, code, preamble, {'pta': pta})


def test_glsl_param_vec4(gsg):
    param = core.ParamVecBase4((0, 1, 2, 3))

    preamble = """
    uniform vec4 param;
    """
    code = """
    assert(param.x == 0.0);
    assert(param.y == 1.0);
    assert(param.z == 2.0);
    assert(param.w == 3.0);
    """
    run_glsl_test(gsg, code, preamble, {'param': param})


def test_glsl_param_ivec4(gsg):
    param = core.ParamVecBase4i((0, 1, 2, 3))

    preamble = """
    uniform ivec4 param;
    """
    code = """
    assert(param.x == 0);
    assert(param.y == 1);
    assert(param.z == 2);
    assert(param.w == 3);
    """
    run_glsl_test(gsg, code, preamble, {'param': param})


def test_glsl_struct(gsg):
    preamble = """
    uniform struct TestStruct {
        vec3 a;
        float b;
        sampler2D c;
        float unused;
        vec2 d;
        sampler2D e;
    } test;
    """
    code = """
    assert(test.a == vec3(1, 2, 3));
    assert(test.b == 4);
    assert(texture(test.c, vec2(0, 0)).r == 5);
    assert(test.d == vec2(6, 7));
    assert(texture(test.e, vec2(0, 0)).r == 8);
    """
    tex_c = core.Texture()
    tex_c.setup_2d_texture(1, 1, core.Texture.T_float, core.Texture.F_r32)
    tex_c.set_clear_color((5, 0, 0, 0))
    tex_d = core.Texture()
    tex_d.setup_2d_texture(1, 1, core.Texture.T_float, core.Texture.F_r32)
    tex_d.set_clear_color((8, 0, 0, 0))
    run_glsl_test(gsg, code, preamble, {
        'test.unused': 0,
        'test.a': (1, 2, 3),
        'test.b': 4,
        'test.c': tex_c,
        'test.d': (6, 7),
        'test.e': tex_d,
    })


def test_glsl_struct_nested(gsg):
    preamble = """
    struct TestSubStruct1 {
        float a;
        float b;
    };
    struct TestSubStruct2 {
        float unused;
        sampler2D a;
        vec2 b;
    };
    uniform struct TestStruct {
        vec3 a;
        TestSubStruct1 b;
        TestSubStruct2 c;
        float d;
    } test;
    """
    code = """
    assert(test.a == vec3(1, 2, 3));
    assert(test.b.a == 4);
    assert(test.b.b == 5);
    assert(texture(test.c.a, vec2(0, 0)).r == 6);
    assert(test.c.b == vec2(7, 8));
    assert(test.d == 9);
    """
    tex_c_a = core.Texture()
    tex_c_a.setup_2d_texture(1, 1, core.Texture.T_float, core.Texture.F_r32)
    tex_c_a.set_clear_color((6, 0, 0, 0))
    run_glsl_test(gsg, code, preamble, {
        'test.unused': 0,
        'test.a': (1, 2, 3),
        'test.b.a': 4,
        'test.b.b': 5,
        'test.c.unused': 0,
        'test.c.a': tex_c_a,
        'test.c.b': (7, 8),
        'test.d': 9,
    })


def test_glsl_struct_array(gsg):
    preamble = """
    uniform struct TestStruct {
        vec3 a;
        sampler2D b;
        float unused;
        float c;
    } test[2];
    """
    code = """
    assert(test[0].a == vec3(1, 2, 3));
    assert(texture(test[0].b, vec2(0, 0)).r == 4);
    assert(test[0].c == 5);
    assert(test[1].a == vec3(6, 7, 8));
    assert(texture(test[1].b, vec2(0, 0)).r == 9);
    assert(test[1].c == 10);
    """
    tex_0_b = core.Texture()
    tex_0_b.setup_2d_texture(1, 1, core.Texture.T_float, core.Texture.F_r32)
    tex_0_b.set_clear_color((4, 0, 0, 0))
    tex_1_b = core.Texture()
    tex_1_b.setup_2d_texture(1, 1, core.Texture.T_float, core.Texture.F_r32)
    tex_1_b.set_clear_color((9, 0, 0, 0))
    run_glsl_test(gsg, code, preamble, {
        'test[0].unused': 0,
        'test[0].a': (1, 2, 3),
        'test[0].b': tex_0_b,
        'test[0].c': 5,
        'test[1].unused': 0,
        'test[1].a': (6, 7, 8),
        'test[1].b': tex_1_b,
        'test[1].c': 10,
    })


def test_glsl_light(gsg):
    preamble = """
    uniform struct p3d_LightSourceParameters {
        vec4 color;
        vec3 ambient;
        vec4 diffuse;
        vec4 specular;
        vec3 position;
        vec4 halfVector;
        vec4 spotDirection;
        float spotCutoff;
        float spotCosCutoff;
        float spotExponent;
        vec3 attenuation;
        float constantAttenuation;
        float linearAttenuation;
        float quadraticAttenuation;
    } plight;
    """
    code = """
    assert(plight.color == vec4(1, 2, 3, 4));
    assert(plight.ambient == vec3(0, 0, 0));
    assert(plight.diffuse == vec4(1, 2, 3, 4));
    assert(plight.specular == vec4(5, 6, 7, 8));
    assert(plight.position == vec3(9, 10, 11));
    assert(plight.spotCutoff == 180);
    assert(plight.spotCosCutoff == -1);
    assert(plight.spotExponent == 0);
    assert(plight.attenuation == vec3(12, 13, 14));
    assert(plight.constantAttenuation == 12);
    assert(plight.linearAttenuation == 13);
    assert(plight.quadraticAttenuation == 14);
    """
    plight = core.PointLight("plight")
    plight.color = (1, 2, 3, 4)
    plight.specular_color = (5, 6, 7, 8)
    plight.transform = core.TransformState.make_pos((9, 10, 11))
    plight.attenuation = (12, 13, 14)

    run_glsl_test(gsg, code, preamble, {
        'plight': core.NodePath(plight),
    })


def test_glsl_state_light(gsg):
    preamble = """
    uniform struct p3d_LightSourceParameters {
        vec4 color;
        vec3 ambient;
        vec4 diffuse;
        vec4 specular;
        vec4 position;
        vec4 halfVector;
        vec4 spotDirection;
        float spotCutoff;
        float spotCosCutoff;
        float spotExponent;
        vec3 attenuation;
        float constantAttenuation;
        float linearAttenuation;
        float quadraticAttenuation;
    } p3d_LightSource[2];
    """
    code = """
    assert(p3d_LightSource[0].color == vec4(1, 2, 3, 4));
    assert(p3d_LightSource[0].ambient == vec3(0, 0, 0));
    assert(p3d_LightSource[0].diffuse == vec4(1, 2, 3, 4));
    assert(p3d_LightSource[0].specular == vec4(5, 6, 7, 8));
    assert(p3d_LightSource[0].position == vec4(9, 10, 11, 1));
    assert(p3d_LightSource[0].spotCutoff == 180);
    assert(p3d_LightSource[0].spotCosCutoff == -1);
    assert(p3d_LightSource[0].spotExponent == 0);
    assert(p3d_LightSource[0].attenuation == vec3(12, 13, 14));
    assert(p3d_LightSource[0].constantAttenuation == 12);
    assert(p3d_LightSource[0].linearAttenuation == 13);
    assert(p3d_LightSource[0].quadraticAttenuation == 14);
    assert(p3d_LightSource[1].color == vec4(15, 16, 17, 18));
    assert(p3d_LightSource[1].ambient == vec3(0, 0, 0));
    assert(p3d_LightSource[1].diffuse == vec4(15, 16, 17, 18));
    assert(p3d_LightSource[1].specular == vec4(19, 20, 21, 22));
    assert(p3d_LightSource[1].position == vec4(0, 1, 0, 0));
    assert(p3d_LightSource[1].spotCutoff == 180);
    assert(p3d_LightSource[1].spotCosCutoff == -1);
    assert(p3d_LightSource[1].spotExponent == 0);
    assert(p3d_LightSource[1].attenuation == vec3(1, 0, 0));
    assert(p3d_LightSource[1].constantAttenuation == 1);
    assert(p3d_LightSource[1].linearAttenuation == 0);
    assert(p3d_LightSource[1].quadraticAttenuation == 0);
    """
    plight = core.PointLight("plight")
    plight.priority = 0
    plight.color = (1, 2, 3, 4)
    plight.specular_color = (5, 6, 7, 8)
    plight.transform = core.TransformState.make_pos((9, 10, 11))
    plight.attenuation = (12, 13, 14)
    plight_path = core.NodePath(plight)

    dlight = core.DirectionalLight("dlight")
    dlight.priority = -1
    dlight.direction = (0, -1, 0)
    dlight.color = (15, 16, 17, 18)
    dlight.specular_color = (19, 20, 21, 22)
    dlight.transform = core.TransformState.make_pos((23, 24, 25))
    dlight_path = core.NodePath(dlight)

    lattr = core.LightAttrib.make()
    lattr = lattr.add_on_light(plight_path)
    lattr = lattr.add_on_light(dlight_path)
    state = core.RenderState.make(lattr)

    run_glsl_test(gsg, code, preamble, state=state)


def test_glsl_write_extract_image_buffer(gsg):
    # Tests that we can write to a buffer texture on the GPU, and then extract
    # the data on the CPU.  We test two textures since there was in the past a
    # where it would only work correctly for one texture.
    tex1 = core.Texture("tex1")
    tex1.set_clear_color(0)
    tex1.setup_buffer_texture(1, core.Texture.T_unsigned_int, core.Texture.F_r32i,
                              core.GeomEnums.UH_static)
    tex2 = core.Texture("tex2")
    tex2.set_clear_color(0)
    tex2.setup_buffer_texture(1, core.Texture.T_int, core.Texture.F_r32i,
                              core.GeomEnums.UH_static)

    preamble = """
    layout(r32ui) uniform uimageBuffer tex1;
    layout(r32i) uniform iimageBuffer tex2;
    """
    code = """
    assert(imageLoad(tex1, 0).r == 0u);
    assert(imageLoad(tex2, 0).r == 0);
    imageStore(tex1, 0, uvec4(123));
    imageStore(tex2, 0, ivec4(-456));
    memoryBarrier();
    assert(imageLoad(tex1, 0).r == 123u);
    assert(imageLoad(tex2, 0).r == -456);
    """

    run_glsl_test(gsg, code, preamble, {'tex1': tex1, 'tex2': tex2})

    engine = core.GraphicsEngine.get_global_ptr()
    assert engine.extract_texture_data(tex1, gsg)
    assert engine.extract_texture_data(tex2, gsg)

    assert struct.unpack('I', tex1.get_ram_image()) == (123,)
    assert struct.unpack('i', tex2.get_ram_image()) == (-456,)


def test_glsl_compile_error(gsg):
    """Test getting compile errors from bad shaders"""
    vert_path = core.Filename(SHADERS_DIR, 'glsl_bad.vert')
    frag_path = core.Filename(SHADERS_DIR, 'glsl_simple.frag')
    run_glsl_compile_check(gsg, vert_path, frag_path, expect_fail=True)


def test_glsl_from_file(gsg):
    """Test compiling GLSL shaders from files"""
    vert_path = core.Filename(SHADERS_DIR, 'glsl_simple.vert')
    frag_path = core.Filename(SHADERS_DIR, 'glsl_simple.frag')
    run_glsl_compile_check(gsg, vert_path, frag_path)


def test_glsl_includes(gsg):
    """Test preprocessing includes in GLSL shaders"""
    vert_path = core.Filename(SHADERS_DIR, 'glsl_include.vert')
    frag_path = core.Filename(SHADERS_DIR, 'glsl_simple.frag')
    run_glsl_compile_check(gsg, vert_path, frag_path)<|MERGE_RESOLUTION|>--- conflicted
+++ resolved
@@ -241,9 +241,6 @@
     run_glsl_test(gsg, code, preamble, {'tex1': tex1, 'tex2': tex2})
 
 
-<<<<<<< HEAD
-@pytest.mark.xfail(reason="not yet implemented")
-=======
 def test_glsl_iimage(gsg):
     from struct import pack
 
@@ -300,7 +297,7 @@
     run_glsl_test(gsg, code, preamble, {'tex1': tex1, 'tex2': tex2, 'tex3': tex3})
 
 
->>>>>>> 51b6a90f
+@pytest.mark.xfail(reason="not yet implemented")
 def test_glsl_ssbo(gsg):
     from struct import pack
     num1 = pack('<i', 1234567)
