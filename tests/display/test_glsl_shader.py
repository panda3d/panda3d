--- conflicted
+++ resolved
@@ -42,12 +42,8 @@
 """
 
 
-<<<<<<< HEAD
 def run_glsl_test(gsg, body, preamble="", inputs={}, version=420, exts=set(),
                   state=core.RenderState.make_empty()):
-=======
-def run_glsl_test(gsg, body, preamble="", inputs={}, version=150, exts=set(), state=None):
->>>>>>> fc394e4c
     """ Runs a GLSL test on the given GSG.  The given body is executed in the
     main function and should call assert().  The preamble should contain all
     of the shader inputs. """
@@ -90,11 +86,6 @@
         attrib = attrib.set_shader_input(name, value)
     attrib = attrib.set_shader_input('_triggered', result)
     state = state.set_attrib(attrib)
-
-    if not state:
-        state = core.RenderState.make(attrib)
-    else:
-        state = state.set_attrib(attrib)
 
     # Run the compute shader.
     engine = core.GraphicsEngine.get_global_ptr()
@@ -399,14 +390,16 @@
 
 
 def test_glsl_mat3(gsg):
-    param1 = core.LMatrix4(core.LMatrix3(1, 2, 3, 4, 5, 6, 7, 8, 9))
-
-    param2 = core.NodePath("param2")
-    param2.set_mat(core.LMatrix3(10, 11, 12, 13, 14, 15, 16, 17, 18))
+    param1 = core.LMatrix4f(core.LMatrix3f(1, 2, 3, 4, 5, 6, 7, 8, 9))
+    param2 = core.LMatrix4d(core.LMatrix3d(10, 11, 12, 13, 14, 15, 16, 17, 18))
+
+    param3 = core.NodePath("param3")
+    param3.set_mat(core.LMatrix3(19, 20, 21, 22, 23, 24, 25, 26, 27))
 
     preamble = """
     uniform mat3 param1;
     uniform mat3 param2;
+    uniform mat3 param3;
     """
     code = """
     assert(param1[0] == vec3(1, 2, 3));
@@ -415,23 +408,29 @@
     assert(param2[0] == vec3(10, 11, 12));
     assert(param2[1] == vec3(13, 14, 15));
     assert(param2[2] == vec3(16, 17, 18));
-    """
-    run_glsl_test(gsg, code, preamble, {'param1': param1, 'param2': param2})
+    assert(param3[0] == vec3(19, 20, 21));
+    assert(param3[1] == vec3(22, 23, 24));
+    assert(param3[2] == vec3(25, 26, 27));
+    """
+    run_glsl_test(gsg, code, preamble,
+        {'param1': param1, 'param2': param2, 'param3': param3})
 
 
 def test_glsl_mat4(gsg):
-    param1 = core.LMatrix4(1, 2, 3, 4, 5, 6, 7, 8, 9, 10, 11, 12, 13, 14, 15, 16)
-
-    param2 = core.NodePath("param2")
-    param2.set_mat(core.LMatrix4(
-        17, 18, 19, 20,
-        21, 22, 23, 24,
-        25, 26, 27, 28,
-        29, 30, 31, 32))
+    param1 = core.LMatrix4f(1, 2, 3, 4, 5, 6, 7, 8, 9, 10, 11, 12, 13, 14, 15, 16)
+    param2 = core.LMatrix4d(17, 18, 19, 20, 21, 22, 23, 24, 25, 26, 27, 28, 29, 30, 31, 32)
+
+    param3 = core.NodePath("param3")
+    param3.set_mat(core.LMatrix4(
+        33, 34, 35, 36,
+        37, 38, 39, 40,
+        41, 42, 43, 44,
+        45, 46, 47, 48))
 
     preamble = """
     uniform mat4 param1;
     uniform mat4 param2;
+    uniform mat4 param3;
     """
     code = """
     assert(param1[0] == vec4(1, 2, 3, 4));
@@ -442,8 +441,56 @@
     assert(param2[1] == vec4(21, 22, 23, 24));
     assert(param2[2] == vec4(25, 26, 27, 28));
     assert(param2[3] == vec4(29, 30, 31, 32));
-    """
-    run_glsl_test(gsg, code, preamble, {'param1': param1, 'param2': param2})
+    assert(param3[0] == vec4(33, 34, 35, 36));
+    assert(param3[1] == vec4(37, 38, 39, 40));
+    assert(param3[2] == vec4(41, 42, 43, 44));
+    assert(param3[3] == vec4(45, 46, 47, 48));
+    """
+    run_glsl_test(gsg, code, preamble,
+        {'param1': param1, 'param2': param2, 'param3': param3})
+
+
+def test_glsl_mat3x4(gsg):
+    param1 = core.LMatrix4f(1, 2, 3, 4, 5, 6, 7, 8, 9, 10, 11, 12, 13, 14, 15, 16)
+    param2 = core.LMatrix4d(17, 18, 19, 20, 21, 22, 23, 24, 25, 26, 27, 28, 29, 30, 31, 32)
+
+    preamble = """
+    uniform mat3x4 param1;
+    uniform mat3x4 param2;
+    """
+    code = """
+    assert(param1[0] == vec4(1, 2, 3, 4));
+    assert(param1[1] == vec4(5, 6, 7, 8));
+    assert(param1[2] == vec4(9, 10, 11, 12));
+    assert(param2[0] == vec4(17, 18, 19, 20));
+    assert(param2[1] == vec4(21, 22, 23, 24));
+    assert(param2[2] == vec4(25, 26, 27, 28));
+    """
+    run_glsl_test(gsg, code, preamble,
+        {'param1': param1, 'param2': param2})
+
+
+def test_glsl_mat4x3(gsg):
+    param1 = core.LMatrix4f(1, 2, 3, 4, 5, 6, 7, 8, 9, 10, 11, 12, 13, 14, 15, 16)
+    param2 = core.LMatrix4d(17, 18, 19, 20, 21, 22, 23, 24, 25, 26, 27, 28, 29, 30, 31, 32)
+
+    preamble = """
+    uniform mat4x3 param1;
+    uniform mat4x3 param2;
+    uniform mat4x3 param3;
+    """
+    code = """
+    assert(param1[0] == vec3(1, 2, 3));
+    assert(param1[1] == vec3(5, 6, 7));
+    assert(param1[2] == vec3(9, 10, 11));
+    assert(param1[3] == vec3(13, 14, 15));
+    assert(param2[0] == vec3(17, 18, 19));
+    assert(param2[1] == vec3(21, 22, 23));
+    assert(param2[2] == vec3(25, 26, 27));
+    assert(param2[3] == vec3(29, 30, 31));
+    """
+    run_glsl_test(gsg, code, preamble,
+        {'param1': param1, 'param2': param2})
 
 
 def test_glsl_pta_int(gsg):
@@ -474,8 +521,85 @@
     run_glsl_test(gsg, code, preamble, {'pta': pta})
 
 
-def test_glsl_pta_mat3(gsg):
-    pta = core.PTA_LMatrix3f((
+@pytest.mark.parametrize("type", (core.PTA_LVecBase3f, core.PTA_LVecBase3d, core.PTA_LVecBase3i))
+def test_glsl_pta_vec3(gsg, type):
+    pta = type((
+        (0, 1, 2),
+        (3, 4, 5),
+        (6, 7, 8),
+    ))
+
+    preamble = """
+    uniform vec3 pta[3];
+    """
+    code = """
+    assert(pta[0] == vec3(0, 1, 2));
+    assert(pta[1] == vec3(3, 4, 5));
+    assert(pta[2] == vec3(6, 7, 8));
+    """
+    run_glsl_test(gsg, code, preamble, {'pta': pta})
+
+
+@pytest.mark.parametrize("type", (core.PTA_LVecBase3f, core.PTA_LVecBase3d, core.PTA_LVecBase3i))
+def test_glsl_pta_dvec3(gsg, type):
+    pta = type((
+        (0, 1, 2),
+        (3, 4, 5),
+        (6, 7, 8),
+    ))
+
+    preamble = """
+    uniform dvec3 pta[3];
+    """
+    code = """
+    assert(pta[0] == vec3(0, 1, 2));
+    assert(pta[1] == vec3(3, 4, 5));
+    assert(pta[2] == vec3(6, 7, 8));
+    """
+    run_glsl_test(gsg, code, preamble, {'pta': pta})
+
+
+@pytest.mark.parametrize("type", (core.PTA_LVecBase4f, core.PTA_LVecBase4d, core.PTA_LVecBase4i))
+def test_glsl_pta_vec4(gsg, type):
+    pta = type((
+        (0, 1, 2, 3),
+        (4, 5, 6, 7),
+        (8, 9, 10, 11),
+    ))
+
+    preamble = """
+    uniform vec4 pta[4];
+    """
+    code = """
+    assert(pta[0] == vec4(0, 1, 2, 3));
+    assert(pta[1] == vec4(4, 5, 6, 7));
+    assert(pta[2] == vec4(8, 9, 10, 11));
+    """
+    run_glsl_test(gsg, code, preamble, {'pta': pta})
+
+
+@pytest.mark.parametrize("type", (core.PTA_LVecBase4f, core.PTA_LVecBase4d, core.PTA_LVecBase4i))
+def test_glsl_pta_dvec4(gsg, type):
+    pta = type((
+        (0, 1, 2, 3),
+        (4, 5, 6, 7),
+        (8, 9, 10, 11),
+    ))
+
+    preamble = """
+    uniform dvec4 pta[4];
+    """
+    code = """
+    assert(pta[0] == dvec4(0, 1, 2, 3));
+    assert(pta[1] == dvec4(4, 5, 6, 7));
+    assert(pta[2] == dvec4(8, 9, 10, 11));
+    """
+    run_glsl_test(gsg, code, preamble, {'pta': pta})
+
+
+@pytest.mark.parametrize("type", (core.PTA_LMatrix3f, core.PTA_LMatrix3d))
+def test_glsl_pta_mat3(gsg, type):
+    pta = type((
         (0, 1, 2, 3, 4, 5, 6, 7, 8),
         (9, 10, 11, 12, 13, 14, 15, 16, 17),
     ))
@@ -494,8 +618,9 @@
     run_glsl_test(gsg, code, preamble, {'pta': pta})
 
 
-def test_glsl_pta_mat4(gsg):
-    pta = core.PTA_LMatrix4f((
+@pytest.mark.parametrize("type", (core.PTA_LMatrix4f, core.PTA_LMatrix4d))
+def test_glsl_pta_mat4(gsg, type):
+    pta = type((
         (0, 1, 2, 3, 4, 5, 6, 7, 8, 9, 10, 11, 12, 13, 14, 15),
         (16, 17, 18, 19, 20, 21, 22, 23, 24, 25, 26, 27, 28, 29, 30, 31),
     ))
@@ -546,7 +671,6 @@
     run_glsl_test(gsg, code, preamble, {'param': param})
 
 
-<<<<<<< HEAD
 def test_glsl_struct(gsg):
     preamble = """
     uniform struct TestStruct {
@@ -699,6 +823,26 @@
     run_glsl_test(gsg, code, preamble, {
         'plight': core.NodePath(plight),
     })
+
+
+def test_glsl_named_light_source(gsg):
+    spot = core.Spotlight("spot")
+    spot.get_lens().set_fov(90, 90)
+    spot.set_color((1, 2, 3, 4))
+    spot.set_specular_color((5, 6, 7, 8))
+
+    preamble = """
+    struct p3d_LightSourceParameters {
+      vec4 color;
+      vec4 specular;
+    };
+    uniform p3d_LightSourceParameters spot;
+    """
+    code = """
+    assert(spot.color == vec4(1, 2, 3, 4));
+    assert(spot.specular == vec4(5, 6, 7, 8));
+    """
+    run_glsl_test(gsg, code, preamble, {'spot': core.NodePath(spot)})
 
 
 def test_glsl_state_light(gsg):
@@ -768,25 +912,6 @@
     state = core.RenderState.make(lattr)
 
     run_glsl_test(gsg, code, preamble, state=state)
-=======
-def test_glsl_named_light_source(gsg):
-    spot = core.Spotlight("spot")
-    spot.get_lens().set_fov(90, 90)
-    spot.set_color((1, 2, 3, 4))
-    spot.set_specular_color((5, 6, 7, 8))
-
-    preamble = """
-    struct p3d_LightSourceParameters {
-      vec4 color;
-      vec4 specular;
-    };
-    uniform p3d_LightSourceParameters spot;
-    """
-    code = """
-    assert(spot.color == vec4(1, 2, 3, 4));
-    assert(spot.specular == vec4(5, 6, 7, 8));
-    """
-    run_glsl_test(gsg, code, preamble, {'spot': core.NodePath(spot)})
 
 
 def test_glsl_state_light_source(gsg):
@@ -1010,7 +1135,6 @@
         run_glsl_test(gsg, code, preamble)
     finally:
         clock.set_frame_count(old_frame_count)
->>>>>>> fc394e4c
 
 
 def test_glsl_write_extract_image_buffer(gsg):
