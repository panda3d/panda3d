--- conflicted
+++ resolved
@@ -1,10 +1,6 @@
-<<<<<<< HEAD
 #version 330
-=======
-#version 150
 
 out vec4 p3d_FragColor;
->>>>>>> 2d606c07
 
 void main() {
   p3d_FragColor = vec4(0, 0, 0, 1);
