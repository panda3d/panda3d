/**
 * @file py_compat.h
 * @author rdb
 * @date 2017-12-02
 */

#ifndef PY_COMPAT_H
#define PY_COMPAT_H

#include "dtoolbase.h"

#ifdef HAVE_PYTHON

// The contents of this file were originally part of py_panda.h.  It
// specifically contains polyfills that are required to maintain compatibility
// with Python 2 and older versions of Python 3.

// These compatibility hacks are sorted by Python version that removes the
// need for the respective hack.

#ifdef _POSIX_C_SOURCE
#  undef _POSIX_C_SOURCE
#endif

#ifdef _XOPEN_SOURCE
#  undef _XOPEN_SOURCE
#endif

// See PEP 353
#define PY_SSIZE_T_CLEAN 1

#include <Python.h>

#ifndef LINK_ALL_STATIC
#  define EXPCL_PYPANDA
#elif defined(__GNUC__)
#  define EXPCL_PYPANDA __attribute__((weak))
#else
#  define EXPCL_PYPANDA extern inline
#endif

/* Python 2.4 */

// 2.4 macros which aren't available in 2.3
#ifndef Py_RETURN_NONE
#  define Py_RETURN_NONE return Py_INCREF(Py_None), Py_None
#endif

#ifndef Py_RETURN_TRUE
#  define Py_RETURN_TRUE return Py_INCREF(Py_True), Py_True
#endif

#ifndef Py_RETURN_FALSE
#  define Py_RETURN_FALSE return Py_INCREF(Py_False), Py_False
#endif

/* Python 2.5 */

// Prior to Python 2.5, we didn't have Py_ssize_t.
#if PY_VERSION_HEX < 0x02050000
typedef int Py_ssize_t;
#  define PyInt_FromSsize_t PyInt_FromLong
#  define PyInt_AsSsize_t PyInt_AsLong
#endif

/* Python 2.6 */

#ifndef Py_TYPE
#  define Py_TYPE(ob) (((PyObject*)(ob))->ob_type)
#endif

/* Python 2.7, 3.1 */

#ifndef PyVarObject_HEAD_INIT
  #define PyVarObject_HEAD_INIT(type, size) \
    PyObject_HEAD_INIT(type) size,
#endif

/* Python 2.7, 3.2 */

#if PY_VERSION_HEX < 0x03020000
#  define PyErr_NewExceptionWithDoc(name, doc, base, dict) \
          PyErr_NewException(name, base, dict)
#endif

/* Python 3.0 */

// Always on in Python 3
#ifndef Py_TPFLAGS_CHECKTYPES
#  define Py_TPFLAGS_CHECKTYPES 0
#endif

// Macros for writing code that will compile in both versions.
#if PY_MAJOR_VERSION >= 3
#  define nb_nonzero nb_bool
#  define nb_divide nb_true_divide
#  define nb_inplace_divide nb_inplace_true_divide

#  define PyLongOrInt_Check(x) PyLong_Check(x)
#  define PyLongOrInt_AS_LONG PyLong_AS_LONG
#  define PyInt_Check PyLong_Check
#  define PyInt_AsLong PyLong_AsLong
#  define PyInt_AS_LONG PyLong_AS_LONG
#  define PyLongOrInt_AsSize_t PyLong_AsSize_t
#else
#  define PyLongOrInt_Check(x) (PyInt_Check(x) || PyLong_Check(x))
// PyInt_FromSize_t automatically picks the right type.
#  define PyLongOrInt_AS_LONG PyInt_AsLong

EXPCL_PYPANDA size_t PyLongOrInt_AsSize_t(PyObject *);
#endif

// Which character to use in PyArg_ParseTuple et al for a byte string.
#if PY_MAJOR_VERSION >= 3
#  define FMTCHAR_BYTES "y"
#else
#  define FMTCHAR_BYTES "s"
#endif

/* Python 3.2 */

#if PY_VERSION_HEX < 0x03020000
typedef long Py_hash_t;
#endif

/* Python 3.3 */

#if PY_MAJOR_VERSION >= 3
// Python 3 versions before 3.3.3 defined this incorrectly.
#  undef _PyErr_OCCURRED
#  define _PyErr_OCCURRED() (PyThreadState_GET()->curexc_type)

// Python versions before 3.3 did not define this.
#  if PY_VERSION_HEX < 0x03030000
#    define PyUnicode_AsUTF8 _PyUnicode_AsString
#    define PyUnicode_AsUTF8AndSize _PyUnicode_AsStringAndSize
#  endif
#endif

/* Python 3.4 */
#if PY_VERSION_HEX < 0x03040000
#define PyGILState_Check() (PyGILState_GetThisThreadState() == _PyThreadState_Current)
#endif

/* Python 3.6 */

#if PY_VERSION_HEX < 0x03080000 && !defined(_PyObject_CallNoArg)
#  define _PyObject_CallNoArg PyObject_CallNoArgs
#endif

#if PY_VERSION_HEX < 0x03080000 && !defined(_PyObject_FastCall)
INLINE PyObject *_PyObject_FastCall(PyObject *func, PyObject **args, Py_ssize_t nargs) {
  PyObject *tuple = PyTuple_New(nargs);
  for (Py_ssize_t i = 0; i < nargs; ++i) {
    PyTuple_SET_ITEM(tuple, i, args[i]);
    Py_INCREF(args[i]);
  }
  PyObject *result = PyObject_Call(func, tuple, nullptr);
  Py_DECREF(tuple);
  return result;
}
#  define _PyObject_FastCall _PyObject_FastCall
#endif

// Python versions before 3.6 didn't require longlong support to be enabled.
#ifndef HAVE_LONG_LONG
#  define PyLong_FromLongLong(x) PyLong_FromLong((long) (x))
#  define PyLong_FromUnsignedLongLong(x) PyLong_FromUnsignedLong((unsigned long) (x))
#  define PyLong_AsLongLong(x) PyLong_AsLong(x)
#  define PyLong_AsUnsignedLongLong(x) PyLong_AsUnsignedLong(x)
#  define PyLong_AsUnsignedLongLongMask(x) PyLong_AsUnsignedLongMask(x)
#  define PyLong_AsLongLongAndOverflow(x) PyLong_AsLongAndOverflow(x)
#endif

/* Python 3.7 */

#ifndef PyDict_GET_SIZE
#  define PyDict_GET_SIZE(mp) (((PyDictObject *)mp)->ma_used)
#endif

#ifndef Py_RETURN_RICHCOMPARE
#  define Py_RETURN_RICHCOMPARE(val1, val2, op)                         \
  do {                                                                  \
    switch (op) {                                                       \
    NODEFAULT                                                           \
    case Py_EQ: if ((val1) == (val2)) Py_RETURN_TRUE; Py_RETURN_FALSE;  \
    case Py_NE: if ((val1) != (val2)) Py_RETURN_TRUE; Py_RETURN_FALSE;  \
    case Py_LT: if ((val1) < (val2)) Py_RETURN_TRUE; Py_RETURN_FALSE;   \
    case Py_GT: if ((val1) > (val2)) Py_RETURN_TRUE; Py_RETURN_FALSE;   \
    case Py_LE: if ((val1) <= (val2)) Py_RETURN_TRUE; Py_RETURN_FALSE;  \
    case Py_GE: if ((val1) >= (val2)) Py_RETURN_TRUE; Py_RETURN_FALSE;  \
    }                                                                   \
  } while (0)
#endif

/* Python 3.8 */
#if PY_VERSION_HEX < 0x03080000
INLINE PyObject *_PyLong_Rshift(PyObject *a, size_t shiftby) {
  PyObject *b = PyLong_FromLong(shiftby);
  PyObject *result = PyNumber_Rshift(a, b);
  Py_DECREF(b);
  return result;
}
INLINE PyObject *_PyLong_Lshift(PyObject *a, size_t shiftby) {
  PyObject *b = PyLong_FromLong(shiftby);
  PyObject *result = PyNumber_Lshift(a, b);
  Py_DECREF(b);
  return result;
}
#endif

/* Python 3.9 */

<<<<<<< HEAD
=======
#ifndef PyCFunction_CheckExact
#  define PyCFunction_CheckExact(op) (Py_TYPE(op) == &PyCFunction_Type)
#endif

>>>>>>> 0d300456
#if PY_VERSION_HEX < 0x03090000
INLINE PyObject *PyObject_CallNoArgs(PyObject *func) {
#if PY_VERSION_HEX >= 0x03080000
  return _PyObject_Vectorcall(func, nullptr, 0, nullptr);
#elif PY_VERSION_HEX >= 0x03070000
  return _PyObject_FastCallDict(func, nullptr, 0, nullptr);
#elif PY_VERSION_HEX >= 0x03060000
  return _PyObject_FastCall(func, nullptr, 0);
#else
  return PyObject_CallObject(func, nullptr);
#endif
}

INLINE PyObject *PyObject_CallOneArg(PyObject *callable, PyObject *arg) {
#if PY_VERSION_HEX >= 0x03060000
  return _PyObject_FastCall(callable, &arg, 1);
#else
  return PyObject_CallFunctionObjArgs(callable, arg, nullptr);
#endif
}

INLINE PyObject *PyObject_CallMethodNoArgs(PyObject *obj, PyObject *name) {
  return PyObject_CallMethodObjArgs(obj, name, nullptr);
}

INLINE PyObject *PyObject_CallMethodOneArg(PyObject *obj, PyObject *name, PyObject *arg) {
  return PyObject_CallMethodObjArgs(obj, name, arg, nullptr);
}
#endif

/* Other Python implementations */

// _PyErr_OCCURRED is an undocumented macro version of PyErr_Occurred.
// Some implementations of the CPython API (e.g. PyPy's cpyext) do not define
// it, so in these cases we just silently fall back to PyErr_Occurred.
#ifndef _PyErr_OCCURRED
#  define _PyErr_OCCURRED() PyErr_Occurred()
#endif

#endif  // HAVE_PYTHON

#endif  // PY_COMPAT_H<|MERGE_RESOLUTION|>--- conflicted
+++ resolved
@@ -211,13 +211,10 @@
 
 /* Python 3.9 */
 
-<<<<<<< HEAD
-=======
 #ifndef PyCFunction_CheckExact
 #  define PyCFunction_CheckExact(op) (Py_TYPE(op) == &PyCFunction_Type)
 #endif
 
->>>>>>> 0d300456
 #if PY_VERSION_HEX < 0x03090000
 INLINE PyObject *PyObject_CallNoArgs(PyObject *func) {
 #if PY_VERSION_HEX >= 0x03080000
