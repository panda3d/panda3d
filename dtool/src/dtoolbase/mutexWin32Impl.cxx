--- conflicted
+++ resolved
@@ -13,11 +13,7 @@
 
 #include "selectThreadImpl.h"
 
-<<<<<<< HEAD
 #if defined(_WIN32) && !defined(CPPPARSER)
-=======
-#ifdef WIN32_VC
->>>>>>> 508444d2
 
 #include "mutexWin32Impl.h"
 
