/**
 * PANDA 3D SOFTWARE
 * Copyright (c) Carnegie Mellon University.  All rights reserved.
 *
 * All use of this software is subject to the terms of the revised BSD
 * license.  You should have received a copy of this license along
 * with this source code in a file named "LICENSE."
 *
 * @file pfstreamBuf.cxx
 * @author cary
 * @date 2000-12-12
 */

#include "pfstreamBuf.h"
#include <assert.h>

<<<<<<< HEAD
#ifndef __EMSCRIPTEN__
=======
#if !defined(__EMSCRIPTEN__) || defined(__wasi__)
>>>>>>> 10ee0199

using std::cerr;
using std::endl;
using std::string;

PipeStreamBuf::PipeStreamBuf(PipeStreamBuf::Direction dir) :
  _dir(dir)
{
  init_pipe();

#ifndef PHAVE_IOSTREAM
  // These lines, which are essential on older implementations of the iostream
  // library, are not understood by more recent versions.
  allocate();
  assert((dir == Input) || (dir == Output));
  if (dir == Input) {
    setg(base(), ebuf(), ebuf());
  } else {
    setp(base(), ebuf());
  }
#endif /* PHAVE_IOSTREAM */
}

PipeStreamBuf::
~PipeStreamBuf(void) {
  if (is_open()) {
    sync();
    flush();
    close_pipe();
  }
}

void PipeStreamBuf::flush(void) {
  assert(is_open());
  if (_dir == Output) {
    write_chars("", 0, true);
  }
}

void PipeStreamBuf::command(const string cmd) {
  assert(!is_open());
  open_pipe(cmd);
}

int PipeStreamBuf::overflow(int c) {
  assert(is_open());
  assert(_dir == Output);
  std::streamsize n = pptr() - pbase();
  if (n != 0) {
    write_chars(pbase(), n, false);
    pbump(-n);  // reset pptr()
  }
  if (c != EOF) {
    // write one more character
    char ch = c;
    write_chars(&ch, 1, false);
  }
  return 0;
}

int PipeStreamBuf::sync(void) {
  assert(is_open());
  if (_dir == Output) {
    std::streamsize n = pptr() - pbase();
    write_chars(pbase(), n, false);
    pbump(-n);
  } else {
    std::streamsize n = egptr() - gptr();
    if (n != 0) {
      gbump(n);  // flush all our stored input away
#ifndef NDEBUG
      cerr << "pfstream tossed out " << n << " bytes" << endl;
#endif
    }
  }
  return 0;
}

int PipeStreamBuf::underflow(void) {
  assert(_dir == Input);
  if ((eback() == nullptr) || (gptr() == nullptr) ||
      (egptr() == nullptr)) {
    // must be new-style iostream library
    char* buf = new char[4096];
    char* ebuf = &(buf[4096]);
    setg(buf, ebuf, ebuf);
  }
  if (gptr() < egptr()) {
    char c = *(gptr());
    return c;
  }
  if (eof_pipe()) {
    return EOF;
  }
#ifdef PHAVE_IOSTREAM
  size_t len = 4096;
#else /* PHAVE_IOSTREAM */
  size_t len = ebuf() - base();
#endif /* PHAVE_IOSTREAM */
  char* buf = new char[len];
  size_t n = read_pipe(buf, len);
  int ret = buf[0];
  if (n == 0)
    ret = EOF;
  else {
#ifdef PHAVE_IOSTREAM
    memcpy(eback()+(len-n), buf, n);
#else /* PHAVE_IOSTREAM */
    memcpy(base()+(len-n), buf, n);
#endif /* PHAVE_IOSTREAM */
    gbump(-((int)n));
  }
  delete[] buf;
  return ret;
}

void PipeStreamBuf::write_chars(const char* start, int length, bool flush) {
  assert(_dir == Output);
  size_t orig = _line_buffer.length();
  string latest(start, length);
  string line;

  if (flush) {
    // if we're going to flush the stream now, we dump the whole thing
    // reguardless of whether we have reached end-of-line.
    line = _line_buffer + latest;
    _line_buffer = "";
  } else {
    // Otherwise, we check for the end-of-line character.
    _line_buffer += latest;
    size_t eol = _line_buffer.rfind('\n', orig);
    if (eol != string::npos) {
      line = _line_buffer.substr(0, eol+1);
      _line_buffer = _line_buffer.substr(eol+1);
    }
  }
  // now output 'line'
  size_t wrote = write_pipe(line.c_str(), line.length());
#ifndef NDEBUG
  if (wrote != line.length())
    cerr << "wrote only " << wrote << " of " << line.length()
         << " bytes to pipe" << endl;
#endif
}

#ifndef WIN_PIPE_CALLS

/**
 * Initializes whatever data structures store the child process information.
 * This function is only called once at startup, by the constructor.
 */
void PipeStreamBuf::
init_pipe() {
  _pipe = nullptr;
}

/**
 * Returns true if the pipe has been opened, false otherwise.
 */
bool PipeStreamBuf::
is_open() const {
  return _pipe != nullptr;
}

/**
 * Returns true if there is an end-of-file condition on the input, or if the
 * pipe was never opened.
 */
bool PipeStreamBuf::
eof_pipe() const {
  return (_pipe == nullptr) && feof(_pipe);
}

/**
 * Forks a child to run the indicated command, and according to the setting of
 * _dir, binds either its input or output to this process for writing or
 * reading.
 *
 * Returns true on success, false on failure.
 */
bool PipeStreamBuf::
open_pipe(const string &cmd) {
  const char *typ = (_dir == Output)?"w":"r";
#if !defined(__wasi__)
  _pipe = popen(cmd.c_str(), typ);
#else
    return false;
#endif
  return (_pipe != nullptr);
}

/**
 * Closes the pipe opened previously.
 */
void PipeStreamBuf::
close_pipe() {
  if (_pipe != nullptr) {
    fclose(_pipe);
    _pipe = nullptr;
  }
}

/**
 * Writes the indicated data out to the child process opened previously.
 * Returns the number of bytes read.
 */
size_t PipeStreamBuf::
write_pipe(const char *data, size_t len) {
  size_t wrote_count = fwrite(data, 1, len, _pipe);
  fflush(_pipe);
  return wrote_count;
}

/**
 * Reads the indicated amount of data from the child process opened
 * previously.  Returns the number of bytes read.
 */
size_t PipeStreamBuf::
read_pipe(char *data, size_t len) {
  return fread(data, 1, len, _pipe);
}

#else  // WIN_PIPE_CALLS

// The official Windows way of reading from a child process, without using a
// Unix-style convenience function like popen(), is similar in principle to
// the Unix pipe() method.  We have to first redirect our own stdout to an
// anonymous pipe, then we spawn a child, who inherits this new stdout.  Then
// we can restore our own stdout, and read from the other end of the pipe.

/**
 * Initializes whatever data structures store the child process information.
 * This function is only called once at startup, by the constructor.
 */
void PipeStreamBuf::
init_pipe() {
  _child_out = 0;
}

/**
 * Returns true if the pipe has been opened, false otherwise.
 */
bool PipeStreamBuf::
is_open() const {
  return (_child_out != 0);
}

/**
 * Returns true if there is an end-of-file condition on the input, or if the
 * pipe was never opened.
 */
bool PipeStreamBuf::
eof_pipe() const {
  return (_child_out == 0);
}

/**
 * Forks a child to run the indicated command, and according to the setting of
 * _dir, binds either its input or output to this process for writing or
 * reading.
 *
 * Returns true on success, false on failure.
 */
bool PipeStreamBuf::
open_pipe(const string &cmd) {
  close_pipe();

  // At the present, this only works for input pipes.  We can add code to
  // support output pipes later if anyone cares.
  if (_dir == Output) {
    return false;
  }

  // First, save our current stdout, so we can restore it after all of this
  // nonsense.
  HANDLE hSaveStdout = GetStdHandle(STD_OUTPUT_HANDLE);

  // Now create a pipe to accept the child processes' output.
  HANDLE hChildStdoutRd, hChildStdoutWr;

  // Set the bInheritHandle flag so pipe handles are inherited.
  SECURITY_ATTRIBUTES saAttr;
  saAttr.nLength = sizeof(SECURITY_ATTRIBUTES);
  saAttr.bInheritHandle = TRUE;
  saAttr.lpSecurityDescriptor = nullptr;
  if (!CreatePipe(&hChildStdoutRd, &hChildStdoutWr, &saAttr, 0)) {
#ifndef NDEBUG
    cerr << "Unable to create output pipe\n";
#endif
    return false;
  }

  // Remap stdout to the "write" end of this pipe.
  if (!SetStdHandle(STD_OUTPUT_HANDLE, hChildStdoutWr)) {
#ifndef NDEBUG
    cerr << "Unable to redirect stdout\n";
#endif
    CloseHandle(hChildStdoutRd);
    CloseHandle(hChildStdoutWr);
    return false;
  }

  // Create noninheritable read handle and close the inheritable read handle.

  BOOL fSuccess = DuplicateHandle(GetCurrentProcess(), hChildStdoutRd,
                                  GetCurrentProcess(), &_child_out,
                                  0, FALSE, DUPLICATE_SAME_ACCESS);

  if (!fSuccess) {
#ifndef NDEBUG
    cerr << "DuplicateHandle failed\n";
#endif
    CloseHandle(hChildStdoutRd);
    CloseHandle(hChildStdoutWr);
    return false;
  }
  CloseHandle(hChildStdoutRd);

  // Now spawn the child process.

  // Both WinExec() and CreateProcess() want a non-const char pointer.  Maybe
  // they change it, and maybe they don't.  I'm not taking chances.
  char *cmdline = (char *)alloca(cmd.size() + 1);
  memcpy(cmdline, cmd.data(), cmd.size());
  cmdline[cmd.size()] = 0;

  // We should be using CreateProcess() instead of WinExec(), but that seems
  // to be likely to crash Win98.  WinExec() seems better behaved, and it's
  // all we need anyway.
  if (!WinExec(cmdline, 0)) {
#ifndef NDEBUG
    cerr << "Unable to spawn process.\n";
#endif
    close_pipe();
    // Don't return yet, since we still need to clean up.
  }

  // Now restore our own stdout, up here in the parent process.
  if (!SetStdHandle(STD_OUTPUT_HANDLE, hSaveStdout)) {
#ifndef NDEBUG
    cerr << "Unable to restore stdout\n";
#endif
  }

  // Close the write end of the pipe before reading from the read end of the
  // pipe.
  if (!CloseHandle(hChildStdoutWr)) {
#ifndef NDEBUG
    cerr << "Unable to close write end of pipe\n";
#endif
  }

  return (_child_out != 0);
}

/**
 * Closes the pipe opened previously.
 */
void PipeStreamBuf::
close_pipe() {
  if (_child_out != 0) {
    CloseHandle(_child_out);
    _child_out = 0;
  }
}

/**
 * Writes the indicated data out to the child process opened previously.
 * Returns the number of bytes read.
 */
size_t PipeStreamBuf::
write_pipe(const char *data, size_t len) {
  return 0;
}

/**
 * Reads the indicated amount of data from the child process opened
 * previously.  Returns the number of bytes read.
 */
size_t PipeStreamBuf::
read_pipe(char *data, size_t len) {
  if (_child_out == 0) {
    return 0;
  }
  DWORD dwRead;
  if (!ReadFile(_child_out, data, len, &dwRead, nullptr)) {
    close_pipe();
    return 0;
  }

  return dwRead;
}


#endif  // WIN_PIPE_CALLS

<<<<<<< HEAD
#endif  // __EMSCRIPTEN__
=======
#else

#   pragma message "================ PipeStreamBuf ?????"

#endif  // __EMSCRIPTEN__ __wasi__
>>>>>>> 10ee0199
<|MERGE_RESOLUTION|>--- conflicted
+++ resolved
@@ -14,11 +14,7 @@
 #include "pfstreamBuf.h"
 #include <assert.h>
 
-<<<<<<< HEAD
-#ifndef __EMSCRIPTEN__
-=======
 #if !defined(__EMSCRIPTEN__) || defined(__wasi__)
->>>>>>> 10ee0199
 
 using std::cerr;
 using std::endl;
@@ -415,12 +411,8 @@
 
 #endif  // WIN_PIPE_CALLS
 
-<<<<<<< HEAD
-#endif  // __EMSCRIPTEN__
-=======
 #else
 
 #   pragma message "================ PipeStreamBuf ?????"
 
-#endif  // __EMSCRIPTEN__ __wasi__
->>>>>>> 10ee0199
+#endif  // __EMSCRIPTEN__ __wasi__