--- conflicted
+++ resolved
@@ -63,16 +63,10 @@
                                const std::string &parent_fullname);
   NotifyCategory *get_category(const std::string &fullname);
 
-<<<<<<< HEAD
-  static ostream &out(NotifySeverity severity);
-  static ostream &out();
-  static ostream &null();
-  static void write_string(const string &str);
-=======
+  static std::ostream &out(NotifySeverity severity);
   static std::ostream &out();
   static std::ostream &null();
   static void write_string(const std::string &str);
->>>>>>> eed0834c
   static Notify *ptr();
 
 public:
