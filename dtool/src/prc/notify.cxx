--- conflicted
+++ resolved
@@ -21,15 +21,11 @@
 
 #include <ctype.h>
 
-<<<<<<< HEAD
-#ifdef IS_IOS
-=======
 #ifdef PHAVE_ATOMIC
 #include <atomic>
 #endif
 
-#ifdef BUILD_IPHONE
->>>>>>> 36c3d3e6
+#ifdef IS_IOS
 #include <fcntl.h>
 #endif
 
