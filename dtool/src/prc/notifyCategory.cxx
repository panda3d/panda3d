/**
 * PANDA 3D SOFTWARE
 * Copyright (c) Carnegie Mellon University.  All rights reserved.
 *
 * All use of this software is subject to the terms of the revised BSD
 * license.  You should have received a copy of this license along
 * with this source code in a file named "LICENSE."
 *
 * @file notifyCategory.cxx
 * @author drose
 * @date 2000-02-29
 */

#include "notifyCategory.h"
#include "pnotify.h"
#include "configPageManager.h"
#include "configVariableString.h"
#include "configVariableBool.h"
#include "config_prc.h"

#include <time.h>  // for strftime().
#include <assert.h>

long NotifyCategory::_server_delta = 0;

/**
 *
 */
NotifyCategory::
NotifyCategory(const string &fullname, const string &basename,
               NotifyCategory *parent) :
  _fullname(fullname),
  _basename(basename),
  _parent(parent),
  _severity(get_config_name(), NS_unspecified,
            "Default severity of this notify category",
            ConfigVariable::F_dynamic),
  _local_modified(initial_invalid_cache())
{
  if (_parent != (NotifyCategory *)NULL) {
    _parent->_children.push_back(this);
  }

  // Only the unnamed top category is allowed not to have a parent.
  nassertv(_parent != (NotifyCategory *)NULL || _fullname.empty());
}

/**
 * Begins a new message to this Category at the indicated severity level.  If
 * the indicated severity level is enabled, this writes a prefixing string to
 * the Notify::out() stream and returns that.  If the severity level is
 * disabled, this returns Notify::null().
 */
ostream &NotifyCategory::
out(NotifySeverity severity, bool prefix) const {
  if (is_on(severity)) {
<<<<<<< HEAD
=======

#ifdef ANDROID
    // Android redirects stdio and stderr to devnull, but does provide its own
    // logging system.  We use a special type of stream that redirects it to
    // Android's log system.
    if (prefix) {
      return AndroidLogStream::out(severity) << *this << ": ";
    } else {
      return AndroidLogStream::out(severity);
    }
#else

>>>>>>> 0fcfb8e3
    if (prefix) {
      if (get_notify_timestamp()) {
        // Format a timestamp to include as a prefix as well.
        time_t now = time(NULL) + _server_delta;
        struct tm *ptm = localtime(&now);

        char buffer[128];
        strftime(buffer, 128, ":%m-%d-%Y %H:%M:%S ", ptm);
        Notify::out(severity) << buffer;
      }

      if (severity == NS_info) {
        return Notify::out(severity) << *this << ": ";
      } else {
        return Notify::out(severity) << *this << "(" << severity << "): ";
      }
    } else {
      return Notify::out(severity);
    }

  } else if (severity <= NS_debug && get_check_debug_notify_protect()) {
    // Someone issued a debug Notify output statement without protecting it
    // within an if statement.  This can cause a significant runtime
    // performance hit, since it forces the iostream library to fully format
    // its output, and then discards the output.
    nout << " **Not protected!** ";
    if (prefix) {
      nout << *this << "(" << severity << "): ";
    }
    if (assert_abort) {
      nassertr(false, nout);
    }

    return nout;

  } else {
    return Notify::null();
  }
}

/**
 * Returns the number of child Categories of this particular Category.
 */
size_t NotifyCategory::
get_num_children() const {
  return _children.size();
}

/**
 * Returns the nth child Category of this particular Category.
 */
NotifyCategory *NotifyCategory::
get_child(size_t i) const {
  assert(i < _children.size());
  return _children[i];
}

/**
 * Sets a global delta (in seconds) between the local time and the server's
 * time, for the purpose of synchronizing the time stamps in the log messages
 * of the client with that of a known server.
 */
void NotifyCategory::
set_server_delta(long delta) {
  _server_delta = delta;
}

/**
 * Returns the name of the config variable that controls this category.  This
 * is called at construction time.
 */
string NotifyCategory::
get_config_name() const {
  string config_name;

  if (_fullname.empty()) {
    config_name = "notify-level";
  } else if (!_basename.empty()) {
    config_name = "notify-level-" + _basename;
  }

  return config_name;
}

/**
 *
 */
void NotifyCategory::
update_severity_cache() {
  if (_severity == NS_unspecified) {
    // If we don't have an explicit severity level, inherit our parent's.
    if (_severity.has_value()) {
      nout << "Invalid severity name for " << _severity.get_name() << ": "
           << _severity.get_string_value() << "\n";
    }
    if (_parent != (NotifyCategory *)NULL) {
      _severity_cache = _parent->get_severity();

    } else {
      // Unless, of course, we're the root.
      _severity_cache = NS_info;
    }
  } else {
    _severity_cache = _severity;
  }
  mark_cache_valid(_local_modified);
}

/**
 * Returns the value of the notify-timestamp ConfigVariable.  This is defined
 * using a method accessor rather than a static ConfigVariableBool, to protect
 * against the variable needing to be accessed at static init time.
 */
bool NotifyCategory::
get_notify_timestamp() {
  static ConfigVariableBool *notify_timestamp = NULL;
  if (notify_timestamp == (ConfigVariableBool *)NULL) {
    notify_timestamp = new ConfigVariableBool
      ("notify-timestamp", false,
       "Set true to output the date & time with each notify message.");
  }
  return *notify_timestamp;
}

/**
 * Returns the value of the check-debug-notify-protect ConfigVariable.  This
 * is defined using a method accessor rather than a static ConfigVariableBool,
 * to protect against the variable needing to be accessed at static init time.
 */
bool NotifyCategory::
get_check_debug_notify_protect() {
  static ConfigVariableBool *check_debug_notify_protect = NULL;
  if (check_debug_notify_protect == (ConfigVariableBool *)NULL) {
    check_debug_notify_protect = new ConfigVariableBool
      ("check-debug-notify-protect", false,
       "Set true to issue a warning message if a debug or spam "
       "notify output is not protected within an if statement.");
  }
  return *check_debug_notify_protect;
}<|MERGE_RESOLUTION|>--- conflicted
+++ resolved
@@ -54,21 +54,6 @@
 ostream &NotifyCategory::
 out(NotifySeverity severity, bool prefix) const {
   if (is_on(severity)) {
-<<<<<<< HEAD
-=======
-
-#ifdef ANDROID
-    // Android redirects stdio and stderr to devnull, but does provide its own
-    // logging system.  We use a special type of stream that redirects it to
-    // Android's log system.
-    if (prefix) {
-      return AndroidLogStream::out(severity) << *this << ": ";
-    } else {
-      return AndroidLogStream::out(severity);
-    }
-#else
-
->>>>>>> 0fcfb8e3
     if (prefix) {
       if (get_notify_timestamp()) {
         // Format a timestamp to include as a prefix as well.
