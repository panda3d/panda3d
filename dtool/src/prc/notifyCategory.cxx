--- conflicted
+++ resolved
@@ -66,13 +66,8 @@
 #endif
 
         char buffer[128];
-<<<<<<< HEAD
-        strftime(buffer, 128, ":%m-%d-%Y %H:%M:%S ", ptm);
+        strftime(buffer, 128, ":%m-%d-%Y %H:%M:%S ", &atm);
         Notify::out(severity) << buffer;
-=======
-        strftime(buffer, 128, ":%m-%d-%Y %H:%M:%S ", &atm);
-        nout << buffer;
->>>>>>> a175ad6a
       }
 
       if (severity == NS_info) {
