--- conflicted
+++ resolved
@@ -79,14 +79,10 @@
     ch = in->get();
   }
 
-<<<<<<< HEAD
-=======
 #if defined(HAVE_THREADS) && !defined(SIMPLE_THREADS)
   Py_BLOCK_THREADS
 #endif  // HAVE_THREADS && !SIMPLE_THREADS
 
-#if PY_MAJOR_VERSION >= 3
->>>>>>> 0c2f8fec
   return PyBytes_FromStringAndSize(line.data(), line.size());
 }
 
@@ -132,24 +128,10 @@
     return nullptr;
   }
 
-<<<<<<< HEAD
-  PyObject *py_line = readline();
-
-  while (PyBytes_GET_SIZE(py_line) > 0) {
-    PyList_Append(lst, py_line);
-    Py_DECREF(py_line);
-
-    py_line = readline();
-=======
   Py_ssize_t i = 0;
   for (const std::string &line : lines) {
-#if PY_MAJOR_VERSION >= 3
     PyObject *py_line = PyBytes_FromStringAndSize(line.data(), line.size());
-#else
-    PyObject *py_line = PyString_FromStringAndSize(line.data(), line.size());
-#endif
     PyList_SET_ITEM(lst, i++, py_line);
->>>>>>> 0c2f8fec
   }
 
   return lst;
