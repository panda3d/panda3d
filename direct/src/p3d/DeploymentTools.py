""" This module is used to build a graphical installer
or a standalone executable from a p3d file. It will try
to build for as many platforms as possible. """

__all__ = ["Standalone", "Installer"]

<<<<<<< HEAD
import os, sys, subprocess, tarfile, shutil, time, zipfile, socket, getpass, struct
from io import BytesIO, TextIOWrapper
=======
import os, sys, subprocess, tarfile, shutil, time, zipfile, glob, socket, getpass, struct
import gzip
from cStringIO import StringIO
>>>>>>> 9348cf6b
from direct.directnotify.DirectNotifyGlobal import *
from direct.showbase.AppRunnerGlobal import appRunner
from panda3d.core import PandaSystem, HTTPClient, Filename, VirtualFileSystem, Multifile
from panda3d.core import TiXmlDocument, TiXmlDeclaration, TiXmlElement, readXmlStream
from panda3d.core import PNMImage, PNMFileTypeRegistry
from direct.stdpy.file import *
from direct.p3d.HostInfo import HostInfo
# This is important for some reason
import encodings

try:
    import pwd
except ImportError:
    pwd = None

# Make sure this matches with the magic in p3dEmbedMain.cxx.
P3DEMBED_MAGIC = 0xFF3D3D00

# This filter function is used when creating
# an archive that should be owned by root.
def archiveFilter(info):
    basename = os.path.basename(info.name)
    if basename in [".DS_Store", "Thumbs.db"]:
        return None

    info.uid = info.gid = 0
    info.uname = info.gname = "root"

    # All files without an extension get mode 0755,
    # all other files are chmodded to 0644.
    # Somewhat hacky, but it's the only way
    # permissions can work on a Windows box.
    if info.type != tarfile.DIRTYPE and '.' in info.name.rsplit('/', 1)[-1]:
        info.mode = 0o644
    else:
        info.mode = 0o755

    return info

# Hack to make all files in a tar file owned by root.
# The tarfile module doesn't have filter functionality until Python 2.7.
# Yay duck typing!
class TarInfoRoot(tarfile.TarInfo):
    uid = property(lambda self: 0, lambda self, x: None)
    gid = property(lambda self: 0, lambda self, x: None)
    uname = property(lambda self: "root", lambda self, x: None)
    gname = property(lambda self: "root", lambda self, x: None)
    mode = property(lambda self: 0o644 if self.type != tarfile.DIRTYPE and \
                    '.' in self.name.rsplit('/', 1)[-1] else 0o755,
                    lambda self, x: None)

# On OSX, the root group is named "wheel".
class TarInfoRootOSX(TarInfoRoot):
    gname = property(lambda self: "wheel", lambda self, x: None)


class Standalone:
    """ This class creates a standalone executable from a given .p3d file. """
    notify = directNotify.newCategory("Standalone")

    def __init__(self, p3dfile, tokens = {}):
        self.p3dfile = Filename(p3dfile)
        self.basename = self.p3dfile.getBasenameWoExtension()
        self.tokens = tokens

        self.tempDir = Filename.temporary("", self.basename, "") + "/"
        self.tempDir.makeDir()
        self.host = HostInfo(PandaSystem.getPackageHostUrl(), appRunner = appRunner, hostDir = self.tempDir, asMirror = False, perPlatform = True)

        self.http = HTTPClient.getGlobalPtr()
        if not self.host.hasContentsFile:
            if not self.host.readContentsFile():
                if not self.host.downloadContentsFile(self.http):
                    Standalone.notify.error("couldn't read host")
                    return

    def __del__(self):
        try:
            appRunner.rmtree(self.tempDir)
        except:
            try: shutil.rmtree(self.tempDir.toOsSpecific())
            except: pass

    def buildAll(self, outputDir = "."):
        """ Builds standalone executables for every known platform,
        into the specified output directory. """

        platforms = set()
        for package in self.host.getPackages(name = "p3dembed"):
            platforms.add(package.platform)
        if len(platforms) == 0:
            Standalone.notify.warning("No platforms found to build for!")

        if 'win32' in platforms and 'win_i386' in platforms:
            platforms.remove('win32')

        outputDir = Filename(outputDir + "/")
        outputDir.makeDir()
        for platform in platforms:
            if platform.startswith("win"):
                self.build(Filename(outputDir, platform + "/" + self.basename + ".exe"), platform)
            else:
                self.build(Filename(outputDir, platform + "/" + self.basename), platform)

    def build(self, output, platform = None, extraTokens = {}):
        """ Builds a standalone executable and stores it into the path
        indicated by the 'output' argument. You can specify to build for
        a different platform by altering the 'platform' argument. """

        if platform == None:
            platform = PandaSystem.getPlatform()

        vfs = VirtualFileSystem.getGlobalPtr()

        for package in self.host.getPackages(name = "p3dembed", platform = platform):
            if not package.downloadDescFile(self.http):
                Standalone.notify.warning("  -> %s failed for platform %s" % (package.packageName, package.platform))
                continue
            if not package.downloadPackage(self.http):
                Standalone.notify.warning("  -> %s failed for platform %s" % (package.packageName, package.platform))
                continue

            # Figure out where p3dembed might be now.
            if package.platform.startswith("win"):
                # Use p3dembedw unless console_environment was set.
                cEnv = extraTokens.get("console_environment", self.tokens.get("console_environment", 0))
                if cEnv != "" and int(cEnv) != 0:
                    p3dembed = Filename(self.host.hostDir, "p3dembed/%s/p3dembed.exe" % package.platform)
                else:
                    p3dembed = Filename(self.host.hostDir, "p3dembed/%s/p3dembedw.exe" % package.platform)
                    # Fallback for older p3dembed versions
                    if not vfs.exists(p3dembed):
                        Filename(self.host.hostDir, "p3dembed/%s/p3dembed.exe" % package.platform)
            else:
                p3dembed = Filename(self.host.hostDir, "p3dembed/%s/p3dembed" % package.platform)

            if not vfs.exists(p3dembed):
                Standalone.notify.warning("  -> %s failed for platform %s" % (package.packageName, package.platform))
                continue

            return self.embed(output, p3dembed, extraTokens)

        Standalone.notify.error("Failed to build standalone for platform %s" % platform)

    def embed(self, output, p3dembed, extraTokens = {}):
        """ Embeds the p3d file into the provided p3dembed executable.
        This function is not really useful - use build() or buildAll() instead. """

        # Load the p3dembed data into memory
        size = p3dembed.getFileSize()
        p3dembed_data = VirtualFileSystem.getGlobalPtr().readFile(p3dembed, True)
        assert len(p3dembed_data) == size

        # Find the magic size string and replace it with the real size,
        # regardless of the endianness of the p3dembed executable.
        p3dembed_data = p3dembed_data.replace(struct.pack('>I', P3DEMBED_MAGIC),
                                              struct.pack('>I', size))
        p3dembed_data = p3dembed_data.replace(struct.pack('<I', P3DEMBED_MAGIC),
                                              struct.pack('<I', size))

        # Write the output file
        Standalone.notify.info("Creating %s..." % output)
        output.makeDir()
        ohandle = open(output.toOsSpecific(), "wb")
        ohandle.write(p3dembed_data)

        # Write out the tokens. Set log_basename to the basename by default
        tokens = {"log_basename": self.basename}
        tokens.update(self.tokens)
        tokens.update(extraTokens)
        for key, value in tokens.items():
            ohandle.write(b"\0")
            ohandle.write(key.encode('ascii'))
            ohandle.write(b"=")
            ohandle.write(value.encode())
        ohandle.write(b"\0\0")

        # Buffer the p3d file to the output file. 1 MB buffer size.
        phandle = open(self.p3dfile.toOsSpecific(), "rb")
        buf = phandle.read(1024 * 1024)
        while len(buf) != 0:
            ohandle.write(buf)
            buf = phandle.read(1024 * 1024)
        ohandle.close()
        phandle.close()

        os.chmod(output.toOsSpecific(), 0o755)

    def getExtraFiles(self, platform):
        """ Returns a list of extra files that will need to be included
        with the standalone executable in order for it to run, such as
        dependent libraries. The returned paths are full absolute paths. """

        package = self.host.getPackages(name = "p3dembed", platform = platform)[0]

        if not package.downloadDescFile(self.http):
            Standalone.notify.warning("  -> %s failed for platform %s" % (package.packageName, package.platform))
            return []
        if not package.downloadPackage(self.http):
            Standalone.notify.warning("  -> %s failed for platform %s" % (package.packageName, package.platform))
            return []

        filenames = []
        vfs = VirtualFileSystem.getGlobalPtr()
        for e in package.extracts:
            if e.basename not in ["p3dembed", "p3dembed.exe", "p3dembed.exe.manifest", "p3dembedw.exe", "p3dembedw.exe.manifest"]:
                filename = Filename(package.getPackageDir(), e.filename)
                filename.makeAbsolute()
                if vfs.exists(filename):
                    filenames.append(filename)
                else:
                    Standalone.notify.error("%s mentioned in xml, but does not exist" % e.filename)

        return filenames


class PackageTree:
    """ A class used internally to build a temporary package
    tree for inclusion into an installer. """

    def __init__(self, platform, hostDir, hostUrl):
        self.platform = platform
        self.hosts = {}
        self.packages = {}
        self.hostUrl = hostUrl
        self.hostDir = Filename(hostDir)
        self.hostDir.makeDir()
        self.http = HTTPClient.getGlobalPtr()

    def getHost(self, hostUrl):
        if hostUrl in self.hosts:
            return self.hosts[hostUrl]

        host = HostInfo(hostUrl, appRunner = appRunner, hostDir = self.hostDir, asMirror = False, perPlatform = True)
        if not host.hasContentsFile:
            if not host.readContentsFile():
                if not host.downloadContentsFile(self.http):
                    Installer.notify.error("couldn't read host %s" % host.hostUrl)
                    return None
        self.hosts[hostUrl] = host
        return host

    def installPackage(self, name, version, hostUrl = None):
        """ Installs the named package into the tree. """

        if hostUrl is None:
            hostUrl = self.hostUrl

        pkgIdent = (name, version)
        if pkgIdent in self.packages:
            return self.packages[pkgIdent]

        package = None
        # Always try the super host first, if any.
        if appRunner and appRunner.superMirrorUrl:
            superHost = self.getHost(appRunner.superMirrorUrl)
            if self.platform:
                package = superHost.getPackage(name, version, self.platform)
            if not package:
                package = superHost.getPackage(name, version)

        if not package:
            host = self.getHost(hostUrl)
            if self.platform:
                package = host.getPackage(name, version, self.platform)
            if not package:
                package = host.getPackage(name, version)

        if not package:
            Installer.notify.error("Package %s %s for %s not known on %s" % (
                name, version, self.platform, hostUrl))
            return

        package.installed = True # Hack not to let it unnecessarily install itself
        if not package.downloadDescFile(self.http):
            Installer.notify.error("  -> %s failed for platform %s" % (package.packageName, package.platform))
            return
        if not package.downloadPackage(self.http):
            Installer.notify.error("  -> %s failed for platform %s" % (package.packageName, package.platform))
            return

        self.packages[pkgIdent] = package

        # Check for any dependencies.
        for rname, rversion, rhost in package.requires:
            self.installPackage(rname, rversion, rhost.hostUrl)

        return package


class Icon:
    """ This class is used to create an icon for various platforms. """
    notify = directNotify.newCategory("Icon")

    def __init__(self):
        self.images = {}

    def addImage(self, image):
        """ Adds an image to the icon.  Returns False on failure, True on success.
        Only one image per size can be loaded, and the image size must be square. """

        if not isinstance(image, PNMImage):
            fn = image
            if not isinstance(fn, Filename):
                fn = Filename.fromOsSpecific(fn)

            image = PNMImage()
            if not image.read(fn):
                Icon.notify.warning("Image '%s' could not be read" % fn.getBasename())
                return False

        if image.getXSize() != image.getYSize():
            Icon.notify.warning("Ignoring image without square size")
            return False

        self.images[image.getXSize()] = image

        return True

    def makeICO(self, fn):
        """ Writes the images to a Windows ICO file.  Returns True on success. """

        if not isinstance(fn, Filename):
            fn = Filename.fromOsSpecific(fn)
        fn.setBinary()

        count = 0
        for size in self.images.keys():
            if size <= 256:
                count += 1

        ico = open(fn, 'wb')
        ico.write(struct.pack('<HHH', 0, 1, count))

        # Write the directory
        for size, image in self.images.items():
            if size == 256:
                ico.write('\0\0')
            else:
                ico.write(struct.pack('<BB', size, size))
            bpp = 32 if image.hasAlpha() else 24
            ico.write(struct.pack('<BBHHII', 0, 0, 1, bpp, 0, 0))

        # Now write the actual icons
        ptr = 14
        for size, image in self.images.items():
            loc = ico.tell()
            bpp = 32 if image.hasAlpha() else 24
            ico.write(struct.pack('<IiiHHIIiiII', 40, size, size * 2, 1, bpp, 0, 0, 0, 0, 0, 0))

            # XOR mask
            if bpp == 24:
                # Align rows to 4-byte boundary
                rowalign = '\0' * (-(size * 3) & 3)
                for y in xrange(size):
                    for x in xrange(size):
                        r, g, b = image.getXel(x, size - y - 1)
                        ico.write(struct.pack('<BBB', int(b * 255), int(g * 255), int(r * 255)))
                    ico.write(rowalign)
            else:
                for y in xrange(size):
                    for x in xrange(size):
                        r, g, b, a = image.getXelA(x, size - y - 1)
                        ico.write(struct.pack('<BBBB', int(b * 255), int(g * 255), int(r * 255), int(a * 255)))

            # Empty AND mask, aligned to 4-byte boundary
            #TODO: perhaps we should convert alpha into an AND mask
            # to support older versions of Windows that don't support alpha.
            ico.write('\0' * (size * (size / 8 + (-((size / 8) * 3) & 3))))

            # Go back to write the location
            dataend = ico.tell()
            ico.seek(ptr)
            ico.write(struct.pack('<II', dataend - loc, loc))
            ico.seek(dataend)
            ptr += 16

        ico.close()

        return True

    def makeICNS(self, fn):
        """ Writes the images to an Apple ICNS file.  Returns True on success. """

        if not isinstance(fn, Filename):
            fn = Filename.fromOsSpecific(fn)
        fn.setBinary()

        vfs = VirtualFileSystem.getGlobalPtr()
        stream = vfs.openWriteFile(fn, False, True)
        icns = open(stream, 'wb')
        icns.write(b'icns\0\0\0\0')

        icon_types = {16: 'is32', 32: 'il32', 48: 'ih32', 128: 'it32'}
        mask_types = {16: 's8mk', 32: 'l8mk', 48: 'h8mk', 128: 't8mk'}
        png_types = {256: 'ic08', 512: 'ic09'}

        pngtype = PNMFileTypeRegistry.getGlobalPtr().getTypeFromExtension("png")

        for size, image in self.images.items():
            if size in png_types:
                if pngtype is None:
                    continue
                icns.write(png_types[size])
                icns.write(b'\0\0\0\0')
                start = icns.tell()

                image.write(stream, "", pngtype)
                pngsize = icns.tell() - start
                icns.seek(start - 4)
                icns.write(struct.pack('>I', pngsize + 8))
                icns.seek(start + pngsize)

            elif size in icon_types:
                icns.write(icon_types[size])
                icns.write(struct.pack('>I', size * size * 4 + 8))

                for y in xrange(size):
                    for x in xrange(size):
                        r, g, b = image.getXel(x, y)
                        icns.write(struct.pack('>BBBB', 0, int(r * 255), int(g * 255), int(b * 255)))

                if not image.hasAlpha():
                    continue
                icns.write(mask_types[size])
                icns.write(struct.pack('>I', size * size + 8))

                for y in xrange(size):
                    for x in xrange(size):
                        icns.write(struct.pack('<B', int(image.getAlpha(x, y) * 255)))

        length = icns.tell()
        icns.seek(4)
        icns.write(struct.pack('>I', length))
        icns.close()

        return True


class Installer:
    """ This class creates a (graphical) installer from a given .p3d file. """
    notify = directNotify.newCategory("Installer")

    def __init__(self, p3dfile, shortname, fullname, version, tokens = {}):
        self.p3dFilename = p3dfile
        if not shortname:
            shortname = p3dfile.getBasenameWoExtension()
        self.shortname = shortname
        self.fullname = fullname
        self.version = str(version)
        self.includeRequires = False
        self.offerRun = True
        self.offerDesktopShortcut = True
        self.licensename = ""
        self.licensefile = Filename()
        self.authorid = "org.panda3d"
        self.authorname = os.environ.get("DEBFULLNAME", "")
        self.authoremail = os.environ.get("DEBEMAIL", "")
        self.icon = None

        # Try to determine a default author name ourselves.
        uname = None
        if pwd is not None and hasattr(os, 'getuid'):
            uinfo = pwd.getpwuid(os.getuid())
            if uinfo:
                uname = uinfo.pw_name
                if not self.authorname:
                    self.authorname = \
                        uinfo.pw_gecos.split(',', 1)[0]

        # Fallbacks in case that didn't work or wasn't supported.
        if not uname:
            uname = getpass.getuser()
        if not self.authorname:
            self.authorname = uname
        if not self.authoremail and ' ' not in uname:
            self.authoremail = "%s@%s" % (uname, socket.gethostname())

        # Load the p3d file to read out the required packages
        mf = Multifile()
        if not mf.openRead(self.p3dFilename):
            Installer.notify.error("Not a Panda3D application: %s" % (p3dfile))
            return

        # Now load the p3dInfo file.
        self.hostUrl = None
        self.requires = []
        self.extracts = []
        i = mf.findSubfile('p3d_info.xml')
        if i >= 0:
            stream = mf.openReadSubfile(i)
            p3dInfo = readXmlStream(stream)
            mf.closeReadSubfile(stream)
            if p3dInfo:
                p3dPackage = p3dInfo.FirstChildElement('package')
                p3dHost = p3dPackage.FirstChildElement('host')
                if p3dHost.Attribute('url'):
                    self.hostUrl = p3dHost.Attribute('url')
                p3dRequires = p3dPackage.FirstChildElement('requires')
                while p3dRequires:
                    self.requires.append((
                        p3dRequires.Attribute('name'),
                        p3dRequires.Attribute('version'),
                        p3dRequires.Attribute('host')))
                    p3dRequires = p3dRequires.NextSiblingElement('requires')

                p3dExtract = p3dPackage.FirstChildElement('extract')
                while p3dExtract:
                    filename = p3dExtract.Attribute('filename')
                    self.extracts.append(filename)
                    p3dExtract = p3dExtract.NextSiblingElement('extract')

                if not self.fullname:
                    p3dConfig = p3dPackage.FirstChildElement('config')
                    if p3dConfig:
                        self.fullname = p3dConfig.Attribute('display_name')
        else:
            Installer.notify.warning("No p3d_info.xml was found in .p3d archive.")

        mf.close()

        if not self.hostUrl:
            self.hostUrl = PandaSystem.getPackageHostUrl()
            if not self.hostUrl:
                self.hostUrl = self.standalone.host.hostUrl
            Installer.notify.warning("No host URL was specified by .p3d archive.  Falling back to %s" % (self.hostUrl))

        if not self.fullname:
            self.fullname = self.shortname

        self.tempDir = Filename.temporary("", self.shortname, "") + "/"
        self.tempDir.makeDir()
        self.__tempRoots = {}

        if self.extracts:
            # Copy .p3d to a temporary file so we can remove the extracts.
            p3dfile = Filename(self.tempDir, self.p3dFilename.getBasename())
            shutil.copyfile(self.p3dFilename.toOsSpecific(), p3dfile.toOsSpecific())
            mf = Multifile()
            if not mf.openReadWrite(p3dfile):
                Installer.notify.error("Failure to open %s for writing." % (p3dfile))

            # We don't really need this silly thing when embedding, anyway.
            mf.setHeaderPrefix("")

            for fn in self.extracts:
                if not mf.removeSubfile(fn):
                    Installer.notify.error("Failure to remove %s from multifile." % (p3dfile))

            mf.repack()
            mf.close()

        self.standalone = Standalone(p3dfile, tokens)

    def __del__(self):
        try:
            appRunner.rmtree(self.tempDir)
        except:
            try: shutil.rmtree(self.tempDir.toOsSpecific())
            except: pass

    def installPackagesInto(self, hostDir, platform):
        """ Installs the packages required by the .p3d file into
        the specified directory, for the given platform. """

        if not self.includeRequires:
            return

        # Write out the extracts from the original .p3d.
        if self.extracts:
            mf = Multifile()
            if not mf.openRead(self.p3dFilename):
                Installer.notify.error("Failed to open .p3d archive: %s" % (filename))

            for filename in self.extracts:
                i = mf.findSubfile(filename)
                if i < 0:
                    Installer.notify.error("Cannot find extract in .p3d archive: %s" % (filename))
                    continue

                if not mf.extractSubfile(i, Filename(hostDir, filename)):
                    Installer.notify.error("Failed to extract file from .p3d archive: %s" % (filename))
            mf.close()

        pkgTree = PackageTree(platform, hostDir, self.hostUrl)
        pkgTree.installPackage("images", None, self.standalone.host.hostUrl)

        for name, version, hostUrl in self.requires:
            pkgTree.installPackage(name, version, hostUrl)

        # Remove the extracted files from the compressed archive, to save space.
        vfs = VirtualFileSystem.getGlobalPtr()
        for package in pkgTree.packages.values():
            if package.uncompressedArchive:
                archive = Filename(package.getPackageDir(), package.uncompressedArchive.filename)
                if not archive.exists():
                    continue

                mf = Multifile()
                # Make sure that it isn't mounted before altering it, just to be safe
                vfs.unmount(archive)
                os.chmod(archive.toOsSpecific(), 0o644)
                if not mf.openReadWrite(archive):
                    Installer.notify.warning("Failed to open archive %s" % (archive))
                    continue

                # We don't iterate over getNumSubfiles because we're
                # removing subfiles while we're iterating over them.
                subfiles = mf.getSubfileNames()
                for subfile in subfiles:
                    # We do *NOT* call vfs.exists here in case the package is mounted.
                    if Filename(package.getPackageDir(), subfile).exists():
                        Installer.notify.debug("Removing already-extracted %s from multifile" % (subfile))
                        mf.removeSubfile(subfile)

                # This seems essential for mf.close() not to crash later.
                mf.repack()

                # If we have no subfiles left, we can just remove the multifile.
                #XXX rdb: it seems that removing it causes trouble, so let's not.
                #if mf.getNumSubfiles() == 0:
                #    Installer.notify.info("Removing empty archive %s" % (package.uncompressedArchive.filename))
                #    mf.close()
                #    archive.unlink()
                #else:
                mf.close()
                try: os.chmod(archive.toOsSpecific(), 0o444)
                except: pass

        # Write out our own contents.xml file.
        doc = TiXmlDocument()
        decl = TiXmlDeclaration("1.0", "utf-8", "")
        doc.InsertEndChild(decl)

        xcontents = TiXmlElement("contents")
        for package in pkgTree.packages.values():
            xpackage = TiXmlElement('package')
            xpackage.SetAttribute('name', package.packageName)

            filename = package.packageName + "/"

            if package.packageVersion:
                xpackage.SetAttribute('version', package.packageVersion)
                filename += package.packageVersion + "/"

            if package.platform:
                xpackage.SetAttribute('platform', package.platform)
                filename += package.platform + "/"
                assert package.platform == platform

            xpackage.SetAttribute('per_platform', '1')

            filename += package.descFileBasename
            xpackage.SetAttribute('filename', filename)
            xcontents.InsertEndChild(xpackage)

        doc.InsertEndChild(xcontents)
        doc.SaveFile(Filename(hostDir, "contents.xml").toOsSpecific())

    def buildAll(self, outputDir = "."):
        """ Creates a (graphical) installer for every known platform.
        Call this after you have set the desired parameters. """

        platforms = set()
        for package in self.standalone.host.getPackages(name = "p3dembed"):
            platforms.add(package.platform)
        if len(platforms) == 0:
            Installer.notify.warning("No platforms found to build for!")

        if 'win32' in platforms and 'win_i386' in platforms:
            platforms.remove('win32')

        outputDir = Filename(outputDir + "/")
        outputDir.makeDir()
        for platform in platforms:
            output = Filename(outputDir, platform + "/")
            output.makeDir()
            self.build(output, platform)

    def build(self, output, platform = None):
        """ Builds (graphical) installers and stores it into the path
        indicated by the 'output' argument. You can specify to build for
        a different platform by altering the 'platform' argument.
        If 'output' is a directory, the installer will be stored in it. """

        if platform == None:
            platform = PandaSystem.getPlatform()

        if platform.startswith("win"):
            self.buildNSIS(output, platform)
            return
        elif "_" in platform:
            osname, arch = platform.split("_", 1)
            if osname == "linux":
                self.buildDEB(output, platform)
                self.buildArch(output, platform)
                return
            elif osname == "osx":
                self.buildPKG(output, platform)
                return
        Installer.notify.info("Ignoring unknown platform " + platform)

    def __buildTempLinux(self, platform):
        """ Builds a filesystem for Linux.  Used so that buildDEB,
        buildRPM and buildArch can share the same temp directory. """

        if platform in self.__tempRoots:
            return self.__tempRoots[platform]

        tempdir = Filename(self.tempDir, platform)
        tempdir.makeDir()

        Filename(tempdir, "usr/bin/").makeDir()
        if self.includeRequires:
            extraTokens = {"host_dir" : "/usr/lib/" + self.shortname.lower(),
                           "start_dir" : "/usr/lib/" + self.shortname.lower()}
        else:
            extraTokens = {}
        self.standalone.build(Filename(tempdir, "usr/bin/" + self.shortname.lower()), platform, extraTokens)
        if not self.licensefile.empty():
            Filename(tempdir, "usr/share/doc/%s/" % self.shortname.lower()).makeDir()
            shutil.copyfile(self.licensefile.toOsSpecific(), Filename(tempdir, "usr/share/doc/%s/copyright" % self.shortname.lower()).toOsSpecific())
            shutil.copyfile(self.licensefile.toOsSpecific(), Filename(tempdir, "usr/share/doc/%s/LICENSE" % self.shortname.lower()).toOsSpecific())

        # Add an image file to /usr/share/pixmaps/
        iconFile = None
        if self.icon is not None:
            iconImage = None
            if 48 in self.icon.images:
                iconImage = self.icon.images[48]
            elif 64 in self.icon.images:
                iconImage = self.icon.images[64]
            elif 32 in self.icon.images:
                iconImage = self.icon.images[32]
            else:
                Installer.notify.warning("No suitable icon image for Linux provided, should preferably be 48x48 in size")

            if iconImage is not None:
                iconFile = Filename(tempdir, "usr/share/pixmaps/%s.png" % self.shortname)
                iconFile.setBinary()
                iconFile.makeDir()
                if not iconImage.write(iconFile):
                    Installer.notify.warning("Failed to write icon file for Linux")
                    iconFile.unlink()
                    iconFile = None

        # Write a .desktop file to /usr/share/applications/
        desktopFile = Filename(tempdir, "usr/share/applications/%s.desktop" % self.shortname.lower())
        desktopFile.setText()
        desktopFile.makeDir()
        desktop = open(desktopFile.toOsSpecific(), 'w')
        print >>desktop, "[Desktop Entry]"
        print >>desktop, "Name=%s" % self.fullname
        print >>desktop, "Exec=%s" % self.shortname.lower()
        if iconFile is not None:
            print >>desktop, "Icon=%s" % iconFile.getBasename()

        # Set the "Terminal" option based on whether or not a console env is requested
        cEnv = self.standalone.tokens.get("console_environment", "")
        if cEnv == "" or int(cEnv) == 0:
            print >>desktop, "Terminal=false"
        else:
            print >>desktop, "Terminal=true"

        print >>desktop, "Type=Application"
        desktop.close()

        if self.includeRequires or self.extracts:
            hostDir = Filename(tempdir, "usr/lib/%s/" % self.shortname.lower())
            hostDir.makeDir()
            self.installPackagesInto(hostDir, platform)

        totsize = 0
        for root, dirs, files in self.os_walk(tempdir.toOsSpecific()):
            for name in files:
                totsize += os.path.getsize(os.path.join(root, name))

        self.__tempRoots[platform] = (tempdir, totsize)
        return self.__tempRoots[platform]

    def buildDEB(self, output, platform):
        """ Builds a .deb archive and stores it in the path indicated
        by the 'output' argument. It will be built for the architecture
        specified by the 'arch' argument.
        If 'output' is a directory, the deb file will be stored in it. """

        arch = platform.rsplit("_", 1)[-1]
        output = Filename(output)
        if output.isDirectory():
            output = Filename(output, "%s_%s_%s.deb" % (self.shortname.lower(), self.version, arch))
        Installer.notify.info("Creating %s..." % output)
        modtime = int(time.time())

        # Create a temporary directory and write the launcher and dependencies to it.
        tempdir, totsize = self.__buildTempLinux(platform)

        # Create a control file in memory.
        controlfile = BytesIO()
        cout = TextIOWrapper(controlfile, encoding='utf-8', newline='')
        cout.write(u"Package: %s\n" % self.shortname.lower())
        cout.write(u"Version: %s\n" % self.version)
        cout.write(u"Maintainer: %s <%s>\n" % (self.authorname, self.authoremail))
        cout.write(u"Section: games\n")
        cout.write(u"Priority: optional\n")
        cout.write(u"Architecture: %s\n" % arch)
        cout.write(u"Installed-Size: %d\n" % -(-totsize // 1024))
        cout.write(u"Description: %s\n" % self.fullname)
        cout.write(u"Depends: libc6, libgcc1, libstdc++6, libx11-6\n")
        cout.flush()
        controlinfo = TarInfoRoot("control")
        controlinfo.mtime = modtime
        controlinfo.size = controlfile.tell()
        controlfile.seek(0)

        # Open the deb file and write to it. It's actually
        # just an AR file, which is very easy to make.
        if output.exists():
            output.unlink()
        debfile = open(output.toOsSpecific(), "wb")
        debfile.write(b"!<arch>\x0A")
        pad_mtime = str(modtime).encode().ljust(12, b' ')

        # The first entry is a special file that marks it a .deb.
        debfile.write(b"debian-binary   ")
        debfile.write(pad_mtime)
        debfile.write(b"0     0     100644  4         \x60\x0A")
        debfile.write(b"2.0\x0A")

        # Write the control.tar.gz to the archive.  We'll leave the
        # size 0 for now, and go back and fill it in later.
        debfile.write(b"control.tar.gz  ")
        debfile.write(pad_mtime)
        debfile.write(b"0     0     100644  0         \x60\x0A")
        ctaroffs = debfile.tell()
        ctarfile = tarfile.open("control.tar.gz", "w:gz", debfile, tarinfo = TarInfoRoot)
        ctarfile.addfile(controlinfo, controlfile)
        ctarfile.close()
        ctarsize = debfile.tell() - ctaroffs
        if (ctarsize & 1): debfile.write(b"\x0A")

        # Write the data.tar.gz to the archive.  Again, leave size 0.
        debfile.write(b"data.tar.gz     ")
        debfile.write(pad_mtime)
        debfile.write(b"0     0     100644  0         \x60\x0A")
        dtaroffs = debfile.tell()
        dtarfile = tarfile.open("data.tar.gz", "w:gz", debfile, tarinfo = TarInfoRoot)
        dtarfile.add(Filename(tempdir, "usr").toOsSpecific(), "/usr")
        dtarfile.close()
        dtarsize = debfile.tell() - dtaroffs
        if (dtarsize & 1): debfile.write(b"\x0A")

        # Write the correct sizes of the archives.
        debfile.seek(ctaroffs - 12)
        debfile.write(str(ctarsize).encode().ljust(10, b' '))
        debfile.seek(dtaroffs - 12)
        debfile.write(str(dtarsize).encode().ljust(10, b' '))

        debfile.close()

        return output

    def buildArch(self, output, platform):
        """ Builds an ArchLinux package and stores it in the path
        indicated by the 'output' argument. It will be built for the
        architecture specified by the 'arch' argument.
        If 'output' is a directory, the deb file will be stored in it. """

        arch = platform.rsplit("_", 1)[-1]
        assert arch in ("i386", "amd64")
        arch = {"i386" : "i686", "amd64" : "x86_64"}[arch]
        pkgver = self.version + "-1"

        output = Filename(output)
        if output.isDirectory():
            output = Filename(output, "%s-%s-%s.pkg.tar.gz" % (self.shortname.lower(), pkgver, arch))
        Installer.notify.info("Creating %s..." % output)
        modtime = int(time.time())

        # Create a temporary directory and write the launcher and dependencies to it.
        tempdir, totsize = self.__buildTempLinux(platform)

        # Create a pkginfo file in memory.
        pkginfo = BytesIO()
        pout = TextIOWrapper(pkginfo, encoding='utf-8', newline='')
        pout.write(u"# Generated using pdeploy\n")
        pout.write(u"# %s\n" % time.ctime(modtime))
        pout.write(u"pkgname = %s\n" % self.shortname.lower())
        pout.write(u"pkgver = %s\n" % pkgver)
        pout.write(u"pkgdesc = %s\n" % self.fullname)
        pout.write(u"builddate = %s\n" % modtime)
        pout.write(u"packager = %s <%s>\n" % (self.authorname, self.authoremail))
        pout.write(u"size = %d\n" % totsize)
        pout.write(u"arch = %s\n" % arch)
        if self.licensename != "":
            pout.write(u"license = %s\n" % self.licensename)
        pout.flush()
        pkginfoinfo = TarInfoRoot(".PKGINFO")
        pkginfoinfo.mtime = modtime
        pkginfoinfo.size = pkginfo.tell()
        pkginfo.seek(0)

        # Create the actual package now.
        pkgfile = tarfile.open(output.toOsSpecific(), "w:gz", tarinfo = TarInfoRoot)
        pkgfile.addfile(pkginfoinfo, pkginfo)
        pkgfile.add(tempdir.toOsSpecific(), "/")
        if not self.licensefile.empty():
            pkgfile.add(self.licensefile.toOsSpecific(), "/usr/share/licenses/%s/LICENSE" % self.shortname.lower())
        pkgfile.close()

        return output

    def buildAPP(self, output, platform):

        output = Filename(output)
        if output.isDirectory() and output.getExtension() != 'app':
            output = Filename(output, "%s.app" % self.fullname)
        Installer.notify.info("Creating %s..." % output)

        # Create the executable for the application bundle
        exefile = Filename(output, "Contents/MacOS/" + self.shortname)
        exefile.makeDir()
        if self.includeRequires:
            extraTokens = {"host_dir": "../Resources", "start_dir": "../Resources"}
        else:
            extraTokens = {}
        self.standalone.build(exefile, platform, extraTokens)
        hostDir = Filename(output, "Contents/Resources/")
        hostDir.makeDir()
        self.installPackagesInto(hostDir, platform)

        hasIcon = False
        if self.icon is not None:
            Installer.notify.info("Generating %s.icns..." % self.shortname)
            hasIcon = self.icon.makeICNS(Filename(hostDir, "%s.icns" % self.shortname))

        # Create the application plist file.
        # Although it might make more sense to use Python's plistlib module here,
        # it is not available on non-OSX systems before Python 2.6.
        plist = open(Filename(output, "Contents/Info.plist").toOsSpecific(), "w")
        print >>plist, '<?xml version="1.0" encoding="UTF-8"?>'
        print >>plist, '<!DOCTYPE plist PUBLIC "-//Apple Computer//DTD PLIST 1.0//EN" "http://www.apple.com/DTDs/PropertyList-1.0.dtd">'
        print >>plist, '<plist version="1.0">'
        print >>plist, '<dict>'
        print >>plist, '\t<key>CFBundleDevelopmentRegion</key>'
        print >>plist, '\t<string>English</string>'
        print >>plist, '\t<key>CFBundleDisplayName</key>'
        print >>plist, '\t<string>%s</string>' % self.fullname
        print >>plist, '\t<key>CFBundleExecutable</key>'
        print >>plist, '\t<string>%s</string>' % exefile.getBasename()
        if hasIcon:
            print >>plist, '\t<key>CFBundleIconFile</key>'
            print >>plist, '\t<string>%s.icns</string>' % self.shortname
        print >>plist, '\t<key>CFBundleIdentifier</key>'
        print >>plist, '\t<string>%s.%s</string>' % (self.authorid, self.shortname)
        print >>plist, '\t<key>CFBundleInfoDictionaryVersion</key>'
        print >>plist, '\t<string>6.0</string>'
        print >>plist, '\t<key>CFBundleName</key>'
        print >>plist, '\t<string>%s</string>' % self.shortname
        print >>plist, '\t<key>CFBundlePackageType</key>'
        print >>plist, '\t<string>APPL</string>'
        print >>plist, '\t<key>CFBundleShortVersionString</key>'
        print >>plist, '\t<string>%s</string>' % self.version
        print >>plist, '\t<key>CFBundleVersion</key>'
        print >>plist, '\t<string>%s</string>' % self.version
        print >>plist, '\t<key>LSHasLocalizedDisplayName</key>'
        print >>plist, '\t<false/>'
        print >>plist, '\t<key>NSAppleScriptEnabled</key>'
        print >>plist, '\t<false/>'
        print >>plist, '\t<key>NSPrincipalClass</key>'
        print >>plist, '\t<string>NSApplication</string>'
        print >>plist, '</dict>'
        print >>plist, '</plist>'
        plist.close()

        return output

    def buildPKG(self, output, platform):
        appfn = self.buildAPP(output, platform)
        appname = "/Applications/" + appfn.getBasename()
        output = Filename(output)
        if output.isDirectory():
            output = Filename(output, "%s %s.pkg" % (self.fullname, self.version))
        Installer.notify.info("Creating %s..." % output)

        Filename(output, "Contents/Resources/en.lproj/").makeDir()
        if self.licensefile:
            shutil.copyfile(self.licensefile.toOsSpecific(), Filename(output, "Contents/Resources/License.txt").toOsSpecific())
        pkginfo = open(Filename(output, "Contents/PkgInfo").toOsSpecific(), "w")
        pkginfo.write("pmkrpkg1")
        pkginfo.close()
        pkginfo = open(Filename(output, "Contents/Resources/package_version").toOsSpecific(), "w")
        pkginfo.write("major: 1\nminor: 9")
        pkginfo.close()

        # Although it might make more sense to use Python's plistlib here,
        # it is not available on non-OSX systems before Python 2.6.
        plist = open(Filename(output, "Contents/Info.plist").toOsSpecific(), "w")
        plist.write('<?xml version="1.0" encoding="UTF-8"?>\n')
        plist.write('<!DOCTYPE plist PUBLIC "-//Apple//DTD PLIST 1.0//EN" "http://www.apple.com/DTDs/PropertyList-1.0.dtd">\n')
        plist.write('<plist version="1.0">\n')
        plist.write('<dict>\n')
        plist.write('\t<key>CFBundleIdentifier</key>\n')
        plist.write('\t<string>%s.pkg.%s</string>\n' % (self.authorid, self.shortname))
        plist.write('\t<key>CFBundleShortVersionString</key>\n')
        plist.write('\t<string>%s</string>\n' % self.version)
        plist.write('\t<key>IFMajorVersion</key>\n')
        plist.write('\t<integer>1</integer>\n')
        plist.write('\t<key>IFMinorVersion</key>\n')
        plist.write('\t<integer>9</integer>\n')
        plist.write('\t<key>IFPkgFlagAllowBackRev</key>\n')
        plist.write('\t<false/>\n')
        plist.write('\t<key>IFPkgFlagAuthorizationAction</key>\n')
        plist.write('\t<string>RootAuthorization</string>\n')
        plist.write('\t<key>IFPkgFlagDefaultLocation</key>\n')
        plist.write('\t<string>/</string>\n')
        plist.write('\t<key>IFPkgFlagFollowLinks</key>\n')
        plist.write('\t<true/>\n')
        plist.write('\t<key>IFPkgFlagIsRequired</key>\n')
        plist.write('\t<false/>\n')
        plist.write('\t<key>IFPkgFlagOverwritePermissions</key>\n')
        plist.write('\t<false/>\n')
        plist.write('\t<key>IFPkgFlagRelocatable</key>\n')
        plist.write('\t<false/>\n')
        plist.write('\t<key>IFPkgFlagRestartAction</key>\n')
        plist.write('\t<string>None</string>\n')
        plist.write('\t<key>IFPkgFlagRootVolumeOnly</key>\n')
        plist.write('\t<true/>\n')
        plist.write('\t<key>IFPkgFlagUpdateInstalledLanguages</key>\n')
        plist.write('\t<false/>\n')
        plist.write('\t<key>IFPkgFormatVersion</key>\n')
        plist.write('\t<real>0.10000000149011612</real>\n')
        plist.write('\t<key>IFPkgPathMappings</key>\n')
        plist.write('\t<dict>\n')
        plist.write('\t\t<key>%s</key>\n' % appname)
        plist.write('\t\t<string>{pkmk-token-2}</string>\n')
        plist.write('\t</dict>\n')
        plist.write('</dict>\n')
        plist.write('</plist>\n')
        plist.close()

        plist = open(Filename(output, "Contents/Resources/TokenDefinitions.plist").toOsSpecific(), "w")
        plist.write('<?xml version="1.0" encoding="UTF-8"?>\n')
        plist.write('<!DOCTYPE plist PUBLIC "-//Apple//DTD PLIST 1.0//EN" "http://www.apple.com/DTDs/PropertyList-1.0.dtd">\n')
        plist.write('<plist version="1.0">\n')
        plist.write('<dict>\n')
        plist.write('\t<key>pkmk-token-2</key>\n')
        plist.write('\t<array>\n')
        plist.write('\t\t<dict>\n')
        plist.write('\t\t\t<key>identifier</key>\n')
        plist.write('\t\t\t<string>%s.%s</string>\n' % (self.authorid, self.shortname))
        plist.write('\t\t\t<key>path</key>\n')
        plist.write('\t\t\t<string>%s</string>\n' % appname)
        plist.write('\t\t\t<key>searchPlugin</key>\n')
        plist.write('\t\t\t<string>CommonAppSearch</string>\n')
        plist.write('\t\t</dict>\n')
        plist.write('\t</array>\n')
        plist.write('</dict>\n')
        plist.write('</plist>\n')
        plist.close()

        plist = open(Filename(output, "Contents/Resources/en.lproj/Description.plist").toOsSpecific(), "w")
        plist.write('<?xml version="1.0" encoding="UTF-8"?>\n')
        plist.write('<!DOCTYPE plist PUBLIC "-//Apple//DTD PLIST 1.0//EN" "http://www.apple.com/DTDs/PropertyList-1.0.dtd">\n')
        plist.write('<plist version="1.0">\n')
        plist.write('<dict>\n')
        plist.write('\t<key>IFPkgDescriptionDescription</key>\n')
        plist.write('\t<string></string>\n')
        plist.write('\t<key>IFPkgDescriptionTitle</key>\n')
        plist.write('\t<string>%s</string>\n' % self.fullname)
        plist.write('</dict>\n')
        plist.write('</plist>\n')
        plist.close()

        # OS X El Capitan no longer accepts .pax archives - it must be a CPIO archive named .pax.
        archive = gzip.open(Filename(output, "Contents/Archive.pax.gz").toOsSpecific(), 'wb')
        self.__ino = 0
        self.__writeCPIO(archive, appfn, appname)
        archive.write(b"0707070000000000000000000000000000000000010000000000000000000001300000000000TRAILER!!!\0")
        archive.close()

        # Put the .pkg into a zipfile
        zip_fn = Filename(output.getDirname(), "%s %s.pkg.zip" % (self.fullname, self.version))
        dir = Filename(output.getDirname())
        dir.makeAbsolute()
        zip = zipfile.ZipFile(zip_fn.toOsSpecific(), 'w')
        for root, dirs, files in self.os_walk(output.toOsSpecific()):
            for name in files:
                file = Filename.fromOsSpecific(os.path.join(root, name))
                file.makeAbsolute()
                file.makeRelativeTo(dir)
                zip.write(os.path.join(root, name), str(file))
        zip.close()

        return output

    def __writeCPIO(self, archive, fn, name):
        """ Adds the given fn under the given name to the CPIO archive. """

        st = os.lstat(fn.toOsSpecific())

        archive.write(b"070707") # magic
        archive.write(b"000000") # dev

        # Synthesize an inode number, different for each entry.
        self.__ino += 1
        archive.write("%06o" % (self.__ino))

        # Determine based on the type which mode to write.
        if os.path.islink(fn.toOsSpecific()):
            archive.write("%06o" % (st.st_mode))
            target = os.path.readlink(fn.toOsSpecific()).encode('utf-8')
            size = len(target)
        elif os.path.isdir(fn.toOsSpecific()):
            archive.write(b"040755")
            size = 0
        elif not fn.getExtension():  # Binary file?
            archive.write(b"100755")
            size = st.st_size
        else:
            archive.write(b"100644")
            size = st.st_size

        archive.write("000000") # uid (root)
        archive.write("000000") # gid (wheel)
        archive.write("%06o" % (st.st_nlink))
        archive.write("000000") # rdev
        archive.write("%011o" % (st.st_mtime))
        archive.write("%06o" % (len(name) + 1))
        archive.write("%011o" % (size))

        # Write the filename, plus terminating NUL byte.
        archive.write(name.encode('utf-8'))
        archive.write(b"\0")

        # Copy the file data to the archive.
        if os.path.islink(fn.toOsSpecific()):
            archive.write(target)
        elif size:
            handle = open(fn.toOsSpecific(), 'rb')
            data = handle.read(1024 * 1024)
            while data:
                archive.write(data)
                data = handle.read(1024 * 1024)
            handle.close()

        # If this is a directory, recurse.
        if os.path.isdir(fn.toOsSpecific()):
            for child in os.listdir(fn.toOsSpecific()):
                self.__writeCPIO(archive, Filename(fn, child), name + "/" + child)

    def buildNSIS(self, output, platform):
        # Check if we have makensis first
        makensis = None
        if (sys.platform.startswith("win")):
            syspath = os.defpath.split(";") + os.environ["PATH"].split(";")
            for p in set(syspath):
                p1 = os.path.join(p, "makensis.exe")
                p2 = os.path.join(os.path.dirname(p), "nsis", "makensis.exe")
                if os.path.isfile(p1):
                    makensis = p1
                    break
                elif os.path.isfile(p2):
                    makensis = p2
                    break
            if not makensis:
                import pandac
                makensis = os.path.dirname(os.path.dirname(pandac.__file__))
                makensis = os.path.join(makensis, "nsis", "makensis.exe")
                if not os.path.isfile(makensis): makensis = None
        else:
            for p in os.defpath.split(":") + os.environ["PATH"].split(":"):
                if os.path.isfile(os.path.join(p, "makensis")):
                    makensis = os.path.join(p, "makensis")

        if makensis == None:
            Installer.notify.warning("Makensis utility not found, no Windows installer will be built!")
            return None

        output = Filename(output)
        if output.isDirectory():
            output = Filename(output, "%s %s.exe" % (self.fullname, self.version))
        Installer.notify.info("Creating %s..." % output)
        output.makeAbsolute()
        extrafiles = self.standalone.getExtraFiles(platform)

        exefile = Filename(Filename.getTempDirectory(), self.shortname + ".exe")
        exefile.unlink()
        if self.includeRequires:
            extraTokens = {"host_dir": ".", "start_dir": "."}
        else:
            extraTokens = {}
        self.standalone.build(exefile, platform, extraTokens)

        # Temporary directory to store the hostdir in
        hostDir = Filename(self.tempDir, platform + "/")
        if not hostDir.exists():
            hostDir.makeDir()
            self.installPackagesInto(hostDir, platform)

        # See if we can generate an icon
        icofile = None
        if self.icon is not None:
            icofile = Filename(Filename.getTempDirectory(), self.shortname + ".ico")
            icofile.unlink()
            Installer.notify.info("Generating %s.ico..." % self.shortname)
            if not self.icon.makeICO(icofile):
                icofile = None

        # Create the .nsi installer script
        nsifile = Filename(Filename.getTempDirectory(), self.shortname + ".nsi")
        nsifile.unlink()
        nsi = open(nsifile.toOsSpecific(), "w")

        # Some global info
        print >>nsi, 'Name "%s"' % self.fullname
        print >>nsi, 'OutFile "%s"' % output.toOsSpecific()
        if platform == 'win_amd64':
            print >>nsi, 'InstallDir "$PROGRAMFILES64\\%s"' % self.fullname
        else:
            print >>nsi, 'InstallDir "$PROGRAMFILES\\%s"' % self.fullname
        print >>nsi, 'SetCompress auto'
        print >>nsi, 'SetCompressor lzma'
        print >>nsi, 'ShowInstDetails nevershow'
        print >>nsi, 'ShowUninstDetails nevershow'
        print >>nsi, 'InstType "Typical"'

        # Tell Vista that we require admin rights
        print >>nsi, 'RequestExecutionLevel admin'
        print >>nsi
        if self.offerRun:
            print >>nsi, 'Function launch'
            print >>nsi, '  ExecShell "open" "$INSTDIR\\%s.exe"' % self.shortname
            print >>nsi, 'FunctionEnd'
            print >>nsi

        if self.offerDesktopShortcut:
            print >>nsi, 'Function desktopshortcut'
            if icofile is None:
                print >>nsi, '  CreateShortcut "$DESKTOP\\%s.lnk" "$INSTDIR\\%s.exe"' % (self.fullname, self.shortname)
            else:
                print >>nsi, '  CreateShortcut "$DESKTOP\\%s.lnk" "$INSTDIR\\%s.exe" "" "$INSTDIR\\%s.ico"' % (self.fullname, self.shortname, self.shortname)
            print >>nsi, 'FunctionEnd'
            print >>nsi

        print >>nsi, '!include "MUI2.nsh"'
        print >>nsi, '!define MUI_ABORTWARNING'
        if self.offerRun:
            print >>nsi, '!define MUI_FINISHPAGE_RUN'
            print >>nsi, '!define MUI_FINISHPAGE_RUN_NOTCHECKED'
            print >>nsi, '!define MUI_FINISHPAGE_RUN_FUNCTION launch'
            print >>nsi, '!define MUI_FINISHPAGE_RUN_TEXT "Run %s"' % self.fullname
        if self.offerDesktopShortcut:
            print >>nsi, '!define MUI_FINISHPAGE_SHOWREADME ""'
            print >>nsi, '!define MUI_FINISHPAGE_SHOWREADME_NOTCHECKED'
            print >>nsi, '!define MUI_FINISHPAGE_SHOWREADME_TEXT "Create Desktop Shortcut"'
            print >>nsi, '!define MUI_FINISHPAGE_SHOWREADME_FUNCTION desktopshortcut'
        print >>nsi
        print >>nsi, 'Var StartMenuFolder'
        print >>nsi, '!insertmacro MUI_PAGE_WELCOME'
        if not self.licensefile.empty():
            abs = Filename(self.licensefile)
            abs.makeAbsolute()
            print >>nsi, '!insertmacro MUI_PAGE_LICENSE "%s"' % abs.toOsSpecific()
        print >>nsi, '!insertmacro MUI_PAGE_DIRECTORY'
        print >>nsi, '!insertmacro MUI_PAGE_STARTMENU Application $StartMenuFolder'
        print >>nsi, '!insertmacro MUI_PAGE_INSTFILES'
        print >>nsi, '!insertmacro MUI_PAGE_FINISH'
        print >>nsi, '!insertmacro MUI_UNPAGE_WELCOME'
        print >>nsi, '!insertmacro MUI_UNPAGE_CONFIRM'
        print >>nsi, '!insertmacro MUI_UNPAGE_INSTFILES'
        print >>nsi, '!insertmacro MUI_UNPAGE_FINISH'
        print >>nsi, '!insertmacro MUI_LANGUAGE "English"'

        # This section defines the installer.
        print >>nsi, 'Section "" SecCore'
        print >>nsi, '  SetOutPath "$INSTDIR"'
        print >>nsi, '  File "%s"' % exefile.toOsSpecific()
        if icofile is not None:
            print >>nsi, '  File "%s"' % icofile.toOsSpecific()
        for f in extrafiles:
            print >>nsi, '  File "%s"' % f.toOsSpecific()
        curdir = ""
        for root, dirs, files in self.os_walk(hostDir.toOsSpecific()):
            for name in files:
                basefile = Filename.fromOsSpecific(os.path.join(root, name))
                file = Filename(basefile)
                file.makeAbsolute()
                file.makeRelativeTo(hostDir)
                outdir = file.getDirname().replace('/', '\\')
                if curdir != outdir:
                    print >>nsi, '  SetOutPath "$INSTDIR\\%s"' % outdir
                    curdir = outdir
                print >>nsi, '  File "%s"' % (basefile.toOsSpecific())
        print >>nsi, '  SetOutPath "$INSTDIR"'
        print >>nsi, '  WriteUninstaller "$INSTDIR\\Uninstall.exe"'
        print >>nsi, '  ; Start menu items'
        print >>nsi, '  !insertmacro MUI_STARTMENU_WRITE_BEGIN Application'
        print >>nsi, '    CreateDirectory "$SMPROGRAMS\\$StartMenuFolder"'
        if icofile is None:
            print >>nsi, '    CreateShortCut "$SMPROGRAMS\\$StartMenuFolder\\%s.lnk" "$INSTDIR\\%s.exe"' % (self.fullname, self.shortname)
        else:
            print >>nsi, '    CreateShortCut "$SMPROGRAMS\\$StartMenuFolder\\%s.lnk" "$INSTDIR\\%s.exe" "" "$INSTDIR\\%s.ico"' % (self.fullname, self.shortname, self.shortname)
        print >>nsi, '    CreateShortCut "$SMPROGRAMS\\$StartMenuFolder\\Uninstall.lnk" "$INSTDIR\\Uninstall.exe"'
        print >>nsi, '  !insertmacro MUI_STARTMENU_WRITE_END'
        print >>nsi, 'SectionEnd'

        # This section defines the uninstaller.
        print >>nsi, 'Section Uninstall'
        print >>nsi, '  Delete "$INSTDIR\\%s.exe"' % self.shortname
        if icofile is not None:
            print >>nsi, '  Delete "$INSTDIR\\%s.ico"' % self.shortname
        for f in extrafiles:
            print >>nsi, '  Delete "%s"' % f.getBasename()
        print >>nsi, '  Delete "$INSTDIR\\Uninstall.exe"'
        print >>nsi, '  RMDir /r "$INSTDIR"'
        print >>nsi, '  ; Desktop icon'
        print >>nsi, '  Delete "$DESKTOP\\%s.lnk"' % self.fullname
        print >>nsi, '  ; Start menu items'
        print >>nsi, '  !insertmacro MUI_STARTMENU_GETFOLDER Application $StartMenuFolder'
        print >>nsi, '  Delete "$SMPROGRAMS\\$StartMenuFolder\\%s.lnk"' % self.fullname
        print >>nsi, '  Delete "$SMPROGRAMS\\$StartMenuFolder\\Uninstall.lnk"'
        print >>nsi, '  RMDir "$SMPROGRAMS\\$StartMenuFolder"'
        print >>nsi, 'SectionEnd'
        nsi.close()

        cmd = [makensis]
        for o in ["V2"]:
            if sys.platform.startswith("win"):
                cmd.append("/" + o)
            else:
                cmd.append("-" + o)
        cmd.append(nsifile.toOsSpecific())
        print cmd
        try:
            retcode = subprocess.call(cmd, shell = False)
            if retcode != 0:
                self.notify.warning("Failure invoking NSIS command.")
            else:
                nsifile.unlink()
        except OSError:
            self.notify.warning("Unable to invoke NSIS command.")

        if icofile is not None:
            icofile.unlink()

        return output

    def os_walk(self, top):
        """ Re-implements os.walk().  For some reason the built-in
        definition is failing on Windows when this is run within a p3d
        environment!? """

        dirnames = []
        filenames = []

        dirlist = os.listdir(top)
        if dirlist:
            for file in dirlist:
                path = os.path.join(top, file)
                if os.path.isdir(path):
                    dirnames.append(file)
                else:
                    filenames.append(file)

        yield (top, dirnames, filenames)

        for dir in dirnames:
            next = os.path.join(top, dir)
            for tuple in self.os_walk(next):
                yield tuple<|MERGE_RESOLUTION|>--- conflicted
+++ resolved
@@ -4,14 +4,9 @@
 
 __all__ = ["Standalone", "Installer"]
 
-<<<<<<< HEAD
 import os, sys, subprocess, tarfile, shutil, time, zipfile, socket, getpass, struct
+import gzip
 from io import BytesIO, TextIOWrapper
-=======
-import os, sys, subprocess, tarfile, shutil, time, zipfile, glob, socket, getpass, struct
-import gzip
-from cStringIO import StringIO
->>>>>>> 9348cf6b
 from direct.directnotify.DirectNotifyGlobal import *
 from direct.showbase.AppRunnerGlobal import appRunner
 from panda3d.core import PandaSystem, HTTPClient, Filename, VirtualFileSystem, Multifile
