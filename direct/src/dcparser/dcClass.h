--- conflicted
+++ resolved
@@ -117,11 +117,7 @@
   Datagram client_format_generate_CMU(PyObject *distobj, DOID_TYPE do_id,
                                       ZONEID_TYPE zone_id,                                                           PyObject *optional_fields) const;
 
-<<<<<<< HEAD
-#endif 
-=======
 #endif
->>>>>>> f76b8a6a
 
 public:
   virtual void output(ostream &out, bool brief) const;
