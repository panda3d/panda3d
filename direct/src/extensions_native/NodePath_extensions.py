
####################################################################
#Dtool_funcToMethod(func, class)
#del func
#####################################################################

"""
NodePath-extensions module: contains methods to extend functionality
of the NodePath class
"""

from panda3d.core import NodePath
from .extension_native_helpers import Dtool_funcToMethod
import warnings

####################################################################
def id(self):
    """Deprecated.  Returns a unique id identifying the NodePath instance"""
    if __debug__:
        warnings.warn("NodePath.id() is deprecated.  Use hash(NodePath) or NodePath.get_key() instead.", DeprecationWarning, stacklevel=2)
    return self.getKey()

Dtool_funcToMethod(id, NodePath)
del id
#####################################################################
def getChildrenAsList(self):
    """Deprecated.  Converts a node path's child NodePathCollection into a list"""
    if __debug__:
        warnings.warn("NodePath.getChildrenAsList() is deprecated.  Use get_children() instead.", DeprecationWarning, stacklevel=2)
    return list(self.getChildren())

Dtool_funcToMethod(getChildrenAsList, NodePath)
del getChildrenAsList
#####################################################################

def printChildren(self):
    """Deprecated.  Prints out the children of the bottom node of a node path"""
    if __debug__:
        warnings.warn("NodePath.printChildren() is deprecated.", DeprecationWarning, stacklevel=2)
    for child in self.getChildren():
        print(child.getName())
Dtool_funcToMethod(printChildren, NodePath)
del printChildren
#####################################################################

def removeChildren(self):
    """Deprecated.  Deletes the children of the bottom node of a node path"""
    if __debug__:
        warnings.warn("NodePath.removeChildren() is deprecated.  Use get_children().detach() instead.", DeprecationWarning, stacklevel=2)
    self.getChildren().detach()
Dtool_funcToMethod(removeChildren, NodePath)
del removeChildren
#####################################################################

def toggleVis(self):
    """Deprecated.  Toggles visibility of a nodePath"""
    if __debug__:
        warnings.warn("NodePath.toggleVis() is deprecated.  Use is_hidden(), show() and hide() instead.", DeprecationWarning, stacklevel=2)
    if self.isHidden():
        self.show()
        return 1
    else:
        self.hide()
        return 0
Dtool_funcToMethod(toggleVis, NodePath)
del toggleVis
#####################################################################

def showSiblings(self):
    """Deprecated.  Show all the siblings of a node path"""
    if __debug__:
        warnings.warn("NodePath.showSiblings() is deprecated.", DeprecationWarning, stacklevel=2)
    for sib in self.getParent().getChildren():
        if sib.node() != self.node():
            sib.show()
Dtool_funcToMethod(showSiblings, NodePath)
del showSiblings
#####################################################################

def hideSiblings(self):
    """Deprecated.  Hide all the siblings of a node path"""
    if __debug__:
        warnings.warn("NodePath.hideSiblings() is deprecated.", DeprecationWarning, stacklevel=2)
    for sib in self.getParent().getChildren():
        if sib.node() != self.node():
            sib.hide()
Dtool_funcToMethod(hideSiblings, NodePath)
del hideSiblings
#####################################################################

def showAllDescendants(self):
    """Deprecated.  Show the node path and all its children"""
    if __debug__:
        warnings.warn("NodePath.showAllDescendants() is deprecated.", DeprecationWarning, stacklevel=2)
    self.show()
    for child in self.getChildren():
        child.showAllDescendants()
Dtool_funcToMethod(showAllDescendants, NodePath)
del showAllDescendants
#####################################################################

def isolate(self):
    """Deprecated.  Show the node path and hide its siblings"""
    if __debug__:
        warnings.warn("NodePath.isolate() is deprecated.", DeprecationWarning, stacklevel=2)
    self.showAllDescendants()
    for sib in self.getParent().getChildren():
        if sib.node() != self.node():
            sib.hide()
Dtool_funcToMethod(isolate, NodePath)
del isolate
#####################################################################

def remove(self):
<<<<<<< HEAD
    """Deprecated.  Remove a node path from the scene graph"""
    if __debug__:
        warnings.warn("NodePath.remove() is deprecated.  Use remove_node() instead.", DeprecationWarning, stacklevel=2)
    # Send message in case anyone needs to do something
    # before node is deleted
    messenger.send('preRemoveNodePath', [self])
    # Remove nodePath
    self.removeNode()
=======
        """Deprecated.  Remove a node path from the scene graph"""
        print("Warning: NodePath.remove() is deprecated.  Use remove_node() instead.")
        # Send message in case anyone needs to do something
        # before node is deleted
        from direct.showbase.MessengerGlobal import messenger
        messenger.send('preRemoveNodePath', [self])
        # Remove nodePath
        self.removeNode()
>>>>>>> 84245259
Dtool_funcToMethod(remove, NodePath)
del remove
#####################################################################

def lsNames(self):
    """Deprecated. Walk down a tree and print out the path"""
    if __debug__:
        warnings.warn("NodePath.lsNames() is deprecated.", DeprecationWarning, stacklevel=2)
    if self.isEmpty():
        print("(empty)")
    else:
        type = self.node().getType().getName()
        name = self.getName()
        print(type + "  " + name)
        self.lsNamesRecurse()

Dtool_funcToMethod(lsNames, NodePath)
del lsNames
#####################################################################
def lsNamesRecurse(self, indentString=' '):
    """Deprecated.  Walk down a tree and print out the path"""
    if __debug__:
        warnings.warn("NodePath.lsNamesRecurse() is deprecated.", DeprecationWarning, stacklevel=2)
    for nodePath in self.getChildren():
        type = nodePath.node().getType().getName()
        name = nodePath.getName()
        print(indentString + type + "  " + name)
        nodePath.lsNamesRecurse(indentString + " ")

Dtool_funcToMethod(lsNamesRecurse, NodePath)
del lsNamesRecurse
#####################################################################
def reverseLsNames(self):
    """Deprecated.  Walk up a tree and print out the path to the root"""
    if __debug__:
        warnings.warn("NodePath.reverseLsNames() is deprecated.", DeprecationWarning, stacklevel=2)
    ancestors = list(self.getAncestors())
    ancestry = ancestors.reverse()
    indentString = ""
    for nodePath in ancestry:
        type = nodePath.node().getType().getName()
        name = nodePath.getName()
        print(indentString + type + "  " + name)
        indentString = indentString + " "

Dtool_funcToMethod(reverseLsNames, NodePath)
del reverseLsNames
#####################################################################
def getAncestry(self):
    """Deprecated.  Get a list of a node path's ancestors"""
    if __debug__:
        warnings.warn("NodePath.getAncestry() is deprecated.  Use get_ancestors() instead.", DeprecationWarning, stacklevel=2)
    ancestors = list(self.getAncestors())
    ancestors.reverse()
    return ancestors

Dtool_funcToMethod(getAncestry, NodePath)
del getAncestry
#####################################################################

def pPrintString(self, other = None):
    """
    Deprecated.  pretty print
    """
    if __debug__:
        warnings.warn("NodePath.pPrintString() is deprecated.", DeprecationWarning, stacklevel=2)
        # Normally I would have put the if __debug__ around
        # the entire funciton, the that doesn't seem to work
        # with -extensions.  Maybe someone will look into
        # this further.
        if other:
            pos = self.getPos(other)
            hpr = self.getHpr(other)
            scale = self.getScale(other)
            shear = self.getShear(other)
            otherString = "  'other': %s,\n" % (other.getName(),)
        else:
            pos = self.getPos()
            hpr = self.getHpr()
            scale = self.getScale()
            shear = self.getShear()
            otherString = '\n'
        return (
            "%s = {"%(self.getName()) +
            otherString +
            "  'Pos':   (%s),\n" % pos.pPrintValues() +
            "  'Hpr':   (%s),\n" % hpr.pPrintValues() +
            "  'Scale': (%s),\n" % scale.pPrintValues() +
            "  'Shear': (%s),\n" % shear.pPrintValues() +
            "}")

Dtool_funcToMethod(pPrintString, NodePath)
del pPrintString
#####################################################################

def printPos(self, other = None, sd = 2):
    """ Deprecated.  Pretty print a node path's pos """
    if __debug__:
            warnings.warn("NodePath.printPos() is deprecated.", DeprecationWarning, stacklevel=2)
    formatString = '%0.' + '%d' % sd + 'f'
    if other:
        pos = self.getPos(other)
        otherString = other.getName() + ', '
    else:
        pos = self.getPos()
        otherString = ''
    print((self.getName() + '.setPos(' + otherString +
           formatString % pos[0] + ', ' +
           formatString % pos[1] + ', ' +
           formatString % pos[2] +
           ')\n'))
Dtool_funcToMethod(printPos, NodePath)
del printPos
#####################################################################

def printHpr(self, other = None, sd = 2):
    """ Deprecated.  Pretty print a node path's hpr """
    if __debug__:
            warnings.warn("NodePath.printHpr() is deprecated.", DeprecationWarning, stacklevel=2)
    formatString = '%0.' + '%d' % sd + 'f'
    if other:
        hpr = self.getHpr(other)
        otherString = other.getName() + ', '
    else:
        hpr = self.getHpr()
        otherString = ''
    print((self.getName() + '.setHpr(' + otherString +
           formatString % hpr[0] + ', ' +
           formatString % hpr[1] + ', ' +
           formatString % hpr[2] +
           ')\n'))
Dtool_funcToMethod(printHpr, NodePath)
del printHpr
#####################################################################

def printScale(self, other = None, sd = 2):
    """ Deprecated.  Pretty print a node path's scale """
    if __debug__:
            warnings.warn("NodePath.printScale() is deprecated.", DeprecationWarning, stacklevel=2)
    formatString = '%0.' + '%d' % sd + 'f'
    if other:
        scale = self.getScale(other)
        otherString = other.getName() + ', '
    else:
        scale = self.getScale()
        otherString = ''
    print((self.getName() + '.setScale(' + otherString +
           formatString % scale[0] + ', ' +
           formatString % scale[1] + ', ' +
           formatString % scale[2] +
           ')\n'))

Dtool_funcToMethod(printScale, NodePath)
del printScale
#####################################################################
def printPosHpr(self, other = None, sd = 2):
    """ Deprecated.  Pretty print a node path's pos and, hpr """
    if __debug__:
            warnings.warn("NodePath.printPosHpr() is deprecated.", DeprecationWarning, stacklevel=2)
    formatString = '%0.' + '%d' % sd + 'f'
    if other:
        pos = self.getPos(other)
        hpr = self.getHpr(other)
        otherString = other.getName() + ', '
    else:
        pos = self.getPos()
        hpr = self.getHpr()
        otherString = ''
    print((self.getName() + '.setPosHpr(' + otherString +
           formatString % pos[0] + ', ' +
           formatString % pos[1] + ', ' +
           formatString % pos[2] + ', ' +
           formatString % hpr[0] + ', ' +
           formatString % hpr[1] + ', ' +
           formatString % hpr[2] +
           ')\n'))

Dtool_funcToMethod(printPosHpr, NodePath)
del printPosHpr
#####################################################################
def printPosHprScale(self, other = None, sd = 2):
    """ Deprecated.  Pretty print a node path's pos, hpr, and scale """
    if __debug__:
            warnings.warn("NodePath.printPosHprScale() is deprecated.", DeprecationWarning, stacklevel=2)
    formatString = '%0.' + '%d' % sd + 'f'
    if other:
        pos = self.getPos(other)
        hpr = self.getHpr(other)
        scale = self.getScale(other)
        otherString = other.getName() + ', '
    else:
        pos = self.getPos()
        hpr = self.getHpr()
        scale = self.getScale()
        otherString = ''
    print((self.getName() + '.setPosHprScale(' + otherString +
           formatString % pos[0] + ', ' +
           formatString % pos[1] + ', ' +
           formatString % pos[2] + ', ' +
           formatString % hpr[0] + ', ' +
           formatString % hpr[1] + ', ' +
           formatString % hpr[2] + ', ' +
           formatString % scale[0] + ', ' +
           formatString % scale[1] + ', ' +
           formatString % scale[2] +
           ')\n'))

Dtool_funcToMethod(printPosHprScale, NodePath)
del printPosHprScale
#####################################################################

def printTransform(self, other = None, sd = 2, fRecursive = 0):
    "Deprecated."
    if __debug__:
            warnings.warn("NodePath.printTransform() is deprecated.", DeprecationWarning, stacklevel=2)
    from panda3d.core import Vec3
    fmtStr = '%%0.%df' % sd
    name = self.getName()
    if other is None:
        transform = self.getTransform()
    else:
        transform = self.getTransform(other)
    if transform.hasPos():
        pos = transform.getPos()
        if not pos.almostEqual(Vec3(0)):
            outputString = '%s.setPos(%s, %s, %s)' % (name, fmtStr, fmtStr, fmtStr)
            print(outputString % (pos[0], pos[1], pos[2]))
    if transform.hasHpr():
        hpr = transform.getHpr()
        if not hpr.almostEqual(Vec3(0)):
            outputString = '%s.setHpr(%s, %s, %s)' % (name, fmtStr, fmtStr, fmtStr)
            print(outputString % (hpr[0], hpr[1], hpr[2]))
    if transform.hasScale():
        if transform.hasUniformScale():
            scale = transform.getUniformScale()
            if scale != 1.0:
                outputString = '%s.setScale(%s)' % (name, fmtStr)
                print(outputString % scale)
        else:
            scale = transform.getScale()
            if not scale.almostEqual(Vec3(1)):
                outputString = '%s.setScale(%s, %s, %s)' % (name, fmtStr, fmtStr, fmtStr)
                print(outputString % (scale[0], scale[1], scale[2]))
    if fRecursive:
        for child in self.getChildren():
            child.printTransform(other, sd, fRecursive)

Dtool_funcToMethod(printTransform, NodePath)
del printTransform
#####################################################################


def iPos(self, other = None):
    """ Deprecated.  Set node path's pos to 0, 0, 0 """
    if __debug__:
            warnings.warn("NodePath.iPos() is deprecated.", DeprecationWarning, stacklevel=2)
    if other:
        self.setPos(other, 0, 0, 0)
    else:
        self.setPos(0, 0, 0)

Dtool_funcToMethod(iPos, NodePath)
del iPos
#####################################################################

def iHpr(self, other = None):
    """ Deprecated.  Set node path's hpr to 0, 0, 0 """
    if __debug__:
            warnings.warn("NodePath.iHpr() is deprecated.", DeprecationWarning, stacklevel=2)
    if other:
        self.setHpr(other, 0, 0, 0)
    else:
        self.setHpr(0, 0, 0)

Dtool_funcToMethod(iHpr, NodePath)
del iHpr
#####################################################################
def iScale(self, other = None):
    """ Deprecated.  Set node path's scale to 1, 1, 1 """
    if __debug__:
            warnings.warn("NodePath.iScale() is deprecated.", DeprecationWarning, stacklevel=2)
    if other:
        self.setScale(other, 1, 1, 1)
    else:
        self.setScale(1, 1, 1)

Dtool_funcToMethod(iScale, NodePath)
del iScale
#####################################################################
def iPosHpr(self, other = None):
    """ Deprecated.  Set node path's pos and hpr to 0, 0, 0 """
    if __debug__:
            warnings.warn("NodePath.iPosHpr() is deprecated.", DeprecationWarning, stacklevel=2)
    if other:
        self.setPosHpr(other, 0, 0, 0, 0, 0, 0)
    else:
        self.setPosHpr(0, 0, 0, 0, 0, 0)

Dtool_funcToMethod(iPosHpr, NodePath)
del iPosHpr
#####################################################################
def iPosHprScale(self, other = None):
    """ Deprecated.  Set node path's pos and hpr to 0, 0, 0 and scale to 1, 1, 1 """
    if __debug__:
            warnings.warn("NodePath.iPosHprScale() is deprecated.", DeprecationWarning, stacklevel=2)
    if other:
        self.setPosHprScale(other, 0, 0, 0, 0, 0, 0, 1, 1, 1)
    else:
        self.setPosHprScale(0, 0, 0, 0, 0, 0, 1, 1, 1)

    # private methods
Dtool_funcToMethod(iPosHprScale, NodePath)
del iPosHprScale
#####################################################################
def place(self):
    base.startDirect(fWantTk = 1)
    # Don't use a regular import, to prevent ModuleFinder from picking
    # it up as a dependency when building a .p3d package.
    import importlib
    Placer = importlib.import_module('direct.tkpanels.Placer')
    return Placer.place(self)

Dtool_funcToMethod(place, NodePath)
del place
#####################################################################
def explore(self):
    base.startDirect(fWantTk = 1)
    # Don't use a regular import, to prevent ModuleFinder from picking
    # it up as a dependency when building a .p3d package.
    import importlib
    SceneGraphExplorer = importlib.import_module('direct.tkwidgets.SceneGraphExplorer')
    return SceneGraphExplorer.explore(self)

Dtool_funcToMethod(explore, NodePath)
del explore
#####################################################################
def rgbPanel(self, cb = None):
    base.startTk()
    # Don't use a regular import, to prevent ModuleFinder from picking
    # it up as a dependency when building a .p3d package.
    import importlib
    Valuator = importlib.import_module('direct.tkwidgets.Valuator')
    return Valuator.rgbPanel(self, cb)

Dtool_funcToMethod(rgbPanel, NodePath)
del rgbPanel
#####################################################################
def select(self):
    base.startDirect(fWantTk = 0)
    base.direct.select(self)

Dtool_funcToMethod(select, NodePath)
del select
#####################################################################
def deselect(self):
    base.startDirect(fWantTk = 0)
    base.direct.deselect(self)

Dtool_funcToMethod(deselect, NodePath)
del deselect
#####################################################################
def showCS(self, mask = None):
<<<<<<< HEAD
    """
    Deprecated.
    Shows the collision solids at or below this node.  If mask is
    not None, it is a BitMask32 object (e.g. WallBitmask,
    CameraBitmask) that indicates which particular collision
    solids should be made visible; otherwise, all of them will be.
    """
    if __debug__:
        warnings.warn("NodePath.showCS() is deprecated.  Use findAllMatches('**/+CollisionNode').show() instead.", DeprecationWarning, stacklevel=2)
    npc = self.findAllMatches('**/+CollisionNode')
    for p in range(0, npc.getNumPaths()):
        np = npc[p]
        if (mask == None or (np.node().getIntoCollideMask() & mask).getWord()):
            np.show()
=======
        """
        Deprecated.
        Shows the collision solids at or below this node.  If mask is
        not None, it is a BitMask32 object (e.g. WallBitmask,
        CameraBitmask) that indicates which particular collision
        solids should be made visible; otherwise, all of them will be.
        """
        print("NodePath.showCS() is deprecated.  Use findAllMatches('**/+CollisionNode').show() instead.")
        npc = self.findAllMatches('**/+CollisionNode')
        for p in range(0, npc.getNumPaths()):
            np = npc[p]
            if (mask is None or (np.node().getIntoCollideMask() & mask).getWord()):
                np.show()
>>>>>>> 84245259

Dtool_funcToMethod(showCS, NodePath)
del showCS
#####################################################################
def hideCS(self, mask = None):
<<<<<<< HEAD
    """
    Deprecated.
    Hides the collision solids at or below this node.  If mask is
    not None, it is a BitMask32 object (e.g. WallBitmask,
    CameraBitmask) that indicates which particular collision
    solids should be hidden; otherwise, all of them will be.
    """
    if __debug__:
        warnings.warn("NodePath.hideCS() is deprecated.  Use findAllMatches('**/+CollisionNode').hide() instead.", DeprecationWarning, stacklevel=2)
    npc = self.findAllMatches('**/+CollisionNode')
    for p in range(0, npc.getNumPaths()):
        np = npc[p]
        if (mask == None or (np.node().getIntoCollideMask() & mask).getWord()):
            np.hide()
=======
        """
        Deprecated.
        Hides the collision solids at or below this node.  If mask is
        not None, it is a BitMask32 object (e.g. WallBitmask,
        CameraBitmask) that indicates which particular collision
        solids should be hidden; otherwise, all of them will be.
        """
        print("NodePath.hideCS() is deprecated.  Use findAllMatches('**/+CollisionNode').hide() instead.")
        npc = self.findAllMatches('**/+CollisionNode')
        for p in range(0, npc.getNumPaths()):
            np = npc[p]
            if (mask is None or (np.node().getIntoCollideMask() & mask).getWord()):
                np.hide()
>>>>>>> 84245259

Dtool_funcToMethod(hideCS, NodePath)
del hideCS
#####################################################################
def posInterval(self, *args, **kw):
    from direct.interval import LerpInterval
    return LerpInterval.LerpPosInterval(self, *args, **kw)

Dtool_funcToMethod(posInterval, NodePath)
del posInterval
#####################################################################
def hprInterval(self, *args, **kw):
    from direct.interval import LerpInterval
    return LerpInterval.LerpHprInterval(self, *args, **kw)

Dtool_funcToMethod(hprInterval, NodePath)
del hprInterval
#####################################################################
def quatInterval(self, *args, **kw):
    from direct.interval import LerpInterval
    return LerpInterval.LerpQuatInterval(self, *args, **kw)

Dtool_funcToMethod(quatInterval, NodePath)
del quatInterval
#####################################################################
def scaleInterval(self, *args, **kw):
    from direct.interval import LerpInterval
    return LerpInterval.LerpScaleInterval(self, *args, **kw)

Dtool_funcToMethod(scaleInterval, NodePath)
del scaleInterval
#####################################################################
def shearInterval(self, *args, **kw):
    from direct.interval import LerpInterval
    return LerpInterval.LerpShearInterval(self, *args, **kw)

Dtool_funcToMethod(shearInterval, NodePath)
del shearInterval
#####################################################################
def posHprInterval(self, *args, **kw):
    from direct.interval import LerpInterval
    return LerpInterval.LerpPosHprInterval(self, *args, **kw)

Dtool_funcToMethod(posHprInterval, NodePath)
del posHprInterval
#####################################################################
def posQuatInterval(self, *args, **kw):
    from direct.interval import LerpInterval
    return LerpInterval.LerpPosQuatInterval(self, *args, **kw)

Dtool_funcToMethod(posQuatInterval, NodePath)
del posQuatInterval
#####################################################################
def hprScaleInterval(self, *args, **kw):
    from direct.interval import LerpInterval
    return LerpInterval.LerpHprScaleInterval(self, *args, **kw)

Dtool_funcToMethod(hprScaleInterval, NodePath)
del hprScaleInterval
#####################################################################
def quatScaleInterval(self, *args, **kw):
    from direct.interval import LerpInterval
    return LerpInterval.LerpQuatScaleInterval(self, *args, **kw)

Dtool_funcToMethod(quatScaleInterval, NodePath)
del quatScaleInterval
#####################################################################
def posHprScaleInterval(self, *args, **kw):
    from direct.interval import LerpInterval
    return LerpInterval.LerpPosHprScaleInterval(self, *args, **kw)

Dtool_funcToMethod(posHprScaleInterval, NodePath)
del posHprScaleInterval
#####################################################################
def posQuatScaleInterval(self, *args, **kw):
    from direct.interval import LerpInterval
    return LerpInterval.LerpPosQuatScaleInterval(self, *args, **kw)

Dtool_funcToMethod(posQuatScaleInterval, NodePath)
del posQuatScaleInterval
#####################################################################
def posHprScaleShearInterval(self, *args, **kw):
    from direct.interval import LerpInterval
    return LerpInterval.LerpPosHprScaleShearInterval(self, *args, **kw)

Dtool_funcToMethod(posHprScaleShearInterval, NodePath)
del posHprScaleShearInterval
#####################################################################
def posQuatScaleShearInterval(self, *args, **kw):
    from direct.interval import LerpInterval
    return LerpInterval.LerpPosQuatScaleShearInterval(self, *args, **kw)

Dtool_funcToMethod(posQuatScaleShearInterval, NodePath)
del posQuatScaleShearInterval
#####################################################################
def colorInterval(self, *args, **kw):
    from direct.interval import LerpInterval
    return LerpInterval.LerpColorInterval(self, *args, **kw)

Dtool_funcToMethod(colorInterval, NodePath)
del colorInterval
#####################################################################
def colorScaleInterval(self, *args, **kw):
    from direct.interval import LerpInterval
    return LerpInterval.LerpColorScaleInterval(self, *args, **kw)

Dtool_funcToMethod(colorScaleInterval, NodePath)
del colorScaleInterval
#####################################################################
def attachCollisionSphere(self, name, cx, cy, cz, r, fromCollide, intoCollide):
    from panda3d.core import CollisionSphere
    from panda3d.core import CollisionNode
    coll = CollisionSphere(cx, cy, cz, r)
    collNode = CollisionNode(name)
    collNode.addSolid(coll)
    collNode.setFromCollideMask(fromCollide)
    collNode.setIntoCollideMask(intoCollide)
    collNodePath = self.attachNewNode(collNode)
    return collNodePath

Dtool_funcToMethod(attachCollisionSphere, NodePath)
del attachCollisionSphere
#####################################################################
def attachCollisionSegment(self, name, ax, ay, az, bx, by, bz, fromCollide, intoCollide):
    from panda3d.core import CollisionSegment
    from panda3d.core import CollisionNode
    coll = CollisionSegment(ax, ay, az, bx, by, bz)
    collNode = CollisionNode(name)
    collNode.addSolid(coll)
    collNode.setFromCollideMask(fromCollide)
    collNode.setIntoCollideMask(intoCollide)
    collNodePath = self.attachNewNode(collNode)
    return collNodePath

Dtool_funcToMethod(attachCollisionSegment, NodePath)
del attachCollisionSegment
#####################################################################
def attachCollisionRay(self, name, ox, oy, oz, dx, dy, dz, fromCollide, intoCollide):
    from panda3d.core import CollisionRay
    from panda3d.core import CollisionNode
    coll = CollisionRay(ox, oy, oz, dx, dy, dz)
    collNode = CollisionNode(name)
    collNode.addSolid(coll)
    collNode.setFromCollideMask(fromCollide)
    collNode.setIntoCollideMask(intoCollide)
    collNodePath = self.attachNewNode(collNode)
    return collNodePath

Dtool_funcToMethod(attachCollisionRay, NodePath)
del attachCollisionRay
#####################################################################
def flattenMultitex(self, stateFrom = None, target = None,
                        useGeom = 0, allowTexMat = 0, win = None):
<<<<<<< HEAD
    from panda3d.core import MultitexReducer
    mr = MultitexReducer()
    if target != None:
        mr.setTarget(target)
    mr.setUseGeom(useGeom)
    mr.setAllowTexMat(allowTexMat)

    if win == None:
        win = base.win

    if stateFrom == None:
        mr.scan(self)
    else:
        mr.scan(self, stateFrom)
    mr.flatten(win)
=======
        from panda3d.core import MultitexReducer
        mr = MultitexReducer()
        if target is not None:
            mr.setTarget(target)
        mr.setUseGeom(useGeom)
        mr.setAllowTexMat(allowTexMat)

        if win is None:
            win = base.win

        if stateFrom is None:
            mr.scan(self)
        else:
            mr.scan(self, stateFrom)
        mr.flatten(win)
>>>>>>> 84245259
Dtool_funcToMethod(flattenMultitex, NodePath)
del flattenMultitex
#####################################################################
def getNumDescendants(self):
        return len(self.findAllMatches('**')) - 1
Dtool_funcToMethod(getNumDescendants, NodePath)
del getNumDescendants
#####################################################################
def removeNonCollisions(self):
<<<<<<< HEAD
    # remove anything that is not collision-related
    print("NodePath.removeNonCollisions() is deprecated")
    stack = [self]
    while len(stack):
        np = stack.pop()
        # if there are no CollisionNodes under this node, remove it
        if np.find('**/+CollisionNode').isEmpty():
            np.detachNode()
        else:
            stack.extend(np.getChildren())
=======
        # remove anything that is not collision-related
        print("NodePath.removeNonCollisions() is deprecated")
        stack = [self]
        while len(stack) > 0:
                np = stack.pop()
                # if there are no CollisionNodes under this node, remove it
                if np.find('**/+CollisionNode').isEmpty():
                        np.detachNode()
                else:
                        stack.extend(np.getChildren())
>>>>>>> 84245259
Dtool_funcToMethod(removeNonCollisions, NodePath)
del removeNonCollisions
#####################################################################

def subdivideCollisions(self, numSolidsInLeaves):
    """
    expand CollisionNodes out into balanced trees, with a particular number
    of solids in the leaves
    TODO: better splitting logic at each level of the tree wrt spatial separation
    and cost of bounding volume tests vs. cost of collision solid tests
    """
    colNps = self.findAllMatches('**/+CollisionNode')
    for colNp in colNps:
        node = colNp.node()
        numSolids = node.getNumSolids()
        if numSolids <= numSolidsInLeaves:
            # this CollisionNode doesn't need to be split
            continue
        solids = []
        for i in range(numSolids):
            solids.append(node.getSolid(i))
        # recursively subdivide the solids into a spatial binary tree
        solidTree = self.r_subdivideCollisions(solids, numSolidsInLeaves)
        root = colNp.getParent().attachNewNode('%s-subDivRoot' % colNp.getName())
        self.r_constructCollisionTree(solidTree, root, colNp.getName())
        colNp.stash()

def r_subdivideCollisions(self, solids, numSolidsInLeaves):
<<<<<<< HEAD
    # takes a list of solids, returns a list containing some number of lists,
    # with the solids evenly distributed between them (recursively nested until
    # the lists at the leaves contain no more than numSolidsInLeaves)
    # if solids is already small enough, returns solids unchanged
    if len(solids) <= numSolidsInLeaves:
        return solids
    origins = []
    avgX = 0; avgY = 0; avgZ = 0
    minX = None; minY = None; minZ = None
    maxX = None; maxY = None; maxZ = None
    for solid in solids:
        origin = solid.getCollisionOrigin()
        origins.append(origin)
        x = origin.getX(); y = origin.getY(); z = origin.getZ()
        avgX += x; avgY += y; avgZ += z
        if minX is None:
            minX = x; minY = y; minZ = z
            maxX = x; maxY = y; maxZ = z
        else:
            minX = min(x, minX); minY = min(y, minY); minZ = min(z, minZ)
            maxX = max(x, maxX); maxY = max(y, maxY); maxZ = max(z, maxZ)
    avgX /= len(solids); avgY /= len(solids); avgZ /= len(solids)
    extentX = maxX - minX; extentY = maxY - minY; extentZ = maxZ - minZ
    maxExtent = max(max(extentX, extentY), extentZ)
    # sparse octree
    xyzSolids = []
    XyzSolids = []
    xYzSolids = []
    XYzSolids = []
    xyZSolids = []
    XyZSolids = []
    xYZSolids = []
    XYZSolids = []
    midX = avgX
    midY = avgY
    midZ = avgZ
    # throw out axes that are not close to the max axis extent; try and keep
    # the divisions square/spherical
    if extentX < (maxExtent * .75) or extentX > (maxExtent * 1.25):
        midX += maxExtent
    if extentY < (maxExtent * .75) or extentY > (maxExtent * 1.25):
        midY += maxExtent
    if extentZ < (maxExtent * .75) or extentZ > (maxExtent * 1.25):
        midZ += maxExtent
    for i in range(len(solids)):
        origin = origins[i]
        x = origin.getX(); y = origin.getY(); z = origin.getZ()
        if x < midX:
            if y < midY:
                if z < midZ:
                    xyzSolids.append(solids[i])
                else:
                    xyZSolids.append(solids[i])
            else:
                if z < midZ:
                    xYzSolids.append(solids[i])
                else:
                    xYZSolids.append(solids[i])
        else:
            if y < midY:
                if z < midZ:
                    XyzSolids.append(solids[i])
                else:
                    XyZSolids.append(solids[i])
            else:
                if z < midZ:
                    XYzSolids.append(solids[i])
                else:
                    XYZSolids.append(solids[i])
    newSolids = []
    if len(xyzSolids):
        newSolids.append(self.r_subdivideCollisions(xyzSolids, numSolidsInLeaves))
    if len(XyzSolids):
        newSolids.append(self.r_subdivideCollisions(XyzSolids, numSolidsInLeaves))
    if len(xYzSolids):
        newSolids.append(self.r_subdivideCollisions(xYzSolids, numSolidsInLeaves))
    if len(XYzSolids):
        newSolids.append(self.r_subdivideCollisions(XYzSolids, numSolidsInLeaves))
    if len(xyZSolids):
        newSolids.append(self.r_subdivideCollisions(xyZSolids, numSolidsInLeaves))
    if len(XyZSolids):
        newSolids.append(self.r_subdivideCollisions(XyZSolids, numSolidsInLeaves))
    if len(xYZSolids):
        newSolids.append(self.r_subdivideCollisions(xYZSolids, numSolidsInLeaves))
    if len(XYZSolids):
        newSolids.append(self.r_subdivideCollisions(XYZSolids, numSolidsInLeaves))
    #import pdb;pdb.set_trace()
    return newSolids

def r_constructCollisionTree(self, solidTree, parentNode, colName):
    from panda3d.core import CollisionNode
    for item in solidTree:
        if type(item[0]) == type([]):
            newNode = parentNode.attachNewNode('%s-branch' % colName)
            self.r_constructCollisionTree(item, newNode, colName)
        else:
            cn = CollisionNode('%s-leaf' % colName)
            for solid in item:
                cn.addSolid(solid)
            parentNode.attachNewNode(cn)
=======
        # takes a list of solids, returns a list containing some number of lists,
        # with the solids evenly distributed between them (recursively nested until
        # the lists at the leaves contain no more than numSolidsInLeaves)
        # if solids is already small enough, returns solids unchanged
        if len(solids) <= numSolidsInLeaves:
            return solids
        origins = []
        avgX = 0
        avgY = 0
        avgZ = 0
        minX = None
        minY = None
        minZ = None
        maxX = None
        maxY = None
        maxZ = None
        for solid in solids:
            origin = solid.getCollisionOrigin()
            origins.append(origin)
            x = origin.getX()
            y = origin.getY()
            z = origin.getZ()
            avgX += x
            avgY += y
            avgZ += z
            if minX is None:
                minX = x
                minY = y
                minZ = z
                maxX = x
                maxY = y
                maxZ = z
            else:
                minX = min(x, minX)
                minY = min(y, minY)
                minZ = min(z, minZ)
                maxX = max(x, maxX)
                maxY = max(y, maxY)
                maxZ = max(z, maxZ)
        avgX /= len(solids)
        avgY /= len(solids)
        avgZ /= len(solids)
        extentX = maxX - minX
        extentY = maxY - minY
        extentZ = maxZ - minZ
        maxExtent = max(max(extentX, extentY), extentZ)
        # sparse octree
        xyzSolids = []
        XyzSolids = []
        xYzSolids = []
        XYzSolids = []
        xyZSolids = []
        XyZSolids = []
        xYZSolids = []
        XYZSolids = []
        midX = avgX
        midY = avgY
        midZ = avgZ
        # throw out axes that are not close to the max axis extent; try and keep
        # the divisions square/spherical
        if extentX < (maxExtent * .75) or extentX > (maxExtent * 1.25):
            midX += maxExtent
        if extentY < (maxExtent * .75) or extentY > (maxExtent * 1.25):
            midY += maxExtent
        if extentZ < (maxExtent * .75) or extentZ > (maxExtent * 1.25):
            midZ += maxExtent
        for i, solid in enumerate(solids):
            origin = origins[i]
            x = origin.getX()
            y = origin.getY()
            z = origin.getZ()
            if x < midX:
                if y < midY:
                    if z < midZ:
                        xyzSolids.append(solids[i])
                    else:
                        xyZSolids.append(solids[i])
                else:
                    if z < midZ:
                        xYzSolids.append(solids[i])
                    else:
                        xYZSolids.append(solids[i])
            else:
                if y < midY:
                    if z < midZ:
                        XyzSolids.append(solids[i])
                    else:
                        XyZSolids.append(solids[i])
                else:
                    if z < midZ:
                        XYzSolids.append(solids[i])
                    else:
                        XYZSolids.append(solids[i])
        newSolids = []
        if len(xyzSolids) > 0:
            newSolids.append(self.r_subdivideCollisions(xyzSolids, numSolidsInLeaves))
        if len(XyzSolids) > 0:
            newSolids.append(self.r_subdivideCollisions(XyzSolids, numSolidsInLeaves))
        if len(xYzSolids) > 0:
            newSolids.append(self.r_subdivideCollisions(xYzSolids, numSolidsInLeaves))
        if len(XYzSolids) > 0:
            newSolids.append(self.r_subdivideCollisions(XYzSolids, numSolidsInLeaves))
        if len(xyZSolids) > 0:
            newSolids.append(self.r_subdivideCollisions(xyZSolids, numSolidsInLeaves))
        if len(XyZSolids) > 0:
            newSolids.append(self.r_subdivideCollisions(XyZSolids, numSolidsInLeaves))
        if len(xYZSolids) > 0:
            newSolids.append(self.r_subdivideCollisions(xYZSolids, numSolidsInLeaves))
        if len(XYZSolids) > 0:
            newSolids.append(self.r_subdivideCollisions(XYZSolids, numSolidsInLeaves))
        #import pdb;pdb.set_trace()
        return newSolids

def r_constructCollisionTree(self, solidTree, parentNode, colName):
        from panda3d.core import CollisionNode
        for item in solidTree:
            if isinstance(item[0], list):
                newNode = parentNode.attachNewNode('%s-branch' % colName)
                self.r_constructCollisionTree(item, newNode, colName)
            else:
                cn = CollisionNode('%s-leaf' % colName)
                for solid in item:
                    cn.addSolid(solid)
                parentNode.attachNewNode(cn)
>>>>>>> 84245259

Dtool_funcToMethod(subdivideCollisions, NodePath)
Dtool_funcToMethod(r_subdivideCollisions, NodePath)
Dtool_funcToMethod(r_constructCollisionTree, NodePath)
del subdivideCollisions
del r_subdivideCollisions
del r_constructCollisionTree

#####################################################################
def analyze(self):
    """
    Analyzes the geometry below this node and reports the
    number of vertices, triangles, etc.  This is the same
    information reported by the bam-info program.
    """
    from panda3d.core import SceneGraphAnalyzer
    sga = SceneGraphAnalyzer()
    sga.addNode(self.node())
    if sga.getNumLodNodes() == 0:
        print(sga)
    else:
        print("At highest LOD:")
        sga2 = SceneGraphAnalyzer()
        sga2.setLodMode(sga2.LMHighest)
        sga2.addNode(self.node())
        print(sga2)

        print("\nAt lowest LOD:")
        sga2.clear()
        sga2.setLodMode(sga2.LMLowest)
        sga2.addNode(self.node())
        print(sga2)

        print("\nAll nodes:")
        print(sga)

Dtool_funcToMethod(analyze, NodePath)
del analyze
#####################################################################<|MERGE_RESOLUTION|>--- conflicted
+++ resolved
@@ -112,7 +112,6 @@
 #####################################################################
 
 def remove(self):
-<<<<<<< HEAD
     """Deprecated.  Remove a node path from the scene graph"""
     if __debug__:
         warnings.warn("NodePath.remove() is deprecated.  Use remove_node() instead.", DeprecationWarning, stacklevel=2)
@@ -121,16 +120,6 @@
     messenger.send('preRemoveNodePath', [self])
     # Remove nodePath
     self.removeNode()
-=======
-        """Deprecated.  Remove a node path from the scene graph"""
-        print("Warning: NodePath.remove() is deprecated.  Use remove_node() instead.")
-        # Send message in case anyone needs to do something
-        # before node is deleted
-        from direct.showbase.MessengerGlobal import messenger
-        messenger.send('preRemoveNodePath', [self])
-        # Remove nodePath
-        self.removeNode()
->>>>>>> 84245259
 Dtool_funcToMethod(remove, NodePath)
 del remove
 #####################################################################
@@ -493,7 +482,6 @@
 del deselect
 #####################################################################
 def showCS(self, mask = None):
-<<<<<<< HEAD
     """
     Deprecated.
     Shows the collision solids at or below this node.  If mask is
@@ -508,27 +496,11 @@
         np = npc[p]
         if (mask == None or (np.node().getIntoCollideMask() & mask).getWord()):
             np.show()
-=======
-        """
-        Deprecated.
-        Shows the collision solids at or below this node.  If mask is
-        not None, it is a BitMask32 object (e.g. WallBitmask,
-        CameraBitmask) that indicates which particular collision
-        solids should be made visible; otherwise, all of them will be.
-        """
-        print("NodePath.showCS() is deprecated.  Use findAllMatches('**/+CollisionNode').show() instead.")
-        npc = self.findAllMatches('**/+CollisionNode')
-        for p in range(0, npc.getNumPaths()):
-            np = npc[p]
-            if (mask is None or (np.node().getIntoCollideMask() & mask).getWord()):
-                np.show()
->>>>>>> 84245259
 
 Dtool_funcToMethod(showCS, NodePath)
 del showCS
 #####################################################################
 def hideCS(self, mask = None):
-<<<<<<< HEAD
     """
     Deprecated.
     Hides the collision solids at or below this node.  If mask is
@@ -543,21 +515,6 @@
         np = npc[p]
         if (mask == None or (np.node().getIntoCollideMask() & mask).getWord()):
             np.hide()
-=======
-        """
-        Deprecated.
-        Hides the collision solids at or below this node.  If mask is
-        not None, it is a BitMask32 object (e.g. WallBitmask,
-        CameraBitmask) that indicates which particular collision
-        solids should be hidden; otherwise, all of them will be.
-        """
-        print("NodePath.hideCS() is deprecated.  Use findAllMatches('**/+CollisionNode').hide() instead.")
-        npc = self.findAllMatches('**/+CollisionNode')
-        for p in range(0, npc.getNumPaths()):
-            np = npc[p]
-            if (mask is None or (np.node().getIntoCollideMask() & mask).getWord()):
-                np.hide()
->>>>>>> 84245259
 
 Dtool_funcToMethod(hideCS, NodePath)
 del hideCS
@@ -711,23 +668,6 @@
 #####################################################################
 def flattenMultitex(self, stateFrom = None, target = None,
                         useGeom = 0, allowTexMat = 0, win = None):
-<<<<<<< HEAD
-    from panda3d.core import MultitexReducer
-    mr = MultitexReducer()
-    if target != None:
-        mr.setTarget(target)
-    mr.setUseGeom(useGeom)
-    mr.setAllowTexMat(allowTexMat)
-
-    if win == None:
-        win = base.win
-
-    if stateFrom == None:
-        mr.scan(self)
-    else:
-        mr.scan(self, stateFrom)
-    mr.flatten(win)
-=======
         from panda3d.core import MultitexReducer
         mr = MultitexReducer()
         if target is not None:
@@ -743,7 +683,6 @@
         else:
             mr.scan(self, stateFrom)
         mr.flatten(win)
->>>>>>> 84245259
 Dtool_funcToMethod(flattenMultitex, NodePath)
 del flattenMultitex
 #####################################################################
@@ -753,18 +692,6 @@
 del getNumDescendants
 #####################################################################
 def removeNonCollisions(self):
-<<<<<<< HEAD
-    # remove anything that is not collision-related
-    print("NodePath.removeNonCollisions() is deprecated")
-    stack = [self]
-    while len(stack):
-        np = stack.pop()
-        # if there are no CollisionNodes under this node, remove it
-        if np.find('**/+CollisionNode').isEmpty():
-            np.detachNode()
-        else:
-            stack.extend(np.getChildren())
-=======
         # remove anything that is not collision-related
         print("NodePath.removeNonCollisions() is deprecated")
         stack = [self]
@@ -775,7 +702,6 @@
                         np.detachNode()
                 else:
                         stack.extend(np.getChildren())
->>>>>>> 84245259
 Dtool_funcToMethod(removeNonCollisions, NodePath)
 del removeNonCollisions
 #####################################################################
@@ -804,108 +730,6 @@
         colNp.stash()
 
 def r_subdivideCollisions(self, solids, numSolidsInLeaves):
-<<<<<<< HEAD
-    # takes a list of solids, returns a list containing some number of lists,
-    # with the solids evenly distributed between them (recursively nested until
-    # the lists at the leaves contain no more than numSolidsInLeaves)
-    # if solids is already small enough, returns solids unchanged
-    if len(solids) <= numSolidsInLeaves:
-        return solids
-    origins = []
-    avgX = 0; avgY = 0; avgZ = 0
-    minX = None; minY = None; minZ = None
-    maxX = None; maxY = None; maxZ = None
-    for solid in solids:
-        origin = solid.getCollisionOrigin()
-        origins.append(origin)
-        x = origin.getX(); y = origin.getY(); z = origin.getZ()
-        avgX += x; avgY += y; avgZ += z
-        if minX is None:
-            minX = x; minY = y; minZ = z
-            maxX = x; maxY = y; maxZ = z
-        else:
-            minX = min(x, minX); minY = min(y, minY); minZ = min(z, minZ)
-            maxX = max(x, maxX); maxY = max(y, maxY); maxZ = max(z, maxZ)
-    avgX /= len(solids); avgY /= len(solids); avgZ /= len(solids)
-    extentX = maxX - minX; extentY = maxY - minY; extentZ = maxZ - minZ
-    maxExtent = max(max(extentX, extentY), extentZ)
-    # sparse octree
-    xyzSolids = []
-    XyzSolids = []
-    xYzSolids = []
-    XYzSolids = []
-    xyZSolids = []
-    XyZSolids = []
-    xYZSolids = []
-    XYZSolids = []
-    midX = avgX
-    midY = avgY
-    midZ = avgZ
-    # throw out axes that are not close to the max axis extent; try and keep
-    # the divisions square/spherical
-    if extentX < (maxExtent * .75) or extentX > (maxExtent * 1.25):
-        midX += maxExtent
-    if extentY < (maxExtent * .75) or extentY > (maxExtent * 1.25):
-        midY += maxExtent
-    if extentZ < (maxExtent * .75) or extentZ > (maxExtent * 1.25):
-        midZ += maxExtent
-    for i in range(len(solids)):
-        origin = origins[i]
-        x = origin.getX(); y = origin.getY(); z = origin.getZ()
-        if x < midX:
-            if y < midY:
-                if z < midZ:
-                    xyzSolids.append(solids[i])
-                else:
-                    xyZSolids.append(solids[i])
-            else:
-                if z < midZ:
-                    xYzSolids.append(solids[i])
-                else:
-                    xYZSolids.append(solids[i])
-        else:
-            if y < midY:
-                if z < midZ:
-                    XyzSolids.append(solids[i])
-                else:
-                    XyZSolids.append(solids[i])
-            else:
-                if z < midZ:
-                    XYzSolids.append(solids[i])
-                else:
-                    XYZSolids.append(solids[i])
-    newSolids = []
-    if len(xyzSolids):
-        newSolids.append(self.r_subdivideCollisions(xyzSolids, numSolidsInLeaves))
-    if len(XyzSolids):
-        newSolids.append(self.r_subdivideCollisions(XyzSolids, numSolidsInLeaves))
-    if len(xYzSolids):
-        newSolids.append(self.r_subdivideCollisions(xYzSolids, numSolidsInLeaves))
-    if len(XYzSolids):
-        newSolids.append(self.r_subdivideCollisions(XYzSolids, numSolidsInLeaves))
-    if len(xyZSolids):
-        newSolids.append(self.r_subdivideCollisions(xyZSolids, numSolidsInLeaves))
-    if len(XyZSolids):
-        newSolids.append(self.r_subdivideCollisions(XyZSolids, numSolidsInLeaves))
-    if len(xYZSolids):
-        newSolids.append(self.r_subdivideCollisions(xYZSolids, numSolidsInLeaves))
-    if len(XYZSolids):
-        newSolids.append(self.r_subdivideCollisions(XYZSolids, numSolidsInLeaves))
-    #import pdb;pdb.set_trace()
-    return newSolids
-
-def r_constructCollisionTree(self, solidTree, parentNode, colName):
-    from panda3d.core import CollisionNode
-    for item in solidTree:
-        if type(item[0]) == type([]):
-            newNode = parentNode.attachNewNode('%s-branch' % colName)
-            self.r_constructCollisionTree(item, newNode, colName)
-        else:
-            cn = CollisionNode('%s-leaf' % colName)
-            for solid in item:
-                cn.addSolid(solid)
-            parentNode.attachNewNode(cn)
-=======
         # takes a list of solids, returns a list containing some number of lists,
         # with the solids evenly distributed between them (recursively nested until
         # the lists at the leaves contain no more than numSolidsInLeaves)
@@ -1030,7 +854,6 @@
                 for solid in item:
                     cn.addSolid(solid)
                 parentNode.attachNewNode(cn)
->>>>>>> 84245259
 
 Dtool_funcToMethod(subdivideCollisions, NodePath)
 Dtool_funcToMethod(r_subdivideCollisions, NodePath)
