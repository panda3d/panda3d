""" This module contains code to freeze a number of Python modules
into a single (mostly) standalone DLL or EXE. """

import modulefinder
import sys
import os
import marshal
import platform
import struct
import io
import sysconfig
import zipfile
import importlib
import warnings

from . import pefile

if sys.version_info >= (3, 4):
    import _imp
    from importlib import machinery
else:
    import imp

# Temporary (?) try..except to protect against unbuilt p3extend_frozen.
try:
    import p3extend_frozen
except ImportError:
    p3extend_frozen = None

from panda3d.core import Filename, Multifile, PandaSystem, StringStream

# Old imp constants.
_PY_SOURCE = 1
_PY_COMPILED = 2
_C_EXTENSION = 3
_PKG_DIRECTORY = 5
_C_BUILTIN = 6
_PY_FROZEN = 7

_PKG_NAMESPACE_DIRECTORY = object()

# Check to see if we are running python_d, which implies we have a
# debug build, and we have to build the module with debug options.
# This is only relevant on Windows.

# I wonder if there's a better way to determine this?
python = os.path.splitext(os.path.split(sys.executable)[1])[0]
isDebugBuild = (python.lower().endswith('_d'))

# These are modules that Python always tries to import up-front.  They
# must be frozen in any main.exe.
# NB. if encodings are removed, be sure to remove them from the shortcut in
# deploy-stub.c.
startupModules = [
<<<<<<< HEAD
    'imp', 'encodings', 'encodings.*', 'io', 'marshal', 'importlib.machinery',
    'importlib.util',
]
=======
    'encodings', 'encodings.*',
]
if sys.version_info < (3, 12):
    startupModules.insert(0, 'imp')

if sys.version_info >= (3, 0):
    # Modules specific to Python 3
    startupModules += ['io', 'marshal', 'importlib.machinery', 'importlib.util']
else:
    # Modules specific to Python 2
    startupModules += []
>>>>>>> bf456baa

# These are some special init functions for some built-in Python modules that
# deviate from the standard naming convention.  A value of None means that a
# dummy entry should be written to the inittab.
builtinInitFuncs = {
    'builtins': None,
    'sys': None,
    'exceptions': None,
    '_warnings': '_PyWarnings_Init',
    'marshal': 'PyMarshal_Init',
}
if sys.version_info < (3, 7):
    builtinInitFuncs['_imp'] = 'PyInit_imp'

# These are modules that are not found normally for these modules. Add them
# to an include list so users do not have to do this manually.
try:
    from pytest import freeze_includes as pytest_imports
except ImportError:
    def pytest_imports():
        return []

defaultHiddenImports = {
    'pytest': pytest_imports(),
    'pkg_resources': [
        'pkg_resources.*.*',
    ],
    'xml.etree.cElementTree': ['xml.etree.ElementTree'],
    'datetime': ['_strptime'],
    'keyring.backends': ['keyring.backends.*'],
    'matplotlib.font_manager': ['encodings.mac_roman'],
    'matplotlib.backends._backend_tk': ['tkinter'],
    'direct.particles': ['direct.particles.ParticleManagerGlobal'],
    'numpy.core._multiarray_umath': [
        'numpy.core._internal',
        'numpy.core._dtype_ctypes',
        'numpy.core._methods',
    ],
    'pandas.compat': ['lzma', 'cmath'],
    'pandas._libs.tslibs.conversion': ['pandas._libs.tslibs.base'],
    'plyer': ['plyer.platforms'],
    'scipy.linalg': ['scipy.linalg.cython_blas', 'scipy.linalg.cython_lapack'],
    'scipy.sparse.csgraph': ['scipy.sparse.csgraph._validation'],
    'scipy.spatial.qhull': ['scipy._lib.messagestream'],
    'scipy.spatial._qhull': ['scipy._lib.messagestream'],
    'scipy.spatial.transform.rotation': ['scipy.spatial.transform._rotation_groups'],
    'scipy.spatial.transform._rotation': ['scipy.spatial.transform._rotation_groups'],
    'scipy.special._ufuncs': ['scipy.special._ufuncs_cxx'],
    'scipy.stats._stats': ['scipy.special.cython_special'],
    'setuptools.monkey': ['setuptools.msvc'],
    'shapely._geometry_helpers': ['shapely._geos'],
}


# These are modules that import other modules but shouldn't pick them up as
# dependencies (usually because they are optional).  This prevents picking up
# unwanted dependencies.
ignoreImports = {
    'direct.showbase.PythonUtil': ['pstats', 'profile'],

    'toml.encoder': ['numpy'],
    'py._builtin': ['__builtin__'],

    'site': ['android_log'],
}

if sys.version_info >= (3, 8):
    # importlib.metadata is a "provisional" module introduced in Python 3.8 that
    # conditionally pulls in dependency-rich packages like "email" and "pep517"
    # (the latter of which is a thirdparty package!)  But it's only imported in
    # one obscure corner, so we don't want to pull it in by default.
    ignoreImports['importlib._bootstrap_external'] = ['importlib.metadata']
    ignoreImports['importlib.metadata'] = ['pep517']


# These are overrides for specific modules.
overrideModules = {
    # Used by the warnings module, among others, to get line numbers.  Since
    # we set __file__, this would cause it to try and extract Python code
    # lines from the main executable, which we don't want.
    'linecache': """__all__ = ["getline", "clearcache", "checkcache", "lazycache"]

cache = {}

def getline(filename, lineno, module_globals=None):
    return ''

def clearcache():
    global cache
    cache = {}

def getlines(filename, module_globals=None):
    return []

def checkcache(filename=None):
    pass

def updatecache(filename, module_globals=None):
    pass

def lazycache(filename, module_globals):
    pass
""",

    # Used by setuptools to redirect distutils to setuptools' vendored copy.
    # This causes problems because it makes assumptions about __file__, so we
    # simply implement the logic ourselves.
    '_distutils_hack.override': '',
}

# These are missing modules that we've reported already this session.
reportedMissing = {}


class CompilationEnvironment:
    """ Create an instance of this class to record the commands to
    invoke the compiler on a given platform.  If needed, the caller
    can create a custom instance of this class (or simply set the
    compile strings directly) to customize the build environment. """

    def __init__(self, platform):
        self.platform = platform

        # The command to compile a c to an object file.  Replace %(basename)s
        # with the basename of the source file, and an implicit .c extension.
        self.compileObj = 'error'

        # The command to link a single object file into an executable.  As
        # above, replace $(basename)s with the basename of the original source
        # file, and of the target executable.
        self.linkExe = 'error'

        # The command to link a single object file into a shared library.
        self.linkDll = 'error'

        # Paths to Python stuff.
        self.Python = None
        self.PythonIPath = sysconfig.get_path('include')
        self.PythonVersion = sysconfig.get_config_var("LDVERSION") or sysconfig.get_python_version()

        # The VC directory of Microsoft Visual Studio (if relevant)
        self.MSVC = None
        # Directory to Windows Platform SDK (if relevant)
        self.PSDK = None

        # The setting to control release vs. debug builds.  Only relevant on
        # Windows.
        self.MD = None

        # Added to the path to the MSVC bin and lib directories on 64-bits Windows.
        self.suffix64 = ''

        # The _d extension to add to dll filenames on Windows in debug builds.
        self.dllext = ''

        # Any architecture-specific string.
        self.arch = ''

        self.determineStandardSetup()

    def determineStandardSetup(self):
        if self.platform.startswith('win'):
            self.Python = sysconf.PREFIX

            if 'VCINSTALLDIR' in os.environ:
                self.MSVC = os.environ['VCINSTALLDIR']
            elif Filename('/c/Program Files/Microsoft Visual Studio 9.0/VC').exists():
                self.MSVC = Filename('/c/Program Files/Microsoft Visual Studio 9.0/VC').toOsSpecific()
            elif Filename('/c/Program Files (x86)/Microsoft Visual Studio 9.0/VC').exists():
                self.MSVC = Filename('/c/Program Files (x86)/Microsoft Visual Studio 9.0/VC').toOsSpecific()
            elif Filename('/c/Program Files/Microsoft Visual Studio .NET 2003/Vc7').exists():
                self.MSVC = Filename('/c/Program Files/Microsoft Visual Studio .NET 2003/Vc7').toOsSpecific()
            else:
                print('Could not locate Microsoft Visual C++ Compiler! Try running from the Visual Studio Command Prompt.')
                sys.exit(1)

            if 'WindowsSdkDir' in os.environ:
                self.PSDK = os.environ['WindowsSdkDir']
            elif platform.architecture()[0] == '32bit' and Filename('/c/Program Files/Microsoft Platform SDK for Windows Server 2003 R2').exists():
                self.PSDK = Filename('/c/Program Files/Microsoft Platform SDK for Windows Server 2003 R2').toOsSpecific()
            elif os.path.exists(os.path.join(self.MSVC, 'PlatformSDK')):
                self.PSDK = os.path.join(self.MSVC, 'PlatformSDK')
            else:
                print('Could not locate the Microsoft Windows Platform SDK! Try running from the Visual Studio Command Prompt.')
                sys.exit(1)

            # We need to use the correct compiler setting for debug vs. release builds.
            self.MD = '/MD'
            if isDebugBuild:
                self.MD = '/MDd'
                self.dllext = '_d'

            # MSVC/bin and /lib directories have a different location
            # for win64.
            if self.platform == 'win_amd64':
                self.suffix64 = '\\amd64'

            # If it is run by makepanda, it handles the MSVC and PlatformSDK paths itself.
            if 'MAKEPANDA' in os.environ:
                self.compileObjExe = 'cl /wd4996 /Fo%(basename)s.obj /nologo /c %(MD)s /Zi /O2 /Ob2 /EHsc /Zm300 /W3 /I"%(pythonIPath)s" %(filename)s'
                self.compileObjDll = self.compileObjExe
                self.linkExe = 'link /nologo /MAP:NUL /FIXED:NO /OPT:REF /STACK:4194304 /INCREMENTAL:NO /LIBPATH:"%(python)s\\libs"  /out:%(basename)s.exe %(basename)s.obj'
                self.linkDll = 'link /nologo /DLL /MAP:NUL /FIXED:NO /OPT:REF /INCREMENTAL:NO /LIBPATH:"%(python)s\\libs"  /out:%(basename)s%(dllext)s.pyd %(basename)s.obj'
            else:
                os.environ['PATH'] += ';' + self.MSVC + '\\bin' + self.suffix64 + ';' + self.MSVC + '\\Common7\\IDE;' + self.PSDK + '\\bin'

                self.compileObjExe = 'cl /wd4996 /Fo%(basename)s.obj /nologo /c %(MD)s /Zi /O2 /Ob2 /EHsc /Zm300 /W3 /I"%(pythonIPath)s" /I"%(PSDK)s\\include" /I"%(MSVC)s\\include" %(filename)s'
                self.compileObjDll = self.compileObjExe
                self.linkExe = 'link /nologo /MAP:NUL /FIXED:NO /OPT:REF /STACK:4194304 /INCREMENTAL:NO /LIBPATH:"%(PSDK)s\\lib" /LIBPATH:"%(MSVC)s\\lib%(suffix64)s" /LIBPATH:"%(python)s\\libs"  /out:%(basename)s.exe %(basename)s.obj'
                self.linkDll = 'link /nologo /DLL /MAP:NUL /FIXED:NO /OPT:REF /INCREMENTAL:NO /LIBPATH:"%(PSDK)s\\lib" /LIBPATH:"%(MSVC)s\\lib%(suffix64)s" /LIBPATH:"%(python)s\\libs"  /out:%(basename)s%(dllext)s.pyd %(basename)s.obj'

        elif self.platform.startswith('osx_'):
            # macOS
            proc = self.platform.split('_', 1)[1]
            if proc == 'i386':
                self.arch = '-arch i386'
            elif proc == 'ppc':
                self.arch = '-arch ppc'
            elif proc == 'amd64':
                self.arch = '-arch x86_64'
            elif proc in ('arm64', 'aarch64'):
                self.arch = '-arch arm64'
            self.compileObjExe = "clang -c %(arch)s -o %(basename)s.o -O2 -I%(pythonIPath)s %(filename)s"
            self.compileObjDll = "clang -fPIC -c %(arch)s -o %(basename)s.o -O2 -I%(pythonIPath)s %(filename)s"
            self.linkExe = "clang %(arch)s -o %(basename)s %(basename)s.o"
            if '/Python.framework/' in self.PythonIPath:
                framework_dir = self.PythonIPath.split("/Python.framework/", 1)[0]
                if framework_dir != "/System/Library/Frameworks":
                    self.linkExe += " -F " + framework_dir
            self.linkExe += " -framework Python"
            self.linkDll = "clang %(arch)s -undefined dynamic_lookup -bundle -o %(basename)s.so %(basename)s.o"

        else:
            # Unix
            lib_dir = sysconf.get_python_lib(plat_specific=1, standard_lib=1)
            #python_a = os.path.join(lib_dir, "config", "libpython%(pythonVersion)s.a")
            self.compileObjExe = "%(CC)s %(CFLAGS)s -c -o %(basename)s.o -pthread -O2 %(filename)s -I%(pythonIPath)s"
            self.compileObjDll = "%(CC)s %(CFLAGS)s %(CCSHARED)s -c -o %(basename)s.o -O2 %(filename)s -I%(pythonIPath)s"
            self.linkExe = "%(CC)s -o %(basename)s %(basename)s.o -L/usr/local/lib -lpython%(pythonVersion)s"
            self.linkDll = "%(LDSHARED)s -o %(basename)s.so %(basename)s.o -L/usr/local/lib -lpython%(pythonVersion)s"

            if os.path.isdir("/usr/PCBSD/local/lib"):
                self.linkExe += " -L/usr/PCBSD/local/lib"
                self.linkDll += " -L/usr/PCBSD/local/lib"

    def compileExe(self, filename, basename, extraLink=[]):
        compile = self.compileObjExe % dict({
            'python': self.Python,
            'MSVC': self.MSVC,
            'PSDK': self.PSDK,
            'suffix64': self.suffix64,
            'MD': self.MD,
            'pythonIPath': self.PythonIPath,
            'pythonVersion': self.PythonVersion,
            'arch': self.arch,
            'filename': filename,
            'basename': basename,
        }, **sysconf.get_config_vars())
        sys.stderr.write(compile + '\n')
        if os.system(compile) != 0:
            raise Exception('failed to compile %s.' % basename)

        link = self.linkExe % dict({
            'python': self.Python,
            'MSVC': self.MSVC,
            'PSDK': self.PSDK,
            'suffix64': self.suffix64,
            'pythonIPath': self.PythonIPath,
            'pythonVersion': self.PythonVersion,
            'arch': self.arch,
            'filename': filename,
            'basename': basename,
        }, **sysconf.get_config_vars())
        link += ' ' + ' '.join(extraLink)
        sys.stderr.write(link + '\n')
        if os.system(link) != 0:
            raise Exception('failed to link %s.' % basename)

    def compileDll(self, filename, basename, extraLink=[]):
        compile = self.compileObjDll % dict({
            'python': self.Python,
            'MSVC': self.MSVC,
            'PSDK': self.PSDK,
            'suffix64': self.suffix64,
            'MD': self.MD,
            'pythonIPath': self.PythonIPath,
            'pythonVersion': self.PythonVersion,
            'arch': self.arch,
            'filename': filename,
            'basename': basename,
        }, **sysconf.get_config_vars())
        sys.stderr.write(compile + '\n')
        if os.system(compile) != 0:
            raise Exception('failed to compile %s.' % basename)

        link = self.linkDll % dict({
            'python': self.Python,
            'MSVC': self.MSVC,
            'PSDK': self.PSDK,
            'suffix64': self.suffix64,
            'pythonIPath': self.PythonIPath,
            'pythonVersion': self.PythonVersion,
            'arch': self.arch,
            'filename': filename,
            'basename': basename,
            'dllext': self.dllext,
        }, **sysconf.get_config_vars())
        link += ' ' + ' '.join(extraLink)
        sys.stderr.write(link + '\n')
        if os.system(link) != 0:
            raise Exception('failed to link %s.' % basename)


# The code from frozenmain.c in the Python source repository.
frozenMainCode = """
/* Python interpreter main program for frozen scripts */

#include <Python.h>

#if PY_MAJOR_VERSION >= 3
#include <locale.h>

#if PY_MINOR_VERSION < 5
#define Py_DecodeLocale _Py_char2wchar
#endif
#endif

#ifdef MS_WINDOWS
extern void PyWinFreeze_ExeInit(void);
extern void PyWinFreeze_ExeTerm(void);

extern PyAPI_FUNC(int) PyImport_ExtendInittab(struct _inittab *newtab);
#endif

/* Main program */

EXTRA_INIT_FUNC_DECLS

int
Py_FrozenMain(int argc, char **argv)
{
    char *p;
    int n, sts = 1;
    int inspect = 0;
    int unbuffered = 0;

#if PY_MAJOR_VERSION >= 3
    int i;
    char *oldloc;
    wchar_t **argv_copy = NULL;
    /* We need a second copies, as Python might modify the first one. */
    wchar_t **argv_copy2 = NULL;

    if (argc > 0) {
        argv_copy = (wchar_t **)alloca(sizeof(wchar_t *) * argc);
        argv_copy2 = (wchar_t **)alloca(sizeof(wchar_t *) * argc);
    }
#endif

    Py_FrozenFlag = 1; /* Suppress errors from getpath.c */
    Py_NoSiteFlag = 1;
    Py_NoUserSiteDirectory = 1;

    if ((p = Py_GETENV("PYTHONINSPECT")) && *p != '\\0')
        inspect = 1;
    if ((p = Py_GETENV("PYTHONUNBUFFERED")) && *p != '\\0')
        unbuffered = 1;

    if (unbuffered) {
        setbuf(stdin, (char *)NULL);
        setbuf(stdout, (char *)NULL);
        setbuf(stderr, (char *)NULL);
    }

#if PY_MAJOR_VERSION >= 3
    oldloc = setlocale(LC_ALL, NULL);
    setlocale(LC_ALL, \"\");
    for (i = 0; i < argc; i++) {
        argv_copy[i] = Py_DecodeLocale(argv[i], NULL);
        argv_copy2[i] = argv_copy[i];
        if (!argv_copy[i]) {
            fprintf(stderr, \"Unable to decode the command line argument #%i\\n\",
                            i + 1);
            argc = i;
            goto error;
        }
    }
    setlocale(LC_ALL, oldloc);
#endif

#ifdef MS_WINDOWS
    PyImport_ExtendInittab(extensions);
#endif /* MS_WINDOWS */

    if (argc >= 1) {
#if PY_MAJOR_VERSION >= 3
        Py_SetProgramName(argv_copy[0]);
#else
        Py_SetProgramName(argv[0]);
#endif
    }

    Py_Initialize();
#ifdef MS_WINDOWS
    PyWinFreeze_ExeInit();
#endif

    if (Py_VerboseFlag)
        fprintf(stderr, "Python %s\\n%s\\n",
            Py_GetVersion(), Py_GetCopyright());

#if PY_MAJOR_VERSION >= 3
    PySys_SetArgv(argc, argv_copy);
#else
    PySys_SetArgv(argc, argv);
#endif

EXTRA_INIT_FUNC_CALLS

    n = PyImport_ImportFrozenModule("__main__");
    if (n == 0)
        Py_FatalError("__main__ not frozen");
    if (n < 0) {
        PyErr_Print();
        sts = 1;
    }
    else
        sts = 0;

    if (inspect && isatty((int)fileno(stdin)))
        sts = PyRun_AnyFile(stdin, "<stdin>") != 0;

#ifdef MS_WINDOWS
    PyWinFreeze_ExeTerm();
#endif
    Py_Finalize();

#if PY_MAJOR_VERSION >= 3
error:
    if (argv_copy2) {
        for (i = 0; i < argc; i++) {
#if PY_MINOR_VERSION >= 4
            PyMem_RawFree(argv_copy2[i]);
#else
            PyMem_Free(argv_copy2[i]);
#endif
        }
    }
#endif
    return sts;
}
"""

# The code from frozen_dllmain.c in the Python source repository.
# Windows only.
frozenDllMainCode = """
#include <windows.h>

static char *possibleModules[] = {
    "pywintypes",
    "pythoncom",
    "win32ui",
    NULL,
};

BOOL CallModuleDllMain(char *modName, DWORD dwReason);


/*
  Called by a frozen .EXE only, so that built-in extension
  modules are initialized correctly
*/
void PyWinFreeze_ExeInit(void)
{
    char **modName;
    for (modName = possibleModules;*modName;*modName++) {
/*      printf("Initialising '%s'\\n", *modName); */
        CallModuleDllMain(*modName, DLL_PROCESS_ATTACH);
    }
}

/*
  Called by a frozen .EXE only, so that built-in extension
  modules are cleaned up
*/
void PyWinFreeze_ExeTerm(void)
{
    // Must go backwards
    char **modName;
    for (modName = possibleModules+(sizeof(possibleModules) / sizeof(char *))-2;
         modName >= possibleModules;
         *modName--) {
/*      printf("Terminating '%s'\\n", *modName);*/
        CallModuleDllMain(*modName, DLL_PROCESS_DETACH);
    }
}

BOOL WINAPI DllMain(HINSTANCE hInstance, DWORD dwReason, LPVOID lpReserved)
{
    BOOL ret = TRUE;
    switch (dwReason) {
        case DLL_PROCESS_ATTACH:
        {
            char **modName;
            for (modName = possibleModules;*modName;*modName++) {
                BOOL ok = CallModuleDllMain(*modName, dwReason);
                if (!ok)
                    ret = FALSE;
            }
            break;
        }
        case DLL_PROCESS_DETACH:
        {
            // Must go backwards
            char **modName;
            for (modName = possibleModules+(sizeof(possibleModules) / sizeof(char *))-2;
                 modName >= possibleModules;
                 *modName--)
                CallModuleDllMain(*modName, DLL_PROCESS_DETACH);
            break;
        }
    }
    return ret;
}

BOOL CallModuleDllMain(char *modName, DWORD dwReason)
{
    BOOL (WINAPI * pfndllmain)(HINSTANCE, DWORD, LPVOID);

    char funcName[255];
    HMODULE hmod = GetModuleHandle(NULL);
    strcpy(funcName, "_DllMain");
    strcat(funcName, modName);
    strcat(funcName, "@12"); // stdcall convention.
    pfndllmain = (BOOL (WINAPI *)(HINSTANCE, DWORD, LPVOID))GetProcAddress(hmod, funcName);
    if (pfndllmain==NULL) {
        /* No function by that name exported - then that module does
           not appear in our frozen program - return OK
                */
        return TRUE;
    }
    return (*pfndllmain)(hmod, dwReason, NULL);
}
"""

# Our own glue code to start up a Python executable.
mainInitCode = """
%(frozenMainCode)s

int
main(int argc, char *argv[]) {
  PyImport_FrozenModules = _PyImport_FrozenModules;
  return Py_FrozenMain(argc, argv);
}
"""

# Our own glue code to start up a Python shared library.
dllInitCode = """
/*
 * Call this function to extend the frozen modules array with a new
 * array of frozen modules, provided in a C-style array, at runtime.
 * Returns the total number of frozen modules.
 */
static int
extend_frozen_modules(const struct _frozen *new_modules, int new_count) {
  int orig_count;
  struct _frozen *realloc_FrozenModules;

  /* First, count the number of frozen modules we had originally. */
  orig_count = 0;
  while (PyImport_FrozenModules[orig_count].name != NULL) {
    ++orig_count;
  }

  if (new_count == 0) {
    /* Trivial no-op. */
    return orig_count;
  }

  /* Reallocate the PyImport_FrozenModules array bigger to make room
     for the additional frozen modules.  We just leak the original
     array; it's too risky to try to free it. */
  realloc_FrozenModules = (struct _frozen *)malloc((orig_count + new_count + 1) * sizeof(struct _frozen));

  /* The new frozen modules go at the front of the list. */
  memcpy(realloc_FrozenModules, new_modules, new_count * sizeof(struct _frozen));

  /* Then the original set of frozen modules. */
  memcpy(realloc_FrozenModules + new_count, PyImport_FrozenModules, orig_count * sizeof(struct _frozen));

  /* Finally, a single 0-valued entry marks the end of the array. */
  memset(realloc_FrozenModules + orig_count + new_count, 0, sizeof(struct _frozen));

  /* Assign the new pointer. */
  PyImport_FrozenModules = realloc_FrozenModules;

  return orig_count + new_count;
}

#if PY_MAJOR_VERSION >= 3
static PyModuleDef mdef = {
  PyModuleDef_HEAD_INIT,
  "%(moduleName)s",
  "",
  -1,
  NULL, NULL, NULL, NULL, NULL
};

%(dllexport)sPyObject *PyInit_%(moduleName)s(void) {
  extend_frozen_modules(_PyImport_FrozenModules, sizeof(_PyImport_FrozenModules) / sizeof(struct _frozen));
  return PyModule_Create(&mdef);
}
#else
static PyMethodDef nullMethods[] = {
  {NULL, NULL}
};

%(dllexport)svoid init%(moduleName)s(void) {
  extend_frozen_modules(_PyImport_FrozenModules, sizeof(_PyImport_FrozenModules) / sizeof(struct _frozen));
  Py_InitModule("%(moduleName)s", nullMethods);
}
#endif
"""

programFile = """
#include <Python.h>
#ifdef _WIN32
#include <malloc.h>
#endif

%(moduleDefs)s

struct _frozen _PyImport_FrozenModules[] = {
%(moduleList)s
  {NULL, NULL, 0}
};
"""


okMissing = [
    '__main__', '_dummy_threading', 'Carbon', 'Carbon.Files',
    'Carbon.Folder', 'Carbon.Folders', 'HouseGlobals', 'Carbon.File',
    'MacOS', '_emx_link', 'ce', 'mac', 'org.python.core', 'os.path',
    'os2', 'posix', 'pwd', 'readline', 'riscos', 'riscosenviron',
    'riscospath', 'dbm', 'fcntl', 'win32api', 'win32pipe', 'usercustomize',
    '_winreg', 'winreg', 'ctypes', 'ctypes.wintypes', 'nt','msvcrt',
    'EasyDialogs', 'SOCKS', 'ic', 'rourl2path', 'termios', 'vms_lib',
    'OverrideFrom23._Res', 'email', 'email.Utils', 'email.Generator',
    'email.Iterators', '_subprocess', 'gestalt', 'java.lang',
    'direct.extensions_native.extensions_darwin', '_manylinux',
    'collections.Iterable', 'collections.Mapping', 'collections.MutableMapping',
    'collections.Sequence', 'numpy_distutils', '_winapi',
]

# Since around macOS 10.15, Apple's codesigning process has become more strict.
# Appending data to the end of a Mach-O binary is now explicitly forbidden. The
# solution is to embed our own segment into the binary so it can be properly
# signed.
mach_header_64_layout = '<IIIIIIII'

# Each load command is guaranteed to start with the command identifier and
# command size. We'll call this the "lc header".
lc_header_layout = '<II'

# Each Mach-O segment is made up of sections. We need to change both the segment
# and section information, so we'll need to know the layout of a section as
# well.
section64_header_layout = '<16s16sQQIIIIIIII'

# These are all of the load commands we'll need to modify parts of.
LC_SEGMENT_64 = 0x19
LC_DYLD_INFO_ONLY = 0x80000022
LC_SYMTAB = 0x02
LC_DYSYMTAB = 0x0B
LC_FUNCTION_STARTS = 0x26
LC_DATA_IN_CODE = 0x29

lc_layouts = {
    LC_SEGMENT_64: '<II16sQQQQIIII',
    LC_DYLD_INFO_ONLY: '<IIIIIIIIIIII',
    LC_SYMTAB: '<IIIIII',
    LC_DYSYMTAB: '<IIIIIIIIIIIIIIIIIIII',
    LC_FUNCTION_STARTS: '<IIII',
    LC_DATA_IN_CODE: '<IIII',
}

# All of our modifications involve sliding some offsets, since we need to insert
# our data in the middle of the binary (we can't just put the data at the end
# since __LINKEDIT must be the last segment).
lc_indices_to_slide = {
    b'__PANDA': [4, 6],
    b'__LINKEDIT': [3, 5],
    LC_DYLD_INFO_ONLY: [2, 4, 8, 10],
    LC_SYMTAB: [2, 4],
    LC_DYSYMTAB: [14],
    LC_FUNCTION_STARTS: [2],
    LC_DATA_IN_CODE: [2],
}


class Freezer:
    class ModuleDef:
        def __init__(self, moduleName, filename = None,
                     implicit = False, guess = False,
                     exclude = False, forbid = False,
                     allowChildren = False, fromSource = None,
                     text = None):
            # The Python module name.
            self.moduleName = moduleName

            # The file on disk it was loaded from, if any.
            self.filename = filename
            if filename is not None and not isinstance(filename, Filename):
                self.filename = Filename(filename)

            # True if the module was found via the modulefinder.
            self.implicit = implicit

            # True if the moduleName might refer to some Python object
            # other than a module, in which case the module should be
            # ignored.
            self.guess = guess

            # True if the module should *not* be included in the
            # generated output.
            self.exclude = exclude

            # True if the module should never be allowed, even if it
            # exists at runtime.
            self.forbid = forbid

            # True if excluding the module still allows its children
            # to be included.  This only makes sense if the module
            # will exist at runtime through some other means
            # (e.g. from another package).
            self.allowChildren = allowChildren

            # Additional black-box information about where this module
            # record came from, supplied by the caller.
            self.fromSource = fromSource

            # If this is set, it contains Python code of the module.
            self.text = text

            # Some sanity checks.
            if not self.exclude:
                self.allowChildren = True

            if self.forbid:
                self.exclude = True
                self.allowChildren = False

        def __repr__(self):
            args = [repr(self.moduleName), repr(self.filename)]
            if self.implicit:
                args.append('implicit = True')
            if self.guess:
                args.append('guess = True')
            if self.exclude:
                args.append('exclude = True')
            if self.forbid:
                args.append('forbid = True')
            if self.allowChildren:
                args.append('allowChildren = True')
            return 'ModuleDef(%s)' % (', '.join(args))

    def __init__(self, previous = None, debugLevel = 0,
                 platform = None, path=None, hiddenImports=None, optimize=None):
        # Normally, we are freezing for our own platform.  Change this
        # if untrue.
        self.platform = platform or PandaSystem.getPlatform()

        # This is the compilation environment.  Fill in your own
        # object here if you have custom needs (for instance, for a
        # cross-compiler or something).  If this is None, then a
        # default object will be created when it is needed.
        self.cenv = None

        # The filename extension to append to the source file before
        # compiling.
        self.sourceExtension = '.c'

        # The filename extension to append to the object file.
        self.objectExtension = '.o'
        if self.platform.startswith('win'):
            self.objectExtension = '.obj'

        self.keepTemporaryFiles = False

        # Change any of these to change the generated startup and glue
        # code.
        self.frozenMainCode = frozenMainCode
        self.frozenDllMainCode = frozenDllMainCode
        self.mainInitCode = mainInitCode

        # Set this true to encode Python files in a Multifile as their
        # original source if possible, or false to encode them as
        # compiled pyc or pyo files.  This has no effect on frozen exe
        # or dll's; those are always stored with compiled code.
        self.storePythonSource = False

        # This list will be filled in by generateCode() or
        # addToMultifile().  It contains a list of all the extension
        # modules that were discovered, which have not been added to
        # the output.  The list is a list of tuples of the form
        # (moduleName, filename).  filename will be None for built-in
        # modules.
        self.extras = []

        # This is a list of init functions that must be called after
        # Py_Initialize(), but before importing __main__.  This is a
        # tuple of (return type, name).  They should use C calling
        # convention.
        self.extraInitFuncs = []

        # Set this to true if extension modules should be linked in to
        # the resulting executable.
        self.linkExtensionModules = False

        # End of public interface.  These remaining members should not
        # be directly manipulated by callers.
        self.previousModules = {}
        self.modules = {}

        if previous:
            self.previousModules = dict(previous.modules)
            self.modules = dict(previous.modules)

        # Exclude doctest by default; it is not very useful in production
        # builds.  It can be explicitly included if desired.
        self.modules['doctest'] = self.ModuleDef('doctest', exclude = True)

        # Actually, make sure we know how to find all of the
        # already-imported modules.  (Some of them might do their own
        # special path mangling.)
        for moduleName, module in list(sys.modules.items()):
            if module and getattr(module, '__path__', None) is not None:
                modPath = list(getattr(module, '__path__'))
                if modPath:
                    modulefinder.AddPackagePath(moduleName, modPath[0])

        # Module with non-obvious dependencies
        self.hiddenImports = defaultHiddenImports.copy()
        if hiddenImports is not None:
            self.hiddenImports.update(hiddenImports)

        # Special hack for plyer, which has platform-specific hidden imports
        plyer_platform = None
        if self.platform.startswith('android'):
            plyer_platform = 'android'
        elif self.platform.startswith('linux'):
            plyer_platform = 'linux'
        elif self.platform.startswith('mac'):
            plyer_platform = 'macosx'
        elif self.platform.startswith('win'):
            plyer_platform = 'win'

        if plyer_platform:
            self.hiddenImports['plyer'].append(f'plyer.platforms.{plyer_platform}.*')

        # Suffix/extension for Python C extension modules
        if self.platform == PandaSystem.getPlatform():
<<<<<<< HEAD
            suffixes = imp.get_suffixes()

            # Set extension for Python files to binary mode
            for i, suffix in enumerate(suffixes):
                if suffix[2] == imp.PY_SOURCE:
                    suffixes[i] = (suffix[0], 'rb', imp.PY_SOURCE)
=======
            if sys.version_info >= (3, 4):
                self.moduleSuffixes = (
                    [(s, 'rb', _C_EXTENSION) for s in machinery.EXTENSION_SUFFIXES] +
                    [(s, 'rb', _PY_SOURCE) for s in machinery.SOURCE_SUFFIXES] +
                    [(s, 'rb', _PY_COMPILED) for s in machinery.BYTECODE_SUFFIXES]
                )
            else:
                self.moduleSuffixes = imp.get_suffixes()

                # Set extension for Python files to binary mode
                for i, suffix in enumerate(self.moduleSuffixes):
                    if suffix[2] == _PY_SOURCE:
                        self.moduleSuffixes[i] = (suffix[0], 'rb', _PY_SOURCE)
>>>>>>> bf456baa
        else:
            suffixes = [('.py', 'rb', 1), ('.pyc', 'rb', 2)]

            abi_version = '{0}{1}'.format(*sys.version_info)
            abi_flags = ''
            if sys.version_info < (3, 8):
                abi_flags += 'm'

            if 'linux' in self.platform:
                suffixes += [
                    ('.cpython-{0}{1}-x86_64-linux-gnu.so'.format(abi_version, abi_flags), 'rb', 3),
                    ('.cpython-{0}{1}-i686-linux-gnu.so'.format(abi_version, abi_flags), 'rb', 3),
                    ('.abi{0}.so'.format(sys.version_info[0]), 'rb', 3),
                    ('.so', 'rb', 3),
                ]
            elif 'win' in self.platform:
                # ABI flags are not appended on Windows.
                suffixes += [
                    ('.cp{0}-win_amd64.pyd'.format(abi_version), 'rb', 3),
                    ('.cp{0}-win32.pyd'.format(abi_version), 'rb', 3),
                    ('.pyd', 'rb', 3),
                ]
            elif 'mac' in self.platform:
                suffixes += [
                    ('.cpython-{0}{1}-darwin.so'.format(abi_version, abi_flags), 'rb', 3),
                    ('.abi{0}.so'.format(sys.version_info[0]), 'rb', 3),
                    ('.so', 'rb', 3),
                ]
            else: # FreeBSD et al.
                suffixes += [
                    ('.cpython-{0}{1}.so'.format(abi_version, abi_flags), 'rb', 3),
                    ('.abi{0}.so'.format(sys.version_info[0]), 'rb', 3),
                    ('.so', 'rb', 3),
                ]

        if optimize is None or optimize < 0:
            self.optimize = sys.flags.optimize
        else:
            self.optimize = optimize

        self.mf = PandaModuleFinder(excludes=['doctest'], suffixes=suffixes,
                                    path=path, optimize=self.optimize)

    def excludeFrom(self, freezer):
        """ Excludes all modules that have already been processed by
        the indicated FreezeTool.  This is equivalent to passing the
        indicated FreezeTool object as previous to this object's
        constructor, but it may be called at any point during
        processing. """

        for key, value in list(freezer.modules.items()):
            self.previousModules[key] = value
            self.modules[key] = value

    def excludeModule(self, moduleName, forbid = False, allowChildren = False,
                      fromSource = None):
        """ Adds a module to the list of modules not to be exported by
        this tool.  If forbid is true, the module is furthermore
        forbidden to be imported, even if it exists on disk.  If
        allowChildren is true, the children of the indicated module
        may still be included."""

        self.modules[moduleName] = self.ModuleDef(
            moduleName, exclude = True,
            forbid = forbid, allowChildren = allowChildren,
            fromSource = fromSource)

    def handleCustomPath(self, moduleName):
        """ Indicates a module that may perform runtime manipulation
        of its __path__ variable, and which must therefore be actually
        imported at runtime in order to determine the true value of
        __path__. """

        str = 'import %s' % (moduleName)
        exec(str)

        module = sys.modules[moduleName]
        for path in module.__path__:
            modulefinder.AddPackagePath(moduleName, path)

    def getModulePath(self, moduleName):
        """ Looks for the indicated directory module and returns the
        __path__ member: the list of directories in which its python
        files can be found.  If the module is a .py file and not a
        directory, returns None. """

        path = None
        name = moduleName
        if '.' in name:
            parentName, name = moduleName.rsplit('.', 1)
            path = self.getModulePath(parentName)
            if path is None:
                return None

<<<<<<< HEAD
        try:
            file, pathname, description = self.mf.find_module(baseName, path)
        except ImportError:
            return None

        if not self.mf._dir_exists(pathname):
            return None

        return [pathname]
=======
        if sys.version_info < (3, 4):
            try:
                file, pathname, description = imp.find_module(name, path)
            except ImportError:
                return None

            if not os.path.isdir(pathname):
                return None
            return [pathname]

        if path is None:
            if _imp.is_builtin(name) or _imp.is_frozen(name):
                return None

            path = sys.path

        for entry in path:
            package_directory = os.path.join(entry, name)
            for suffix in ('.py', machinery.BYTECODE_SUFFIXES[0]):
                package_file_name = '__init__' + suffix
                file_path = os.path.join(package_directory, package_file_name)
                if os.path.isfile(file_path):
                    return [package_directory]

            for suffix in machinery.EXTENSION_SUFFIXES + machinery.SOURCE_SUFFIXES + machinery.BYTECODE_SUFFIXES:
                file_name = name + suffix
                file_path = os.path.join(entry, file_name)
                if os.path.isfile(file_path):
                    # Not a package.
                    return None

        return None
>>>>>>> bf456baa

    def getModuleStar(self, moduleName):
        """ Looks for the indicated directory module and returns the
        __all__ member: the list of symbols within the module. """

        # Open the directory and scan for *.py files.
        path = None
        name = moduleName
        if '.' in name:
            parentName, name = moduleName.rsplit('.', 1)
            path = self.getModulePath(parentName)
            if path is None:
                return None

<<<<<<< HEAD
        try:
            file, pathname, description = self.mf.find_module(baseName, path)
        except ImportError:
            return None

        if not self.mf._dir_exists(pathname):
            return None
=======
        if sys.version_info < (3, 4):
            try:
                file, pathname, description = imp.find_module(name, path)
            except ImportError:
                return None

            if not os.path.isdir(pathname):
                return None
        else:
            if path is None:
                if _imp.is_builtin(name) or _imp.is_frozen(name):
                    return None

                path = sys.path

            for entry in path:
                package_directory = os.path.join(entry, name)
                for suffix in ('.py', machinery.BYTECODE_SUFFIXES[0]):
                    package_file_name = '__init__' + suffix
                    file_path = os.path.join(package_directory, package_file_name)
                    if os.path.isfile(file_path):
                        pathname = package_directory
                        break
                else:
                    for suffix in machinery.EXTENSION_SUFFIXES + machinery.SOURCE_SUFFIXES + machinery.BYTECODE_SUFFIXES:
                        file_name = name + suffix
                        file_path = os.path.join(entry, file_name)
                        if os.path.isfile(file_path):
                            # Not a package.
                            return None
                    else:
                        continue

                break  # Break out of outer loop when breaking out of inner loop.
            else:
                return None
>>>>>>> bf456baa

        # Scan the directory, looking for .py files.
        modules = []
        for basename in sorted(self.mf._listdir(pathname)):
            if basename.endswith('.py') and basename != '__init__.py':
                modules.append(basename[:-3])

        return modules

    def _gatherSubmodules(self, moduleName, implicit = False, newName = None,
                          filename = None, guess = False, fromSource = None,
                          text = None):
        if not newName:
            newName = moduleName

        assert moduleName.endswith('.*')
        assert newName.endswith('.*')

        mdefs = {}

        # Find the parent module, so we can get its directory.
        parentName = moduleName[:-2]
        newParentName = newName[:-2]
        parentNames = [(parentName, newParentName)]

        if parentName.endswith('.*'):
            assert newParentName.endswith('.*')
            # Another special case.  The parent name "*" means to
            # return all possible directories within a particular
            # directory.

            topName = parentName[:-2]
            newTopName = newParentName[:-2]
            parentNames = []
            modulePath = self.getModulePath(topName)
            if modulePath:
                for dirname in modulePath:
                    for basename in sorted(self.mf._listdir(dirname)):
                        if self.mf._file_exists(os.path.join(dirname, basename, '__init__.py')):
                            parentName = '%s.%s' % (topName, basename)
                            newParentName = '%s.%s' % (newTopName, basename)
                            if self.getModulePath(parentName):
                                parentNames.append((parentName, newParentName))

        for parentName, newParentName in parentNames:
            modules = self.getModuleStar(parentName)

            if modules is None:
                # It's actually a regular module.
                mdefs[newParentName] = self.ModuleDef(
                    parentName, implicit = implicit, guess = guess,
                    fromSource = fromSource, text = text)

            else:
                # Now get all the py files in the parent directory.
                for basename in modules:
                    moduleName = '%s.%s' % (parentName, basename)
                    newName = '%s.%s' % (newParentName, basename)
                    mdefs[newName] = self.ModuleDef(
                        moduleName, implicit = implicit, guess = True,
                        fromSource = fromSource)
        return mdefs

    def addModule(self, moduleName, implicit = False, newName = None,
                  filename = None, guess = False, fromSource = None,
                  text = None):
        """ Adds a module to the list of modules to be exported by
        this tool.  If implicit is true, it is OK if the module does
        not actually exist.

        newName is the name to call the module when it appears in the
        output.  The default is the same name it had in the original.
        Use caution when renaming a module; if another module imports
        this module by its original name, you will also need to
        explicitly add the module under its original name, duplicating
        the module twice in the output.

        The module name may end in ".*", which means to add all of the
        .py files (other than __init__.py) in a particular directory.
        It may also end in ".*.*", which means to cycle through all
        directories within a particular directory.
        """

        if not newName:
            newName = moduleName

        if moduleName.endswith('.*'):
            self.modules.update(self._gatherSubmodules(
                moduleName, implicit, newName, filename,
                guess, fromSource, text))
        else:
            # A normal, explicit module name.
            self.modules[newName] = self.ModuleDef(
                moduleName, filename = filename, implicit = implicit,
                guess = guess, fromSource = fromSource, text = text)

    def done(self, addStartupModules = False):
        """ Call this method after you have added all modules with
        addModule().  You may then call generateCode() or
        writeMultifile() to dump the resulting output.  After a call
        to done(), you may not add any more modules until you call
        reset(). """

        # If we are building an exe, we also need to implicitly
        # bring in Python's startup modules.
        if addStartupModules:
            self.modules['_frozen_importlib'] = self.ModuleDef('importlib._bootstrap', implicit = True)
            self.modules['_frozen_importlib_external'] = self.ModuleDef('importlib._bootstrap_external', implicit = True)

            for moduleName in startupModules:
                if moduleName not in self.modules:
                    self.addModule(moduleName, implicit = True)

        # Excluding a parent module also excludes all its
        # (non-explicit) children, unless the parent has allowChildren
        # set.

        # Walk through the list in sorted order, so we reach parents
        # before children.
        excludeDict = {}
        implicitParentDict = {}
        includes = []
        autoIncludes = []
        origToNewName = {}
        for newName, mdef in sorted(self.modules.items()):
            moduleName = mdef.moduleName
            origToNewName[moduleName] = newName
            if mdef.implicit and '.' in newName:
                # For implicit modules, check if the parent is excluded.
                parentName, baseName = newName.rsplit('.', 1)
                if parentName in excludeDict:
                    mdef = excludeDict[parentName]

            if mdef.exclude:
                if not mdef.allowChildren:
                    excludeDict[moduleName] = mdef
            elif mdef.implicit or mdef.guess:
                autoIncludes.append(mdef)
            else:
                includes.append(mdef)

        # Add the excludes to the ModuleFinder.
        for exclude in excludeDict:
            self.mf.excludes.append(exclude)

        # Attempt to import the explicit modules into the modulefinder.

        # First, ensure the includes are sorted in order so that
        # packages appear before the modules they contain.  This
        # resolves potential ordering issues, especially with modules
        # that are discovered by filename rather than through import
        # statements.
        includes.sort(key = self.__sortModuleKey)

        # Now walk through the list and import them all.
        for mdef in includes:
            try:
                self.__loadModule(mdef)
            except ImportError as ex:
                message = "Unknown module: %s" % (mdef.moduleName)
                if str(ex) != "No module named " + str(mdef.moduleName):
                    message += " (%s)" % (ex)
                print(message)

        # Also attempt to import any implicit modules.  If any of
        # these fail to import, we don't really care.
        for mdef in autoIncludes:
            try:
                self.__loadModule(mdef)
                # Since it successfully loaded, it's no longer a guess.
                mdef.guess = False
            except Exception:
                # Something went wrong, guess it's not an importable
                # module.
                pass

        # Check if any new modules we found have "hidden" imports
        for origName in list(self.mf.modules.keys()):
            hidden = self.hiddenImports.get(origName, [])
            for modname in hidden:
                if modname.endswith('.*'):
                    mdefs = self._gatherSubmodules(modname, implicit = True)
                    for mdef in mdefs.values():
                        try:
                            self.__loadModule(mdef)
                        except ImportError:
                            pass
                else:
                    try:
                        self.__loadModule(self.ModuleDef(modname, implicit = True))
                    except ImportError:
                        pass

        # Special case for sysconfig, which depends on a platform-specific
        # sysconfigdata module on POSIX systems.
        missing = []
        if 'sysconfig' in self.mf.modules and \
           ('linux' in self.platform or 'mac' in self.platform or 'emscripten' in self.platform):
            modname = '_sysconfigdata'
            if sys.version_info >= (3, 6):
                modname += '_'
                if sys.version_info < (3, 8):
                    modname += 'm'

                if 'linux' in self.platform:
                    arch = self.platform.split('_', 1)[1]
                    modname += '_linux_' + arch + '-linux-gnu'
                elif 'mac' in self.platform:
                    modname += '_darwin_darwin'
                elif 'emscripten' in self.platform:
                    if '_' in self.platform:
                        arch = self.platform.split('_', 1)[1]
                    else:
                        arch = 'wasm32'
                    modname += '_emscripten_' + arch + '-emscripten'

            try:
                self.__loadModule(self.ModuleDef(modname, implicit=True))
            except Exception:
                missing.append(modname)

        # Now, any new modules we found get added to the export list.
        for origName in list(self.mf.modules.keys()):
            if origName not in origToNewName:
                self.modules[origName] = self.ModuleDef(origName, implicit = True)

        for origName in self.mf.any_missing_maybe()[0]:
            if origName in startupModules:
                continue
            if origName in self.previousModules:
                continue
            if origName in self.modules:
                continue

            # This module is missing.  Let it be missing in the
            # runtime also.
            self.modules[origName] = self.ModuleDef(origName, exclude = True,
                                                    implicit = True)

            if origName in okMissing:
                # If it's listed in okMissing, don't even report it.
                continue

            prefix = origName.split('.')[0]
            if origName not in reportedMissing:
                missing.append(origName)
                reportedMissing[origName] = True

        if missing:
            missing.sort()
            print("There are some missing modules: %r" % missing)

    def __sortModuleKey(self, mdef):
        """ A sort key function to sort a list of mdef's into order,
        primarily to ensure that packages proceed their modules. """

        if mdef.moduleName:
            # If we have a moduleName, the key consists of the split
            # tuple of packages names.  That way, parents always sort
            # before children.
            return ('a', mdef.moduleName.split('.'))
        else:
            # If we don't have a moduleName, the key doesn't really
            # matter--we use filename--but we start with 'b' to ensure
            # that all of non-named modules appear following all of
            # the named modules.
            return ('b', mdef.filename)

    def __loadModule(self, mdef):
        """ Adds the indicated module to the modulefinder. """

        if mdef.filename:
            # If it has a filename, then we found it as a file on
            # disk.  In this case, the moduleName may not be accurate
            # and useful, so load it as a file instead.

            tempPath = None
            if '.' not in mdef.moduleName:
                # If we loaded a python file from the root, we need to
                # temporarily add its directory to the module search
                # path, so the modulefinder can find any sibling
                # python files it imports as well.
                tempPath = Filename(mdef.filename.getDirname()).toOsSpecific()
                self.mf.path.append(tempPath)

            pathname = mdef.filename.toOsSpecific()
            ext = mdef.filename.getExtension()
            if ext == 'pyc' or ext == 'pyo':
                fp = open(pathname, 'rb')
                stuff = ("", "rb", _PY_COMPILED)
                self.mf.load_module(mdef.moduleName, fp, pathname, stuff)
            else:
                stuff = ("", "rb", _PY_SOURCE)
                if mdef.text:
                    fp = io.StringIO(mdef.text)
                else:
                    fp = open(pathname, 'rb')
                self.mf.load_module(mdef.moduleName, fp, pathname, stuff)

            if tempPath:
                del self.mf.path[-1]

        else:
            # Otherwise, we can just import it normally.
            self.mf.import_hook(mdef.moduleName)

    def reset(self):
        """ After a previous call to done(), this resets the
        FreezeTool object for a new pass.  More modules may be added
        and dumped to a new target.  Previously-added modules are
        remembered and will not be dumped again. """

        self.mf = None
        self.previousModules = dict(self.modules)

    def mangleName(self, moduleName):
        return 'M_' + moduleName.replace('.', '__').replace('-', '_')

    def getAllModuleNames(self):
        """ Return a list of all module names that have been included
        or forbidden, either in this current pass or in a previous
        pass.  Module names that have been excluded are not included
        in this list. """

        moduleNames = []

        for newName, mdef in list(self.modules.items()):
            if mdef.guess:
                # Not really a module.
                pass
            elif mdef.exclude and not mdef.forbid:
                # An excluded (but not forbidden) file.
                pass
            else:
                moduleNames.append(newName)

        moduleNames.sort()
        return moduleNames

    def getModuleDefs(self):
        """ Return a list of all of the modules we will be explicitly
        or implicitly including.  The return value is actually a list
        of tuples: (moduleName, moduleDef)."""

        moduleDefs = []

        for newName, mdef in list(self.modules.items()):
            prev = self.previousModules.get(newName, None)
            if not mdef.exclude:
                # Include this module (even if a previous pass
                # excluded it).  But don't bother if we exported it
                # previously.
                if prev and not prev.exclude:
                    # Previously exported.
                    pass
                elif mdef.moduleName in self.mf.modules or \
                     mdef.moduleName in startupModules or \
                     mdef.filename:
                    moduleDefs.append((newName, mdef))
            elif mdef.forbid:
                if not prev or not prev.forbid:
                    moduleDefs.append((newName, mdef))

        moduleDefs.sort()
        return moduleDefs

    def __replacePaths(self):
        # Build up the replacement pathname table, so we can eliminate
        # the personal information in the frozen pathnames.  The
        # actual filename we put in there is meaningful only for stack
        # traces, so we'll just use the module name.
        replace_paths = []
        for moduleName, module in list(self.mf.modules.items()):
            if module.__code__:
                origPathname = module.__code__.co_filename
                if origPathname:
                    replace_paths.append((origPathname, moduleName))
        self.mf.replace_paths = replace_paths

        # Now that we have built up the replacement mapping, go back
        # through and actually replace the paths.
        for moduleName, module in list(self.mf.modules.items()):
            if module.__code__:
                co = self.mf.replace_paths_in_code(module.__code__)
                module.__code__ = co

    def __addPyc(self, multifile, filename, code, compressionLevel):
        if code:
<<<<<<< HEAD
            data = imp.get_magic() + b'\0\0\0\0\0\0\0\0'
=======
            if sys.version_info >= (3, 4):
                data = importlib.util.MAGIC_NUMBER + b'\0\0\0\0\0\0\0\0'
            else:
                data = imp.get_magic() + b'\0\0\0\0'

>>>>>>> bf456baa
            data += marshal.dumps(code)

            stream = StringStream(data)
            multifile.addSubfile(filename, stream, compressionLevel)
            multifile.flush()

    def __addPythonDirs(self, multifile, moduleDirs, dirnames, compressionLevel):
        """ Adds all of the names on dirnames as a module directory. """
        if not dirnames:
            return

        str = '.'.join(dirnames)
        if str not in moduleDirs:
            # Add an implicit __init__.py file (but only if there's
            # not already a legitimate __init__.py file).
            moduleName = '.'.join(dirnames)
            filename = '/'.join(dirnames) + '/__init__'

            if self.storePythonSource:
                filename += '.py'
                stream = StringStream(b'')
                if multifile.findSubfile(filename) < 0:
                    multifile.addSubfile(filename, stream, 0)
                    multifile.flush()
            else:
                if __debug__:
                    filename += '.pyc'
                else:
                    filename += '.pyo'
                if multifile.findSubfile(filename) < 0:
                    code = compile('', moduleName, 'exec', optimize=self.optimize)
                    self.__addPyc(multifile, filename, code, compressionLevel)

            moduleDirs[str] = True
            self.__addPythonDirs(multifile, moduleDirs, dirnames[:-1], compressionLevel)

    def __addPythonFile(self, multifile, moduleDirs, moduleName, mdef,
                        compressionLevel):
        """ Adds the named module to the multifile as a .pyc file. """

        # First, split the module into its subdirectory names.
        dirnames = moduleName.split('.')
        if len(dirnames) > 1 and dirnames[-1] == '__init__':
            # The "module" may end in __init__, but that really means
            # the parent directory.
            dirnames = dirnames[:-1]

        self.__addPythonDirs(multifile, moduleDirs, dirnames[:-1], compressionLevel)

        filename = '/'.join(dirnames)

        module = self.mf.modules.get(mdef.moduleName, None)
        if getattr(module, '__path__', None) is not None or \
          (getattr(module, '__file__', None) is not None and getattr(module, '__file__').endswith('/__init__.py')):
            # It's actually a package.  In this case, we really write
            # the file moduleName/__init__.py.
            filename += '/__init__'
            moduleDirs[moduleName] = True

            # Ensure we don't have an implicit filename from above.
            multifile.removeSubfile(filename + '.py')
            if __debug__:
                multifile.removeSubfile(filename + '.pyc')
            else:
                multifile.removeSubfile(filename + '.pyo')

        # Attempt to add the original source file if we can.
        sourceFilename = None
        if mdef.filename and mdef.filename.getExtension() == "py":
            sourceFilename = mdef.filename
        elif getattr(module, '__file__', None):
            sourceFilename = Filename.fromOsSpecific(module.__file__)
            sourceFilename.setExtension("py")
            sourceFilename.setText()

        if self.storePythonSource:
            if sourceFilename and sourceFilename.exists():
                filename += '.py'
                multifile.addSubfile(filename, sourceFilename, compressionLevel)
                return

        # If we can't find the source file, add the compiled pyc instead.
        if __debug__:
            filename += '.pyc'
        else:
            filename += '.pyo'

        code = None
        if module:
            # Get the compiled code directly from the module object.
            code = getattr(module, "__code__", None)
            if not code:
                # This is a module with no associated Python
                # code.  It must be an extension module.  Get the
                # filename.
                extensionFilename = getattr(module, '__file__', None)
                if extensionFilename:
                    self.extras.append((moduleName, extensionFilename))
                else:
                    # It doesn't even have a filename; it must
                    # be a built-in module.  No worries about
                    # this one, then.
                    pass

        else:
            # Read the code from the source file and compile it on-the-fly.
            if sourceFilename and sourceFilename.exists():
                source = open(sourceFilename.toOsSpecific(), 'r').read()
                if source and source[-1] != '\n':
                    source = source + '\n'
                code = compile(source, str(sourceFilename), 'exec', optimize=self.optimize)

        self.__addPyc(multifile, filename, code, compressionLevel)

    def addToMultifile(self, multifile, compressionLevel = 0):
        """ After a call to done(), this stores all of the accumulated
        python code into the indicated Multifile.  Additional
        extension modules are listed in self.extras.  """

        moduleDirs = {}
        for moduleName, mdef in self.getModuleDefs():
            if not mdef.exclude:
                self.__addPythonFile(multifile, moduleDirs, moduleName, mdef,
                                     compressionLevel)

    def writeMultifile(self, mfname):
        """ After a call to done(), this stores all of the accumulated
        python code into a Multifile with the indicated filename,
        including the extension.  Additional extension modules are
        listed in self.extras."""

        self.__replacePaths()

        Filename(mfname).unlink()
        multifile = Multifile()
        if not multifile.openReadWrite(mfname):
            raise Exception

        self.addToMultifile(multifile)

        multifile.flush()
        multifile.repack()

    def writeCode(self, filename, initCode = ""):
        """ After a call to done(), this freezes all of the accumulated
        Python code into a C source file. """

        self.__replacePaths()

        # Now generate the actual export table.
        moduleDefs = []
        moduleList = []

        for moduleName, mdef in self.getModuleDefs():
            origName = mdef.moduleName
            if mdef.forbid:
                # Explicitly disallow importing this module.
                moduleList.append(self.makeForbiddenModuleListEntry(moduleName))
                continue

            assert not mdef.exclude
            # Allow importing this module.
            module = self.mf.modules.get(origName, None)
            code = getattr(module, "__code__", None)
            if code:
                code = marshal.dumps(code)

                mangledName = self.mangleName(moduleName)
                moduleDefs.append(self.makeModuleDef(mangledName, code))
                moduleList.append(self.makeModuleListEntry(mangledName, code, moduleName, module))
                continue

            #if moduleName in startupModules:
            #    # Forbid the loading of this startup module.
            #    moduleList.append(self.makeForbiddenModuleListEntry(moduleName))
            #    continue

            # This is a module with no associated Python code.  It is either
            # an extension module or a builtin module.  Get the filename, if
            # it is the former.
            extensionFilename = getattr(module, '__file__', None)

            if extensionFilename or self.linkExtensionModules:
                self.extras.append((moduleName, extensionFilename))

            # If it is a submodule of a frozen module, Python will have
            # trouble importing it as a builtin module.  Synthesize a frozen
            # module that loads it as builtin.
            if '.' in moduleName and self.linkExtensionModules:
<<<<<<< HEAD
                code = compile('import sys;del sys.modules["%s"];import imp;imp.init_builtin("%s")' % (moduleName, moduleName), moduleName, 'exec', optimize=self.optimize)
=======
                if sys.version_info >= (3, 5):
                    code = compile('import sys;del sys.modules["%s"];from importlib._bootstrap import _builtin_from_name;_builtin_from_name("%s")' % (moduleName, moduleName), moduleName, 'exec', optimize=self.optimize)
                elif sys.version_info >= (3, 4):
                    code = compile('import sys;del sys.modules["%s"];import _imp;_imp.init_builtin("%s")' % (moduleName, moduleName), moduleName, 'exec', optimize=self.optimize)
                elif sys.version_info >= (3, 2):
                    code = compile('import sys;del sys.modules["%s"];import imp;imp.init_builtin("%s")' % (moduleName, moduleName), moduleName, 'exec', optimize=self.optimize)
                else:
                    code = compile('import sys;del sys.modules["%s"];import imp;imp.init_builtin("%s")' % (moduleName, moduleName), moduleName, 'exec')
>>>>>>> bf456baa
                code = marshal.dumps(code)
                mangledName = self.mangleName(moduleName)
                moduleDefs.append(self.makeModuleDef(mangledName, code))
                moduleList.append(self.makeModuleListEntry(mangledName, code, moduleName, None))
            elif '.' in moduleName:
                # Nothing we can do about this case except warn the user they
                # are in for some trouble.
                print('WARNING: Python cannot import extension modules under '
                      'frozen Python packages; %s will be inaccessible.  '
                      'passing either -l to link in extension modules or use '
                      '-x %s to exclude the entire package.' % (moduleName, moduleName.split('.')[0]))

        text = programFile % {
            'moduleDefs': '\n'.join(moduleDefs),
            'moduleList': '\n'.join(moduleList),
        }

        if self.linkExtensionModules and self.extras:
            # Should we link in extension modules?  If so, we write out a new
            # built-in module table that directly hooks up with the init
            # functions.  On Linux, we completely override Python's own
            # built-in module table; on Windows, we can't do this, so we
            # instead use PyImport_ExtendInittab to add to it.

            # Python 3 case.
            text += '#if PY_MAJOR_VERSION >= 3\n'
            for module, fn in self.extras:
                if sys.platform != "win32" or fn:
                    libName = module.split('.')[-1]
                    initFunc = builtinInitFuncs.get(module, 'PyInit_' + libName)
                    if initFunc:
                        text += 'extern PyAPI_FUNC(PyObject) *%s(void);\n' % (initFunc)
            text += '\n'

            if sys.platform == "win32":
                text += 'static struct _inittab extensions[] = {\n'
            else:
                text += 'struct _inittab _PyImport_Inittab[] = {\n'

            for module, fn in self.extras:
                if sys.platform != "win32" or fn:
                    libName = module.split('.')[-1]
                    initFunc = builtinInitFuncs.get(module, 'PyInit_' + libName) or 'NULL'
                    text += '  {"%s", %s},\n' % (module, initFunc)
            text += '  {0, 0},\n'
            text += '};\n\n'

            # Python 2 case.
            text += '#else\n'
            for module, fn in self.extras:
                if sys.platform != "win32" or fn:
                    libName = module.split('.')[-1]
                    initFunc = builtinInitFuncs.get(module, 'init' + libName)
                    if initFunc:
                        text += 'extern PyAPI_FUNC(void) %s(void);\n' % (initFunc)
            text += '\n'

            if sys.platform == "win32":
                text += 'static struct _inittab extensions[] = {\n'
            else:
                text += 'struct _inittab _PyImport_Inittab[] = {\n'

            for module, fn in self.extras:
                if sys.platform != "win32" or fn:
                    libName = module.split('.')[-1]
                    initFunc = builtinInitFuncs.get(module, 'init' + libName) or 'NULL'
                    text += '  {"%s", %s},\n' % (module, initFunc)
            text += '  {0, 0},\n'
            text += '};\n'
            text += '#endif\n\n'

        elif sys.platform == "win32":
            text += 'static struct _inittab extensions[] = {\n'
            text += '  {0, 0},\n'
            text += '};\n\n'

        text += initCode

        if filename is not None:
            file = open(filename, 'w')
            file.write(text)
            file.close()

    def generateCode(self, basename, compileToExe = False):
        """ After a call to done(), this freezes all of the
        accumulated python code into either an executable program (if
        compileToExe is true) or a dynamic library (if compileToExe is
        false).  The basename is the name of the file to write,
        without the extension.

        The return value is the newly-generated filename, including
        the filename extension.  Additional extension modules are
        listed in self.extras. """

        if compileToExe:
            # We must have a __main__ module to make an exe file.
            if not self.__writingModule('__main__'):
                message = "Can't generate an executable without a __main__ module."
                raise Exception(message)

        filename = basename + self.sourceExtension

        dllexport = ''
        dllimport = ''
        if self.platform.startswith('win'):
            dllexport = '__declspec(dllexport) '
            dllimport = '__declspec(dllimport) '

        if not self.cenv:
            self.cenv = CompilationEnvironment(platform = self.platform)

        if compileToExe:
            code = self.frozenMainCode

            decls = ''
            calls = ''
            for func in self.extraInitFuncs:
                if isinstance(func, str):
                    func = ('void', func)
                decls += f'extern {func[0]} {func[1]}();\n'
                calls += f'    {func[1]}();\n';

            code = code.replace('EXTRA_INIT_FUNC_DECLS', decls)
            code = code.replace('EXTRA_INIT_FUNC_CALLS', calls)

            if self.platform.startswith('win'):
                code += self.frozenDllMainCode
            initCode = self.mainInitCode % {
                'frozenMainCode': code,
                'programName': os.path.basename(basename),
                'dllexport': dllexport,
                'dllimport': dllimport,
            }
            if self.platform.startswith('win'):
                target = basename + '.exe'
            else:
                target = basename

            compileFunc = self.cenv.compileExe

        else:
            if self.platform.startswith('win'):
                target = basename + self.cenv.dllext + '.pyd'
            else:
                target = basename + '.so'

            initCode = dllInitCode % {
                'moduleName': os.path.basename(basename),
                'dllexport': dllexport,
                'dllimport': dllimport,
            }
            compileFunc = self.cenv.compileDll

        self.writeCode(filename, initCode=initCode)

        # Keep track of the files we should clean up after use.
        cleanFiles = [filename, basename + self.objectExtension]

        extraLink = []
        if self.linkExtensionModules:
            for mod, fn in self.extras:
                if not fn:
                    continue
                if sys.platform == 'win32':
                    # We can't link with a .pyd directly on Windows.  Check
                    # if there is a corresponding .lib file in the Python libs
                    # directory.
                    libsdir = os.path.join(sys.exec_prefix, 'libs')
                    libfile = os.path.join(libsdir, mod + '.lib')
                    if os.path.isfile(libfile):
                        extraLink.append(mod + '.lib')
                        continue

                    # No, so we have to generate a .lib file.  This is pretty
                    # easy given that we know the only symbol we need is a
                    # initmodule or PyInit_module function.
                    modname = mod.split('.')[-1]
                    libfile = modname + '.lib'
                    symbolName = 'PyInit_' + modname
                    os.system('lib /nologo /def /export:%s /name:%s.pyd /out:%s' % (symbolName, modname, libfile))
                    extraLink.append(libfile)
                    cleanFiles += [libfile, modname + '.exp']
                else:
                    extraLink.append(fn)

        try:
            compileFunc(filename, basename, extraLink=extraLink)
        finally:
            if not self.keepTemporaryFiles:
                for file in cleanFiles:
                    if os.path.exists(file):
                        os.unlink(file)

        return target

    def generateRuntimeFromStub(self, target, stub_file, use_console, fields={},
                                log_append=False, log_filename_strftime=False):
        self.__replacePaths()

        # We must have a __main__ module to make an exe file.
        if not self.__writingModule('__main__'):
            message = "Can't generate an executable without a __main__ module."
            raise Exception(message)

        if self.platform.startswith('win'):
            modext = '.pyd'
        else:
            modext = '.so'

        # First gather up the strings and code for all the module names, and
        # put those in a string pool.
        pool = b""
        strings = set()

        for moduleName, mdef in self.getModuleDefs():
            strings.add(moduleName.encode('ascii'))

        for value in fields.values():
            if value is not None:
                strings.add(value.encode('utf-8'))

        # Sort by length descending, allowing reuse of partial strings.
        strings = sorted(strings, key=lambda str:-len(str))
        string_offsets = {}

        # Now add the strings to the pool, and collect the offsets relative to
        # the beginning of the pool.
        for string in strings:
            # First check whether it's already in there; it could be part of
            # a longer string.
            offset = pool.find(string + b'\0')
            if offset < 0:
                offset = len(pool)
                pool += string + b'\0'
            string_offsets[string] = offset

        # Now go through the modules and add them to the pool as well.  These
        # are not 0-terminated, but we later record their sizes and names in
        # a table after the blob header.
        moduleList = []

        for moduleName, mdef in self.getModuleDefs():
            origName = mdef.moduleName
            if mdef.forbid:
                # Explicitly disallow importing this module.
                moduleList.append((moduleName, 0, 0))
                continue

            # For whatever it's worth, align the code blocks.
            if len(pool) & 3 != 0:
                pad = (4 - (len(pool) & 3))
                pool += b'\0' * pad

            assert not mdef.exclude
            # Allow importing this module.
            module = self.mf.modules.get(origName, None)
            code = getattr(module, "__code__", None)
            if code:
                code = marshal.dumps(code)
                size = len(code)
                if getattr(module, "__path__", None):
                    # Indicate package by negative size
                    size = -size
                moduleList.append((moduleName, len(pool), size))
                pool += code
                continue

            # This is a module with no associated Python code.  It is either
            # an extension module or a builtin module.  Get the filename, if
            # it is the former.
            extensionFilename = getattr(module, '__file__', None)

            if extensionFilename:
                self.extras.append((moduleName, extensionFilename))

            # If it is a submodule of a frozen module, Python will have
            # trouble importing it as a builtin module.  Synthesize a frozen
            # module that loads it dynamically.
            if '.' in moduleName and not self.platform.startswith('android'):
                if self.platform.startswith("macosx") and not use_console:
                    # We write the Frameworks directory to sys.path[0].
                    direxpr = 'sys.path[0]'
                else:
                    direxpr = 'os.path.dirname(sys.executable)'

                if sys.version_info >= (3, 5):
                    code = \
                        'import sys;' \
                        'del sys.modules["{name}"];' \
                        'import sys,os;' \
                        'from importlib.machinery import ExtensionFileLoader,ModuleSpec;' \
                        'from importlib._bootstrap import _load;' \
                        'path=os.path.join({direxpr}, "{name}{ext}");' \
                        '_load(ModuleSpec(name="{name}", loader=ExtensionFileLoader("{name}", path), origin=path))' \
                        ''.format(name=moduleName, ext=modext, direxpr=direxpr)
                elif sys.version_info >= (3, 4):
                    code = 'import sys;del sys.modules["%s"];import sys,os,_imp;_imp.load_dynamic("%s",os.path.join(%s, "%s%s"))' % (moduleName, moduleName, direxpr, moduleName, modext)
                else:
<<<<<<< HEAD
                    code = 'import sys;del sys.modules["%s"];import sys,os,imp;imp.load_dynamic("%s",os.path.join(os.path.dirname(sys.executable), "%s%s"))' % (moduleName, moduleName, moduleName, modext)
                code = compile(code, moduleName, 'exec', optimize=self.optimize)
=======
                    code = 'import sys;del sys.modules["%s"];import sys,os,imp;imp.load_dynamic("%s",os.path.join(%s, "%s%s"))' % (moduleName, moduleName, direxpr, moduleName, modext)

                if sys.version_info >= (3, 2):
                    code = compile(code, moduleName, 'exec', optimize=self.optimize)
                else:
                    code = compile(code, moduleName, 'exec')
>>>>>>> bf456baa
                code = marshal.dumps(code)
                moduleList.append((moduleName, len(pool), len(code)))
                pool += code

        # Determine the format of the header and module list entries depending
        # on the platform.
        num_pointers = 12
        stub_data = bytearray(stub_file.read())
        bitnesses = self._get_executable_bitnesses(stub_data)

        header_layouts = {
            32: '<QQHHHH8x%dII' % num_pointers,
            64: '<QQHHHH8x%dQQ' % num_pointers,
        }
        entry_layouts = {
            32: '<IIi',
            64: '<QQixxxx',
        }

        # Calculate the size of the module tables, so that we can determine
        # the proper offset for the string pointers.  There can be more than
        # one module table for macOS executables.  Sort the bitnesses so that
        # the alignment is correct.
        bitnesses = sorted(bitnesses, reverse=True)

        pool_offset = 0
        for bitness in bitnesses:
            pool_offset += (len(moduleList) + 1) * struct.calcsize(entry_layouts[bitness])

        # Now we can determine the offset of the blob.
        if self.platform.startswith('win'):
            # We don't use mmap on Windows.  Align just for good measure.
            blob_align = 32
        else:
            # Align to page size, so that it can be mmapped.
            blob_align = 4096

        # Also determine the total blob size now.  Add padding to the end.
        blob_size = pool_offset + len(pool)
        if blob_size & (blob_align - 1) != 0:
            pad = (blob_align - (blob_size & (blob_align - 1)))
            blob_size += pad

        # TODO: Support creating custom sections in universal binaries.
        append_blob = True
        if self.platform.startswith('macosx') and len(bitnesses) == 1:
            # If our deploy-stub has a __PANDA segment, we know we're meant to
            # put our blob there rather than attach it to the end.
            load_commands = self._parse_macho_load_commands(stub_data)
            if b'__PANDA' in load_commands.keys():
                append_blob = False

        if self.platform.startswith("macosx") and not append_blob:
            # Take this time to shift any Mach-O structures around to fit our
            # blob. We don't need to worry about aligning the offset since the
            # compiler already took care of that when creating the segment.
            blob_offset = self._shift_macho_structures(stub_data, load_commands, blob_size)
        else:
            # Add padding before the blob if necessary.
            blob_offset = len(stub_data)
            if (blob_offset & (blob_align - 1)) != 0:
                pad = (blob_align - (blob_offset & (blob_align - 1)))
                stub_data += (b'\0' * pad)
                blob_offset += pad
            assert (blob_offset % blob_align) == 0
            assert blob_offset == len(stub_data)

        # Calculate the offsets for the variables.  These are pointers,
        # relative to the beginning of the blob.
        field_offsets = {}
        for key, value in fields.items():
            if value is not None:
                encoded = value.encode('utf-8')
                field_offsets[key] = pool_offset + string_offsets[encoded]

        # OK, now go and write the blob.  This consists of the module table
        # (there may be two in the case of a macOS universal (fat) binary).
        blob = b""
        append_offset = False
        for bitness in bitnesses:
            entry_layout = entry_layouts[bitness]
            header_layout = header_layouts[bitness]

            table_offset = len(blob)
            for moduleName, offset, size in moduleList:
                encoded = moduleName.encode('ascii')
                string_offset = pool_offset + string_offsets[encoded]
                if size != 0:
                    offset += pool_offset
                blob += struct.pack(entry_layout, string_offset, offset, size)

            # A null entry marks the end of the module table.
            blob += struct.pack(entry_layout, 0, 0, 0)

            # These flags should match the enum in deploy-stub.c
            flags = 0
            if log_append:
                flags |= 1
            if log_filename_strftime:
                flags |= 2
            if self.optimize < 2:
                flags |= 4 # keep_docstrings

            # Compose the header we will be writing to the stub, to tell it
            # where to find the module data blob, as well as other variables.
            header = struct.pack(header_layout,
                blob_offset,
                blob_size,
                1, # Version number
                num_pointers, # Number of pointers that follow
                0, # Codepage, not yet used
                flags,
                table_offset, # Module table pointer.
                # The following variables need to be set before static init
                # time.  See configPageManager.cxx, where they are read.
                field_offsets.get('prc_data', 0),
                field_offsets.get('default_prc_dir', 0),
                field_offsets.get('prc_dir_envvars', 0),
                field_offsets.get('prc_path_envvars', 0),
                field_offsets.get('prc_patterns', 0),
                field_offsets.get('prc_encrypted_patterns', 0),
                field_offsets.get('prc_encryption_key', 0),
                field_offsets.get('prc_executable_patterns', 0),
                field_offsets.get('prc_executable_args_envvar', 0),
                field_offsets.get('main_dir', 0),
                field_offsets.get('log_filename', 0),
                0)

            # Now, find the location of the 'blobinfo' symbol in the binary,
            # to which we will write our header.
            if not self._replace_symbol(stub_data, b'blobinfo', header, bitness=bitness):
                # This must be a legacy deploy-stub, which requires the offset to
                # be appended to the end.
                append_offset = True

        # Add the string/code pool.
        assert len(blob) == pool_offset
        blob += pool
        del pool

        # Now pad out the blob to the calculated blob size.
        if len(blob) < blob_size:
            blob += b'\0' * (blob_size - len(blob))
        assert len(blob) == blob_size

        if append_offset:
            # This is for legacy deploy-stub.
            warnings.warn("Could not find blob header. Is deploy-stub outdated?")
            blob += struct.pack('<Q', blob_offset)

        with open(target, 'wb') as f:
            if append_blob:
                f.write(stub_data)
                assert f.tell() == blob_offset
                f.write(blob)
            else:
                stub_data[blob_offset:blob_offset + blob_size] = blob
                f.write(stub_data)

        os.chmod(target, 0o755)
        return target

    def _get_executable_bitnesses(self, data):
        """Returns the bitnesses (32 or 64) of the given executable data.
        This will contain 1 element for non-fat executables."""

        if data.startswith(b'MZ'):
            # A Windows PE file.
            offset, = struct.unpack_from('<I', data, 0x3c)
            assert data[offset:offset+4] == b'PE\0\0'

            magic, = struct.unpack_from('<H', data, offset + 24)
            assert magic in (0x010b, 0x020b)
            if magic == 0x020b:
                return (64,)
            else:
                return (32,)

        elif data.startswith(b"\177ELF"):
            # A Linux/FreeBSD ELF executable.
            elfclass = ord(data[4:5])
            assert elfclass in (1, 2)
            return (elfclass * 32,)

        elif data[:4] in (b'\xFE\xED\xFA\xCE', b'\xCE\xFA\xED\xFE'):
            # 32-bit Mach-O file, as used on macOS.
            return (32,)

        elif data[:4] in (b'\xFE\xED\xFA\xCF', b'\xCF\xFA\xED\xFE'):
            # 64-bit Mach-O file, as used on macOS.
            return (64,)

        elif data[:4] in (b'\xCA\xFE\xBA\xBE', b'\xBE\xBA\xFE\xCA'):
            # Universal binary with 32-bit offsets.
            num_fat, = struct.unpack_from('>I', data, 4)
            bitnesses = set()
            ptr = 8
            for i in range(num_fat):
                cputype, cpusubtype, offset, size, align = \
                    struct.unpack_from('>IIIII', data, ptr)
                ptr += 20

                if (cputype & 0x1000000) != 0:
                    bitnesses.add(64)
                else:
                    bitnesses.add(32)
            return tuple(bitnesses)

        elif data[:4] in (b'\xCA\xFE\xBA\xBF', b'\xBF\xBA\xFE\xCA'):
            # Universal binary with 64-bit offsets.
            num_fat, = struct.unpack_from('>I', data, 4)
            bitnesses = set()
            ptr = 8
            for i in range(num_fat):
                cputype, cpusubtype, offset, size, align = \
                    struct.unpack_from('>QQQQQ', data, ptr)
                ptr += 40

                if (cputype & 0x1000000) != 0:
                    bitnesses.add(64)
                else:
                    bitnesses.add(32)
            return tuple(bitnesses)

    def _replace_symbol(self, data, symbol_name, replacement, bitness=None):
        """We store a custom section in the binary file containing a header
        containing offsets to the binary data.
        If bitness is set, and the binary in question is a macOS universal
        binary, it only replaces for binaries with the given bitness. """

        if data.startswith(b'MZ'):
            # A Windows PE file.
            pe = pefile.PEFile()
            pe.read(io.BytesIO(data))
            addr = pe.get_export_address(symbol_name)
            if addr is not None:
                # We found it, return its offset in the file.
                offset = pe.get_address_offset(addr)
                if offset is not None:
                    data[offset:offset+len(replacement)] = replacement
                    return True

        elif data.startswith(b"\177ELF"):
            return self._replace_symbol_elf(data, symbol_name, replacement)

        elif data[:4] in (b'\xFE\xED\xFA\xCE', b'\xCE\xFA\xED\xFE',
                          b'\xFE\xED\xFA\xCF', b'\xCF\xFA\xED\xFE'):
            off = self._find_symbol_macho(data, symbol_name)
            if off is not None:
                data[off:off+len(replacement)] = replacement
                return True
            return False

        elif data[:4] in (b'\xCA\xFE\xBA\xBE', b'\xBE\xBA\xFE\xCA'):
            # Universal binary with 32-bit offsets.
            num_fat, = struct.unpack_from('>I', data, 4)
            replaced = False
            ptr = 8
            for i in range(num_fat):
                cputype, cpusubtype, offset, size, align = \
                    struct.unpack_from('>IIIII', data, ptr)
                ptr += 20

                # Does this match the requested bitness?
                if bitness is not None and ((cputype & 0x1000000) != 0) != (bitness == 64):
                    continue

                macho_data = data[offset:offset+size]
                off = self._find_symbol_macho(macho_data, symbol_name)
                if off is not None:
                    off += offset
                    data[off:off+len(replacement)] = replacement
                    replaced = True

            return replaced

        elif data[:4] in (b'\xCA\xFE\xBA\xBF', b'\xBF\xBA\xFE\xCA'):
            # Universal binary with 64-bit offsets.
            num_fat, = struct.unpack_from('>I', data, 4)
            replaced = False
            ptr = 8
            for i in range(num_fat):
                cputype, cpusubtype, offset, size, align = \
                    struct.unpack_from('>QQQQQ', data, ptr)
                ptr += 40

                # Does this match the requested bitness?
                if bitness is not None and ((cputype & 0x1000000) != 0) != (bitness == 64):
                    continue

                macho_data = data[offset:offset+size]
                off = self._find_symbol_macho(macho_data, symbol_name)
                if off is not None:
                    off += offset
                    data[off:off+len(replacement)] = replacement
                    replaced = True

            return replaced

        # We don't know what kind of file this is.
        return False

    def _replace_symbol_elf(self, elf_data, symbol_name, replacement):
        """ The Linux/FreeBSD implementation of _replace_symbol. """

        replaced = False

        # Make sure we read in the correct endianness and integer size
        endian = "<>"[ord(elf_data[5:6]) - 1]
        is_64bit = ord(elf_data[4:5]) - 1 # 0 = 32-bits, 1 = 64-bits
        header_struct = endian + ("HHIIIIIHHHHHH", "HHIQQQIHHHHHH")[is_64bit]
        section_struct = endian + ("4xI4xIIII8xI", "4xI8xQQQI12xQ")[is_64bit]
        symbol_struct = endian + ("IIIBBH", "IBBHQQ")[is_64bit]

        header_size = struct.calcsize(header_struct)
        type, machine, version, entry, phoff, shoff, flags, ehsize, phentsize, phnum, shentsize, shnum, shstrndx \
          = struct.unpack_from(header_struct, elf_data, 16)
        section_offsets = []
        symbol_tables = []
        string_tables = {}

        # Seek to the section header table and find the symbol tables.
        ptr = shoff
        for i in range(shnum):
            type, addr, offset, size, link, entsize = struct.unpack_from(section_struct, elf_data[ptr:ptr+shentsize])
            ptr += shentsize
            section_offsets.append(offset - addr)
            if type == 0x0B and link != 0: # SHT_DYNSYM, links to string table
                symbol_tables.append((offset, size, link, entsize))
                string_tables[link] = None

        # Read the relevant string tables.
        for idx in list(string_tables.keys()):
            ptr = shoff + idx * shentsize
            type, addr, offset, size, link, entsize = struct.unpack_from(section_struct, elf_data[ptr:ptr+shentsize])
            if type == 3:
                string_tables[idx] = elf_data[offset:offset+size]

        # Loop through to find the offset of the "blobinfo" symbol.
        for offset, size, link, entsize in symbol_tables:
            entries = size // entsize
            for i in range(entries):
                ptr = offset + i * entsize
                fields = struct.unpack_from(symbol_struct, elf_data[ptr:ptr+entsize])
                if is_64bit:
                    name, info, other, shndx, value, size = fields
                else:
                    name, value, size, info, other, shndx = fields

                if not name:
                    continue

                name = string_tables[link][name : string_tables[link].find(b'\0', name)]
                if name == symbol_name:
                    if shndx == 0: # SHN_UNDEF
                        continue
                    elif shndx >= 0xff00 and shndx <= 0xffff:
                        assert False
                    else:
                        # Got it.  Make the replacement.
                        off = section_offsets[shndx] + value
                        elf_data[off:off+len(replacement)] = replacement
                        replaced = True

        return replaced

    def _find_symbol_macho(self, macho_data, symbol_name):
        """ Returns the offset of the given symbol in the binary file. """

        if macho_data[:4] in (b'\xCE\xFA\xED\xFE', b'\xCF\xFA\xED\xFE'):
            endian = '<'
        else:
            endian = '>'

        cputype, cpusubtype, filetype, ncmds, sizeofcmds, flags = \
            struct.unpack_from(endian + 'IIIIII', macho_data, 4)

        is_64bit = (cputype & 0x1000000) != 0
        segments = []

        cmd_ptr = 28
        nlist_struct = endian + 'IBBHI'
        if is_64bit:
            nlist_struct = endian + 'IBBHQ'
            cmd_ptr += 4
        nlist_size = struct.calcsize(nlist_struct)

        for i in range(ncmds):
            cmd, cmd_size = struct.unpack_from(endian + 'II', macho_data, cmd_ptr)
            cmd_data = macho_data[cmd_ptr+8:cmd_ptr+cmd_size]
            cmd_ptr += cmd_size

            cmd &= ~0x80000000

            if cmd == 0x01: # LC_SEGMENT
                segname, vmaddr, vmsize, fileoff, filesize, maxprot, initprot, nsects, flags = \
                    struct.unpack_from(endian + '16sIIIIIIII', cmd_data)
                segments.append((vmaddr, vmsize, fileoff))

            elif cmd == 0x19: # LC_SEGMENT_64
                segname, vmaddr, vmsize, fileoff, filesize, maxprot, initprot, nsects, flags = \
                    struct.unpack_from(endian + '16sQQQQIIII', cmd_data)
                segments.append((vmaddr, vmsize, fileoff))

            elif cmd == 0x2: # LC_SYMTAB
                symoff, nsyms, stroff, strsize = \
                    struct.unpack_from(endian + 'IIII', cmd_data)

                strings = macho_data[stroff:stroff+strsize]

                for j in range(nsyms):
                    strx, type, sect, desc, value = struct.unpack_from(nlist_struct, macho_data, symoff)
                    symoff += nlist_size
                    name = strings[strx : strings.find(b'\0', strx)]

                    # If the entry's type has any bits at 0xe0 set, it's a debug
                    # symbol, and will point us to the wrong place.
                    if name == b'_' + symbol_name and type & 0xe0 == 0:
                        # Find out in which segment this is.
                        for vmaddr, vmsize, fileoff in segments:
                            # Is it defined in this segment?
                            rel = value - vmaddr
                            if rel >= 0 and rel < vmsize:
                                # Yes, so return the symbol offset.
                                return fileoff + rel
                        print("Could not find memory address for symbol %s" % (symbol_name))

    def _parse_macho_load_commands(self, macho_data):
        """Returns the list of load commands from macho_data."""
        mach_header_64 = list(
            struct.unpack_from(mach_header_64_layout, macho_data, 0))

        num_load_commands = mach_header_64[4]

        load_commands = {}

        curr_lc_offset = struct.calcsize(mach_header_64_layout)
        for i in range(num_load_commands):
            lc = struct.unpack_from(lc_header_layout, macho_data, curr_lc_offset)
            layout = lc_layouts.get(lc[0])
            if layout:
                # Make it a list since we want to mutate it.
                lc = list(struct.unpack_from(layout, macho_data, curr_lc_offset))

                if lc[0] == LC_SEGMENT_64:
                    stripped_name = lc[2].rstrip(b'\0')
                    if stripped_name in [b'__PANDA', b'__LINKEDIT']:
                        load_commands[stripped_name] = (curr_lc_offset, lc)
                else:
                    load_commands[lc[0]] = (curr_lc_offset, lc)

            curr_lc_offset += lc[1]

        return load_commands

    def _shift_macho_structures(self, macho_data, load_commands, blob_size):
        """Given the stub and the size of our blob, make room for it and edit
        all of the necessary structures to keep the binary valid. Returns the
        offset where the blob should be placed."""

        for lc_key in load_commands.keys():
            for index in lc_indices_to_slide[lc_key]:
                load_commands[lc_key][1][index] += blob_size

            if lc_key == b'__PANDA':
                section_header_offset = load_commands[lc_key][0] + struct.calcsize(lc_layouts[LC_SEGMENT_64])
                section_header = list(struct.unpack_from(section64_header_layout, macho_data, section_header_offset))
                section_header[3] = blob_size
                struct.pack_into(section64_header_layout, macho_data, section_header_offset, *section_header)

            layout = LC_SEGMENT_64 if lc_key in [b'__PANDA', b'__LINKEDIT'] else lc_key
            struct.pack_into(lc_layouts[layout], macho_data, load_commands[lc_key][0], *load_commands[lc_key][1])

        blob_offset = load_commands[b'__PANDA'][1][5]

        # Write in some null bytes until we write in the actual blob.
        macho_data[blob_offset:blob_offset] = b'\0' * blob_size

        return blob_offset

    def makeModuleDef(self, mangledName, code):
        lines = ',\n  '.join(','.join(map(str, code[i:i+16])) for i in range(0, len(code), 16))
        return f'static unsigned char {mangledName}[] = {{\n  {lines}\n}};\n'

    def makeModuleListEntry(self, mangledName, code, moduleName, module):
        size = len(code)
        if getattr(module, "__path__", None):
            # Indicate package by negative size
            size = -size
        return '  {"%s", %s, %s},' % (moduleName, mangledName, size)

    def makeForbiddenModuleListEntry(self, moduleName):
        return '  {"%s", NULL, 0},' % (moduleName)

    def __writingModule(self, moduleName):
        """ Returns true if we are outputting the named module in this
        pass, false if we have already output in a previous pass, or
        if it is not yet on the output table. """

        mdef = self.modules.get(moduleName, (None, None))
        if mdef.exclude:
            return False

        if moduleName in self.previousModules:
            return False

        return True


class PandaModuleFinder(modulefinder.ModuleFinder):

    def __init__(self, *args, **kw):
        """
        :param path: search path to look on, defaults to sys.path
        :param suffixes: defaults to imp.get_suffixes()
        :param excludes: a list of modules to exclude
        :param debug: an integer indicating the level of verbosity
        """

<<<<<<< HEAD
        self.builtin_module_names = kw.pop('builtin_module_names', sys.builtin_module_names)

        self.suffixes = kw.pop('suffixes', imp.get_suffixes())
=======
        if 'suffixes' in kw:
            self.suffixes = kw.pop('suffixes')
        elif sys.version_info >= (3, 4):
            self.suffixes = (
                [(s, 'rb', _C_EXTENSION) for s in machinery.EXTENSION_SUFFIXES] +
                [(s, 'r', _PY_SOURCE) for s in machinery.SOURCE_SUFFIXES] +
                [(s, 'rb', _PY_COMPILED) for s in machinery.BYTECODE_SUFFIXES]
            )
        else:
            self.suffixes = imp.get_suffixes()

>>>>>>> bf456baa
        self.optimize = kw.pop('optimize', -1)

        modulefinder.ModuleFinder.__init__(self, *args, **kw)

        # Make sure we don't open a .whl/.zip file more than once.
        self._zip_files = {}

    def _open_file(self, path, mode):
        """ Opens a module at the given path, which may contain a zip file.
        Returns None if the module could not be found. """

        if os.path.isfile(path):
            if 'b' not in mode:
                return io.open(path, mode, encoding='utf8')
            else:
                return open(path, mode)

        # Is there a zip file along the path?
        dir, dirname = os.path.split(path)
        fn = dirname
        while dirname:
            if os.path.isfile(dir):
                # Okay, this is actually a file.  Is it a zip file?
                if dir in self._zip_files:
                    # Yes, and we've previously opened this.
                    zip = self._zip_files[dir]
                elif zipfile.is_zipfile(dir):
                    zip = zipfile.ZipFile(dir)
                    self._zip_files[dir] = zip
                else:
                    # It's a different kind of file.  Stop looking.
                    return None

                try:
                    zip_fn = fn.replace(os.path.sep, '/')
                    if zip_fn.startswith('deploy_libs/_tkinter.'):
                        # If we have a tkinter wheel on the path, ignore the
                        # _tkinter extension in deploy-libs.
                        if any(entry.endswith(".whl") and os.path.basename(entry).startswith("tkinter-") for entry in self.path):
                            return None
                    fp = zip.open(zip_fn, 'r')
                except KeyError:
                    return None

                if 'b' not in mode:
                    return io.TextIOWrapper(fp, encoding='utf8')
                return fp

            # Look at the parent directory.
            dir, dirname = os.path.split(dir)
            fn = os.path.join(dirname, fn)

        return None

    def _file_exists(self, path):
        if os.path.exists(path):
            return os.path.isfile(path)

        fh = self._open_file(path, 'rb')
        if fh:
            fh.close()
            return True

        return False

    def _dir_exists(self, path):
        """Returns True if the given directory exists, either on disk or inside
        a wheel."""

        if os.path.isdir(path):
            return True

        # Is there a zip file along the path?
        dir, dirname = os.path.split(path.rstrip(os.path.sep + '/'))
        fn = dirname
        while dirname:
            if os.path.isfile(dir):
                # Okay, this is actually a file.  Is it a zip file?
                if dir in self._zip_files:
                    # Yes, and we've previously opened this.
                    zip = self._zip_files[dir]
                elif zipfile.is_zipfile(dir):
                    zip = zipfile.ZipFile(dir)
                    self._zip_files[dir] = zip
                else:
                    # It's a different kind of file.  Stop looking.
                    return None

                # (Most) zip files do not store directories; check instead for a
                # file whose path starts with this directory name.
                prefix = fn.replace(os.path.sep, '/') + '/'
                for name in zip.namelist():
                    if name.startswith(prefix):
                        return True

                return False

            # Look at the parent directory.
            dir, dirname = os.path.split(dir)
            fn = os.path.join(dirname, fn)

        return False

    def _listdir(self, path):
        """Lists files in the given directory if it exists."""

        if os.path.isdir(path):
            return os.listdir(path)

        # Is there a zip file along the path?
        dir, dirname = os.path.split(path.rstrip(os.path.sep + '/'))
        fn = dirname
        while dirname:
            if os.path.isfile(dir):
                # Okay, this is actually a file.  Is it a zip file?
                if dir in self._zip_files:
                    # Yes, and we've previously opened this.
                    zip = self._zip_files[dir]
                elif zipfile.is_zipfile(dir):
                    zip = zipfile.ZipFile(dir)
                    self._zip_files[dir] = zip
                else:
                    # It's not a directory or zip file.
                    return []

                # List files whose path start with our directory name.
                prefix = fn.replace(os.path.sep, '/') + '/'
                result = []
                for name in zip.namelist():
                    if name.startswith(prefix) and '/' not in name[len(prefix):]:
                        result.append(name[len(prefix):])

                return result

            # Look at the parent directory.
            dir, dirname = os.path.split(dir)
            fn = os.path.join(dirname, fn)

        return []

    def load_module(self, fqname, fp, pathname, file_info):
        """Copied from ModuleFinder.load_module with fixes to handle sending bytes
        to compile() for PY_SOURCE types. Sending bytes to compile allows it to
        handle file encodings."""

        suffix, mode, type = file_info
        self.msgin(2, "load_module", fqname, fp and "fp", pathname)
        if type == _PKG_DIRECTORY:
            m = self.load_package(fqname, pathname)
            self.msgout(2, "load_module ->", m)
            return m

        if type is _PKG_NAMESPACE_DIRECTORY:
            m = self.add_module(fqname)
            m.__code__ = compile('', '', 'exec', optimize=self.optimize)
            m.__path__ = pathname
            return m

        if type == _PY_SOURCE:
            if fqname in overrideModules:
                # This module has a custom override.
                code = overrideModules[fqname]
            else:
                code = fp.read()

            # Strip out delvewheel patch (see GitHub issue #1492)
            if isinstance(code, bytes):
                # Don't look for \n at the end, it may also be \r\n
                start_marker = b'# start delvewheel patch'
                end_marker = b'# end delvewheel patch'
            else:
                start_marker = '# start delvewheel patch'
                end_marker = '# end delvewheel patch'

            start = code.find(start_marker)
            while start >= 0:
                end = code.find(end_marker, start) + len(end_marker)
                code = code[:start] + code[end:]
                start = code.find(start_marker)

            code += b'\n' if isinstance(code, bytes) else '\n'
<<<<<<< HEAD
            co = compile(code, pathname, 'exec', optimize=self.optimize)
        elif type == imp.PY_COMPILED:
=======
            if sys.version_info >= (3, 2):
                co = compile(code, pathname, 'exec', optimize=self.optimize)
            else:
                co = compile(code, pathname, 'exec')
        elif type == _PY_COMPILED:
>>>>>>> bf456baa
            if sys.version_info >= (3, 7):
                try:
                    data = fp.read()
                    importlib._bootstrap_external._classify_pyc(data, fqname, {})
                except ImportError as exc:
                    self.msgout(2, "raise ImportError: " + str(exc), pathname)
                    raise

                co = marshal.loads(memoryview(data)[16:])
            else:
                try:
                    marshal_data = importlib._bootstrap_external._validate_bytecode_header(fp.read())
                except ImportError as exc:
                    self.msgout(2, "raise ImportError: " + str(exc), pathname)
                    raise

                co = marshal.loads(marshal_data)
        else:
            co = None

        m = self.add_module(fqname)
        m.__file__ = pathname
        if co:
            if self.replace_paths:
                co = self.replace_paths_in_code(co)
            m.__code__ = co
            self.scan_code(co, m)
        self.msgout(2, "load_module ->", m)
        return m

    # This function is provided here since the Python library version has a bug
    # (see bpo-35376)
    def _safe_import_hook(self, name, caller, fromlist, level=-1):
        # wrapper for self.import_hook() that won't raise ImportError
        if name in self.badmodules:
            self._add_badmodule(name, caller)
            return

        if level <= 0 and caller and caller.__name__ in ignoreImports:
            if name in ignoreImports[caller.__name__]:
                return

        try:
            self.import_hook(name, caller, level=level)
        except ImportError as msg:
            self.msg(2, "ImportError:", str(msg))
            self._add_badmodule(name, caller)
        except SyntaxError as msg:
            self.msg(2, "SyntaxError:", str(msg))
            self._add_badmodule(name, caller)
        else:
            if fromlist:
                for sub in fromlist:
                    fullname = name + "." + sub
                    if fullname in self.badmodules:
                        self._add_badmodule(fullname, caller)
                        continue
                    try:
                        self.import_hook(name, caller, [sub], level=level)
                    except ImportError as msg:
                        self.msg(2, "ImportError:", str(msg))
                        self._add_badmodule(fullname, caller)

    def scan_code(self, co, m):
        code = co.co_code
        # This was renamed to scan_opcodes in Python 3.6
        if hasattr(self, 'scan_opcodes_25'):
            scanner = self.scan_opcodes_25
        else:
            scanner = self.scan_opcodes

        for what, args in scanner(co):
            if what == "store":
                name, = args
                m.globalnames[name] = 1
            elif what in ("import", "absolute_import"):
                fromlist, name = args
                have_star = 0
                if fromlist is not None:
                    if "*" in fromlist:
                        have_star = 1
                    fromlist = [f for f in fromlist if f != "*"]
                if what == "absolute_import":
                    level = 0
                else:
                    level = -1
                self._safe_import_hook(name, m, fromlist, level=level)
                if have_star:
                    # We've encountered an "import *". If it is a Python module,
                    # the code has already been parsed and we can suck out the
                    # global names.
                    mm = None
                    if m.__path__:
                        # At this point we don't know whether 'name' is a
                        # submodule of 'm' or a global module. Let's just try
                        # the full name first.
                        mm = self.modules.get(m.__name__ + "." + name)
                    if mm is None:
                        mm = self.modules.get(name)
                    if mm is not None:
                        m.globalnames.update(mm.globalnames)
                        m.starimports.update(mm.starimports)
                        if mm.__code__ is None:
                            m.starimports[name] = 1
                    else:
                        m.starimports[name] = 1
            elif what == "relative_import":
                level, fromlist, name = args
                parent = self.determine_parent(m, level=level)
                if name:
                    self._safe_import_hook(name, m, fromlist, level=level)
                else:
                    self._safe_import_hook(parent.__name__, None, fromlist, level=0)

                if fromlist and "*" in fromlist:
                    if name:
                        mm = self.modules.get(parent.__name__ + "." + name)
                    else:
                        mm = self.modules.get(parent.__name__)

                    if mm is not None:
                        m.globalnames.update(mm.globalnames)
                        m.starimports.update(mm.starimports)
                        if mm.__code__ is None:
                            m.starimports[name] = 1
                    else:
                        m.starimports[name] = 1
            else:
                # We don't expect anything else from the generator.
                raise RuntimeError(what)

        for c in co.co_consts:
            if isinstance(c, type(co)):
                self.scan_code(c, m)

    def find_module(self, name, path=None, parent=None):
        """ Finds a module with the indicated name on the given search path
        (or self.path if None).  Returns a tuple like (fp, path, stuff), where
        stuff is a tuple like (suffix, mode, type). """

        #if imp.is_frozen(name):
        #    # Don't pick up modules that are frozen into p3dpython.
        #    raise ImportError("'%s' is a frozen module" % (name))

        if parent is not None:
            fullname = parent.__name__+'.'+name
        else:
            fullname = name
        if fullname in self.excludes:
            raise ImportError(name)

        # If we have a custom override for this module, we know we have it.
        if fullname in overrideModules:
            return (None, '', ('.py', 'r', _PY_SOURCE))

        # It's built into the interpreter.
        if fullname in self.builtin_module_names:
            return (None, None, ('', '', imp.C_BUILTIN))

        # If no search path is given, look for a built-in module.
        if path is None:
<<<<<<< HEAD
=======
            if name in sys.builtin_module_names:
                return (None, None, ('', '', _C_BUILTIN))

>>>>>>> bf456baa
            path = self.path

            if fullname == 'distutils' and hasattr(sys, 'real_prefix'):
                # The PyPI version of virtualenv inserts a special version of
                # distutils that does some bizarre stuff that won't work in our
                # deployed application.  Force it to find the regular one.
                try:
                    fp, fn, stuff = self.find_module('opcode')
                    if fn:
                        path = [os.path.dirname(fn)] + path
                except ImportError:
                    pass

            elif (fullname == 'distutils' and 'setuptools' in self.modules and
                  '_distutils_hack.override' in self.modules):
                # Redirect to setuptools' vendored copy.
                setuptools = self.modules['setuptools']
                return self.find_module('_distutils', setuptools.__path__, parent=setuptools)

        elif parent is not None and parent.__name__ in ('setuptools.extern', 'pkg_resources.extern'):
            # Look for vendored versions of these libraries.
            root = self.modules[parent.__name__.split('.', 1)[0]]
            try:
                fp, fn, stuff = self.find_module('_vendor', root.__path__, parent=root)
                vendor = self.load_module(root.__name__ + '._vendor', fp, fn, stuff)
                return self.find_module(name, vendor.__path__, parent=vendor)
            except ImportError:
                pass

        # Look for the module on the search path.
        ns_dirs = []

        for dir_path in path:
            basename = os.path.join(dir_path, name.split('.')[-1])

            # Look for recognized extensions.
            for stuff in self.suffixes:
                suffix, mode, _ = stuff
                fp = self._open_file(basename + suffix, mode)
                if fp:
                    return (fp, basename + suffix, stuff)

            # Consider a package, i.e. a directory containing __init__.py.
            for suffix, mode, _ in self.suffixes:
                init = os.path.join(basename, '__init__' + suffix)
                if self._open_file(init, mode):
                    return (None, basename, ('', '', _PKG_DIRECTORY))

            # This may be a namespace package.
            if self._dir_exists(basename):
                ns_dirs.append(basename)

        # It wasn't found through the normal channels.  Maybe it's one of
        # ours, or maybe it's frozen?
        if not path:
            # Only if we're not looking on a particular path, though.
            if p3extend_frozen and p3extend_frozen.is_frozen_module(name):
                # It's a frozen module.
                return (None, name, ('', '', _PY_FROZEN))

        # If we found folders on the path with this module name without an
        # __init__.py file, we should consider this a namespace package.
        if ns_dirs:
            return (None, ns_dirs, ('', '', _PKG_NAMESPACE_DIRECTORY))

        raise ImportError(name)

    def find_all_submodules(self, m):
        # Overridden so that we can define our own suffixes.
        if not m.__path__:
            return
        modules = {}
        for dir in m.__path__:
            try:
                names = self._listdir(dir)
            except OSError:
                self.msg(2, "can't list directory", dir)
                continue
            for name in sorted(names):
                mod = None
                for suff in self.suffixes:
                    n = len(suff)
                    if name[-n:] == suff:
                        mod = name[:-n]
                        break
                if mod and mod != "__init__":
                    modules[mod] = mod
        return modules.keys()<|MERGE_RESOLUTION|>--- conflicted
+++ resolved
@@ -12,14 +12,9 @@
 import zipfile
 import importlib
 import warnings
+from importlib import machinery
 
 from . import pefile
-
-if sys.version_info >= (3, 4):
-    import _imp
-    from importlib import machinery
-else:
-    import imp
 
 # Temporary (?) try..except to protect against unbuilt p3extend_frozen.
 try:
@@ -52,23 +47,9 @@
 # NB. if encodings are removed, be sure to remove them from the shortcut in
 # deploy-stub.c.
 startupModules = [
-<<<<<<< HEAD
-    'imp', 'encodings', 'encodings.*', 'io', 'marshal', 'importlib.machinery',
+    'encodings', 'encodings.*', 'io', 'marshal', 'importlib.machinery',
     'importlib.util',
 ]
-=======
-    'encodings', 'encodings.*',
-]
-if sys.version_info < (3, 12):
-    startupModules.insert(0, 'imp')
-
-if sys.version_info >= (3, 0):
-    # Modules specific to Python 3
-    startupModules += ['io', 'marshal', 'importlib.machinery', 'importlib.util']
-else:
-    # Modules specific to Python 2
-    startupModules += []
->>>>>>> bf456baa
 
 # These are some special init functions for some built-in Python modules that
 # deviate from the standard naming convention.  A value of None means that a
@@ -931,28 +912,11 @@
 
         # Suffix/extension for Python C extension modules
         if self.platform == PandaSystem.getPlatform():
-<<<<<<< HEAD
-            suffixes = imp.get_suffixes()
-
-            # Set extension for Python files to binary mode
-            for i, suffix in enumerate(suffixes):
-                if suffix[2] == imp.PY_SOURCE:
-                    suffixes[i] = (suffix[0], 'rb', imp.PY_SOURCE)
-=======
-            if sys.version_info >= (3, 4):
-                self.moduleSuffixes = (
-                    [(s, 'rb', _C_EXTENSION) for s in machinery.EXTENSION_SUFFIXES] +
-                    [(s, 'rb', _PY_SOURCE) for s in machinery.SOURCE_SUFFIXES] +
-                    [(s, 'rb', _PY_COMPILED) for s in machinery.BYTECODE_SUFFIXES]
-                )
-            else:
-                self.moduleSuffixes = imp.get_suffixes()
-
-                # Set extension for Python files to binary mode
-                for i, suffix in enumerate(self.moduleSuffixes):
-                    if suffix[2] == _PY_SOURCE:
-                        self.moduleSuffixes[i] = (suffix[0], 'rb', _PY_SOURCE)
->>>>>>> bf456baa
+            suffixes = (
+                [(s, 'rb', _C_EXTENSION) for s in machinery.EXTENSION_SUFFIXES] +
+                [(s, 'rb', _PY_SOURCE) for s in machinery.SOURCE_SUFFIXES] +
+                [(s, 'rb', _PY_COMPILED) for s in machinery.BYTECODE_SUFFIXES]
+            )
         else:
             suffixes = [('.py', 'rb', 1), ('.pyc', 'rb', 2)]
 
@@ -1040,14 +1004,13 @@
         directory, returns None. """
 
         path = None
-        name = moduleName
-        if '.' in name:
-            parentName, name = moduleName.rsplit('.', 1)
+        baseName = moduleName
+        if '.' in baseName:
+            parentName, baseName = moduleName.rsplit('.', 1)
             path = self.getModulePath(parentName)
             if path is None:
                 return None
 
-<<<<<<< HEAD
         try:
             file, pathname, description = self.mf.find_module(baseName, path)
         except ImportError:
@@ -1057,40 +1020,6 @@
             return None
 
         return [pathname]
-=======
-        if sys.version_info < (3, 4):
-            try:
-                file, pathname, description = imp.find_module(name, path)
-            except ImportError:
-                return None
-
-            if not os.path.isdir(pathname):
-                return None
-            return [pathname]
-
-        if path is None:
-            if _imp.is_builtin(name) or _imp.is_frozen(name):
-                return None
-
-            path = sys.path
-
-        for entry in path:
-            package_directory = os.path.join(entry, name)
-            for suffix in ('.py', machinery.BYTECODE_SUFFIXES[0]):
-                package_file_name = '__init__' + suffix
-                file_path = os.path.join(package_directory, package_file_name)
-                if os.path.isfile(file_path):
-                    return [package_directory]
-
-            for suffix in machinery.EXTENSION_SUFFIXES + machinery.SOURCE_SUFFIXES + machinery.BYTECODE_SUFFIXES:
-                file_name = name + suffix
-                file_path = os.path.join(entry, file_name)
-                if os.path.isfile(file_path):
-                    # Not a package.
-                    return None
-
-        return None
->>>>>>> bf456baa
 
     def getModuleStar(self, moduleName):
         """ Looks for the indicated directory module and returns the
@@ -1098,14 +1027,13 @@
 
         # Open the directory and scan for *.py files.
         path = None
-        name = moduleName
-        if '.' in name:
-            parentName, name = moduleName.rsplit('.', 1)
+        baseName = moduleName
+        if '.' in baseName:
+            parentName, baseName = moduleName.rsplit('.', 1)
             path = self.getModulePath(parentName)
             if path is None:
                 return None
 
-<<<<<<< HEAD
         try:
             file, pathname, description = self.mf.find_module(baseName, path)
         except ImportError:
@@ -1113,44 +1041,6 @@
 
         if not self.mf._dir_exists(pathname):
             return None
-=======
-        if sys.version_info < (3, 4):
-            try:
-                file, pathname, description = imp.find_module(name, path)
-            except ImportError:
-                return None
-
-            if not os.path.isdir(pathname):
-                return None
-        else:
-            if path is None:
-                if _imp.is_builtin(name) or _imp.is_frozen(name):
-                    return None
-
-                path = sys.path
-
-            for entry in path:
-                package_directory = os.path.join(entry, name)
-                for suffix in ('.py', machinery.BYTECODE_SUFFIXES[0]):
-                    package_file_name = '__init__' + suffix
-                    file_path = os.path.join(package_directory, package_file_name)
-                    if os.path.isfile(file_path):
-                        pathname = package_directory
-                        break
-                else:
-                    for suffix in machinery.EXTENSION_SUFFIXES + machinery.SOURCE_SUFFIXES + machinery.BYTECODE_SUFFIXES:
-                        file_name = name + suffix
-                        file_path = os.path.join(entry, file_name)
-                        if os.path.isfile(file_path):
-                            # Not a package.
-                            return None
-                    else:
-                        continue
-
-                break  # Break out of outer loop when breaking out of inner loop.
-            else:
-                return None
->>>>>>> bf456baa
 
         # Scan the directory, looking for .py files.
         modules = []
@@ -1539,15 +1429,7 @@
 
     def __addPyc(self, multifile, filename, code, compressionLevel):
         if code:
-<<<<<<< HEAD
-            data = imp.get_magic() + b'\0\0\0\0\0\0\0\0'
-=======
-            if sys.version_info >= (3, 4):
-                data = importlib.util.MAGIC_NUMBER + b'\0\0\0\0\0\0\0\0'
-            else:
-                data = imp.get_magic() + b'\0\0\0\0'
-
->>>>>>> bf456baa
+            data = importlib.util.MAGIC_NUMBER + b'\0\0\0\0\0\0\0\0'
             data += marshal.dumps(code)
 
             stream = StringStream(data)
@@ -1737,18 +1619,7 @@
             # trouble importing it as a builtin module.  Synthesize a frozen
             # module that loads it as builtin.
             if '.' in moduleName and self.linkExtensionModules:
-<<<<<<< HEAD
-                code = compile('import sys;del sys.modules["%s"];import imp;imp.init_builtin("%s")' % (moduleName, moduleName), moduleName, 'exec', optimize=self.optimize)
-=======
-                if sys.version_info >= (3, 5):
-                    code = compile('import sys;del sys.modules["%s"];from importlib._bootstrap import _builtin_from_name;_builtin_from_name("%s")' % (moduleName, moduleName), moduleName, 'exec', optimize=self.optimize)
-                elif sys.version_info >= (3, 4):
-                    code = compile('import sys;del sys.modules["%s"];import _imp;_imp.init_builtin("%s")' % (moduleName, moduleName), moduleName, 'exec', optimize=self.optimize)
-                elif sys.version_info >= (3, 2):
-                    code = compile('import sys;del sys.modules["%s"];import imp;imp.init_builtin("%s")' % (moduleName, moduleName), moduleName, 'exec', optimize=self.optimize)
-                else:
-                    code = compile('import sys;del sys.modules["%s"];import imp;imp.init_builtin("%s")' % (moduleName, moduleName), moduleName, 'exec')
->>>>>>> bf456baa
+                code = compile('import sys;del sys.modules["%s"];from importlib._bootstrap import _builtin_from_name;_builtin_from_name("%s")' % (moduleName, moduleName), moduleName, 'exec', optimize=self.optimize)
                 code = marshal.dumps(code)
                 mangledName = self.mangleName(moduleName)
                 moduleDefs.append(self.makeModuleDef(mangledName, code))
@@ -2034,30 +1905,16 @@
                 else:
                     direxpr = 'os.path.dirname(sys.executable)'
 
-                if sys.version_info >= (3, 5):
-                    code = \
-                        'import sys;' \
-                        'del sys.modules["{name}"];' \
-                        'import sys,os;' \
-                        'from importlib.machinery import ExtensionFileLoader,ModuleSpec;' \
-                        'from importlib._bootstrap import _load;' \
-                        'path=os.path.join({direxpr}, "{name}{ext}");' \
-                        '_load(ModuleSpec(name="{name}", loader=ExtensionFileLoader("{name}", path), origin=path))' \
-                        ''.format(name=moduleName, ext=modext, direxpr=direxpr)
-                elif sys.version_info >= (3, 4):
-                    code = 'import sys;del sys.modules["%s"];import sys,os,_imp;_imp.load_dynamic("%s",os.path.join(%s, "%s%s"))' % (moduleName, moduleName, direxpr, moduleName, modext)
-                else:
-<<<<<<< HEAD
-                    code = 'import sys;del sys.modules["%s"];import sys,os,imp;imp.load_dynamic("%s",os.path.join(os.path.dirname(sys.executable), "%s%s"))' % (moduleName, moduleName, moduleName, modext)
+                code = \
+                    f'import sys;' \
+                    f'del sys.modules["{moduleName}"];' \
+                    f'import sys,os;' \
+                    f'from importlib.machinery import ExtensionFileLoader,ModuleSpec;' \
+                    f'from importlib._bootstrap import _load;' \
+                    f'path=os.path.join({direxpr}, "{moduleName}{modext}");' \
+                    f'_load(ModuleSpec(name="{moduleName}", loader=ExtensionFileLoader("{moduleName}", path), origin=path))'
+
                 code = compile(code, moduleName, 'exec', optimize=self.optimize)
-=======
-                    code = 'import sys;del sys.modules["%s"];import sys,os,imp;imp.load_dynamic("%s",os.path.join(%s, "%s%s"))' % (moduleName, moduleName, direxpr, moduleName, modext)
-
-                if sys.version_info >= (3, 2):
-                    code = compile(code, moduleName, 'exec', optimize=self.optimize)
-                else:
-                    code = compile(code, moduleName, 'exec')
->>>>>>> bf456baa
                 code = marshal.dumps(code)
                 moduleList.append((moduleName, len(pool), len(code)))
                 pool += code
@@ -2577,23 +2434,14 @@
         :param debug: an integer indicating the level of verbosity
         """
 
-<<<<<<< HEAD
         self.builtin_module_names = kw.pop('builtin_module_names', sys.builtin_module_names)
 
-        self.suffixes = kw.pop('suffixes', imp.get_suffixes())
-=======
-        if 'suffixes' in kw:
-            self.suffixes = kw.pop('suffixes')
-        elif sys.version_info >= (3, 4):
-            self.suffixes = (
-                [(s, 'rb', _C_EXTENSION) for s in machinery.EXTENSION_SUFFIXES] +
-                [(s, 'r', _PY_SOURCE) for s in machinery.SOURCE_SUFFIXES] +
-                [(s, 'rb', _PY_COMPILED) for s in machinery.BYTECODE_SUFFIXES]
-            )
-        else:
-            self.suffixes = imp.get_suffixes()
-
->>>>>>> bf456baa
+        self.suffixes = kw.pop('suffixes', (
+            [(s, 'rb', _C_EXTENSION) for s in machinery.EXTENSION_SUFFIXES] +
+            [(s, 'r', _PY_SOURCE) for s in machinery.SOURCE_SUFFIXES] +
+            [(s, 'rb', _PY_COMPILED) for s in machinery.BYTECODE_SUFFIXES]
+        ))
+
         self.optimize = kw.pop('optimize', -1)
 
         modulefinder.ModuleFinder.__init__(self, *args, **kw)
@@ -2775,16 +2623,8 @@
                 start = code.find(start_marker)
 
             code += b'\n' if isinstance(code, bytes) else '\n'
-<<<<<<< HEAD
             co = compile(code, pathname, 'exec', optimize=self.optimize)
-        elif type == imp.PY_COMPILED:
-=======
-            if sys.version_info >= (3, 2):
-                co = compile(code, pathname, 'exec', optimize=self.optimize)
-            else:
-                co = compile(code, pathname, 'exec')
         elif type == _PY_COMPILED:
->>>>>>> bf456baa
             if sys.version_info >= (3, 7):
                 try:
                     data = fp.read()
@@ -2942,16 +2782,10 @@
 
         # It's built into the interpreter.
         if fullname in self.builtin_module_names:
-            return (None, None, ('', '', imp.C_BUILTIN))
+            return (None, None, ('', '', _C_BUILTIN))
 
         # If no search path is given, look for a built-in module.
         if path is None:
-<<<<<<< HEAD
-=======
-            if name in sys.builtin_module_names:
-                return (None, None, ('', '', _C_BUILTIN))
-
->>>>>>> bf456baa
             path = self.path
 
             if fullname == 'distutils' and hasattr(sys, 'real_prefix'):
