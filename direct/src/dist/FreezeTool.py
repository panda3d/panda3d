""" This module contains code to freeze a number of Python modules
into a single (mostly) standalone DLL or EXE. """

import modulefinder
import sys
import os
import marshal
import imp
import platform
import struct
import io
import distutils.sysconfig as sysconf
import zipfile
import importlib
import warnings

from . import pefile

# Temporary (?) try..except to protect against unbuilt p3extend_frozen.
try:
    import p3extend_frozen
except ImportError:
    p3extend_frozen = None

from panda3d.core import *

# Check to see if we are running python_d, which implies we have a
# debug build, and we have to build the module with debug options.
# This is only relevant on Windows.

# I wonder if there's a better way to determine this?
python = os.path.splitext(os.path.split(sys.executable)[1])[0]
isDebugBuild = (python.lower().endswith('_d'))

# These are modules that Python always tries to import up-front.  They
# must be frozen in any main.exe.
# NB. if encodings are removed, be sure to remove them from the shortcut in
# deploy-stub.c.
startupModules = [
    'imp', 'encodings', 'encodings.*', 'io', 'marshal', 'importlib.machinery',
    'importlib.util',
]

# These are some special init functions for some built-in Python modules that
# deviate from the standard naming convention.  A value of None means that a
# dummy entry should be written to the inittab.
builtinInitFuncs = {
    'builtins': None,
    'sys': None,
    'exceptions': None,
    '_warnings': '_PyWarnings_Init',
    'marshal': 'PyMarshal_Init',
}
if sys.version_info < (3, 7):
    builtinInitFuncs['_imp'] = 'PyInit_imp'

# These are modules that are not found normally for these modules. Add them
# to an include list so users do not have to do this manually.
try:
    from pytest import freeze_includes as pytest_imports
except ImportError:
    def pytest_imports():
        return []

defaultHiddenImports = {
    'pytest': pytest_imports(),
    'pkg_resources': [
        'pkg_resources.*.*',
    ],
    'xml.etree.cElementTree': ['xml.etree.ElementTree'],
    'datetime': ['_strptime'],
    'keyring.backends': ['keyring.backends.*'],
    'matplotlib.font_manager': ['encodings.mac_roman'],
    'matplotlib.backends._backend_tk': ['tkinter'],
    'direct.particles': ['direct.particles.ParticleManagerGlobal'],
    'numpy.core._multiarray_umath': [
        'numpy.core._internal',
        'numpy.core._dtype_ctypes',
        'numpy.core._methods',
    ],
    'pandas.compat': ['lzma', 'cmath'],
    'pandas._libs.tslibs.conversion': ['pandas._libs.tslibs.base'],
    'plyer': ['plyer.platforms'],
    'scipy.linalg': ['scipy.linalg.cython_blas', 'scipy.linalg.cython_lapack'],
    'scipy.sparse.csgraph': ['scipy.sparse.csgraph._validation'],
    'scipy.spatial._qhull': ['scipy._lib.messagestream'],
    'scipy.spatial.transform._rotation': ['scipy.spatial.transform._rotation_groups'],
    'scipy.special._ufuncs': ['scipy.special._ufuncs_cxx'],
    'scipy.stats._stats': ['scipy.special.cython_special'],
}


# These are modules that import other modules but shouldn't pick them up as
# dependencies (usually because they are optional).  This prevents picking up
# unwanted dependencies.
ignoreImports = {
    'direct.showbase.PythonUtil': ['pstats', 'profile'],

    'toml.encoder': ['numpy'],
    'py._builtin': ['__builtin__'],

    'site': ['android_log'],
}

if sys.version_info >= (3, 8):
    # importlib.metadata is a "provisional" module introduced in Python 3.8 that
    # conditionally pulls in dependency-rich packages like "email" and "pep517"
    # (the latter of which is a thirdparty package!)  But it's only imported in
    # one obscure corner, so we don't want to pull it in by default.
    ignoreImports['importlib._bootstrap_external'] = ['importlib.metadata']
    ignoreImports['importlib.metadata'] = ['pep517']


# These are overrides for specific modules.
overrideModules = {
    # Used by the warnings module, among others, to get line numbers.  Since
    # we set __file__, this would cause it to try and extract Python code
    # lines from the main executable, which we don't want.
    'linecache': """__all__ = ["getline", "clearcache", "checkcache", "lazycache"]

cache = {}

def getline(filename, lineno, module_globals=None):
    return ''

def clearcache():
    global cache
    cache = {}

def getlines(filename, module_globals=None):
    return []

def checkcache(filename=None):
    pass

def updatecache(filename, module_globals=None):
    pass

def lazycache(filename, module_globals):
    pass
""",
}

# These are missing modules that we've reported already this session.
reportedMissing = {}


class CompilationEnvironment:
    """ Create an instance of this class to record the commands to
    invoke the compiler on a given platform.  If needed, the caller
    can create a custom instance of this class (or simply set the
    compile strings directly) to customize the build environment. """

    def __init__(self, platform):
        self.platform = platform

        # The command to compile a c to an object file.  Replace %(basename)s
        # with the basename of the source file, and an implicit .c extension.
        self.compileObj = 'error'

        # The command to link a single object file into an executable.  As
        # above, replace $(basename)s with the basename of the original source
        # file, and of the target executable.
        self.linkExe = 'error'

        # The command to link a single object file into a shared library.
        self.linkDll = 'error'

        # Paths to Python stuff.
        self.Python = None
        self.PythonIPath = sysconf.get_python_inc()
        self.PythonVersion = sysconf.get_config_var("LDVERSION") or sysconf.get_python_version()

        # The VC directory of Microsoft Visual Studio (if relevant)
        self.MSVC = None
        # Directory to Windows Platform SDK (if relevant)
        self.PSDK = None

        # The setting to control release vs. debug builds.  Only relevant on
        # Windows.
        self.MD = None

        # Added to the path to the MSVC bin and lib directories on 64-bits Windows.
        self.suffix64 = ''

        # The _d extension to add to dll filenames on Windows in debug builds.
        self.dllext = ''

        # Any architecture-specific string.
        self.arch = ''

        self.determineStandardSetup()

    def determineStandardSetup(self):
        if self.platform.startswith('win'):
            self.Python = sysconf.PREFIX

            if 'VCINSTALLDIR' in os.environ:
                self.MSVC = os.environ['VCINSTALLDIR']
            elif Filename('/c/Program Files/Microsoft Visual Studio 9.0/VC').exists():
                self.MSVC = Filename('/c/Program Files/Microsoft Visual Studio 9.0/VC').toOsSpecific()
            elif Filename('/c/Program Files (x86)/Microsoft Visual Studio 9.0/VC').exists():
                self.MSVC = Filename('/c/Program Files (x86)/Microsoft Visual Studio 9.0/VC').toOsSpecific()
            elif Filename('/c/Program Files/Microsoft Visual Studio .NET 2003/Vc7').exists():
                self.MSVC = Filename('/c/Program Files/Microsoft Visual Studio .NET 2003/Vc7').toOsSpecific()
            else:
                print('Could not locate Microsoft Visual C++ Compiler! Try running from the Visual Studio Command Prompt.')
                sys.exit(1)

            if 'WindowsSdkDir' in os.environ:
                self.PSDK = os.environ['WindowsSdkDir']
            elif platform.architecture()[0] == '32bit' and Filename('/c/Program Files/Microsoft Platform SDK for Windows Server 2003 R2').exists():
                self.PSDK = Filename('/c/Program Files/Microsoft Platform SDK for Windows Server 2003 R2').toOsSpecific()
            elif os.path.exists(os.path.join(self.MSVC, 'PlatformSDK')):
                self.PSDK = os.path.join(self.MSVC, 'PlatformSDK')
            else:
                print('Could not locate the Microsoft Windows Platform SDK! Try running from the Visual Studio Command Prompt.')
                sys.exit(1)

            # We need to use the correct compiler setting for debug vs. release builds.
            self.MD = '/MD'
            if isDebugBuild:
                self.MD = '/MDd'
                self.dllext = '_d'

            # MSVC/bin and /lib directories have a different location
            # for win64.
            if self.platform == 'win_amd64':
                self.suffix64 = '\\amd64'

            # If it is run by makepanda, it handles the MSVC and PlatformSDK paths itself.
            if 'MAKEPANDA' in os.environ:
                self.compileObjExe = 'cl /wd4996 /Fo%(basename)s.obj /nologo /c %(MD)s /Zi /O2 /Ob2 /EHsc /Zm300 /W3 /I"%(pythonIPath)s" %(filename)s'
                self.compileObjDll = self.compileObjExe
                self.linkExe = 'link /nologo /MAP:NUL /FIXED:NO /OPT:REF /STACK:4194304 /INCREMENTAL:NO /LIBPATH:"%(python)s\\libs"  /out:%(basename)s.exe %(basename)s.obj'
                self.linkDll = 'link /nologo /DLL /MAP:NUL /FIXED:NO /OPT:REF /INCREMENTAL:NO /LIBPATH:"%(python)s\\libs"  /out:%(basename)s%(dllext)s.pyd %(basename)s.obj'
            else:
                os.environ['PATH'] += ';' + self.MSVC + '\\bin' + self.suffix64 + ';' + self.MSVC + '\\Common7\\IDE;' + self.PSDK + '\\bin'

                self.compileObjExe = 'cl /wd4996 /Fo%(basename)s.obj /nologo /c %(MD)s /Zi /O2 /Ob2 /EHsc /Zm300 /W3 /I"%(pythonIPath)s" /I"%(PSDK)s\\include" /I"%(MSVC)s\\include" %(filename)s'
                self.compileObjDll = self.compileObjExe
                self.linkExe = 'link /nologo /MAP:NUL /FIXED:NO /OPT:REF /STACK:4194304 /INCREMENTAL:NO /LIBPATH:"%(PSDK)s\\lib" /LIBPATH:"%(MSVC)s\\lib%(suffix64)s" /LIBPATH:"%(python)s\\libs"  /out:%(basename)s.exe %(basename)s.obj'
                self.linkDll = 'link /nologo /DLL /MAP:NUL /FIXED:NO /OPT:REF /INCREMENTAL:NO /LIBPATH:"%(PSDK)s\\lib" /LIBPATH:"%(MSVC)s\\lib%(suffix64)s" /LIBPATH:"%(python)s\\libs"  /out:%(basename)s%(dllext)s.pyd %(basename)s.obj'

        elif self.platform.startswith('osx_'):
            # macOS
            proc = self.platform.split('_', 1)[1]
            if proc == 'i386':
                self.arch = '-arch i386'
            elif proc == 'ppc':
                self.arch = '-arch ppc'
            elif proc == 'amd64':
                self.arch = '-arch x86_64'
            elif proc in ('arm64', 'aarch64'):
                self.arch = '-arch arm64'
            self.compileObjExe = "gcc -c %(arch)s -o %(basename)s.o -O2 -I%(pythonIPath)s %(filename)s"
            self.compileObjDll = "gcc -fPIC -c %(arch)s -o %(basename)s.o -O2 -I%(pythonIPath)s %(filename)s"
            self.linkExe = "gcc %(arch)s -o %(basename)s %(basename)s.o -framework Python"
            self.linkDll = "gcc %(arch)s -undefined dynamic_lookup -bundle -o %(basename)s.so %(basename)s.o"

        else:
            # Unix
            lib_dir = sysconf.get_python_lib(plat_specific=1, standard_lib=1)
            #python_a = os.path.join(lib_dir, "config", "libpython%(pythonVersion)s.a")
            self.compileObjExe = "%(CC)s %(CFLAGS)s -c -o %(basename)s.o -pthread -O2 %(filename)s -I%(pythonIPath)s"
            self.compileObjDll = "%(CC)s %(CFLAGS)s %(CCSHARED)s -c -o %(basename)s.o -O2 %(filename)s -I%(pythonIPath)s"
            self.linkExe = "%(CC)s -o %(basename)s %(basename)s.o -L/usr/local/lib -lpython%(pythonVersion)s"
            self.linkDll = "%(LDSHARED)s -o %(basename)s.so %(basename)s.o -L/usr/local/lib -lpython%(pythonVersion)s"

            if os.path.isdir("/usr/PCBSD/local/lib"):
                self.linkExe += " -L/usr/PCBSD/local/lib"
                self.linkDll += " -L/usr/PCBSD/local/lib"

    def compileExe(self, filename, basename, extraLink=[]):
        compile = self.compileObjExe % dict({
            'python' : self.Python,
            'MSVC' : self.MSVC,
            'PSDK' : self.PSDK,
            'suffix64' : self.suffix64,
            'MD' : self.MD,
            'pythonIPath' : self.PythonIPath,
            'pythonVersion' : self.PythonVersion,
            'arch' : self.arch,
            'filename' : filename,
            'basename' : basename,
            }, **sysconf.get_config_vars())
        sys.stderr.write(compile + '\n')
        if os.system(compile) != 0:
            raise Exception('failed to compile %s.' % basename)

        link = self.linkExe % dict({
            'python' : self.Python,
            'MSVC' : self.MSVC,
            'PSDK' : self.PSDK,
            'suffix64' : self.suffix64,
            'pythonIPath' : self.PythonIPath,
            'pythonVersion' : self.PythonVersion,
            'arch' : self.arch,
            'filename' : filename,
            'basename' : basename,
            }, **sysconf.get_config_vars())
        link += ' ' + ' '.join(extraLink)
        sys.stderr.write(link + '\n')
        if os.system(link) != 0:
            raise Exception('failed to link %s.' % basename)

    def compileDll(self, filename, basename, extraLink=[]):
        compile = self.compileObjDll % dict({
            'python' : self.Python,
            'MSVC' : self.MSVC,
            'PSDK' : self.PSDK,
            'suffix64' : self.suffix64,
            'MD' : self.MD,
            'pythonIPath' : self.PythonIPath,
            'pythonVersion' : self.PythonVersion,
            'arch' : self.arch,
            'filename' : filename,
            'basename' : basename,
            }, **sysconf.get_config_vars())
        sys.stderr.write(compile + '\n')
        if os.system(compile) != 0:
            raise Exception('failed to compile %s.' % basename)

        link = self.linkDll % dict({
            'python' : self.Python,
            'MSVC' : self.MSVC,
            'PSDK' : self.PSDK,
            'suffix64' : self.suffix64,
            'pythonIPath' : self.PythonIPath,
            'pythonVersion' : self.PythonVersion,
            'arch' : self.arch,
            'filename' : filename,
            'basename' : basename,
            'dllext' : self.dllext,
            }, **sysconf.get_config_vars())
        link += ' ' + ' '.join(extraLink)
        sys.stderr.write(link + '\n')
        if os.system(link) != 0:
            raise Exception('failed to link %s.' % basename)

# The code from frozenmain.c in the Python source repository.
frozenMainCode = """
/* Python interpreter main program for frozen scripts */

#include <Python.h>

#if PY_MAJOR_VERSION >= 3
#include <locale.h>

#if PY_MINOR_VERSION < 5
#define Py_DecodeLocale _Py_char2wchar
#endif
#endif

#ifdef MS_WINDOWS
extern void PyWinFreeze_ExeInit(void);
extern void PyWinFreeze_ExeTerm(void);

extern PyAPI_FUNC(int) PyImport_ExtendInittab(struct _inittab *newtab);
#endif

/* Main program */

int
Py_FrozenMain(int argc, char **argv)
{
    char *p;
    int n, sts = 1;
    int inspect = 0;
    int unbuffered = 0;

#if PY_MAJOR_VERSION >= 3
    int i;
    char *oldloc;
    wchar_t **argv_copy = NULL;
    /* We need a second copies, as Python might modify the first one. */
    wchar_t **argv_copy2 = NULL;

    if (argc > 0) {
        argv_copy = (wchar_t **)alloca(sizeof(wchar_t *) * argc);
        argv_copy2 = (wchar_t **)alloca(sizeof(wchar_t *) * argc);
    }
#endif

    Py_FrozenFlag = 1; /* Suppress errors from getpath.c */
    Py_NoSiteFlag = 1;
    Py_NoUserSiteDirectory = 1;

    if ((p = Py_GETENV("PYTHONINSPECT")) && *p != '\\0')
        inspect = 1;
    if ((p = Py_GETENV("PYTHONUNBUFFERED")) && *p != '\\0')
        unbuffered = 1;

    if (unbuffered) {
        setbuf(stdin, (char *)NULL);
        setbuf(stdout, (char *)NULL);
        setbuf(stderr, (char *)NULL);
    }

#if PY_MAJOR_VERSION >= 3
    oldloc = setlocale(LC_ALL, NULL);
    setlocale(LC_ALL, \"\");
    for (i = 0; i < argc; i++) {
        argv_copy[i] = Py_DecodeLocale(argv[i], NULL);
        argv_copy2[i] = argv_copy[i];
        if (!argv_copy[i]) {
            fprintf(stderr, \"Unable to decode the command line argument #%i\\n\",
                            i + 1);
            argc = i;
            goto error;
        }
    }
    setlocale(LC_ALL, oldloc);
#endif

#ifdef MS_WINDOWS
    PyImport_ExtendInittab(extensions);
#endif /* MS_WINDOWS */

    if (argc >= 1) {
#if PY_MAJOR_VERSION >= 3
        Py_SetProgramName(argv_copy[0]);
#else
        Py_SetProgramName(argv[0]);
#endif
    }

    Py_Initialize();
#ifdef MS_WINDOWS
    PyWinFreeze_ExeInit();
#endif

    if (Py_VerboseFlag)
        fprintf(stderr, "Python %s\\n%s\\n",
            Py_GetVersion(), Py_GetCopyright());

#if PY_MAJOR_VERSION >= 3
    PySys_SetArgv(argc, argv_copy);
#else
    PySys_SetArgv(argc, argv);
#endif

    n = PyImport_ImportFrozenModule("__main__");
    if (n == 0)
        Py_FatalError("__main__ not frozen");
    if (n < 0) {
        PyErr_Print();
        sts = 1;
    }
    else
        sts = 0;

    if (inspect && isatty((int)fileno(stdin)))
        sts = PyRun_AnyFile(stdin, "<stdin>") != 0;

#ifdef MS_WINDOWS
    PyWinFreeze_ExeTerm();
#endif
    Py_Finalize();

#if PY_MAJOR_VERSION >= 3
error:
    if (argv_copy2) {
        for (i = 0; i < argc; i++) {
#if PY_MINOR_VERSION >= 4
            PyMem_RawFree(argv_copy2[i]);
#else
            PyMem_Free(argv_copy2[i]);
#endif
        }
    }
#endif
    return sts;
}
"""

# The code from frozen_dllmain.c in the Python source repository.
# Windows only.
frozenDllMainCode = """
#include <windows.h>

static char *possibleModules[] = {
    "pywintypes",
    "pythoncom",
    "win32ui",
    NULL,
};

BOOL CallModuleDllMain(char *modName, DWORD dwReason);


/*
  Called by a frozen .EXE only, so that built-in extension
  modules are initialized correctly
*/
void PyWinFreeze_ExeInit(void)
{
    char **modName;
    for (modName = possibleModules;*modName;*modName++) {
/*      printf("Initialising '%s'\\n", *modName); */
        CallModuleDllMain(*modName, DLL_PROCESS_ATTACH);
    }
}

/*
  Called by a frozen .EXE only, so that built-in extension
  modules are cleaned up
*/
void PyWinFreeze_ExeTerm(void)
{
    // Must go backwards
    char **modName;
    for (modName = possibleModules+(sizeof(possibleModules) / sizeof(char *))-2;
         modName >= possibleModules;
         *modName--) {
/*      printf("Terminating '%s'\\n", *modName);*/
        CallModuleDllMain(*modName, DLL_PROCESS_DETACH);
    }
}

BOOL WINAPI DllMain(HINSTANCE hInstance, DWORD dwReason, LPVOID lpReserved)
{
    BOOL ret = TRUE;
    switch (dwReason) {
        case DLL_PROCESS_ATTACH:
        {
            char **modName;
            for (modName = possibleModules;*modName;*modName++) {
                BOOL ok = CallModuleDllMain(*modName, dwReason);
                if (!ok)
                    ret = FALSE;
            }
            break;
        }
        case DLL_PROCESS_DETACH:
        {
            // Must go backwards
            char **modName;
            for (modName = possibleModules+(sizeof(possibleModules) / sizeof(char *))-2;
                 modName >= possibleModules;
                 *modName--)
                CallModuleDllMain(*modName, DLL_PROCESS_DETACH);
            break;
        }
    }
    return ret;
}

BOOL CallModuleDllMain(char *modName, DWORD dwReason)
{
    BOOL (WINAPI * pfndllmain)(HINSTANCE, DWORD, LPVOID);

    char funcName[255];
    HMODULE hmod = GetModuleHandle(NULL);
    strcpy(funcName, "_DllMain");
    strcat(funcName, modName);
    strcat(funcName, "@12"); // stdcall convention.
    pfndllmain = (BOOL (WINAPI *)(HINSTANCE, DWORD, LPVOID))GetProcAddress(hmod, funcName);
    if (pfndllmain==NULL) {
        /* No function by that name exported - then that module does
           not appear in our frozen program - return OK
                */
        return TRUE;
    }
    return (*pfndllmain)(hmod, dwReason, NULL);
}
"""

# Our own glue code to start up a Python executable.
mainInitCode = """
%(frozenMainCode)s

int
main(int argc, char *argv[]) {
  PyImport_FrozenModules = _PyImport_FrozenModules;
  return Py_FrozenMain(argc, argv);
}
"""

# Our own glue code to start up a Python shared library.
dllInitCode = """
/*
 * Call this function to extend the frozen modules array with a new
 * array of frozen modules, provided in a C-style array, at runtime.
 * Returns the total number of frozen modules.
 */
static int
extend_frozen_modules(const struct _frozen *new_modules, int new_count) {
  int orig_count;
  struct _frozen *realloc_FrozenModules;

  /* First, count the number of frozen modules we had originally. */
  orig_count = 0;
  while (PyImport_FrozenModules[orig_count].name != NULL) {
    ++orig_count;
  }

  if (new_count == 0) {
    /* Trivial no-op. */
    return orig_count;
  }

  /* Reallocate the PyImport_FrozenModules array bigger to make room
     for the additional frozen modules.  We just leak the original
     array; it's too risky to try to free it. */
  realloc_FrozenModules = (struct _frozen *)malloc((orig_count + new_count + 1) * sizeof(struct _frozen));

  /* The new frozen modules go at the front of the list. */
  memcpy(realloc_FrozenModules, new_modules, new_count * sizeof(struct _frozen));

  /* Then the original set of frozen modules. */
  memcpy(realloc_FrozenModules + new_count, PyImport_FrozenModules, orig_count * sizeof(struct _frozen));

  /* Finally, a single 0-valued entry marks the end of the array. */
  memset(realloc_FrozenModules + orig_count + new_count, 0, sizeof(struct _frozen));

  /* Assign the new pointer. */
  PyImport_FrozenModules = realloc_FrozenModules;

  return orig_count + new_count;
}

#if PY_MAJOR_VERSION >= 3
static PyModuleDef mdef = {
  PyModuleDef_HEAD_INIT,
  "%(moduleName)s",
  "",
  -1,
  NULL, NULL, NULL, NULL, NULL
};

%(dllexport)sPyObject *PyInit_%(moduleName)s(void) {
  extend_frozen_modules(_PyImport_FrozenModules, sizeof(_PyImport_FrozenModules) / sizeof(struct _frozen));
  return PyModule_Create(&mdef);
}
#else
static PyMethodDef nullMethods[] = {
  {NULL, NULL}
};

%(dllexport)svoid init%(moduleName)s(void) {
  extend_frozen_modules(_PyImport_FrozenModules, sizeof(_PyImport_FrozenModules) / sizeof(struct _frozen));
  Py_InitModule("%(moduleName)s", nullMethods);
}
#endif
"""

programFile = """
#include <Python.h>
#ifdef _WIN32
#include <malloc.h>
#endif

%(moduleDefs)s

struct _frozen _PyImport_FrozenModules[] = {
%(moduleList)s
  {NULL, NULL, 0}
};
"""


okMissing = [
    '__main__', '_dummy_threading', 'Carbon', 'Carbon.Files',
    'Carbon.Folder', 'Carbon.Folders', 'HouseGlobals', 'Carbon.File',
    'MacOS', '_emx_link', 'ce', 'mac', 'org.python.core', 'os.path',
    'os2', 'posix', 'pwd', 'readline', 'riscos', 'riscosenviron',
    'riscospath', 'dbm', 'fcntl', 'win32api', 'win32pipe', 'usercustomize',
    '_winreg', 'winreg', 'ctypes', 'ctypes.wintypes', 'nt','msvcrt',
    'EasyDialogs', 'SOCKS', 'ic', 'rourl2path', 'termios', 'vms_lib',
    'OverrideFrom23._Res', 'email', 'email.Utils', 'email.Generator',
    'email.Iterators', '_subprocess', 'gestalt', 'java.lang',
    'direct.extensions_native.extensions_darwin', '_manylinux',
    'collections.Iterable', 'collections.Mapping', 'collections.MutableMapping',
    'collections.Sequence', 'numpy_distutils', '_winapi',
    ]

# Since around macOS 10.15, Apple's codesigning process has become more strict.
# Appending data to the end of a Mach-O binary is now explicitly forbidden. The
# solution is to embed our own segment into the binary so it can be properly
# signed.
mach_header_64_layout = '<IIIIIIII'

# Each load command is guaranteed to start with the command identifier and
# command size. We'll call this the "lc header".
lc_header_layout = '<II'

# Each Mach-O segment is made up of sections. We need to change both the segment
# and section information, so we'll need to know the layout of a section as
# well.
section64_header_layout = '<16s16sQQIIIIIIII'

# These are all of the load commands we'll need to modify parts of.
LC_SEGMENT_64 = 0x19
LC_DYLD_INFO_ONLY = 0x80000022
LC_SYMTAB = 0x02
LC_DYSYMTAB = 0x0B
LC_FUNCTION_STARTS = 0x26
LC_DATA_IN_CODE = 0x29

lc_layouts = {
    LC_SEGMENT_64: '<II16sQQQQIIII',
    LC_DYLD_INFO_ONLY: '<IIIIIIIIIIII',
    LC_SYMTAB: '<IIIIII',
    LC_DYSYMTAB: '<IIIIIIIIIIIIIIIIIIII',
    LC_FUNCTION_STARTS: '<IIII',
    LC_DATA_IN_CODE: '<IIII',
}

# All of our modifications involve sliding some offsets, since we need to insert
# our data in the middle of the binary (we can't just put the data at the end
# since __LINKEDIT must be the last segment).
lc_indices_to_slide = {
    b'__PANDA': [4, 6],
    b'__LINKEDIT': [3, 5],
    LC_DYLD_INFO_ONLY: [2, 4, 8, 10],
    LC_SYMTAB: [2, 4],
    LC_DYSYMTAB: [14],
    LC_FUNCTION_STARTS: [2],
    LC_DATA_IN_CODE: [2],
}

class Freezer:
    class ModuleDef:
        def __init__(self, moduleName, filename = None,
                     implicit = False, guess = False,
                     exclude = False, forbid = False,
                     allowChildren = False, fromSource = None,
                     text = None):
            # The Python module name.
            self.moduleName = moduleName

            # The file on disk it was loaded from, if any.
            self.filename = filename
            if filename is not None and not isinstance(filename, Filename):
                self.filename = Filename(filename)

            # True if the module was found via the modulefinder.
            self.implicit = implicit

            # True if the moduleName might refer to some Python object
            # other than a module, in which case the module should be
            # ignored.
            self.guess = guess

            # True if the module should *not* be included in the
            # generated output.
            self.exclude = exclude

            # True if the module should never be allowed, even if it
            # exists at runtime.
            self.forbid = forbid

            # True if excluding the module still allows its children
            # to be included.  This only makes sense if the module
            # will exist at runtime through some other means
            # (e.g. from another package).
            self.allowChildren = allowChildren

            # Additional black-box information about where this module
            # record came from, supplied by the caller.
            self.fromSource = fromSource

            # If this is set, it contains Python code of the module.
            self.text = text

            # Some sanity checks.
            if not self.exclude:
                self.allowChildren = True

            if self.forbid:
                self.exclude = True
                self.allowChildren = False

        def __repr__(self):
            args = [repr(self.moduleName), repr(self.filename)]
            if self.implicit:
                args.append('implicit = True')
            if self.guess:
                args.append('guess = True')
            if self.exclude:
                args.append('exclude = True')
            if self.forbid:
                args.append('forbid = True')
            if self.allowChildren:
                args.append('allowChildren = True')
            return 'ModuleDef(%s)' % (', '.join(args))

    def __init__(self, previous = None, debugLevel = 0,
<<<<<<< HEAD
                 platform = None, path=None, hiddenImports=None):
=======
                 platform = None, path=None, optimize=None):
>>>>>>> 3f3fd74f
        # Normally, we are freezing for our own platform.  Change this
        # if untrue.
        self.platform = platform or PandaSystem.getPlatform()

        # This is the compilation environment.  Fill in your own
        # object here if you have custom needs (for instance, for a
        # cross-compiler or something).  If this is None, then a
        # default object will be created when it is needed.
        self.cenv = None

        # The filename extension to append to the source file before
        # compiling.
        self.sourceExtension = '.c'

        # The filename extension to append to the object file.
        self.objectExtension = '.o'
        if self.platform.startswith('win'):
            self.objectExtension = '.obj'

        self.keepTemporaryFiles = False

        # Change any of these to change the generated startup and glue
        # code.
        self.frozenMainCode = frozenMainCode
        self.frozenDllMainCode = frozenDllMainCode
        self.mainInitCode = mainInitCode

        # Set this true to encode Python files in a Multifile as their
        # original source if possible, or false to encode them as
        # compiled pyc or pyo files.  This has no effect on frozen exe
        # or dll's; those are always stored with compiled code.
        self.storePythonSource = False

        # This list will be filled in by generateCode() or
        # addToMultifile().  It contains a list of all the extension
        # modules that were discovered, which have not been added to
        # the output.  The list is a list of tuples of the form
        # (moduleName, filename).  filename will be None for built-in
        # modules.
        self.extras = []

        # Set this to true if extension modules should be linked in to
        # the resulting executable.
        self.linkExtensionModules = False

        # End of public interface.  These remaining members should not
        # be directly manipulated by callers.
        self.previousModules = {}
        self.modules = {}

        if previous:
            self.previousModules = dict(previous.modules)
            self.modules = dict(previous.modules)

        # Exclude doctest by default; it is not very useful in production
        # builds.  It can be explicitly included if desired.
        self.modules['doctest'] = self.ModuleDef('doctest', exclude = True)

<<<<<<< HEAD
=======
        self.mf = None

        if optimize is None or optimize < 0:
            self.optimize = sys.flags.optimize
        else:
            self.optimize = optimize

>>>>>>> 3f3fd74f
        # Actually, make sure we know how to find all of the
        # already-imported modules.  (Some of them might do their own
        # special path mangling.)
        for moduleName, module in list(sys.modules.items()):
            if module and getattr(module, '__path__', None) is not None:
                modPath = list(getattr(module, '__path__'))
                if modPath:
                    modulefinder.AddPackagePath(moduleName, modPath[0])

        # Module with non-obvious dependencies
        self.hiddenImports = defaultHiddenImports.copy()
        if hiddenImports is not None:
            self.hiddenImports.update(hiddenImports)

        # Special hack for plyer, which has platform-specific hidden imports
        plyer_platform = None
        if self.platform.startswith('android'):
            plyer_platform = 'android'
        elif self.platform.startswith('linux'):
            plyer_platform = 'linux'
        elif self.platform.startswith('mac'):
            plyer_platform = 'macosx'
        elif self.platform.startswith('win'):
            plyer_platform = 'win'

        if plyer_platform:
            self.hiddenImports['plyer'].append(f'plyer.platforms.{plyer_platform}.*')

        # Suffix/extension for Python C extension modules
        if self.platform == PandaSystem.getPlatform():
            suffixes = imp.get_suffixes()

            # Set extension for Python files to binary mode
            for i, suffix in enumerate(suffixes):
                if suffix[2] == imp.PY_SOURCE:
                    suffixes[i] = (suffix[0], 'rb', imp.PY_SOURCE)
        else:
            suffixes = [('.py', 'rb', 1), ('.pyc', 'rb', 2)]

            abi_version = '{0}{1}'.format(*sys.version_info)
            abi_flags = ''
            if sys.version_info < (3, 8):
                abi_flags += 'm'

            if 'linux' in self.platform:
                suffixes += [
                    ('.cpython-{0}{1}-x86_64-linux-gnu.so'.format(abi_version, abi_flags), 'rb', 3),
                    ('.cpython-{0}{1}-i686-linux-gnu.so'.format(abi_version, abi_flags), 'rb', 3),
                    ('.abi{0}.so'.format(sys.version_info[0]), 'rb', 3),
                    ('.so', 'rb', 3),
                ]
            elif 'win' in self.platform:
                # ABI flags are not appended on Windows.
                suffixes += [
                    ('.cp{0}-win_amd64.pyd'.format(abi_version), 'rb', 3),
                    ('.cp{0}-win32.pyd'.format(abi_version), 'rb', 3),
                    ('.pyd', 'rb', 3),
                ]
            elif 'mac' in self.platform:
                suffixes += [
                    ('.cpython-{0}{1}-darwin.so'.format(abi_version, abi_flags), 'rb', 3),
                    ('.abi{0}.so'.format(sys.version_info[0]), 'rb', 3),
                    ('.so', 'rb', 3),
                ]
            else: # FreeBSD et al.
                suffixes += [
                    ('.cpython-{0}{1}.so'.format(abi_version, abi_flags), 'rb', 3),
                    ('.abi{0}.so'.format(sys.version_info[0]), 'rb', 3),
                    ('.so', 'rb', 3),
                ]

        self.mf = PandaModuleFinder(excludes=['doctest'], suffixes=suffixes, path=path)

    def excludeFrom(self, freezer):
        """ Excludes all modules that have already been processed by
        the indicated FreezeTool.  This is equivalent to passing the
        indicated FreezeTool object as previous to this object's
        constructor, but it may be called at any point during
        processing. """

        for key, value in list(freezer.modules.items()):
            self.previousModules[key] = value
            self.modules[key] = value

    def excludeModule(self, moduleName, forbid = False, allowChildren = False,
                      fromSource = None):
        """ Adds a module to the list of modules not to be exported by
        this tool.  If forbid is true, the module is furthermore
        forbidden to be imported, even if it exists on disk.  If
        allowChildren is true, the children of the indicated module
        may still be included."""

        self.modules[moduleName] = self.ModuleDef(
            moduleName, exclude = True,
            forbid = forbid, allowChildren = allowChildren,
            fromSource = fromSource)

    def handleCustomPath(self, moduleName):
        """ Indicates a module that may perform runtime manipulation
        of its __path__ variable, and which must therefore be actually
        imported at runtime in order to determine the true value of
        __path__. """

        str = 'import %s' % (moduleName)
        exec(str)

        module = sys.modules[moduleName]
        for path in module.__path__:
            modulefinder.AddPackagePath(moduleName, path)

    def getModulePath(self, moduleName):
        """ Looks for the indicated directory module and returns the
        __path__ member: the list of directories in which its python
        files can be found.  If the module is a .py file and not a
        directory, returns None. """

        path = None
        baseName = moduleName
        if '.' in baseName:
            parentName, baseName = moduleName.rsplit('.', 1)
            path = self.getModulePath(parentName)
            if path is None:
                return None

        try:
            file, pathname, description = self.mf.find_module(baseName, path)
        except ImportError:
            return None

        if not self.mf._dir_exists(pathname):
            return None

        return [pathname]

    def getModuleStar(self, moduleName):
        """ Looks for the indicated directory module and returns the
        __all__ member: the list of symbols within the module. """

        # Open the directory and scan for *.py files.
        path = None
        baseName = moduleName
        if '.' in baseName:
            parentName, baseName = moduleName.rsplit('.', 1)
            path = self.getModulePath(parentName)
            if path is None:
                return None

        try:
            file, pathname, description = self.mf.find_module(baseName, path)
        except ImportError:
            return None

        if not self.mf._dir_exists(pathname):
            return None

        # Scan the directory, looking for .py files.
        modules = []
        for basename in sorted(self.mf._listdir(pathname)):
            if basename.endswith('.py') and basename != '__init__.py':
                modules.append(basename[:-3])

        return modules

    def _gatherSubmodules(self, moduleName, implicit = False, newName = None,
                          filename = None, guess = False, fromSource = None,
                          text = None):
        if not newName:
            newName = moduleName

        assert moduleName.endswith('.*')
        assert newName.endswith('.*')

        mdefs = {}

        # Find the parent module, so we can get its directory.
        parentName = moduleName[:-2]
        newParentName = newName[:-2]
        parentNames = [(parentName, newParentName)]

        if parentName.endswith('.*'):
            assert newParentName.endswith('.*')
            # Another special case.  The parent name "*" means to
            # return all possible directories within a particular
            # directory.

            topName = parentName[:-2]
            newTopName = newParentName[:-2]
            parentNames = []
            modulePath = self.getModulePath(topName)
            if modulePath:
                for dirname in modulePath:
                    for basename in sorted(self.mf._listdir(dirname)):
                        if self.mf._file_exists(os.path.join(dirname, basename, '__init__.py')):
                            parentName = '%s.%s' % (topName, basename)
                            newParentName = '%s.%s' % (newTopName, basename)
                            if self.getModulePath(parentName):
                                parentNames.append((parentName, newParentName))

        for parentName, newParentName in parentNames:
            modules = self.getModuleStar(parentName)

            if modules is None:
                # It's actually a regular module.
                mdefs[newParentName] = self.ModuleDef(
                    parentName, implicit = implicit, guess = guess,
                    fromSource = fromSource, text = text)

            else:
                # Now get all the py files in the parent directory.
                for basename in modules:
                    moduleName = '%s.%s' % (parentName, basename)
                    newName = '%s.%s' % (newParentName, basename)
                    mdefs[newName] = self.ModuleDef(
                        moduleName, implicit = implicit, guess = True,
                        fromSource = fromSource)
        return mdefs

    def addModule(self, moduleName, implicit = False, newName = None,
                  filename = None, guess = False, fromSource = None,
                  text = None):
        """ Adds a module to the list of modules to be exported by
        this tool.  If implicit is true, it is OK if the module does
        not actually exist.

        newName is the name to call the module when it appears in the
        output.  The default is the same name it had in the original.
        Use caution when renaming a module; if another module imports
        this module by its original name, you will also need to
        explicitly add the module under its original name, duplicating
        the module twice in the output.

        The module name may end in ".*", which means to add all of the
        .py files (other than __init__.py) in a particular directory.
        It may also end in ".*.*", which means to cycle through all
        directories within a particular directory.
        """

        if not newName:
            newName = moduleName

        if moduleName.endswith('.*'):
            self.modules.update(self._gatherSubmodules(
                moduleName, implicit, newName, filename,
                guess, fromSource, text))
        else:
            # A normal, explicit module name.
            self.modules[newName] = self.ModuleDef(
                moduleName, filename = filename, implicit = implicit,
                guess = guess, fromSource = fromSource, text = text)

    def done(self, addStartupModules = False):
        """ Call this method after you have added all modules with
        addModule().  You may then call generateCode() or
        writeMultifile() to dump the resulting output.  After a call
        to done(), you may not add any more modules until you call
        reset(). """

        # If we are building an exe, we also need to implicitly
        # bring in Python's startup modules.
        if addStartupModules:
            self.modules['_frozen_importlib'] = self.ModuleDef('importlib._bootstrap', implicit = True)
            self.modules['_frozen_importlib_external'] = self.ModuleDef('importlib._bootstrap_external', implicit = True)

            for moduleName in startupModules:
                if moduleName not in self.modules:
                    self.addModule(moduleName, implicit = True)

        # Excluding a parent module also excludes all its
        # (non-explicit) children, unless the parent has allowChildren
        # set.

        # Walk through the list in sorted order, so we reach parents
        # before children.
        names = list(self.modules.items())
        names.sort()

        excludeDict = {}
        implicitParentDict = {}
        includes = []
        autoIncludes = []
        origToNewName = {}
        for newName, mdef in names:
            moduleName = mdef.moduleName
            origToNewName[moduleName] = newName
            if mdef.implicit and '.' in newName:
                # For implicit modules, check if the parent is excluded.
                parentName, baseName = newName.rsplit('.', 1)
                if parentName in excludeDict :
                    mdef = excludeDict[parentName]

            if mdef.exclude:
                if not mdef.allowChildren:
                    excludeDict[moduleName] = mdef
            elif mdef.implicit or mdef.guess:
                autoIncludes.append(mdef)
            else:
                includes.append(mdef)

<<<<<<< HEAD
        # Add the excludes to the ModuleFinder.
        for exclude in excludeDict:
            self.mf.excludes.append(exclude)
=======
        self.mf = PandaModuleFinder(excludes=list(excludeDict.keys()), suffixes=self.moduleSuffixes, path=self.path, optimize=self.optimize)
>>>>>>> 3f3fd74f

        # Attempt to import the explicit modules into the modulefinder.

        # First, ensure the includes are sorted in order so that
        # packages appear before the modules they contain.  This
        # resolves potential ordering issues, especially with modules
        # that are discovered by filename rather than through import
        # statements.
        includes.sort(key = self.__sortModuleKey)

        # Now walk through the list and import them all.
        for mdef in includes:
            try:
                self.__loadModule(mdef)
            except ImportError as ex:
                message = "Unknown module: %s" % (mdef.moduleName)
                if str(ex) != "No module named " + str(mdef.moduleName):
                    message += " (%s)" % (ex)
                print(message)

        # Also attempt to import any implicit modules.  If any of
        # these fail to import, we don't really care.
        for mdef in autoIncludes:
            try:
                self.__loadModule(mdef)
                # Since it successfully loaded, it's no longer a guess.
                mdef.guess = False
            except:
                # Something went wrong, guess it's not an importable
                # module.
                pass

        # Check if any new modules we found have "hidden" imports
        for origName in list(self.mf.modules.keys()):
            hidden = self.hiddenImports.get(origName, [])
            for modname in hidden:
                if modname.endswith('.*'):
                    mdefs = self._gatherSubmodules(modname, implicit = True)
                    for mdef in mdefs.values():
                        try:
                            self.__loadModule(mdef)
                        except ImportError:
                            pass
                else:
                    self.__loadModule(self.ModuleDef(modname, implicit = True))

        # Special case for sysconfig, which depends on a platform-specific
        # sysconfigdata module on POSIX systems.
        missing = []
        if 'sysconfig' in self.mf.modules and \
           ('linux' in self.platform or 'mac' in self.platform):
            modname = '_sysconfigdata'
            if sys.version_info >= (3, 6):
                modname += '_'
                if sys.version_info < (3, 8):
                    modname += 'm'

                if 'linux' in self.platform:
                    arch = self.platform.split('_', 1)[1]
                    modname += '_linux_' + arch + '-linux-gnu'
                elif 'mac' in self.platform:
                    modname += '_darwin_darwin'

            try:
                self.__loadModule(self.ModuleDef(modname, implicit=True))
            except:
                missing.append(modname)

        # Now, any new modules we found get added to the export list.
        for origName in list(self.mf.modules.keys()):
            if origName not in origToNewName:
                self.modules[origName] = self.ModuleDef(origName, implicit = True)

        for origName in self.mf.any_missing_maybe()[0]:
            if origName in startupModules:
                continue
            if origName in self.previousModules:
                continue
            if origName in self.modules:
                continue

            # This module is missing.  Let it be missing in the
            # runtime also.
            self.modules[origName] = self.ModuleDef(origName, exclude = True,
                                                    implicit = True)

            if origName in okMissing:
                # If it's listed in okMissing, don't even report it.
                continue

            prefix = origName.split('.')[0]
            if origName not in reportedMissing:
                missing.append(origName)
                reportedMissing[origName] = True

        if missing:
            missing.sort()
            print("There are some missing modules: %r" % missing)

    def __sortModuleKey(self, mdef):
        """ A sort key function to sort a list of mdef's into order,
        primarily to ensure that packages proceed their modules. """

        if mdef.moduleName:
            # If we have a moduleName, the key consists of the split
            # tuple of packages names.  That way, parents always sort
            # before children.
            return ('a', mdef.moduleName.split('.'))
        else:
            # If we don't have a moduleName, the key doesn't really
            # matter--we use filename--but we start with 'b' to ensure
            # that all of non-named modules appear following all of
            # the named modules.
            return ('b', mdef.filename)

    def __loadModule(self, mdef):
        """ Adds the indicated module to the modulefinder. """

        if mdef.filename:
            # If it has a filename, then we found it as a file on
            # disk.  In this case, the moduleName may not be accurate
            # and useful, so load it as a file instead.

            tempPath = None
            if '.' not in mdef.moduleName:
                # If we loaded a python file from the root, we need to
                # temporarily add its directory to the module search
                # path, so the modulefinder can find any sibling
                # python files it imports as well.
                tempPath = Filename(mdef.filename.getDirname()).toOsSpecific()
                self.mf.path.append(tempPath)

            pathname = mdef.filename.toOsSpecific()
            ext = mdef.filename.getExtension()
            if ext == 'pyc' or ext == 'pyo':
                fp = open(pathname, 'rb')
                stuff = ("", "rb", imp.PY_COMPILED)
                self.mf.load_module(mdef.moduleName, fp, pathname, stuff)
            else:
                stuff = ("", "rb", imp.PY_SOURCE)
                if mdef.text:
                    fp = io.StringIO(mdef.text)
                else:
                    fp = open(pathname, 'rb')
                self.mf.load_module(mdef.moduleName, fp, pathname, stuff)

            if tempPath:
                del self.mf.path[-1]

        else:
            # Otherwise, we can just import it normally.
            self.mf.import_hook(mdef.moduleName)

    def reset(self):
        """ After a previous call to done(), this resets the
        FreezeTool object for a new pass.  More modules may be added
        and dumped to a new target.  Previously-added modules are
        remembered and will not be dumped again. """

        self.mf = None
        self.previousModules = dict(self.modules)

    def mangleName(self, moduleName):
        return 'M_' + moduleName.replace('.', '__').replace('-', '_')

    def getAllModuleNames(self):
        """ Return a list of all module names that have been included
        or forbidden, either in this current pass or in a previous
        pass.  Module names that have been excluded are not included
        in this list. """

        moduleNames = []

        for newName, mdef in list(self.modules.items()):
            if mdef.guess:
                # Not really a module.
                pass
            elif mdef.exclude and not mdef.forbid:
                # An excluded (but not forbidden) file.
                pass
            else:
                moduleNames.append(newName)

        moduleNames.sort()
        return moduleNames

    def getModuleDefs(self):
        """ Return a list of all of the modules we will be explicitly
        or implicitly including.  The return value is actually a list
        of tuples: (moduleName, moduleDef)."""

        moduleDefs = []

        for newName, mdef in list(self.modules.items()):
            prev = self.previousModules.get(newName, None)
            if not mdef.exclude:
                # Include this module (even if a previous pass
                # excluded it).  But don't bother if we exported it
                # previously.
                if prev and not prev.exclude:
                    # Previously exported.
                    pass
                elif mdef.moduleName in self.mf.modules or \
                     mdef.moduleName in startupModules or \
                     mdef.filename:
                    moduleDefs.append((newName, mdef))
            elif mdef.forbid:
                if not prev or not prev.forbid:
                    moduleDefs.append((newName, mdef))

        moduleDefs.sort()
        return moduleDefs

    def __replacePaths(self):
        # Build up the replacement pathname table, so we can eliminate
        # the personal information in the frozen pathnames.  The
        # actual filename we put in there is meaningful only for stack
        # traces, so we'll just use the module name.
        replace_paths = []
        for moduleName, module in list(self.mf.modules.items()):
            if module.__code__:
                origPathname = module.__code__.co_filename
                if origPathname:
                    replace_paths.append((origPathname, moduleName))
        self.mf.replace_paths = replace_paths

        # Now that we have built up the replacement mapping, go back
        # through and actually replace the paths.
        for moduleName, module in list(self.mf.modules.items()):
            if module.__code__:
                co = self.mf.replace_paths_in_code(module.__code__)
                module.__code__ = co

    def __addPyc(self, multifile, filename, code, compressionLevel):
        if code:
            data = imp.get_magic() + b'\0\0\0\0\0\0\0\0'
            data += marshal.dumps(code)

            stream = StringStream(data)
            multifile.addSubfile(filename, stream, compressionLevel)
            multifile.flush()

    def __addPythonDirs(self, multifile, moduleDirs, dirnames, compressionLevel):
        """ Adds all of the names on dirnames as a module directory. """
        if not dirnames:
            return

        str = '.'.join(dirnames)
        if str not in moduleDirs:
            # Add an implicit __init__.py file (but only if there's
            # not already a legitimate __init__.py file).
            moduleName = '.'.join(dirnames)
            filename = '/'.join(dirnames) + '/__init__'

            if self.storePythonSource:
                filename += '.py'
                stream = StringStream(b'')
                if multifile.findSubfile(filename) < 0:
                    multifile.addSubfile(filename, stream, 0)
                    multifile.flush()
            else:
                if __debug__:
                    filename += '.pyc'
                else:
                    filename += '.pyo'
                if multifile.findSubfile(filename) < 0:
<<<<<<< HEAD
                    code = compile('', moduleName, 'exec', optimize=2)
=======
                    if sys.version_info >= (3, 2):
                        code = compile('', moduleName, 'exec', optimize=self.optimize)
                    else:
                        code = compile('', moduleName, 'exec')
>>>>>>> 3f3fd74f
                    self.__addPyc(multifile, filename, code, compressionLevel)

            moduleDirs[str] = True
            self.__addPythonDirs(multifile, moduleDirs, dirnames[:-1], compressionLevel)

    def __addPythonFile(self, multifile, moduleDirs, moduleName, mdef,
                        compressionLevel):
        """ Adds the named module to the multifile as a .pyc file. """

        # First, split the module into its subdirectory names.
        dirnames = moduleName.split('.')
        if len(dirnames) > 1 and dirnames[-1] == '__init__':
            # The "module" may end in __init__, but that really means
            # the parent directory.
            dirnames = dirnames[:-1]

        self.__addPythonDirs(multifile, moduleDirs, dirnames[:-1], compressionLevel)

        filename = '/'.join(dirnames)

        module = self.mf.modules.get(mdef.moduleName, None)
        if getattr(module, '__path__', None) is not None or \
          (getattr(module, '__file__', None) is not None and getattr(module, '__file__').endswith('/__init__.py')):
            # It's actually a package.  In this case, we really write
            # the file moduleName/__init__.py.
            filename += '/__init__'
            moduleDirs[moduleName] = True

            # Ensure we don't have an implicit filename from above.
            multifile.removeSubfile(filename + '.py')
            if __debug__:
                multifile.removeSubfile(filename + '.pyc')
            else:
                multifile.removeSubfile(filename + '.pyo')

        # Attempt to add the original source file if we can.
        sourceFilename = None
        if mdef.filename and mdef.filename.getExtension() == "py":
            sourceFilename = mdef.filename
        elif getattr(module, '__file__', None):
            sourceFilename = Filename.fromOsSpecific(module.__file__)
            sourceFilename.setExtension("py")
            sourceFilename.setText()

        if self.storePythonSource:
            if sourceFilename and sourceFilename.exists():
                filename += '.py'
                multifile.addSubfile(filename, sourceFilename, compressionLevel)
                return

        # If we can't find the source file, add the compiled pyc instead.
        if __debug__:
            filename += '.pyc'
        else:
            filename += '.pyo'

        code = None
        if module:
            # Get the compiled code directly from the module object.
            code = getattr(module, "__code__", None)
            if not code:
                # This is a module with no associated Python
                # code.  It must be an extension module.  Get the
                # filename.
                extensionFilename = getattr(module, '__file__', None)
                if extensionFilename:
                    self.extras.append((moduleName, extensionFilename))
                else:
                    # It doesn't even have a filename; it must
                    # be a built-in module.  No worries about
                    # this one, then.
                    pass

        else:
            # Read the code from the source file and compile it on-the-fly.
            if sourceFilename and sourceFilename.exists():
                source = open(sourceFilename.toOsSpecific(), 'r').read()
                if source and source[-1] != '\n':
                    source = source + '\n'
<<<<<<< HEAD
                code = compile(source, str(sourceFilename), 'exec', optimize=2)
=======
                if sys.version_info >= (3, 2):
                    code = compile(source, str(sourceFilename), 'exec', optimize=self.optimize)
                else:
                    code = compile(source, str(sourceFilename), 'exec')
>>>>>>> 3f3fd74f

        self.__addPyc(multifile, filename, code, compressionLevel)

    def addToMultifile(self, multifile, compressionLevel = 0):
        """ After a call to done(), this stores all of the accumulated
        python code into the indicated Multifile.  Additional
        extension modules are listed in self.extras.  """

        moduleDirs = {}
        for moduleName, mdef in self.getModuleDefs():
            if not mdef.exclude:
                self.__addPythonFile(multifile, moduleDirs, moduleName, mdef,
                                     compressionLevel)

    def writeMultifile(self, mfname):
        """ After a call to done(), this stores all of the accumulated
        python code into a Multifile with the indicated filename,
        including the extension.  Additional extension modules are
        listed in self.extras."""

        self.__replacePaths()

        Filename(mfname).unlink()
        multifile = Multifile()
        if not multifile.openReadWrite(mfname):
            raise Exception

        self.addToMultifile(multifile)

        multifile.flush()
        multifile.repack()

    def writeCode(self, filename, initCode = ""):
        """ After a call to done(), this freezes all of the accumulated
        Python code into a C source file. """

        self.__replacePaths()

        # Now generate the actual export table.
        moduleDefs = []
        moduleList = []

        for moduleName, mdef in self.getModuleDefs():
            origName = mdef.moduleName
            if mdef.forbid:
                # Explicitly disallow importing this module.
                moduleList.append(self.makeForbiddenModuleListEntry(moduleName))
                continue

            assert not mdef.exclude
            # Allow importing this module.
            module = self.mf.modules.get(origName, None)
            code = getattr(module, "__code__", None)
            if code:
                code = marshal.dumps(code)

                mangledName = self.mangleName(moduleName)
                moduleDefs.append(self.makeModuleDef(mangledName, code))
                moduleList.append(self.makeModuleListEntry(mangledName, code, moduleName, module))
                continue

            #if moduleName in startupModules:
            #    # Forbid the loading of this startup module.
            #    moduleList.append(self.makeForbiddenModuleListEntry(moduleName))
            #    continue

            # This is a module with no associated Python code.  It is either
            # an extension module or a builtin module.  Get the filename, if
            # it is the former.
            extensionFilename = getattr(module, '__file__', None)

            if extensionFilename or self.linkExtensionModules:
                self.extras.append((moduleName, extensionFilename))

            # If it is a submodule of a frozen module, Python will have
            # trouble importing it as a builtin module.  Synthesize a frozen
            # module that loads it as builtin.
            if '.' in moduleName and self.linkExtensionModules:
<<<<<<< HEAD
                code = compile('import sys;del sys.modules["%s"];import imp;imp.init_builtin("%s")' % (moduleName, moduleName), moduleName, 'exec', optimize=2)
=======
                if sys.version_info >= (3, 2):
                    code = compile('import sys;del sys.modules["%s"];import imp;imp.init_builtin("%s")' % (moduleName, moduleName), moduleName, 'exec', optimize=self.optimize)
                else:
                    code = compile('import sys;del sys.modules["%s"];import imp;imp.init_builtin("%s")' % (moduleName, moduleName), moduleName, 'exec')
>>>>>>> 3f3fd74f
                code = marshal.dumps(code)
                mangledName = self.mangleName(moduleName)
                moduleDefs.append(self.makeModuleDef(mangledName, code))
                moduleList.append(self.makeModuleListEntry(mangledName, code, moduleName, None))
            elif '.' in moduleName:
                # Nothing we can do about this case except warn the user they
                # are in for some trouble.
                print('WARNING: Python cannot import extension modules under '
                      'frozen Python packages; %s will be inaccessible.  '
                      'passing either -l to link in extension modules or use '
                      '-x %s to exclude the entire package.' % (moduleName, moduleName.split('.')[0]))

        text = programFile % {
            'moduleDefs': '\n'.join(moduleDefs),
            'moduleList': '\n'.join(moduleList),
            }

        if self.linkExtensionModules and self.extras:
            # Should we link in extension modules?  If so, we write out a new
            # built-in module table that directly hooks up with the init
            # functions.  On Linux, we completely override Python's own
            # built-in module table; on Windows, we can't do this, so we
            # instead use PyImport_ExtendInittab to add to it.

            # Python 3 case.
            text += '#if PY_MAJOR_VERSION >= 3\n'
            for module, fn in self.extras:
                if sys.platform != "win32" or fn:
                    libName = module.split('.')[-1]
                    initFunc = builtinInitFuncs.get(module, 'PyInit_' + libName)
                    if initFunc:
                        text += 'extern PyAPI_FUNC(PyObject) *%s(void);\n' % (initFunc)
            text += '\n'

            if sys.platform == "win32":
                text += 'static struct _inittab extensions[] = {\n'
            else:
                text += 'struct _inittab _PyImport_Inittab[] = {\n'

            for module, fn in self.extras:
                if sys.platform != "win32" or fn:
                    libName = module.split('.')[-1]
                    initFunc = builtinInitFuncs.get(module, 'PyInit_' + libName) or 'NULL'
                    text += '  {"%s", %s},\n' % (module, initFunc)
            text += '  {0, 0},\n'
            text += '};\n\n'

            # Python 2 case.
            text += '#else\n'
            for module, fn in self.extras:
                if sys.platform != "win32" or fn:
                    libName = module.split('.')[-1]
                    initFunc = builtinInitFuncs.get(module, 'init' + libName)
                    if initFunc:
                        text += 'extern PyAPI_FUNC(void) %s(void);\n' % (initFunc)
            text += '\n'

            if sys.platform == "win32":
                text += 'static struct _inittab extensions[] = {\n'
            else:
                text += 'struct _inittab _PyImport_Inittab[] = {\n'

            for module, fn in self.extras:
                if sys.platform != "win32" or fn:
                    libName = module.split('.')[-1]
                    initFunc = builtinInitFuncs.get(module, 'init' + libName) or 'NULL'
                    text += '  {"%s", %s},\n' % (module, initFunc)
            text += '  {0, 0},\n'
            text += '};\n'
            text += '#endif\n\n'

        elif sys.platform == "win32":
            text += 'static struct _inittab extensions[] = {\n'
            text += '  {0, 0},\n'
            text += '};\n\n'

        text += initCode

        if filename is not None:
            file = open(filename, 'w')
            file.write(text)
            file.close()

    def generateCode(self, basename, compileToExe = False):
        """ After a call to done(), this freezes all of the
        accumulated python code into either an executable program (if
        compileToExe is true) or a dynamic library (if compileToExe is
        false).  The basename is the name of the file to write,
        without the extension.

        The return value is the newly-generated filename, including
        the filename extension.  Additional extension modules are
        listed in self.extras. """

        if compileToExe:
            # We must have a __main__ module to make an exe file.
            if not self.__writingModule('__main__'):
                message = "Can't generate an executable without a __main__ module."
                raise Exception(message)

        filename = basename + self.sourceExtension

        dllexport = ''
        dllimport = ''
        if self.platform.startswith('win'):
            dllexport = '__declspec(dllexport) '
            dllimport = '__declspec(dllimport) '

        if not self.cenv:
            self.cenv = CompilationEnvironment(platform = self.platform)

        if compileToExe:
            code = self.frozenMainCode
            if self.platform.startswith('win'):
                code += self.frozenDllMainCode
            initCode = self.mainInitCode % {
                'frozenMainCode' : code,
                'programName' : os.path.basename(basename),
                'dllexport' : dllexport,
                'dllimport' : dllimport,
                }
            if self.platform.startswith('win'):
                target = basename + '.exe'
            else:
                target = basename

            compileFunc = self.cenv.compileExe

        else:
            if self.platform.startswith('win'):
                target = basename + self.cenv.dllext + '.pyd'
            else:
                target = basename + '.so'

            initCode = dllInitCode % {
                'moduleName' : os.path.basename(basename),
                'dllexport' : dllexport,
                'dllimport' : dllimport,
                }
            compileFunc = self.cenv.compileDll

        self.writeCode(filename, initCode=initCode)

        # Keep track of the files we should clean up after use.
        cleanFiles = [filename, basename + self.objectExtension]

        extraLink = []
        if self.linkExtensionModules:
            for mod, fn in self.extras:
                if not fn:
                    continue
                if sys.platform == 'win32':
                    # We can't link with a .pyd directly on Windows.  Check
                    # if there is a corresponding .lib file in the Python libs
                    # directory.
                    libsdir = os.path.join(sys.exec_prefix, 'libs')
                    libfile = os.path.join(libsdir, mod + '.lib')
                    if os.path.isfile(libfile):
                        extraLink.append(mod + '.lib')
                        continue

                    # No, so we have to generate a .lib file.  This is pretty
                    # easy given that we know the only symbol we need is a
                    # initmodule or PyInit_module function.
                    modname = mod.split('.')[-1]
                    libfile = modname + '.lib'
                    symbolName = 'PyInit_' + modname
                    os.system('lib /nologo /def /export:%s /name:%s.pyd /out:%s' % (symbolName, modname, libfile))
                    extraLink.append(libfile)
                    cleanFiles += [libfile, modname + '.exp']
                else:
                    extraLink.append(fn)

        try:
            compileFunc(filename, basename, extraLink=extraLink)
        finally:
            if not self.keepTemporaryFiles:
                for file in cleanFiles:
                    if os.path.exists(file):
                        os.unlink(file)

        return target

    def generateRuntimeFromStub(self, target, stub_file, use_console, fields={},
                                log_append=False, log_filename_strftime=False):
        self.__replacePaths()

        # We must have a __main__ module to make an exe file.
        if not self.__writingModule('__main__'):
            message = "Can't generate an executable without a __main__ module."
            raise Exception(message)

        if self.platform.startswith('win'):
            modext = '.pyd'
        else:
            modext = '.so'

        # First gather up the strings and code for all the module names, and
        # put those in a string pool.
        pool = b""
        strings = set()

        for moduleName, mdef in self.getModuleDefs():
            strings.add(moduleName.encode('ascii'))

        for value in fields.values():
            if value is not None:
                strings.add(value.encode('utf-8'))

        # Sort by length descending, allowing reuse of partial strings.
        strings = sorted(strings, key=lambda str:-len(str))
        string_offsets = {}

        # Now add the strings to the pool, and collect the offsets relative to
        # the beginning of the pool.
        for string in strings:
            # First check whether it's already in there; it could be part of
            # a longer string.
            offset = pool.find(string + b'\0')
            if offset < 0:
                offset = len(pool)
                pool += string + b'\0'
            string_offsets[string] = offset

        # Now go through the modules and add them to the pool as well.  These
        # are not 0-terminated, but we later record their sizes and names in
        # a table after the blob header.
        moduleList = []

        for moduleName, mdef in self.getModuleDefs():
            origName = mdef.moduleName
            if mdef.forbid:
                # Explicitly disallow importing this module.
                moduleList.append((moduleName, 0, 0))
                continue

            # For whatever it's worth, align the code blocks.
            if len(pool) & 3 != 0:
                pad = (4 - (len(pool) & 3))
                pool += b'\0' * pad

            assert not mdef.exclude
            # Allow importing this module.
            module = self.mf.modules.get(origName, None)
            code = getattr(module, "__code__", None)
            if code:
                code = marshal.dumps(code)
                size = len(code)
                if getattr(module, "__path__", None):
                    # Indicate package by negative size
                    size = -size
                moduleList.append((moduleName, len(pool), size))
                pool += code
                continue

            # This is a module with no associated Python code.  It is either
            # an extension module or a builtin module.  Get the filename, if
            # it is the former.
            extensionFilename = getattr(module, '__file__', None)

            if extensionFilename:
                self.extras.append((moduleName, extensionFilename))

            # If it is a submodule of a frozen module, Python will have
            # trouble importing it as a builtin module.  Synthesize a frozen
            # module that loads it dynamically.
            if '.' in moduleName and not self.platform.startswith('android'):
                if self.platform.startswith("macosx") and not use_console:
                    # We write the Frameworks directory to sys.path[0].
                    code = 'import sys;del sys.modules["%s"];import sys,os,imp;imp.load_dynamic("%s",os.path.join(sys.path[0], "%s%s"))' % (moduleName, moduleName, moduleName, modext)
                else:
                    code = 'import sys;del sys.modules["%s"];import sys,os,imp;imp.load_dynamic("%s",os.path.join(os.path.dirname(sys.executable), "%s%s"))' % (moduleName, moduleName, moduleName, modext)
<<<<<<< HEAD
                code = compile(code, moduleName, 'exec', optimize=2)
=======
                if sys.version_info >= (3, 2):
                    code = compile(code, moduleName, 'exec', optimize=self.optimize)
                else:
                    code = compile(code, moduleName, 'exec')
>>>>>>> 3f3fd74f
                code = marshal.dumps(code)
                moduleList.append((moduleName, len(pool), len(code)))
                pool += code

        # Determine the format of the header and module list entries depending
        # on the platform.
        num_pointers = 12
        stub_data = bytearray(stub_file.read())
        bitnesses = self._get_executable_bitnesses(stub_data)

        header_layouts = {
            32: '<QQHHHH8x%dII' % num_pointers,
            64: '<QQHHHH8x%dQQ' % num_pointers,
        }
        entry_layouts = {
            32: '<IIi',
            64: '<QQixxxx',
        }

        # Calculate the size of the module tables, so that we can determine
        # the proper offset for the string pointers.  There can be more than
        # one module table for macOS executables.  Sort the bitnesses so that
        # the alignment is correct.
        bitnesses = sorted(bitnesses, reverse=True)

        pool_offset = 0
        for bitness in bitnesses:
            pool_offset += (len(moduleList) + 1) * struct.calcsize(entry_layouts[bitness])

        # Now we can determine the offset of the blob.
        if self.platform.startswith('win'):
            # We don't use mmap on Windows.  Align just for good measure.
            blob_align = 32
        else:
            # Align to page size, so that it can be mmapped.
            blob_align = 4096

        # Also determine the total blob size now.  Add padding to the end.
        blob_size = pool_offset + len(pool)
        if blob_size & (blob_align - 1) != 0:
            pad = (blob_align - (blob_size & (blob_align - 1)))
            blob_size += pad

        # TODO: Support creating custom sections in universal binaries.
        append_blob = True
        if self.platform.startswith('macosx') and len(bitnesses) == 1:
            # If our deploy-stub has a __PANDA segment, we know we're meant to
            # put our blob there rather than attach it to the end.
            load_commands = self._parse_macho_load_commands(stub_data)
            if b'__PANDA' in load_commands.keys():
                append_blob = False

        if self.platform.startswith("macosx") and not append_blob:
            # Take this time to shift any Mach-O structures around to fit our
            # blob. We don't need to worry about aligning the offset since the
            # compiler already took care of that when creating the segment.
            blob_offset = self._shift_macho_structures(stub_data, load_commands, blob_size)
        else:
            # Add padding before the blob if necessary.
            blob_offset = len(stub_data)
            if (blob_offset & (blob_align - 1)) != 0:
                pad = (blob_align - (blob_offset & (blob_align - 1)))
                stub_data += (b'\0' * pad)
                blob_offset += pad
            assert (blob_offset % blob_align) == 0
            assert blob_offset == len(stub_data)

        # Calculate the offsets for the variables.  These are pointers,
        # relative to the beginning of the blob.
        field_offsets = {}
        for key, value in fields.items():
            if value is not None:
                encoded = value.encode('utf-8')
                field_offsets[key] = pool_offset + string_offsets[encoded]

        # OK, now go and write the blob.  This consists of the module table
        # (there may be two in the case of a macOS universal (fat) binary).
        blob = b""
        append_offset = False
        for bitness in bitnesses:
            entry_layout = entry_layouts[bitness]
            header_layout = header_layouts[bitness]

            table_offset = len(blob)
            for moduleName, offset, size in moduleList:
                encoded = moduleName.encode('ascii')
                string_offset = pool_offset + string_offsets[encoded]
                if size != 0:
                    offset += pool_offset
                blob += struct.pack(entry_layout, string_offset, offset, size)

            # A null entry marks the end of the module table.
            blob += struct.pack(entry_layout, 0, 0, 0)

            # These flags should match the enum in deploy-stub.c
            flags = 0
            if log_append:
                flags |= 1
            if log_filename_strftime:
                flags |= 2
            if self.optimize < 2:
                flags |= 4 # keep_docstrings

            # Compose the header we will be writing to the stub, to tell it
            # where to find the module data blob, as well as other variables.
            header = struct.pack(header_layout,
                blob_offset,
                blob_size,
                1, # Version number
                num_pointers, # Number of pointers that follow
                0, # Codepage, not yet used
                flags,
                table_offset, # Module table pointer.
                # The following variables need to be set before static init
                # time.  See configPageManager.cxx, where they are read.
                field_offsets.get('prc_data', 0),
                field_offsets.get('default_prc_dir', 0),
                field_offsets.get('prc_dir_envvars', 0),
                field_offsets.get('prc_path_envvars', 0),
                field_offsets.get('prc_patterns', 0),
                field_offsets.get('prc_encrypted_patterns', 0),
                field_offsets.get('prc_encryption_key', 0),
                field_offsets.get('prc_executable_patterns', 0),
                field_offsets.get('prc_executable_args_envvar', 0),
                field_offsets.get('main_dir', 0),
                field_offsets.get('log_filename', 0),
                0)

            # Now, find the location of the 'blobinfo' symbol in the binary,
            # to which we will write our header.
            if not self._replace_symbol(stub_data, b'blobinfo', header, bitness=bitness):
                # This must be a legacy deploy-stub, which requires the offset to
                # be appended to the end.
                append_offset = True

        # Add the string/code pool.
        assert len(blob) == pool_offset
        blob += pool
        del pool

        # Now pad out the blob to the calculated blob size.
        if len(blob) < blob_size:
            blob += b'\0' * (blob_size - len(blob))
        assert len(blob) == blob_size

        if append_offset:
            # This is for legacy deploy-stub.
            warnings.warn("Could not find blob header. Is deploy-stub outdated?")
            blob += struct.pack('<Q', blob_offset)

        with open(target, 'wb') as f:
            if append_blob:
                f.write(stub_data)
                assert f.tell() == blob_offset
                f.write(blob)
            else:
                stub_data[blob_offset:blob_offset + blob_size] = blob
                f.write(stub_data)

        os.chmod(target, 0o755)
        return target

    def _get_executable_bitnesses(self, data):
        """Returns the bitnesses (32 or 64) of the given executable data.
        This will contain 1 element for non-fat executables."""

        if data.startswith(b'MZ'):
            # A Windows PE file.
            offset, = struct.unpack_from('<I', data, 0x3c)
            assert data[offset:offset+4] == b'PE\0\0'

            magic, = struct.unpack_from('<H', data, offset + 24)
            assert magic in (0x010b, 0x020b)
            if magic == 0x020b:
                return (64,)
            else:
                return (32,)

        elif data.startswith(b"\177ELF"):
            # A Linux/FreeBSD ELF executable.
            elfclass = ord(data[4:5])
            assert elfclass in (1, 2)
            return (elfclass * 32,)

        elif data[:4] in (b'\xFE\xED\xFA\xCE', b'\xCE\xFA\xED\xFE'):
            # 32-bit Mach-O file, as used on macOS.
            return (32,)

        elif data[:4] in (b'\xFE\xED\xFA\xCF', b'\xCF\xFA\xED\xFE'):
            # 64-bit Mach-O file, as used on macOS.
            return (64,)

        elif data[:4] in (b'\xCA\xFE\xBA\xBE', b'\xBE\xBA\xFE\xCA'):
            # Universal binary with 32-bit offsets.
            num_fat, = struct.unpack_from('>I', data, 4)
            bitnesses = set()
            ptr = 8
            for i in range(num_fat):
                cputype, cpusubtype, offset, size, align = \
                    struct.unpack_from('>IIIII', data, ptr)
                ptr += 20

                if (cputype & 0x1000000) != 0:
                    bitnesses.add(64)
                else:
                    bitnesses.add(32)
            return tuple(bitnesses)

        elif data[:4] in (b'\xCA\xFE\xBA\xBF', b'\xBF\xBA\xFE\xCA'):
            # Universal binary with 64-bit offsets.
            num_fat, = struct.unpack_from('>I', data, 4)
            bitnesses = set()
            ptr = 8
            for i in range(num_fat):
                cputype, cpusubtype, offset, size, align = \
                    struct.unpack_from('>QQQQQ', data, ptr)
                ptr += 40

                if (cputype & 0x1000000) != 0:
                    bitnesses.add(64)
                else:
                    bitnesses.add(32)
            return tuple(bitnesses)

    def _replace_symbol(self, data, symbol_name, replacement, bitness=None):
        """We store a custom section in the binary file containing a header
        containing offsets to the binary data.
        If bitness is set, and the binary in question is a macOS universal
        binary, it only replaces for binaries with the given bitness. """

        if data.startswith(b'MZ'):
            # A Windows PE file.
            pe = pefile.PEFile()
            pe.read(io.BytesIO(data))
            addr = pe.get_export_address(symbol_name)
            if addr is not None:
                # We found it, return its offset in the file.
                offset = pe.get_address_offset(addr)
                if offset is not None:
                    data[offset:offset+len(replacement)] = replacement
                    return True

        elif data.startswith(b"\177ELF"):
            return self._replace_symbol_elf(data, symbol_name, replacement)

        elif data[:4] in (b'\xFE\xED\xFA\xCE', b'\xCE\xFA\xED\xFE',
                          b'\xFE\xED\xFA\xCF', b'\xCF\xFA\xED\xFE'):
            off = self._find_symbol_macho(data, symbol_name)
            if off is not None:
                data[off:off+len(replacement)] = replacement
                return True
            return False

        elif data[:4] in (b'\xCA\xFE\xBA\xBE', b'\xBE\xBA\xFE\xCA'):
            # Universal binary with 32-bit offsets.
            num_fat, = struct.unpack_from('>I', data, 4)
            replaced = False
            ptr = 8
            for i in range(num_fat):
                cputype, cpusubtype, offset, size, align = \
                    struct.unpack_from('>IIIII', data, ptr)
                ptr += 20

                # Does this match the requested bitness?
                if bitness is not None and ((cputype & 0x1000000) != 0) != (bitness == 64):
                    continue

                macho_data = data[offset:offset+size]
                off = self._find_symbol_macho(macho_data, symbol_name)
                if off is not None:
                    off += offset
                    data[off:off+len(replacement)] = replacement
                    replaced = True

            return replaced

        elif data[:4] in (b'\xCA\xFE\xBA\xBF', b'\xBF\xBA\xFE\xCA'):
            # Universal binary with 64-bit offsets.
            num_fat, = struct.unpack_from('>I', data, 4)
            replaced = False
            ptr = 8
            for i in range(num_fat):
                cputype, cpusubtype, offset, size, align = \
                    struct.unpack_from('>QQQQQ', data, ptr)
                ptr += 40

                # Does this match the requested bitness?
                if bitness is not None and ((cputype & 0x1000000) != 0) != (bitness == 64):
                    continue

                macho_data = data[offset:offset+size]
                off = self._find_symbol_macho(macho_data, symbol_name)
                if off is not None:
                    off += offset
                    data[off:off+len(replacement)] = replacement
                    replaced = True

            return replaced

        # We don't know what kind of file this is.
        return False

    def _replace_symbol_elf(self, elf_data, symbol_name, replacement):
        """ The Linux/FreeBSD implementation of _replace_symbol. """

        replaced = False

        # Make sure we read in the correct endianness and integer size
        endian = "<>"[ord(elf_data[5:6]) - 1]
        is_64bit = ord(elf_data[4:5]) - 1 # 0 = 32-bits, 1 = 64-bits
        header_struct = endian + ("HHIIIIIHHHHHH", "HHIQQQIHHHHHH")[is_64bit]
        section_struct = endian + ("4xI4xIIII8xI", "4xI8xQQQI12xQ")[is_64bit]
        symbol_struct = endian + ("IIIBBH", "IBBHQQ")[is_64bit]

        header_size = struct.calcsize(header_struct)
        type, machine, version, entry, phoff, shoff, flags, ehsize, phentsize, phnum, shentsize, shnum, shstrndx \
          = struct.unpack_from(header_struct, elf_data, 16)
        section_offsets = []
        symbol_tables = []
        string_tables = {}

        # Seek to the section header table and find the symbol tables.
        ptr = shoff
        for i in range(shnum):
            type, addr, offset, size, link, entsize = struct.unpack_from(section_struct, elf_data[ptr:ptr+shentsize])
            ptr += shentsize
            section_offsets.append(offset - addr)
            if type == 0x0B and link != 0: # SHT_DYNSYM, links to string table
                symbol_tables.append((offset, size, link, entsize))
                string_tables[link] = None

        # Read the relevant string tables.
        for idx in list(string_tables.keys()):
            ptr = shoff + idx * shentsize
            type, addr, offset, size, link, entsize = struct.unpack_from(section_struct, elf_data[ptr:ptr+shentsize])
            if type == 3:
                string_tables[idx] = elf_data[offset:offset+size]

        # Loop through to find the offset of the "blobinfo" symbol.
        for offset, size, link, entsize in symbol_tables:
            entries = size // entsize
            for i in range(entries):
                ptr = offset + i * entsize
                fields = struct.unpack_from(symbol_struct, elf_data[ptr:ptr+entsize])
                if is_64bit:
                    name, info, other, shndx, value, size = fields
                else:
                    name, value, size, info, other, shndx = fields

                if not name:
                    continue

                name = string_tables[link][name : string_tables[link].find(b'\0', name)]
                if name == symbol_name:
                    if shndx == 0: # SHN_UNDEF
                        continue
                    elif shndx >= 0xff00 and shndx <= 0xffff:
                        assert False
                    else:
                        # Got it.  Make the replacement.
                        off = section_offsets[shndx] + value
                        elf_data[off:off+len(replacement)] = replacement
                        replaced = True

        return replaced

    def _find_symbol_macho(self, macho_data, symbol_name):
        """ Returns the offset of the given symbol in the binary file. """

        if macho_data[:4] in (b'\xCE\xFA\xED\xFE', b'\xCF\xFA\xED\xFE'):
            endian = '<'
        else:
            endian = '>'

        cputype, cpusubtype, filetype, ncmds, sizeofcmds, flags = \
            struct.unpack_from(endian + 'IIIIII', macho_data, 4)

        is_64bit = (cputype & 0x1000000) != 0
        segments = []

        cmd_ptr = 28
        nlist_struct = endian + 'IBBHI'
        if is_64bit:
            nlist_struct = endian + 'IBBHQ'
            cmd_ptr += 4
        nlist_size = struct.calcsize(nlist_struct)

        for i in range(ncmds):
            cmd, cmd_size = struct.unpack_from(endian + 'II', macho_data, cmd_ptr)
            cmd_data = macho_data[cmd_ptr+8:cmd_ptr+cmd_size]
            cmd_ptr += cmd_size

            cmd &= ~0x80000000

            if cmd == 0x01: # LC_SEGMENT
                segname, vmaddr, vmsize, fileoff, filesize, maxprot, initprot, nsects, flags = \
                    struct.unpack_from(endian + '16sIIIIIIII', cmd_data)
                segments.append((vmaddr, vmsize, fileoff))

            elif cmd == 0x19: # LC_SEGMENT_64
                segname, vmaddr, vmsize, fileoff, filesize, maxprot, initprot, nsects, flags = \
                    struct.unpack_from(endian + '16sQQQQIIII', cmd_data)
                segments.append((vmaddr, vmsize, fileoff))

            elif cmd == 0x2: # LC_SYMTAB
                symoff, nsyms, stroff, strsize = \
                    struct.unpack_from(endian + 'IIII', cmd_data)

                strings = macho_data[stroff:stroff+strsize]

                for j in range(nsyms):
                    strx, type, sect, desc, value = struct.unpack_from(nlist_struct, macho_data, symoff)
                    symoff += nlist_size
                    name = strings[strx : strings.find(b'\0', strx)]

                    # If the entry's type has any bits at 0xe0 set, it's a debug
                    # symbol, and will point us to the wrong place.
                    if name == b'_' + symbol_name and type & 0xe0 == 0:
                        # Find out in which segment this is.
                        for vmaddr, vmsize, fileoff in segments:
                            # Is it defined in this segment?
                            rel = value - vmaddr
                            if rel >= 0 and rel < vmsize:
                                # Yes, so return the symbol offset.
                                return fileoff + rel
                        print("Could not find memory address for symbol %s" % (symbol_name))

    def _parse_macho_load_commands(self, macho_data):
        """Returns the list of load commands from macho_data."""
        mach_header_64 = list(
            struct.unpack_from(mach_header_64_layout, macho_data, 0))

        num_load_commands = mach_header_64[4]

        load_commands = {}

        curr_lc_offset = struct.calcsize(mach_header_64_layout)
        for i in range(num_load_commands):
            lc = struct.unpack_from(lc_header_layout, macho_data, curr_lc_offset)
            layout = lc_layouts.get(lc[0])
            if layout:
                # Make it a list since we want to mutate it.
                lc = list(struct.unpack_from(layout, macho_data, curr_lc_offset))

                if lc[0] == LC_SEGMENT_64:
                    stripped_name = lc[2].rstrip(b'\0')
                    if stripped_name in [b'__PANDA', b'__LINKEDIT']:
                        load_commands[stripped_name] = (curr_lc_offset, lc)
                else:
                    load_commands[lc[0]] = (curr_lc_offset, lc)

            curr_lc_offset += lc[1]

        return load_commands

    def _shift_macho_structures(self, macho_data, load_commands, blob_size):
        """Given the stub and the size of our blob, make room for it and edit
        all of the necessary structures to keep the binary valid. Returns the
        offset where the blob should be placed."""

        for lc_key in load_commands.keys():
            for index in lc_indices_to_slide[lc_key]:
                load_commands[lc_key][1][index] += blob_size

            if lc_key == b'__PANDA':
                section_header_offset = load_commands[lc_key][0] + struct.calcsize(lc_layouts[LC_SEGMENT_64])
                section_header = list(struct.unpack_from(section64_header_layout, macho_data, section_header_offset))
                section_header[3] = blob_size
                struct.pack_into(section64_header_layout, macho_data, section_header_offset, *section_header)

            layout = LC_SEGMENT_64 if lc_key in [b'__PANDA', b'__LINKEDIT'] else lc_key
            struct.pack_into(lc_layouts[layout], macho_data, load_commands[lc_key][0], *load_commands[lc_key][1])

        blob_offset = load_commands[b'__PANDA'][1][5]

        # Write in some null bytes until we write in the actual blob.
        macho_data[blob_offset:blob_offset] = b'\0' * blob_size

        return blob_offset

    def makeModuleDef(self, mangledName, code):
        result = ''
        result += 'static unsigned char %s[] = {' % (mangledName)
        for i in range(0, len(code), 16):
            result += '\n  '
            for c in code[i:i+16]:
                if isinstance(c, int): # Python 3
                    result += ('%d,' % c)
                else: # Python 2
                    result += ('%d,' % ord(c))
        result += '\n};\n'
        return result

    def makeModuleListEntry(self, mangledName, code, moduleName, module):
        size = len(code)
        if getattr(module, "__path__", None):
            # Indicate package by negative size
            size = -size
        return '  {"%s", %s, %s},' % (moduleName, mangledName, size)

    def makeForbiddenModuleListEntry(self, moduleName):
        return '  {"%s", NULL, 0},' % (moduleName)


    def __writingModule(self, moduleName):
        """ Returns true if we are outputting the named module in this
        pass, false if we have already output in a previous pass, or
        if it is not yet on the output table. """

        mdef = self.modules.get(moduleName, (None, None))
        if mdef.exclude:
            return False

        if moduleName in self.previousModules:
            return False

        return True


_PKG_NAMESPACE_DIRECTORY = object()


class PandaModuleFinder(modulefinder.ModuleFinder):

    def __init__(self, *args, **kw):
        """
        :param path: search path to look on, defaults to sys.path
        :param suffixes: defaults to imp.get_suffixes()
        :param excludes: a list of modules to exclude
        :param debug: an integer indicating the level of verbosity
        """

        self.suffixes = kw.pop('suffixes', imp.get_suffixes())
        self.optimize = kw.pop('optimize', -1)

        modulefinder.ModuleFinder.__init__(self, *args, **kw)

        # Make sure we don't open a .whl/.zip file more than once.
        self._zip_files = {}

    def _open_file(self, path, mode):
        """ Opens a module at the given path, which may contain a zip file.
        Returns None if the module could not be found. """

        if os.path.isfile(path):
            if 'b' not in mode:
                return io.open(path, mode, encoding='utf8')
            else:
                return open(path, mode)

        # Is there a zip file along the path?
        dir, dirname = os.path.split(path)
        fn = dirname
        while dirname:
            if os.path.isfile(dir):
                # Okay, this is actually a file.  Is it a zip file?
                if dir in self._zip_files:
                    # Yes, and we've previously opened this.
                    zip = self._zip_files[dir]
                elif zipfile.is_zipfile(dir):
                    zip = zipfile.ZipFile(dir)
                    self._zip_files[dir] = zip
                else:
                    # It's a different kind of file.  Stop looking.
                    return None

                try:
                    zip_fn = fn.replace(os.path.sep, '/')
                    if zip_fn.startswith('deploy_libs/_tkinter.'):
                        # If we have a tkinter wheel on the path, ignore the
                        # _tkinter extension in deploy-libs.
                        if any(entry.endswith(".whl") and os.path.basename(entry).startswith("tkinter-") for entry in self.path):
                            return None
                    fp = zip.open(zip_fn, 'r')
                except KeyError:
                    return None

                if 'b' not in mode:
                    return io.TextIOWrapper(fp, encoding='utf8')
                return fp

            # Look at the parent directory.
            dir, dirname = os.path.split(dir)
            fn = os.path.join(dirname, fn)

        return None

    def _file_exists(self, path):
        if os.path.exists(path):
            return os.path.isfile(path)

        fh = self._open_file(path, 'rb')
        if fh:
            fh.close()
            return True

        return False

    def _dir_exists(self, path):
        """Returns True if the given directory exists, either on disk or inside
        a wheel."""

        if os.path.isdir(path):
            return True

        # Is there a zip file along the path?
        dir, dirname = os.path.split(path.rstrip(os.path.sep + '/'))
        fn = dirname
        while dirname:
            if os.path.isfile(dir):
                # Okay, this is actually a file.  Is it a zip file?
                if dir in self._zip_files:
                    # Yes, and we've previously opened this.
                    zip = self._zip_files[dir]
                elif zipfile.is_zipfile(dir):
                    zip = zipfile.ZipFile(dir)
                    self._zip_files[dir] = zip
                else:
                    # It's a different kind of file.  Stop looking.
                    return None

                # (Most) zip files do not store directories; check instead for a
                # file whose path starts with this directory name.
                prefix = fn.replace(os.path.sep, '/') + '/'
                for name in zip.namelist():
                    if name.startswith(prefix):
                        return True

                return False

            # Look at the parent directory.
            dir, dirname = os.path.split(dir)
            fn = os.path.join(dirname, fn)

        return False

    def _listdir(self, path):
        """Lists files in the given directory if it exists."""

        if os.path.isdir(path):
            return os.listdir(path)

        # Is there a zip file along the path?
        dir, dirname = os.path.split(path.rstrip(os.path.sep + '/'))
        fn = dirname
        while dirname:
            if os.path.isfile(dir):
                # Okay, this is actually a file.  Is it a zip file?
                if dir in self._zip_files:
                    # Yes, and we've previously opened this.
                    zip = self._zip_files[dir]
                elif zipfile.is_zipfile(dir):
                    zip = zipfile.ZipFile(dir)
                    self._zip_files[dir] = zip
                else:
                    # It's not a directory or zip file.
                    return []

                # List files whose path start with our directory name.
                prefix = fn.replace(os.path.sep, '/') + '/'
                result = []
                for name in zip.namelist():
                    if name.startswith(prefix) and '/' not in name[len(prefix):]:
                        result.append(name[len(prefix):])

                return result

            # Look at the parent directory.
            dir, dirname = os.path.split(dir)
            fn = os.path.join(dirname, fn)

        return []

    def load_module(self, fqname, fp, pathname, file_info):
        """Copied from ModuleFinder.load_module with fixes to handle sending bytes
        to compile() for PY_SOURCE types. Sending bytes to compile allows it to
        handle file encodings."""

        suffix, mode, type = file_info
        self.msgin(2, "load_module", fqname, fp and "fp", pathname)
        if type == imp.PKG_DIRECTORY:
            m = self.load_package(fqname, pathname)
            self.msgout(2, "load_module ->", m)
            return m

        if type is _PKG_NAMESPACE_DIRECTORY:
            m = self.add_module(fqname)
<<<<<<< HEAD
            m.__code__ = compile('', '', 'exec', optimize=2)
=======
            if sys.version_info >= (3, 2):
                m.__code__ = compile('', '', 'exec', optimize=self.optimize)
            else:
                m.__code__ = compile('', '', 'exec')
>>>>>>> 3f3fd74f
            m.__path__ = pathname
            return m

        if type == imp.PY_SOURCE:
            if fqname in overrideModules:
                # This module has a custom override.
                code = overrideModules[fqname]
            else:
                code = fp.read()

            code += b'\n' if isinstance(code, bytes) else '\n'
<<<<<<< HEAD
            co = compile(code, pathname, 'exec', optimize=2)
=======
            if sys.version_info >= (3, 2):
                co = compile(code, pathname, 'exec', optimize=self.optimize)
            else:
                co = compile(code, pathname, 'exec')
>>>>>>> 3f3fd74f
        elif type == imp.PY_COMPILED:
            if sys.version_info >= (3, 7):
                try:
                    data = fp.read()
                    importlib._bootstrap_external._classify_pyc(data, fqname, {})
                except ImportError as exc:
                    self.msgout(2, "raise ImportError: " + str(exc), pathname)
                    raise

                co = marshal.loads(memoryview(data)[16:])
            else:
                try:
                    marshal_data = importlib._bootstrap_external._validate_bytecode_header(fp.read())
                except ImportError as exc:
                    self.msgout(2, "raise ImportError: " + str(exc), pathname)
                    raise

                co = marshal.loads(marshal_data)
        else:
            co = None

        m = self.add_module(fqname)
        m.__file__ = pathname
        if co:
            if self.replace_paths:
                co = self.replace_paths_in_code(co)
            m.__code__ = co
            self.scan_code(co, m)
        self.msgout(2, "load_module ->", m)
        return m

    # This function is provided here since the Python library version has a bug
    # (see bpo-35376)
    def _safe_import_hook(self, name, caller, fromlist, level=-1):
        # wrapper for self.import_hook() that won't raise ImportError
        if name in self.badmodules:
            self._add_badmodule(name, caller)
            return

        if level <= 0 and caller and caller.__name__ in ignoreImports:
            if name in ignoreImports[caller.__name__]:
                return

        try:
            self.import_hook(name, caller, level=level)
        except ImportError as msg:
            self.msg(2, "ImportError:", str(msg))
            self._add_badmodule(name, caller)
        except SyntaxError as msg:
            self.msg(2, "SyntaxError:", str(msg))
            self._add_badmodule(name, caller)
        else:
            if fromlist:
                for sub in fromlist:
                    fullname = name + "." + sub
                    if fullname in self.badmodules:
                        self._add_badmodule(fullname, caller)
                        continue
                    try:
                        self.import_hook(name, caller, [sub], level=level)
                    except ImportError as msg:
                        self.msg(2, "ImportError:", str(msg))
                        self._add_badmodule(fullname, caller)

    def scan_code(self, co, m):
        code = co.co_code
        # This was renamed to scan_opcodes in Python 3.6
        if hasattr(self, 'scan_opcodes_25'):
            scanner = self.scan_opcodes_25
        else:
            scanner = self.scan_opcodes

        for what, args in scanner(co):
            if what == "store":
                name, = args
                m.globalnames[name] = 1
            elif what in ("import", "absolute_import"):
                fromlist, name = args
                have_star = 0
                if fromlist is not None:
                    if "*" in fromlist:
                        have_star = 1
                    fromlist = [f for f in fromlist if f != "*"]
                if what == "absolute_import":
                    level = 0
                else:
                    level = -1
                self._safe_import_hook(name, m, fromlist, level=level)
                if have_star:
                    # We've encountered an "import *". If it is a Python module,
                    # the code has already been parsed and we can suck out the
                    # global names.
                    mm = None
                    if m.__path__:
                        # At this point we don't know whether 'name' is a
                        # submodule of 'm' or a global module. Let's just try
                        # the full name first.
                        mm = self.modules.get(m.__name__ + "." + name)
                    if mm is None:
                        mm = self.modules.get(name)
                    if mm is not None:
                        m.globalnames.update(mm.globalnames)
                        m.starimports.update(mm.starimports)
                        if mm.__code__ is None:
                            m.starimports[name] = 1
                    else:
                        m.starimports[name] = 1
            elif what == "relative_import":
                level, fromlist, name = args
                parent = self.determine_parent(m, level=level)
                if name:
                    self._safe_import_hook(name, m, fromlist, level=level)
                else:
                    self._safe_import_hook(parent.__name__, None, fromlist, level=0)

                if fromlist and "*" in fromlist:
                    if name:
                        mm = self.modules.get(parent.__name__ + "." + name)
                    else:
                        mm = self.modules.get(parent.__name__)

                    if mm is not None:
                        m.globalnames.update(mm.globalnames)
                        m.starimports.update(mm.starimports)
                        if mm.__code__ is None:
                            m.starimports[name] = 1
                    else:
                        m.starimports[name] = 1
            else:
                # We don't expect anything else from the generator.
                raise RuntimeError(what)

        for c in co.co_consts:
            if isinstance(c, type(co)):
                self.scan_code(c, m)

    def find_module(self, name, path=None, parent=None):
        """ Finds a module with the indicated name on the given search path
        (or self.path if None).  Returns a tuple like (fp, path, stuff), where
        stuff is a tuple like (suffix, mode, type). """

        #if imp.is_frozen(name):
        #    # Don't pick up modules that are frozen into p3dpython.
        #    raise ImportError("'%s' is a frozen module" % (name))

        if parent is not None:
            fullname = parent.__name__+'.'+name
        else:
            fullname = name
        if fullname in self.excludes:
            raise ImportError(name)

        # If we have a custom override for this module, we know we have it.
        if fullname in overrideModules:
            return (None, '', ('.py', 'r', imp.PY_SOURCE))

        # If no search path is given, look for a built-in module.
        if path is None:
            if name in sys.builtin_module_names:
                return (None, None, ('', '', imp.C_BUILTIN))

            path = self.path

            if fullname == 'distutils' and hasattr(sys, 'real_prefix'):
                # The PyPI version of virtualenv inserts a special version of
                # distutils that does some bizarre stuff that won't work in our
                # deployed application.  Force it to find the regular one.
                try:
                    fp, fn, stuff = self.find_module('opcode')
                    if fn:
                        path = [os.path.dirname(fn)] + path
                except ImportError:
                    pass

        # Look for the module on the search path.
        ns_dirs = []

        for dir_path in path:
            basename = os.path.join(dir_path, name.split('.')[-1])

            # Look for recognized extensions.
            for stuff in self.suffixes:
                suffix, mode, _ = stuff
                fp = self._open_file(basename + suffix, mode)
                if fp:
                    return (fp, basename + suffix, stuff)

            # Consider a package, i.e. a directory containing __init__.py.
            for suffix, mode, _ in self.suffixes:
                init = os.path.join(basename, '__init__' + suffix)
                if self._open_file(init, mode):
                    return (None, basename, ('', '', imp.PKG_DIRECTORY))

            # This may be a namespace package.
            if self._dir_exists(basename):
                ns_dirs.append(basename)

        # It wasn't found through the normal channels.  Maybe it's one of
        # ours, or maybe it's frozen?
        if not path:
            # Only if we're not looking on a particular path, though.
            if p3extend_frozen and p3extend_frozen.is_frozen_module(name):
                # It's a frozen module.
                return (None, name, ('', '', imp.PY_FROZEN))

        # If we found folders on the path with this module name without an
        # __init__.py file, we should consider this a namespace package.
        if ns_dirs:
            return (None, ns_dirs, ('', '', _PKG_NAMESPACE_DIRECTORY))

        raise ImportError(name)

    def find_all_submodules(self, m):
        # Overridden so that we can define our own suffixes.
        if not m.__path__:
            return
        modules = {}
        for dir in m.__path__:
            try:
                names = self._listdir(dir)
            except OSError:
                self.msg(2, "can't list directory", dir)
                continue
            for name in sorted(names):
                mod = None
                for suff in self.suffixes:
                    n = len(suff)
                    if name[-n:] == suff:
                        mod = name[:-n]
                        break
                if mod and mod != "__init__":
                    modules[mod] = mod
        return modules.keys()<|MERGE_RESOLUTION|>--- conflicted
+++ resolved
@@ -787,11 +787,7 @@
             return 'ModuleDef(%s)' % (', '.join(args))
 
     def __init__(self, previous = None, debugLevel = 0,
-<<<<<<< HEAD
-                 platform = None, path=None, hiddenImports=None):
-=======
-                 platform = None, path=None, optimize=None):
->>>>>>> 3f3fd74f
+                 platform = None, path=None, hiddenImports=None, optimize=None):
         # Normally, we are freezing for our own platform.  Change this
         # if untrue.
         self.platform = platform or PandaSystem.getPlatform()
@@ -850,16 +846,6 @@
         # builds.  It can be explicitly included if desired.
         self.modules['doctest'] = self.ModuleDef('doctest', exclude = True)
 
-<<<<<<< HEAD
-=======
-        self.mf = None
-
-        if optimize is None or optimize < 0:
-            self.optimize = sys.flags.optimize
-        else:
-            self.optimize = optimize
-
->>>>>>> 3f3fd74f
         # Actually, make sure we know how to find all of the
         # already-imported modules.  (Some of them might do their own
         # special path mangling.)
@@ -931,7 +917,13 @@
                     ('.so', 'rb', 3),
                 ]
 
-        self.mf = PandaModuleFinder(excludes=['doctest'], suffixes=suffixes, path=path)
+        if optimize is None or optimize < 0:
+            self.optimize = sys.flags.optimize
+        else:
+            self.optimize = optimize
+
+        self.mf = PandaModuleFinder(excludes=['doctest'], suffixes=suffixes,
+                                    path=path, optimize=self.optimize)
 
     def excludeFrom(self, freezer):
         """ Excludes all modules that have already been processed by
@@ -1158,13 +1150,9 @@
             else:
                 includes.append(mdef)
 
-<<<<<<< HEAD
         # Add the excludes to the ModuleFinder.
         for exclude in excludeDict:
             self.mf.excludes.append(exclude)
-=======
-        self.mf = PandaModuleFinder(excludes=list(excludeDict.keys()), suffixes=self.moduleSuffixes, path=self.path, optimize=self.optimize)
->>>>>>> 3f3fd74f
 
         # Attempt to import the explicit modules into the modulefinder.
 
@@ -1431,14 +1419,7 @@
                 else:
                     filename += '.pyo'
                 if multifile.findSubfile(filename) < 0:
-<<<<<<< HEAD
-                    code = compile('', moduleName, 'exec', optimize=2)
-=======
-                    if sys.version_info >= (3, 2):
-                        code = compile('', moduleName, 'exec', optimize=self.optimize)
-                    else:
-                        code = compile('', moduleName, 'exec')
->>>>>>> 3f3fd74f
+                    code = compile('', moduleName, 'exec', optimize=self.optimize)
                     self.__addPyc(multifile, filename, code, compressionLevel)
 
             moduleDirs[str] = True
@@ -1518,14 +1499,7 @@
                 source = open(sourceFilename.toOsSpecific(), 'r').read()
                 if source and source[-1] != '\n':
                     source = source + '\n'
-<<<<<<< HEAD
-                code = compile(source, str(sourceFilename), 'exec', optimize=2)
-=======
-                if sys.version_info >= (3, 2):
-                    code = compile(source, str(sourceFilename), 'exec', optimize=self.optimize)
-                else:
-                    code = compile(source, str(sourceFilename), 'exec')
->>>>>>> 3f3fd74f
+                code = compile(source, str(sourceFilename), 'exec', optimize=self.optimize)
 
         self.__addPyc(multifile, filename, code, compressionLevel)
 
@@ -1604,14 +1578,7 @@
             # trouble importing it as a builtin module.  Synthesize a frozen
             # module that loads it as builtin.
             if '.' in moduleName and self.linkExtensionModules:
-<<<<<<< HEAD
-                code = compile('import sys;del sys.modules["%s"];import imp;imp.init_builtin("%s")' % (moduleName, moduleName), moduleName, 'exec', optimize=2)
-=======
-                if sys.version_info >= (3, 2):
-                    code = compile('import sys;del sys.modules["%s"];import imp;imp.init_builtin("%s")' % (moduleName, moduleName), moduleName, 'exec', optimize=self.optimize)
-                else:
-                    code = compile('import sys;del sys.modules["%s"];import imp;imp.init_builtin("%s")' % (moduleName, moduleName), moduleName, 'exec')
->>>>>>> 3f3fd74f
+                code = compile('import sys;del sys.modules["%s"];import imp;imp.init_builtin("%s")' % (moduleName, moduleName), moduleName, 'exec', optimize=self.optimize)
                 code = marshal.dumps(code)
                 mangledName = self.mangleName(moduleName)
                 moduleDefs.append(self.makeModuleDef(mangledName, code))
@@ -1884,14 +1851,7 @@
                     code = 'import sys;del sys.modules["%s"];import sys,os,imp;imp.load_dynamic("%s",os.path.join(sys.path[0], "%s%s"))' % (moduleName, moduleName, moduleName, modext)
                 else:
                     code = 'import sys;del sys.modules["%s"];import sys,os,imp;imp.load_dynamic("%s",os.path.join(os.path.dirname(sys.executable), "%s%s"))' % (moduleName, moduleName, moduleName, modext)
-<<<<<<< HEAD
-                code = compile(code, moduleName, 'exec', optimize=2)
-=======
-                if sys.version_info >= (3, 2):
-                    code = compile(code, moduleName, 'exec', optimize=self.optimize)
-                else:
-                    code = compile(code, moduleName, 'exec')
->>>>>>> 3f3fd74f
+                code = compile(code, moduleName, 'exec', optimize=self.optimize)
                 code = marshal.dumps(code)
                 moduleList.append((moduleName, len(pool), len(code)))
                 pool += code
@@ -2579,14 +2539,7 @@
 
         if type is _PKG_NAMESPACE_DIRECTORY:
             m = self.add_module(fqname)
-<<<<<<< HEAD
-            m.__code__ = compile('', '', 'exec', optimize=2)
-=======
-            if sys.version_info >= (3, 2):
-                m.__code__ = compile('', '', 'exec', optimize=self.optimize)
-            else:
-                m.__code__ = compile('', '', 'exec')
->>>>>>> 3f3fd74f
+            m.__code__ = compile('', '', 'exec', optimize=self.optimize)
             m.__path__ = pathname
             return m
 
@@ -2598,14 +2551,7 @@
                 code = fp.read()
 
             code += b'\n' if isinstance(code, bytes) else '\n'
-<<<<<<< HEAD
-            co = compile(code, pathname, 'exec', optimize=2)
-=======
-            if sys.version_info >= (3, 2):
-                co = compile(code, pathname, 'exec', optimize=self.optimize)
-            else:
-                co = compile(code, pathname, 'exec')
->>>>>>> 3f3fd74f
+            co = compile(code, pathname, 'exec', optimize=self.optimize)
         elif type == imp.PY_COMPILED:
             if sys.version_info >= (3, 7):
                 try:
