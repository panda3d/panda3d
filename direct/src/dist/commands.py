--- conflicted
+++ resolved
@@ -55,11 +55,6 @@
         return
 
     _register_python_loaders.done = True
-
-    try:
-        import pkg_resources
-    except ImportError:
-        return
 
     registry = p3d.LoaderFileTypeRegistry.getGlobalPtr()
 
@@ -307,18 +302,6 @@
             'macosx_10_9_x86_64',
             'win_amd64',
         ]
-<<<<<<< HEAD
-=======
-        if sys.version_info >= (3, 11):
-            # manylinux2010 is not offered for Python 3.11 anymore
-            self.platforms[0] = 'manylinux2014_x86_64'
-        elif sys.version_info >= (3, 10):
-            # manylinux1 is not offered for Python 3.10 anymore
-            self.platforms[0] = 'manylinux2010_x86_64'
-        if sys.version_info >= (3, 8):
-            # This version of Python is only available for 10.9+.
-            self.platforms[1] = 'macosx_10_9_x86_64'
->>>>>>> 3f3fd74f
         self.plugins = []
         self.embed_prc_data = True
         self.extra_prc_files = []
@@ -660,16 +643,7 @@
         if platform.startswith('linux_'):
             # Also accept manylinux.
             arch = platform[6:]
-<<<<<<< HEAD
             pip_args += ['--platform', 'manylinux2014_' + arch]
-=======
-            if sys.version_info >= (3, 11):
-                pip_args += ['--platform', 'manylinux2014_' + arch]
-            elif sys.version_info >= (3, 10):
-                pip_args += ['--platform', 'manylinux2010_' + arch]
-            else:
-                pip_args += ['--platform', 'manylinux1_' + arch]
->>>>>>> 3f3fd74f
 
         if self.use_optimized_wheels:
             pip_args += [
@@ -1016,24 +990,13 @@
 
             return search_path
 
-<<<<<<< HEAD
         def create_runtime(platform, appname, mainscript, use_console):
             freezer = FreezeTool.Freezer(
                 platform=platform,
                 path=path,
-                hiddenImports=self.hidden_imports
+                hiddenImports=self.hidden_imports,
+                optimize=2 if self.strip_docstrings else 1
             )
-=======
-        def create_runtime(appname, mainscript, use_console):
-            site_py = SITE_PY
-            if not has_tkinter_wheel:
-                # Legacy handling for Tcl data files
-                site_py += SITE_PY_TKINTER_ADDENDUM
-
-            optimize = 2 if self.strip_docstrings else 1
-
-            freezer = FreezeTool.Freezer(platform=platform, path=path, optimize=optimize)
->>>>>>> 3f3fd74f
             freezer.addModule('__main__', filename=mainscript)
             if platform.startswith('android'):
                 freezer.addModule('site', filename='site.py', text=SITE_PY_ANDROID)
@@ -1705,14 +1668,11 @@
         'manylinux_2_24_ppc64': ['gztar'],
         'manylinux_2_24_ppc64le': ['gztar'],
         'manylinux_2_24_s390x': ['gztar'],
-<<<<<<< HEAD
-        'android': ['aab'],
-=======
         'manylinux_2_28_x86_64': ['gztar'],
         'manylinux_2_28_aarch64': ['gztar'],
         'manylinux_2_28_ppc64le': ['gztar'],
         'manylinux_2_28_s390x': ['gztar'],
->>>>>>> 3f3fd74f
+        'android': ['aab'],
         # Everything else defaults to ['zip']
     }
 
