"""Extends setuptools with the ``build_apps`` and ``bdist_apps`` commands.

See the :ref:`distribution` section of the programming manual for information
on how to use these commands.
"""

import collections
import os
import plistlib
import sys
import subprocess
import zipfile
import re
import shutil
import stat
import struct
import imp
import string
import time
import tempfile

import setuptools
import distutils.log

from . import FreezeTool
from . import pefile
from .icon import Icon
import panda3d.core as p3d


if sys.version_info < (3, 0):
    # Warn the user.  They might be using Python 2 by accident.
    print("=================================================================")
    print("WARNING: You are using Python 2, which has reached the end of its")
    print("WARNING: life as of January 1, 2020.  Please upgrade to Python 3.")
    print("=================================================================")
    sys.stdout.flush()
    time.sleep(4.0)


def _parse_list(input):
    if isinstance(input, str):
        input = input.strip().replace(',', '\n')
        if input:
            return [item.strip() for item in input.split('\n') if item.strip()]
        else:
            return []
    else:
        return input


def _parse_dict(input):
    if isinstance(input, dict):
        return input
    d = {}
    for item in _parse_list(input):
        key, sep, value = item.partition('=')
        d[key.strip()] = value.strip()
    return d



def egg2bam(_build_cmd, srcpath, dstpath):
    if dstpath.endswith('.gz') or dstpath.endswith('.pz'):
        dstpath = dstpath[:-3]
    dstpath = dstpath + '.bam'
    try:
        subprocess.check_call([
            'egg2bam',
            '-o', dstpath,
            '-pd', os.path.dirname(os.path.abspath(srcpath)),
            '-ps', 'rel',
            srcpath
        ])
    except FileNotFoundError:
        raise RuntimeError('egg2bam failed: egg2bam was not found in the PATH')
    except (subprocess.CalledProcessError, OSError) as err:
        raise RuntimeError('egg2bam failed: {}'.format(err))
    return dstpath

macosx_binary_magics = (
    b'\xFE\xED\xFA\xCE', b'\xCE\xFA\xED\xFE',
    b'\xFE\xED\xFA\xCF', b'\xCF\xFA\xED\xFE',
    b'\xCA\xFE\xBA\xBE', b'\xBE\xBA\xFE\xCA',
    b'\xCA\xFE\xBA\xBF', b'\xBF\xBA\xFE\xCA')

# Some dependencies need data directories to be extracted. This dictionary maps
# modules with data to extract. The values are lists of tuples of the form
# (source_pattern, destination_pattern, flags). The flags is a set of strings.

PACKAGE_DATA_DIRS = {
    'matplotlib':  [('matplotlib/mpl-data/*', 'mpl-data', {})],
    'jsonschema':  [('jsonschema/schemas/*', 'schemas', {})],
    'cefpython3': [
        ('cefpython3/*.pak', '', {}),
        ('cefpython3/*.dat', '', {}),
        ('cefpython3/*.bin', '', {}),
        ('cefpython3/*.dll', '', {}),
        ('cefpython3/libcef.so', '', {}),
        ('cefpython3/LICENSE.txt', '', {}),
        ('cefpython3/License', '', {}),
        ('cefpython3/subprocess*', '', {'PKG_DATA_MAKE_EXECUTABLE'}),
        ('cefpython3/locals/*', 'locals', {}),
        ('cefpython3/Chromium Embedded Framework.framework/Resources', 'Chromium Embedded Framework.framework/Resources', {}),
        ('cefpython3/Chromium Embedded Framework.framework/Chromium Embedded Framework', '', {'PKG_DATA_MAKE_EXECUTABLE'}),
    ],
}

# Some dependencies have extra directories that need to be scanned for DLLs.
# This dictionary maps wheel basenames (ie. the part of the .whl basename
# before the first hyphen) to a list of directories inside the .whl.

PACKAGE_LIB_DIRS = {
    'scipy':  ['scipy/extra-dll'],
}

SITE_PY = u"""
import sys
from _frozen_importlib import _imp, FrozenImporter

sys.frozen = True

if sys.platform == 'win32':
    # Make sure the preferred encoding is something we actually support.
    import _bootlocale
    enc = _bootlocale.getpreferredencoding().lower()
    if enc != 'utf-8' and not _imp.is_frozen('encodings.%s' % (enc)):
        def getpreferredencoding(do_setlocale=True):
            return 'mbcs'
        _bootlocale.getpreferredencoding = getpreferredencoding

# Alter FrozenImporter to give a __file__ property to frozen modules.
_find_spec = FrozenImporter.find_spec

def find_spec(fullname, path=None, target=None):
    spec = _find_spec(fullname, path=path, target=target)
    if spec:
        spec.has_location = True
        spec.origin = sys.executable
    return spec

def get_data(path):
    with open(path, 'rb') as fp:
        return fp.read()

FrozenImporter.find_spec = find_spec
FrozenImporter.get_data = get_data

# Set the TCL_LIBRARY directory to the location of the Tcl/Tk/Tix files.
import os
tcl_dir = os.path.join(os.path.dirname(sys.executable), 'tcl')
if os.path.isdir(tcl_dir):
    for dir in os.listdir(tcl_dir):
        sub_dir = os.path.join(tcl_dir, dir)
        if os.path.isdir(sub_dir):
            if dir.startswith('tcl'):
                os.environ['TCL_LIBRARY'] = sub_dir
            if dir.startswith('tk'):
                os.environ['TK_LIBRARY'] = sub_dir
            if dir.startswith('tix'):
                os.environ['TIX_LIBRARY'] = sub_dir
del os
"""


class build_apps(setuptools.Command):
    description = 'build Panda3D applications'
    user_options = [
        ('build-base=', None, 'directory to build applications in'),
        ('requirements-path=', None, 'path to requirements.txt file for pip'),
        ('platforms=', 'p', 'a list of platforms to build for'),
    ]
    default_file_handlers = {
        '.egg': egg2bam,
    }

    def initialize_options(self):
        self.build_base = os.path.join(os.getcwd(), 'build')
        self.gui_apps = {}
        self.console_apps = {}
        self.macos_main_app = None
        self.rename_paths = {}
        self.include_patterns = []
        self.exclude_patterns = []
        self.include_modules = {}
        self.exclude_modules = {}
        self.icons = {}
        self.platforms = [
            'manylinux1_x86_64',
            'macosx_10_9_x86_64',
            'win_amd64',
        ]
        self.plugins = []
        self.embed_prc_data = True
        self.extra_prc_files = []
        self.extra_prc_data = ''
        self.default_prc_dir = None
        self.log_filename = None
        self.log_append = False
        self.requirements_path = os.path.join(os.getcwd(), 'requirements.txt')
        self.use_optimized_wheels = True
        self.optimized_wheel_index = ''
        self.pypi_extra_indexes = [
            'https://archive.panda3d.org/thirdparty',
        ]
        self.file_handlers = {}
        self.exclude_dependencies = [
            # Windows
            'kernel32.dll', 'user32.dll', 'wsock32.dll', 'ws2_32.dll',
            'advapi32.dll', 'opengl32.dll', 'glu32.dll', 'gdi32.dll',
            'shell32.dll', 'ntdll.dll', 'ws2help.dll', 'rpcrt4.dll',
            'imm32.dll', 'ddraw.dll', 'shlwapi.dll', 'secur32.dll',
            'dciman32.dll', 'comdlg32.dll', 'comctl32.dll', 'ole32.dll',
            'oleaut32.dll', 'gdiplus.dll', 'winmm.dll', 'iphlpapi.dll',
            'msvcrt.dll', 'kernelbase.dll', 'msimg32.dll', 'msacm32.dll',
            'setupapi.dll', 'version.dll', 'userenv.dll', 'netapi32.dll',
            'crypt32.dll',

            # manylinux1/linux
            'libdl.so.*', 'libstdc++.so.*', 'libm.so.*', 'libgcc_s.so.*',
            'libpthread.so.*', 'libc.so.*', 'ld-linux-x86-64.so.*',
            'libgl.so.*', 'libx11.so.*', 'libreadline.so.*', 'libncursesw.so.*',
            'libbz2.so.*', 'libz.so.*', 'liblzma.so.*', 'librt.so.*', 'libutil.so.*',

            # macOS
            '/usr/lib/libc++.1.dylib',
            '/usr/lib/libstdc++.*.dylib',
            '/usr/lib/libz.*.dylib',
            '/usr/lib/libobjc.*.dylib',
            '/usr/lib/libSystem.*.dylib',
            '/usr/lib/libbz2.*.dylib',
            '/usr/lib/libedit.*.dylib',
            '/usr/lib/libffi.dylib',
            '/usr/lib/libauditd.0.dylib',
            '/usr/lib/libgermantok.dylib',
            '/usr/lib/liblangid.dylib',
            '/usr/lib/libarchive.2.dylib',
            '/usr/lib/libipsec.A.dylib',
            '/usr/lib/libpanel.5.4.dylib',
            '/usr/lib/libiodbc.2.1.18.dylib',
            '/usr/lib/libhunspell-1.2.0.0.0.dylib',
            '/usr/lib/libsqlite3.dylib',
            '/usr/lib/libpam.1.dylib',
            '/usr/lib/libtidy.A.dylib',
            '/usr/lib/libDHCPServer.A.dylib',
            '/usr/lib/libpam.2.dylib',
            '/usr/lib/libXplugin.1.dylib',
            '/usr/lib/libxslt.1.dylib',
            '/usr/lib/libiodbcinst.2.1.18.dylib',
            '/usr/lib/libBSDPClient.A.dylib',
            '/usr/lib/libsandbox.1.dylib',
            '/usr/lib/libform.5.4.dylib',
            '/usr/lib/libbsm.0.dylib',
            '/usr/lib/libMatch.1.dylib',
            '/usr/lib/libresolv.9.dylib',
            '/usr/lib/libcharset.1.dylib',
            '/usr/lib/libxml2.2.dylib',
            '/usr/lib/libiconv.2.dylib',
            '/usr/lib/libScreenReader.dylib',
            '/usr/lib/libdtrace.dylib',
            '/usr/lib/libicucore.A.dylib',
            '/usr/lib/libsasl2.2.dylib',
            '/usr/lib/libpcap.A.dylib',
            '/usr/lib/libexslt.0.dylib',
            '/usr/lib/libcurl.4.dylib',
            '/usr/lib/libncurses.5.4.dylib',
            '/usr/lib/libxar.1.dylib',
            '/usr/lib/libmenu.5.4.dylib',
            '/System/Library/**',
        ]

        if sys.version_info >= (3, 5):
            # Python 3.5+ requires at least Windows Vista to run anyway, so we
            # shouldn't warn about DLLs that are shipped with Vista.
            self.exclude_dependencies += ['bcrypt.dll']

        self.package_data_dirs = {}
        self.hidden_imports = {}

        # We keep track of the zip files we've opened.
        self._zip_files = {}

    def _get_zip_file(self, path):
        if path in self._zip_files:
            return self._zip_files[path]

        zip = zipfile.ZipFile(path)
        self._zip_files[path] = zip
        return zip

    def finalize_options(self):
        # We need to massage the inputs a bit in case they came from a
        # setup.cfg file.
        self.gui_apps = _parse_dict(self.gui_apps)
        self.console_apps = _parse_dict(self.console_apps)

        self.rename_paths = _parse_dict(self.rename_paths)
        self.include_patterns = _parse_list(self.include_patterns)
        self.exclude_patterns = _parse_list(self.exclude_patterns)
        self.include_modules = {
            key: _parse_list(value)
            for key, value in _parse_dict(self.include_modules).items()
        }
        self.exclude_modules = {
            key: _parse_list(value)
            for key, value in _parse_dict(self.exclude_modules).items()
        }
        self.icons = _parse_dict(self.icons)
        self.platforms = _parse_list(self.platforms)
        self.plugins = _parse_list(self.plugins)
        self.extra_prc_files = _parse_list(self.extra_prc_files)
        self.hidden_imports = {
            key: _parse_list(value)
            for key, value in _parse_dict(self.hidden_imports).items()
        }

        if self.default_prc_dir is None:
            self.default_prc_dir = '<auto>etc' if not self.embed_prc_data else ''

        num_gui_apps = len(self.gui_apps)
        num_console_apps = len(self.console_apps)

        if not self.macos_main_app:
            if num_gui_apps > 1:
                assert False, 'macos_main_app must be defined if more than one gui_app is defined'
            elif num_gui_apps == 1:
                self.macos_main_app = list(self.gui_apps.keys())[0]

        use_pipenv = (
            'Pipfile' in os.path.basename(self.requirements_path) or
            not os.path.exists(self.requirements_path) and os.path.exists('Pipfile')
        )
        if use_pipenv:
            reqspath = os.path.join(self.build_base, 'requirements.txt')
            with open(reqspath, 'w') as reqsfile:
                subprocess.check_call(['pipenv', 'lock', '--requirements'], stdout=reqsfile)
            self.requirements_path = reqspath

        if self.use_optimized_wheels:
            if not self.optimized_wheel_index:
                # Try to find an appropriate wheel index

                # Start with the release index
                self.optimized_wheel_index = 'https://archive.panda3d.org/simple/opt'

                # See if a buildbot build is being used
                with open(self.requirements_path) as reqsfile:
                    reqsdata = reqsfile.read()
                matches = re.search(r'--extra-index-url (https*://archive.panda3d.org/.*\b)', reqsdata)
                if matches and matches.group(1):
                    self.optimized_wheel_index = matches.group(1)
                    if not matches.group(1).endswith('opt'):
                        self.optimized_wheel_index += '/opt'

            assert self.optimized_wheel_index, 'An index for optimized wheels must be defined if use_optimized_wheels is set'

        assert os.path.exists(self.requirements_path), 'Requirements.txt path does not exist: {}'.format(self.requirements_path)
        assert num_gui_apps + num_console_apps != 0, 'Must specify at least one app in either gui_apps or console_apps'

        self.exclude_dependencies = [p3d.GlobPattern(i) for i in self.exclude_dependencies]
        for glob in self.exclude_dependencies:
            glob.case_sensitive = False

        tmp = self.default_file_handlers.copy()
        tmp.update(self.file_handlers)
        self.file_handlers = tmp

        tmp = PACKAGE_DATA_DIRS.copy()
        tmp.update(self.package_data_dirs)
        self.package_data_dirs = tmp

        self.icon_objects = {}
        for app, iconpaths in self.icons.items():
            if not isinstance(iconpaths, list) and not isinstance(iconpaths, tuple):
                iconpaths = (iconpaths,)

            iconobj = Icon()
            for iconpath in iconpaths:
                iconobj.addImage(iconpath)

            iconobj.generateMissingImages()
            self.icon_objects[app] = iconobj

    def run(self):
        self.announce('Building platforms: {0}'.format(','.join(self.platforms)), distutils.log.INFO)

        for platform in self.platforms:
            self.build_runtimes(platform, True)

    def download_wheels(self, platform):
        """ Downloads wheels for the given platform using pip. This includes panda3d
        wheels. These are special wheels that are expected to contain a deploy_libs
        directory containing the Python runtime libraries, which will be added
        to sys.path."""

        import pip

        self.announce('Gathering wheels for platform: {}'.format(platform), distutils.log.INFO)

        whlcache = os.path.join(self.build_base, '__whl_cache__')

        pip_version = int(pip.__version__.split('.')[0])
        if pip_version < 9:
            raise RuntimeError("pip 9.0 or greater is required, but found {}".format(pip.__version__))

        abi_tag = 'cp%d%d' % (sys.version_info[:2])
        if sys.version_info < (3, 8):
            abi_tag += 'm'

        whldir = os.path.join(whlcache, '_'.join((platform, abi_tag)))
        os.makedirs(whldir, exist_ok=True)

        # Remove any .zip files. These are built from a VCS and block for an
        # interactive prompt on subsequent downloads.
        if os.path.exists(whldir):
            for whl in os.listdir(whldir):
                if whl.endswith('.zip'):
                    os.remove(os.path.join(whldir, whl))

        pip_args = [
            '--disable-pip-version-check',
            'download',
            '-d', whldir,
            '-r', self.requirements_path,
            '--only-binary', ':all:',
            '--platform', platform,
            '--abi', abi_tag,
        ]

        if self.use_optimized_wheels:
            pip_args += [
                '--extra-index-url', self.optimized_wheel_index
            ]

        for index in self.pypi_extra_indexes:
            pip_args += ['--extra-index-url', index]

        subprocess.check_call([sys.executable, '-m', 'pip'] + pip_args)

        # Return a list of paths to the downloaded whls
        return [
            os.path.join(whldir, filename)
            for filename in os.listdir(whldir)
            if filename.endswith('.whl')
        ]

    def update_pe_resources(self, appname, runtime):
        """Update resources (e.g., icons) in windows PE file"""

        icon = self.icon_objects.get(
            appname,
            self.icon_objects.get('*', None),
        )

        if icon is not None:
            pef = pefile.PEFile()
            pef.open(runtime, 'r+')
            pef.add_icon(icon)
            pef.add_resource_section()
            pef.write_changes()
            pef.close()

    def bundle_macos_app(self, builddir):
        """Bundle built runtime into a .app for macOS"""

        appname = '{}.app'.format(self.macos_main_app)
        appdir = os.path.join(builddir, appname)
        contentsdir = os.path.join(appdir, 'Contents')
        macosdir = os.path.join(contentsdir, 'MacOS')
        fwdir = os.path.join(contentsdir, 'Frameworks')
        resdir = os.path.join(contentsdir, 'Resources')

        self.announce('Bundling macOS app into {}'.format(appdir), distutils.log.INFO)

        # Create initial directory structure
        os.makedirs(macosdir)
        os.makedirs(fwdir)
        os.makedirs(resdir)

        # Move files over
        for fname in os.listdir(builddir):
            src = os.path.join(builddir, fname)
            if appdir in src:
                continue

            if fname in self.gui_apps or self.console_apps:
                dst = macosdir
            elif os.path.isfile(src) and open(src, 'rb').read(4) in macosx_binary_magics:
                dst = fwdir
            else:
                dst = resdir
            shutil.move(src, dst)

        # Write out Info.plist
        plist = {
            'CFBundleName': appname,
            'CFBundleDisplayName': appname, #TODO use name from setup.py/cfg
            'CFBundleIdentifier': '', #TODO
            'CFBundleVersion': '0.0.0', #TODO get from setup.py
            'CFBundlePackageType': 'APPL',
            'CFBundleSignature': '', #TODO
            'CFBundleExecutable': self.macos_main_app,
        }

        icon = self.icon_objects.get(
            self.macos_main_app,
            self.icon_objects.get('*', None)
        )
        if icon is not None:
            plist['CFBundleIconFile'] = 'iconfile'
            icon.makeICNS(os.path.join(resdir, 'iconfile.icns'))

        with open(os.path.join(contentsdir, 'Info.plist'), 'wb') as f:
            if hasattr(plistlib, 'dump'):
                plistlib.dump(plist, f)
            else:
                plistlib.writePlist(plist, f)


    def build_runtimes(self, platform, use_wheels):
        """ Builds the distributions for the given platform. """

        builddir = os.path.join(self.build_base, platform)

        if os.path.exists(builddir):
            shutil.rmtree(builddir)
        os.makedirs(builddir)

        path = sys.path[:]
        p3dwhl = None
        wheelpaths = []

        if use_wheels:
            wheelpaths = self.download_wheels(platform)

            for whl in wheelpaths:
                if os.path.basename(whl).startswith('panda3d-'):
                    p3dwhlfn = whl
                    p3dwhl = self._get_zip_file(p3dwhlfn)
                    break
            else:
                raise RuntimeError("Missing panda3d wheel for platform: {}".format(platform))

            if self.use_optimized_wheels:
                # Check to see if we have an optimized wheel
                localtag = p3dwhlfn.split('+')[1].split('-')[0] if '+' in p3dwhlfn else ''
                if not localtag.endswith('opt'):
                    self.announce(
                        'Could not find an optimized wheel (using index {}) for platform: {}'.format(self.optimized_wheel_index, platform),
                        distutils.log.WARN
                    )

            #whlfiles = {whl: self._get_zip_file(whl) for whl in wheelpaths}

            # Add whl files to the path so they are picked up by modulefinder
            for whl in wheelpaths:
                path.insert(0, whl)

            # Add deploy_libs from panda3d whl to the path
            path.insert(0, os.path.join(p3dwhlfn, 'deploy_libs'))


        self.announce('Building runtime for platform: {}'.format(platform), distutils.log.INFO)

        # Gather PRC data
        prcstring = ''
        if not use_wheels:
            dtool_fn = p3d.Filename(p3d.ExecutionEnvironment.get_dtool_name())
            libdir = os.path.dirname(dtool_fn.to_os_specific())
            etcdir = os.path.join(libdir, '..', 'etc')

            etcfiles = os.listdir(etcdir)
            etcfiles.sort(reverse=True)
            for fn in etcfiles:
                if fn.lower().endswith('.prc'):
                    with open(os.path.join(etcdir, fn)) as f:
                        prcstring += f.read()
        else:
            etcfiles = [i for i in p3dwhl.namelist() if i.endswith('.prc')]
            etcfiles.sort(reverse=True)
            for fn in etcfiles:
                with p3dwhl.open(fn) as f:
                    prcstring += f.read().decode('utf8')

        user_prcstring = self.extra_prc_data
        for fn in self.extra_prc_files:
            with open(fn) as f:
                user_prcstring += f.read()

        # Clenup PRC data
        check_plugins = [
            #TODO find a better way to get this list
            'pandaegg',
            'p3ffmpeg',
            'p3ptloader',
            'p3assimp',
        ]
        def parse_prc(prcstr, warn_on_missing_plugin):
            out = []
            for ln in prcstr.split('\n'):
                ln = ln.strip()
                useline = True

                if ln.startswith('#') or not ln:
                    continue

                words = ln.split(None, 1)
                if not words:
                    continue
                var = words[0]
                value = words[1] if len(words) > 1 else ''

                # Strip comment after value.
                c = value.find(' #')
                if c > 0:
                    value = value[:c].rstrip()

                if var == 'model-cache-dir' and value:
                    value = value.replace('/panda3d', '/{}'.format(self.distribution.get_name()))

                if var == 'audio-library-name':
                    # We have the default set to p3fmod_audio on macOS in 1.10,
                    # but this can be unexpected as other platforms use OpenAL
                    # by default.  Switch it up if FMOD is not included.
                    if value not in self.plugins and value == 'p3fmod_audio' and 'p3openal_audio' in self.plugins:
                        self.warn("Missing audio plugin p3fmod_audio referenced in PRC data, replacing with p3openal_audio")

                for plugin in check_plugins:
                    if plugin in value and plugin not in self.plugins:
                        useline = False
                        if warn_on_missing_plugin:
                            self.warn(
                                "Missing plugin ({0}) referenced in user PRC data".format(plugin)
                            )
                        break
                if useline:
                    if value:
                        out.append(var + ' ' + value)
                    else:
                        out.append(var)
            return out
        prcexport = parse_prc(prcstring, 0) + parse_prc(user_prcstring, 1)

        # Export PRC data
        prcexport = '\n'.join(prcexport)
        if not self.embed_prc_data:
            prcdir = self.default_prc_dir.replace('<auto>', '')
            prcdir = os.path.join(builddir, prcdir)
            os.makedirs(prcdir)
            with open (os.path.join(prcdir, '00-panda3d.prc'), 'w') as f:
                f.write(prcexport)

        # Create runtimes
        freezer_extras = set()
        freezer_modules = set()
        freezer_modpaths = set()
        ext_suffixes = set()

        def get_search_path_for(source_path):
            search_path = [os.path.dirname(source_path)]
            if use_wheels:
                search_path.append(os.path.join(p3dwhlfn, 'deploy_libs'))

                # If the .whl containing this file has a .libs directory, add
                # it to the path.  This is an auditwheel/numpy convention.
                if '.whl' + os.sep in source_path:
                    whl, wf = source_path.split('.whl' + os.path.sep)
                    whl += '.whl'
                    rootdir = wf.split(os.path.sep, 1)[0]
                    search_path.append(os.path.join(whl, rootdir, '.libs'))

                    # Also look for eg. numpy.libs or Pillow.libs in the root
                    whl_name = os.path.basename(whl).split('-', 1)[0]
                    search_path.append(os.path.join(whl, whl_name + '.libs'))

                    # Also look for more specific per-package cases, defined in
                    # PACKAGE_LIB_DIRS at the top of this file.
                    extra_dirs = PACKAGE_LIB_DIRS.get(whl_name, [])
                    for extra_dir in extra_dirs:
                        search_path.append(os.path.join(whl, extra_dir.replace('/', os.path.sep)))

            return search_path

        def create_runtime(appname, mainscript, use_console):
            freezer = FreezeTool.Freezer(
                platform=platform,
                path=path,
                hiddenImports=self.hidden_imports
            )
            freezer.addModule('__main__', filename=mainscript)
            freezer.addModule('site', filename='site.py', text=SITE_PY)
            for incmod in self.include_modules.get(appname, []) + self.include_modules.get('*', []):
                freezer.addModule(incmod)
            for exmod in self.exclude_modules.get(appname, []) + self.exclude_modules.get('*', []):
                freezer.excludeModule(exmod)
            freezer.done(addStartupModules=True)

            target_path = os.path.join(builddir, appname)

            stub_name = 'deploy-stub'
            if platform.startswith('win') or 'macosx' in platform:
                if not use_console:
                    stub_name = 'deploy-stubw'

            if platform.startswith('win'):
                stub_name += '.exe'
                target_path += '.exe'

            if use_wheels:
                stub_file = p3dwhl.open('panda3d_tools/{0}'.format(stub_name))
            else:
                dtool_path = p3d.Filename(p3d.ExecutionEnvironment.get_dtool_name()).to_os_specific()
                stub_path = os.path.join(os.path.dirname(dtool_path), '..', 'bin', stub_name)
                stub_file = open(stub_path, 'rb')

            # Do we need an icon?  On Windows, we need to add this to the stub
            # before we add the blob.
            if 'win' in platform:
                temp_file = tempfile.NamedTemporaryFile(suffix='-icon.exe', delete=False)
                temp_file.write(stub_file.read())
                stub_file.close()
                temp_file.close()
                self.update_pe_resources(appname, temp_file.name)
                stub_file = open(temp_file.name, 'rb')
            else:
                temp_file = None

            freezer.generateRuntimeFromStub(target_path, stub_file, use_console, {
                'prc_data': prcexport if self.embed_prc_data else None,
                'default_prc_dir': self.default_prc_dir,
                'prc_dir_envvars': None,
                'prc_path_envvars': None,
                'prc_patterns': None,
                'prc_encrypted_patterns': None,
                'prc_encryption_key': None,
                'prc_executable_patterns': None,
                'prc_executable_args_envvar': None,
                'main_dir': None,
                'log_filename': self.expand_path(self.log_filename, platform),
            }, self.log_append)
            stub_file.close()

            if temp_file:
                os.unlink(temp_file.name)

            # Copy the dependencies.
            search_path = [builddir]
            if use_wheels:
                search_path.append(os.path.join(p3dwhlfn, 'deploy_libs'))
            self.copy_dependencies(target_path, builddir, search_path, stub_name)

            freezer_extras.update(freezer.extras)
            freezer_modules.update(freezer.getAllModuleNames())
            freezer_modpaths.update({
                mod[1].filename.to_os_specific()
                for mod in freezer.getModuleDefs() if mod[1].filename
            })
            for suffix in freezer.moduleSuffixes:
                if suffix[2] == imp.C_EXTENSION:
                    ext_suffixes.add(suffix[0])

        for appname, scriptname in self.gui_apps.items():
            create_runtime(appname, scriptname, False)

        for appname, scriptname in self.console_apps.items():
            create_runtime(appname, scriptname, True)

        # Copy extension modules
        whl_modules = []
        whl_modules_ext = ''
        if use_wheels:
            # Get the module libs
            whl_modules = []

            for i in p3dwhl.namelist():
                if not i.startswith('deploy_libs/'):
                    continue

                if not any(i.endswith(suffix) for suffix in ext_suffixes):
                    continue

                base = os.path.basename(i)
                module, _, ext = base.partition('.')
                whl_modules.append(module)
                whl_modules_ext = ext

        # Make sure to copy any builtins that have shared objects in the
        # deploy libs, assuming they are not already in freezer_extras.
        for mod, source_path in freezer_extras:
            freezer_modules.discard(mod)

        for mod in freezer_modules:
            if mod in whl_modules:
                freezer_extras.add((mod, None))

        # Copy over necessary plugins
        plugin_list = ['panda3d/lib{}'.format(i) for i in self.plugins]
        for lib in p3dwhl.namelist():
            plugname = lib.split('.', 1)[0]
            if plugname in plugin_list:
                source_path = os.path.join(p3dwhlfn, lib)
                target_path = os.path.join(builddir, os.path.basename(lib))
                search_path = [os.path.dirname(source_path)]
                self.copy_with_dependencies(source_path, target_path, search_path)

        # Copy any shared objects we need
        for module, source_path in freezer_extras:
            if source_path is not None:
                # Rename panda3d/core.pyd to panda3d.core.pyd
                source_path = os.path.normpath(source_path)
                basename = os.path.basename(source_path)
                if '.' in module:
                    basename = module.rsplit('.', 1)[0] + '.' + basename

                # Remove python version string
<<<<<<< HEAD
                parts = basename.split('.')
                if len(parts) >= 3 and '-' in parts[-2]:
                    parts = parts[:-2] + parts[-1:]
                    basename = '.'.join(parts)
=======
                if sys.version_info >= (3, 0):
                    parts = basename.split('.')
                    if len(parts) >= 3 and '-' in parts[-2]:
                        parts = parts[:-2] + parts[-1:]
                        basename = '.'.join(parts)

                # Was this not found in a wheel?  Then we may have a problem,
                # since it may be for the current platform instead of the target
                # platform.
                if use_wheels:
                    found_in_wheel = False
                    for whl in wheelpaths:
                        whl = os.path.normpath(whl)
                        if source_path.lower().startswith(os.path.join(whl, '').lower()):
                            found_in_wheel = True
                            break

                    if not found_in_wheel:
                        self.warn('{} was not found in any downloaded wheel, is a dependency missing from requirements.txt?'.format(basename))
>>>>>>> 4cf32bec
            else:
                # Builtin module, but might not be builtin in wheel libs, so double check
                if module in whl_modules:
                    source_path = os.path.join(p3dwhlfn, 'deploy_libs/{}.{}'.format(module, whl_modules_ext))#'{0}/deploy_libs/{1}.{2}'.format(p3dwhlfn, module, whl_modules_ext)
                    basename = os.path.basename(source_path)
                    #XXX should we remove python version string here too?
                else:
                    continue

            # If this is a dynamic library, search for dependencies.
            target_path = os.path.join(builddir, basename)
            search_path = get_search_path_for(source_path)
            self.copy_with_dependencies(source_path, target_path, search_path)

        # Copy over the tcl directory.
        #TODO: get this to work on non-Windows platforms.
        if sys.platform == "win32" and platform.startswith('win'):
            tcl_dir = os.path.join(sys.prefix, 'tcl')

            if os.path.isdir(tcl_dir) and 'tkinter' in freezer_modules:
                self.announce('Copying Tcl files', distutils.log.INFO)
                os.makedirs(os.path.join(builddir, 'tcl'))

                for dir in os.listdir(tcl_dir):
                    sub_dir = os.path.join(tcl_dir, dir)
                    if os.path.isdir(sub_dir):
                        target_dir = os.path.join(builddir, 'tcl', dir)
                        self.announce('copying {0} -> {1}'.format(sub_dir, target_dir))
                        shutil.copytree(sub_dir, target_dir)

        # Extract any other data files from dependency packages.
        for module, datadesc in self.package_data_dirs.items():
            if module not in freezer_modules:
                continue

            self.announce('Copying data files for module: {}'.format(module), distutils.log.INFO)

            # OK, find out in which .whl this occurs.
            for whl in wheelpaths:
                whlfile = self._get_zip_file(whl)
                filenames = whlfile.namelist()
                for source_pattern, target_dir, flags in datadesc:
                    srcglob = p3d.GlobPattern(source_pattern.lower())
                    source_dir = os.path.dirname(source_pattern)
                    # Relocate the target dir to the build directory.
                    target_dir = target_dir.replace('/', os.sep)
                    target_dir = os.path.join(builddir, target_dir)

                    for wf in filenames:
                        if wf.lower().startswith(source_dir.lower() + '/'):
                            if not srcglob.matches(wf.lower()):
                                continue
                            wf = wf.replace('/', os.sep)
                            relpath = wf[len(source_dir) + 1:]
                            source_path = os.path.join(whl, wf)
                            target_path = os.path.join(target_dir, relpath)

                            if 'PKG_DATA_MAKE_EXECUTABLE' in flags:
                                search_path = get_search_path_for(source_path)
                                self.copy_with_dependencies(source_path, target_path, search_path)
                                mode = os.stat(target_path).st_mode
                                mode |= stat.S_IXUSR | stat.S_IXGRP | stat.S_IXOTH
                                os.chmod(target_path, mode)
                            else:
                                self.copy(source_path, target_path)

        # Copy Game Files
        self.announce('Copying game files for platform: {}'.format(platform), distutils.log.INFO)
        ignore_copy_list = [
            '**/__pycache__/**',
            '**/*.pyc',
            '{}/**'.format(self.build_base),
        ]
        ignore_copy_list += self.exclude_patterns
        ignore_copy_list += freezer_modpaths
        ignore_copy_list += self.extra_prc_files
        ignore_copy_list = [p3d.GlobPattern(p3d.Filename.from_os_specific(i).get_fullpath()) for i in ignore_copy_list]

        include_copy_list = [p3d.GlobPattern(i) for i in self.include_patterns]

        def check_pattern(src, pattern_list):
            # Normalize file paths across platforms
            fn = p3d.Filename.from_os_specific(os.path.normpath(src))
            path = fn.get_fullpath()
            fn.make_absolute()
            abspath = fn.get_fullpath()

            for pattern in pattern_list:
                # If the pattern is absolute, match against the absolute filename.
                if pattern.pattern[0] == '/':
                    #print('check ignore: {} {} {}'.format(pattern, src, pattern.matches_file(abspath)))
                    if pattern.matches_file(abspath):
                        return True
                else:
                    #print('check ignore: {} {} {}'.format(pattern, src, pattern.matches_file(path)))
                    if pattern.matches_file(path):
                        return True
            return False

        def check_file(fname):
            return check_pattern(fname, include_copy_list) and \
                not check_pattern(fname, ignore_copy_list)

        def skip_directory(src):
            # Provides a quick-out for directory checks.  NOT recursive.
            fn = p3d.Filename.from_os_specific(os.path.normpath(src))
            path = fn.get_fullpath()
            fn.make_absolute()
            abspath = fn.get_fullpath()

            for pattern in ignore_copy_list:
                if not pattern.pattern.endswith('/*') and \
                   not pattern.pattern.endswith('/**'):
                    continue

                if abspath.startswith(pattern_dir + '/'):
                    return True

                if path.startswith(pattern_dir + '/'):
                    return True

            return False

        def copy_file(src, dst):
            src = os.path.normpath(src)
            dst = os.path.normpath(dst)

            if not check_file(src):
                self.announce('skipping file {}'.format(src))
                return

            dst_dir = os.path.dirname(dst)
            if not os.path.exists(dst_dir):
                os.makedirs(dst_dir)

            ext = os.path.splitext(src)[1]
            # If the file ends with .gz/.pz, we strip this off.
            if ext in ('.gz', '.pz'):
                ext = os.path.splitext(src[:-3])[1]
            if not ext:
                ext = os.path.basename(src)

            if ext in self.file_handlers:
                buildscript = self.file_handlers[ext]
                self.announce('running {} on src ({})'.format(buildscript.__name__, src))
                try:
                    dst = self.file_handlers[ext](self, src, dst)
                except Exception as err:
                    self.announce('{}'.format(err), distutils.log.ERROR)
            else:
                self.announce('copying {0} -> {1}'.format(src, dst))
                shutil.copyfile(src, dst)

        def update_path(path):
            normpath = p3d.Filename.from_os_specific(os.path.normpath(src)).c_str()
            for inputpath, outputpath in self.rename_paths.items():
                if normpath.startswith(inputpath):
                    normpath = normpath.replace(inputpath, outputpath, 1)
            return p3d.Filename(normpath).to_os_specific()

        rootdir = os.getcwd()
        for dirname, subdirlist, filelist in os.walk(rootdir):
            dirpath = os.path.relpath(dirname, rootdir)
            if skip_directory(dirpath):
                self.announce('skipping directory {}'.format(dirpath))
                continue

            for fname in filelist:
                src = os.path.join(dirpath, fname)
                dst = os.path.join(builddir, update_path(src))

                copy_file(src, dst)

        # Bundle into an .app on macOS
        if self.macos_main_app and 'macosx' in platform:
            self.bundle_macos_app(builddir)

    def add_dependency(self, name, target_dir, search_path, referenced_by):
        """ Searches for the given DLL on the search path.  If it exists,
        copies it to the target_dir. """

        if os.path.exists(os.path.join(target_dir, name)):
            # We've already added it earlier.
            return

        for dep in self.exclude_dependencies:
            if dep.matches_file(name):
                return

        for dir in search_path:
            source_path = os.path.join(dir, name)

            if os.path.isfile(source_path):
                target_path = os.path.join(target_dir, name)
                self.copy_with_dependencies(source_path, target_path, search_path)
                return

            elif '.whl' in source_path:
                # Check whether the file exists inside the wheel.
                whl, wf = source_path.split('.whl' + os.path.sep)
                whl += '.whl'
                whlfile = self._get_zip_file(whl)

                # Normalize the path separator
                wf = os.path.normpath(wf).replace(os.path.sep, '/')

                # Look case-insensitively.
                namelist = whlfile.namelist()
                namelist_lower = [file.lower() for file in namelist]

                if wf.lower() in namelist_lower:
                    # We have a match.  Change it to the correct case.
                    wf = namelist[namelist_lower.index(wf.lower())]
                    source_path = os.path.join(whl, wf)
                    target_path = os.path.join(target_dir, os.path.basename(wf))
                    self.copy_with_dependencies(source_path, target_path, search_path)
                    return

        # If we didn't find it, look again, but case-insensitively.
        name_lower = name.lower()

        for dir in search_path:
            if os.path.isdir(dir):
                files = os.listdir(dir)
                files_lower = [file.lower() for file in files]

                if name_lower in files_lower:
                    name = files[files_lower.index(name_lower)]
                    source_path = os.path.join(dir, name)
                    target_path = os.path.join(target_dir, name)
                    self.copy_with_dependencies(source_path, target_path, search_path)

        # Warn if we can't find it, but only once.
        self.warn("could not find dependency {0} (referenced by {1})".format(name, referenced_by))
        self.exclude_dependencies.append(p3d.GlobPattern(name.lower()))

    def copy(self, source_path, target_path):
        """ Copies source_path to target_path.

        source_path may be located inside a .whl file. """

        try:
            self.announce('copying {0} -> {1}'.format(os.path.relpath(source_path, self.build_base), os.path.relpath(target_path, self.build_base)))
        except ValueError:
            # No relative path (e.g., files on different drives in Windows), just print absolute paths instead
            self.announce('copying {0} -> {1}'.format(source_path, target_path))

        # Make the directory if it does not yet exist.
        target_dir = os.path.dirname(target_path)
        if not os.path.isdir(target_dir):
            os.makedirs(target_dir)

        # Copy the file, and open it for analysis.
        if '.whl' in source_path:
            # This was found in a wheel, extract it
            whl, wf = source_path.split('.whl' + os.path.sep)
            whl += '.whl'
            whlfile = self._get_zip_file(whl)
            data = whlfile.read(wf.replace(os.path.sep, '/'))
            with open(target_path, 'wb') as f:
                f.write(data)
        else:
            # Regular file, copy it
            shutil.copyfile(source_path, target_path)

    def copy_with_dependencies(self, source_path, target_path, search_path):
        """ Copies source_path to target_path.  It also scans source_path for
        any dependencies, which are located along the given search_path and
        copied to the same directory as target_path.

        source_path may be located inside a .whl file. """

        self.copy(source_path, target_path)

        source_dir = os.path.dirname(source_path)
        target_dir = os.path.dirname(target_path)
        base = os.path.basename(target_path)

        if source_dir not in search_path:
            search_path = search_path + [source_dir]
        self.copy_dependencies(target_path, target_dir, search_path, base)

    def copy_dependencies(self, target_path, target_dir, search_path, referenced_by):
        """ Copies the dependencies of target_path into target_dir. """

        fp = open(target_path, 'rb+')

        # What kind of magic does the file contain?
        deps = []
        magic = fp.read(4)
        if magic.startswith(b'MZ'):
            # It's a Windows DLL or EXE file.
            pe = pefile.PEFile()
            pe.read(fp)
            for lib in pe.imports:
                deps.append(lib)

        elif magic == b'\x7FELF':
            # Elf magic.  Used on (among others) Linux and FreeBSD.
            deps = self._read_dependencies_elf(fp, target_dir, search_path)

        elif magic in (b'\xCE\xFA\xED\xFE', b'\xCF\xFA\xED\xFE'):
            # A Mach-O file, as used on macOS.
            deps = self._read_dependencies_macho(fp, '<', flatten=True)

        elif magic in (b'\xFE\xED\xFA\xCE', b'\xFE\xED\xFA\xCF'):
            rel_dir = os.path.relpath(target_dir, os.path.dirname(target_path))
            deps = self._read_dependencies_macho(fp, '>', flatten=True)

        elif magic in (b'\xCA\xFE\xBA\xBE', b'\xBE\xBA\xFE\xCA'):
            # A fat file, containing multiple Mach-O binaries.  In the future,
            # we may want to extract the one containing the architecture we
            # are building for.
            deps = self._read_dependencies_fat(fp, False, flatten=True)

        elif magic in (b'\xCA\xFE\xBA\xBF', b'\xBF\xBA\xFE\xCA'):
            # A 64-bit fat file.
            deps = self._read_dependencies_fat(fp, True, flatten=True)

        # If we discovered any dependencies, recursively add those.
        for dep in deps:
            self.add_dependency(dep, target_dir, search_path, referenced_by)

    def _read_dependencies_elf(self, elf, origin, search_path):
        """ Having read the first 4 bytes of the ELF file, fetches the
        dependent libraries and returns those as a list. """

        ident = elf.read(12)

        # Make sure we read in the correct endianness and integer size
        byte_order = "<>"[ord(ident[1:2]) - 1]
        elf_class = ord(ident[0:1]) - 1 # 0 = 32-bits, 1 = 64-bits
        header_struct = byte_order + ("HHIIIIIHHHHHH", "HHIQQQIHHHHHH")[elf_class]
        section_struct = byte_order + ("4xI8xIII8xI", "4xI16xQQI12xQ")[elf_class]
        dynamic_struct = byte_order + ("iI", "qQ")[elf_class]

        type, machine, version, entry, phoff, shoff, flags, ehsize, phentsize, phnum, shentsize, shnum, shstrndx \
          = struct.unpack(header_struct, elf.read(struct.calcsize(header_struct)))
        dynamic_sections = []
        string_tables = {}

        # Seek to the section header table and find the .dynamic section.
        elf.seek(shoff)
        for i in range(shnum):
            type, offset, size, link, entsize = struct.unpack_from(section_struct, elf.read(shentsize))
            if type == 6 and link != 0: # DYNAMIC type, links to string table
                dynamic_sections.append((offset, size, link, entsize))
                string_tables[link] = None

        # Read the relevant string tables.
        for idx in string_tables.keys():
            elf.seek(shoff + idx * shentsize)
            type, offset, size, link, entsize = struct.unpack_from(section_struct, elf.read(shentsize))
            if type != 3: continue
            elf.seek(offset)
            string_tables[idx] = elf.read(size)

        # Loop through the dynamic sections and rewrite it if it has an rpath/runpath.
        needed = []
        rpath = []
        for offset, size, link, entsize in dynamic_sections:
            elf.seek(offset)
            data = elf.read(entsize)
            tag, val = struct.unpack_from(dynamic_struct, data)

            # Read tags until we find a NULL tag.
            while tag != 0:
                if tag == 1: # A NEEDED entry.  Read it from the string table.
                    string = string_tables[link][val : string_tables[link].find(b'\0', val)]
                    needed.append(string.decode('utf-8'))

                elif tag == 15 or tag == 29:
                    # An RPATH or RUNPATH entry.
                    string = string_tables[link][val : string_tables[link].find(b'\0', val)]
                    rpath += [
                        os.path.normpath(i.decode('utf-8').replace('$ORIGIN', origin))
                        for i in string.split(b':')
                    ]

                data = elf.read(entsize)
                tag, val = struct.unpack_from(dynamic_struct, data)
        elf.close()

        search_path += rpath
        return needed

    def _read_dependencies_macho(self, fp, endian, flatten=False):
        """ Having read the first 4 bytes of the Mach-O file, fetches the
        dependent libraries and returns those as a list.

        If flatten is True, if the dependencies contain paths like
        @loader_path/../.dylibs/libsomething.dylib, it will rewrite them to
        instead contain @loader_path/libsomething.dylib if possible.
        This requires the file pointer to be opened in rb+ mode. """

        cputype, cpusubtype, filetype, ncmds, sizeofcmds, flags = \
            struct.unpack(endian + 'IIIIII', fp.read(24))

        is_64bit = (cputype & 0x1000000) != 0
        if is_64bit:
            fp.read(4)

        # After the header, we get a series of linker commands.  We just
        # iterate through them and gather up the LC_LOAD_DYLIB commands.
        load_dylibs = []
        for i in range(ncmds):
            cmd, cmd_size = struct.unpack(endian + 'II', fp.read(8))
            cmd_data = fp.read(cmd_size - 8)
            cmd &= ~0x80000000

            if cmd == 0x0c: # LC_LOAD_DYLIB
                dylib = cmd_data[16:].decode('ascii').split('\x00', 1)[0]
                orig = dylib

                if dylib.startswith('@loader_path/../Frameworks/'):
                    dylib = dylib.replace('@loader_path/../Frameworks/', '')
                elif dylib.startswith('@executable_path/../Frameworks/'):
                    dylib = dylib.replace('@executable_path/../Frameworks/', '')
                else:
                    for prefix in ('@loader_path/', '@rpath/'):
                        if dylib.startswith(prefix):
                            dylib = dylib.replace(prefix, '')

                            # Do we need to flatten the relative reference?
                            if '/' in dylib and flatten:
                                new_dylib = prefix + os.path.basename(dylib)
                                str_size = len(cmd_data) - 16
                                if len(new_dylib) < str_size:
                                    fp.seek(-str_size, os.SEEK_CUR)
                                    fp.write(new_dylib.encode('ascii').ljust(str_size, b'\0'))
                                else:
                                    self.warn('Unable to rewrite dependency {}'.format(orig))

                load_dylibs.append(dylib)

        return load_dylibs

    def _read_dependencies_fat(self, fp, is_64bit, flatten=False):
        num_fat, = struct.unpack('>I', fp.read(4))

        # After the header we get a table of executables in this fat file,
        # each one with a corresponding offset into the file.
        offsets = []
        for i in range(num_fat):
            if is_64bit:
                cputype, cpusubtype, offset, size, align = \
                    struct.unpack('>QQQQQ', fp.read(40))
            else:
                cputype, cpusubtype, offset, size, align = \
                    struct.unpack('>IIIII', fp.read(20))
            offsets.append(offset)

        # Go through each of the binaries in the fat file.
        deps = []
        for offset in offsets:
            # Add 4, since it expects we've already read the magic.
            fp.seek(offset)
            magic = fp.read(4)

            if magic in (b'\xCE\xFA\xED\xFE', b'\xCF\xFA\xED\xFE'):
                endian = '<'
            elif magic in (b'\xFE\xED\xFA\xCE', b'\xFE\xED\xFA\xCF'):
                endian = '>'
            else:
                # Not a Mach-O file we can read.
                continue

            for dep in self._read_dependencies_macho(fp, endian, flatten=flatten):
                if dep not in deps:
                    deps.append(dep)

        return deps

    def expand_path(self, path, platform):
        "Substitutes variables in the given path string."

        if path is None:
            return None

        t = string.Template(path)
        if platform.startswith('win'):
            return t.substitute(HOME='~', USER_APPDATA='~/AppData/Local')
        elif platform.startswith('macosx'):
            return t.substitute(HOME='~', USER_APPDATA='~/Documents')
        else:
            return t.substitute(HOME='~', USER_APPDATA='~/.local/share')


class bdist_apps(setuptools.Command):
    DEFAULT_INSTALLERS = {
        'manylinux1_x86_64': ['gztar'],
        'manylinux1_i686': ['gztar'],
        # Everything else defaults to ['zip']
    }

    description = 'bundle built Panda3D applications into distributable forms'
    user_options = build_apps.user_options + [
        ('dist-dir=', 'd', 'directory to put final built distributions in'),
        ('skip-build', None, 'skip rebuilding everything (for testing/debugging)'),
    ]

    def _build_apps_options(self):
        return [opt[0].replace('-', '_').replace('=', '') for opt in build_apps.user_options]

    def initialize_options(self):
        self.installers = {}
        self.dist_dir = os.path.join(os.getcwd(), 'dist')
        self.skip_build = False
        for opt in self._build_apps_options():
            setattr(self, opt, None)

    def finalize_options(self):
        # We need to massage the inputs a bit in case they came from a
        # setup.cfg file.
        self.installers = {
            key: _parse_list(value)
            for key, value in _parse_dict(self.installers).items()
        }

    def _get_archive_basedir(self):
        return self.distribution.get_name()

    def create_zip(self, basename, build_dir):
        import zipfile

        base_dir = self._get_archive_basedir()

        with zipfile.ZipFile(basename+'.zip', 'w', compression=zipfile.ZIP_DEFLATED) as zf:
            zf.write(build_dir, base_dir)

            for dirpath, dirnames, filenames in os.walk(build_dir):
                for name in sorted(dirnames):
                    path = os.path.normpath(os.path.join(dirpath, name))
                    zf.write(path, path.replace(build_dir, base_dir, 1))
                for name in filenames:
                    path = os.path.normpath(os.path.join(dirpath, name))
                    if os.path.isfile(path):
                        zf.write(path, path.replace(build_dir, base_dir, 1))

    def create_tarball(self, basename, build_dir, tar_compression):
        import tarfile

        base_dir = self._get_archive_basedir()
        build_cmd = self.get_finalized_command('build_apps')
        binary_names = list(build_cmd.console_apps.keys()) + list(build_cmd.gui_apps.keys())

        def tarfilter(tarinfo):
            if tarinfo.isdir() or os.path.basename(tarinfo.name) in binary_names:
                tarinfo.mode = 0o755
            else:
                tarinfo.mode = 0o644
            return tarinfo

        with tarfile.open('{}.tar.{}'.format(basename, tar_compression), 'w|{}'.format(tar_compression)) as tf:
            tf.add(build_dir, base_dir, filter=tarfilter)

    def create_nsis(self, basename, build_dir, is_64bit):
        # Get a list of build applications
        build_cmd = self.get_finalized_command('build_apps')
        apps = build_cmd.gui_apps.copy()
        apps.update(build_cmd.console_apps)
        apps = [
            '{}.exe'.format(i)
            for i in apps
        ]

        shortname = self.distribution.get_name()

        # Create the .nsi installer script
        nsifile = p3d.Filename(build_cmd.build_base, shortname + ".nsi")
        nsifile.unlink()
        nsi = open(nsifile.to_os_specific(), "w")

        # Some global info
        nsi.write('Name "%s"\n' % shortname)
        nsi.write('OutFile "%s"\n' % os.path.join(self.dist_dir, basename+'.exe'))
        if is_64bit:
            nsi.write('InstallDir "$PROGRAMFILES64\\%s"\n' % shortname)
        else:
            nsi.write('InstallDir "$PROGRAMFILES\\%s"\n' % shortname)
        nsi.write('SetCompress auto\n')
        nsi.write('SetCompressor lzma\n')
        nsi.write('ShowInstDetails nevershow\n')
        nsi.write('ShowUninstDetails nevershow\n')
        nsi.write('InstType "Typical"\n')

        # Tell Vista that we require admin rights
        nsi.write('RequestExecutionLevel admin\n')
        nsi.write('\n')

        # TODO offer run and desktop shortcut after we figure out how to deal
        # with multiple apps

        nsi.write('!include "MUI2.nsh"\n')
        nsi.write('!define MUI_ABORTWARNING\n')
        nsi.write('\n')
        nsi.write('Var StartMenuFolder\n')
        nsi.write('!insertmacro MUI_PAGE_WELCOME\n')
        # TODO license file
        nsi.write('!insertmacro MUI_PAGE_DIRECTORY\n')
        nsi.write('!insertmacro MUI_PAGE_STARTMENU Application $StartMenuFolder\n')
        nsi.write('!insertmacro MUI_PAGE_INSTFILES\n')
        nsi.write('!insertmacro MUI_PAGE_FINISH\n')
        nsi.write('!insertmacro MUI_UNPAGE_WELCOME\n')
        nsi.write('!insertmacro MUI_UNPAGE_CONFIRM\n')
        nsi.write('!insertmacro MUI_UNPAGE_INSTFILES\n')
        nsi.write('!insertmacro MUI_UNPAGE_FINISH\n')
        nsi.write('!insertmacro MUI_LANGUAGE "English"\n')

        # This section defines the installer.
        nsi.write('Section "" SecCore\n')
        nsi.write('  SetOutPath "$INSTDIR"\n')
        curdir = ""
        nsi_dir = p3d.Filename.fromOsSpecific(build_cmd.build_base)
        build_root_dir = p3d.Filename.fromOsSpecific(build_dir)
        for root, dirs, files in os.walk(build_dir):
            for name in files:
                basefile = p3d.Filename.fromOsSpecific(os.path.join(root, name))
                file = p3d.Filename(basefile)
                file.makeAbsolute()
                file.makeRelativeTo(nsi_dir)
                outdir = p3d.Filename(basefile)
                outdir.makeAbsolute()
                outdir.makeRelativeTo(build_root_dir)
                outdir = outdir.getDirname().replace('/', '\\')
                if curdir != outdir:
                    nsi.write('  SetOutPath "$INSTDIR\\%s"\n' % outdir)
                    curdir = outdir
                nsi.write('  File "%s"\n' % (file.toOsSpecific()))
        nsi.write('  SetOutPath "$INSTDIR"\n')
        nsi.write('  WriteUninstaller "$INSTDIR\\Uninstall.exe"\n')
        nsi.write('  ; Start menu items\n')
        nsi.write('  !insertmacro MUI_STARTMENU_WRITE_BEGIN Application\n')
        nsi.write('    CreateDirectory "$SMPROGRAMS\\$StartMenuFolder"\n')
        for app in apps:
            nsi.write('    CreateShortCut "$SMPROGRAMS\\$StartMenuFolder\\%s.lnk" "$INSTDIR\\%s"\n' % (shortname, app))
        nsi.write('    CreateShortCut "$SMPROGRAMS\\$StartMenuFolder\\Uninstall.lnk" "$INSTDIR\\Uninstall.exe"\n')
        nsi.write('  !insertmacro MUI_STARTMENU_WRITE_END\n')
        nsi.write('SectionEnd\n')

        # This section defines the uninstaller.
        nsi.write('Section Uninstall\n')
        nsi.write('  RMDir /r "$INSTDIR"\n')
        nsi.write('  ; Desktop icon\n')
        nsi.write('  Delete "$DESKTOP\\%s.lnk"\n' % shortname)
        nsi.write('  ; Start menu items\n')
        nsi.write('  !insertmacro MUI_STARTMENU_GETFOLDER Application $StartMenuFolder\n')
        nsi.write('  RMDir /r "$SMPROGRAMS\\$StartMenuFolder"\n')
        nsi.write('SectionEnd\n')
        nsi.close()

        cmd = ['makensis']
        for flag in ["V2"]:
            cmd.append(
                '{}{}'.format('/' if sys.platform.startswith('win') else '-', flag)
            )
        cmd.append(nsifile.to_os_specific())
        subprocess.check_call(cmd)

    def run(self):
        build_cmd = self.distribution.get_command_obj('build_apps')
        for opt in self._build_apps_options():
            optval = getattr(self, opt)
            if optval is not None:
                setattr(build_cmd, opt, optval)
        build_cmd.finalize_options()
        if not self.skip_build:
            self.run_command('build_apps')

        platforms = build_cmd.platforms
        build_base = os.path.abspath(build_cmd.build_base)
        if not os.path.exists(self.dist_dir):
            os.makedirs(self.dist_dir)
        os.chdir(self.dist_dir)

        for platform in platforms:
            build_dir = os.path.join(build_base, platform)
            basename = '{}_{}'.format(self.distribution.get_fullname(), platform)
            installers = self.installers.get(platform, self.DEFAULT_INSTALLERS.get(platform, ['zip']))

            for installer in installers:
                self.announce('\nBuilding {} for platform: {}'.format(installer, platform), distutils.log.INFO)

                if installer == 'zip':
                    self.create_zip(basename, build_dir)
                elif installer in ('gztar', 'bztar', 'xztar'):
                    compress = installer.replace('tar', '')
                    if compress == 'bz':
                        compress = 'bz2'

                    self.create_tarball(basename, build_dir, compress)
                elif installer == 'nsis':
                    if not platform.startswith('win'):
                        self.announce(
                            '\tNSIS installer not supported for platform: {}'.format(platform),
                            distutils.log.ERROR
                        )
                        continue
                    try:
                        subprocess.call(['makensis', '--version'])
                    except OSError:
                        self.announce(
                            '\tCould not find makensis tool that is required to build NSIS installers',
                            distutils.log.ERROR
                        )
                        # continue
                    is_64bit = platform == 'win_amd64'
                    self.create_nsis(basename, build_dir, is_64bit)

                else:
                    self.announce('\tUnknown installer: {}'.format(installer), distutils.log.ERROR)<|MERGE_RESOLUTION|>--- conflicted
+++ resolved
@@ -813,17 +813,10 @@
                     basename = module.rsplit('.', 1)[0] + '.' + basename
 
                 # Remove python version string
-<<<<<<< HEAD
                 parts = basename.split('.')
                 if len(parts) >= 3 and '-' in parts[-2]:
                     parts = parts[:-2] + parts[-1:]
                     basename = '.'.join(parts)
-=======
-                if sys.version_info >= (3, 0):
-                    parts = basename.split('.')
-                    if len(parts) >= 3 and '-' in parts[-2]:
-                        parts = parts[:-2] + parts[-1:]
-                        basename = '.'.join(parts)
 
                 # Was this not found in a wheel?  Then we may have a problem,
                 # since it may be for the current platform instead of the target
@@ -838,7 +831,6 @@
 
                     if not found_in_wheel:
                         self.warn('{} was not found in any downloaded wheel, is a dependency missing from requirements.txt?'.format(basename))
->>>>>>> 4cf32bec
             else:
                 # Builtin module, but might not be builtin in wheel libs, so double check
                 if module in whl_modules:
