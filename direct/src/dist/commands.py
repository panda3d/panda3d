"""Extends setuptools with the ``build_apps`` and ``bdist_apps`` commands.

See the :ref:`distribution` section of the programming manual for information
on how to use these commands.
"""

import os
import plistlib
import pkg_resources
import sys
import subprocess
import zipfile
import re
import shutil
import stat
import struct
import imp
import string
import tempfile

import setuptools
import distutils.log

from . import FreezeTool
from . import pefile
from . import installers
from .icon import Icon
import panda3d.core as p3d


def _parse_list(input):
    if isinstance(input, str):
        input = input.strip().replace(',', '\n')
        if input:
            return [item.strip() for item in input.split('\n') if item.strip()]
        else:
            return []
    else:
        return input


def _parse_dict(input):
    if isinstance(input, dict):
        return input
    d = {}
    for item in _parse_list(input):
        key, sep, value = item.partition('=')
        d[key.strip()] = value.strip()
    return d


def _register_python_loaders():
    # We need this method so that we don't depend on direct.showbase.Loader.
    if getattr(_register_python_loaders, 'done', None):
        return

    _register_python_loaders.done = True

    registry = p3d.LoaderFileTypeRegistry.getGlobalPtr()

    for entry_point in pkg_resources.iter_entry_points('panda3d.loaders'):
        registry.register_deferred_type(entry_point)


def _model_to_bam(_build_cmd, srcpath, dstpath):
    if dstpath.endswith('.gz') or dstpath.endswith('.pz'):
        dstpath = dstpath[:-3]
    dstpath = dstpath + '.bam'

    src_fn = p3d.Filename.from_os_specific(srcpath)
    dst_fn = p3d.Filename.from_os_specific(dstpath)

    _register_python_loaders()

    loader = p3d.Loader.get_global_ptr()
    options = p3d.LoaderOptions(p3d.LoaderOptions.LF_report_errors |
                                p3d.LoaderOptions.LF_no_ram_cache)
    node = loader.load_sync(src_fn, options)
    if not node:
        raise IOError('Failed to load model: %s' % (srcpath))

    if not p3d.NodePath(node).write_bam_file(dst_fn):
        raise IOError('Failed to write .bam file: %s' % (dstpath))


macosx_binary_magics = (
    b'\xFE\xED\xFA\xCE', b'\xCE\xFA\xED\xFE',
    b'\xFE\xED\xFA\xCF', b'\xCF\xFA\xED\xFE',
    b'\xCA\xFE\xBA\xBE', b'\xBE\xBA\xFE\xCA',
    b'\xCA\xFE\xBA\xBF', b'\xBF\xBA\xFE\xCA')

# Some dependencies need data directories to be extracted. This dictionary maps
# modules with data to extract. The values are lists of tuples of the form
# (source_pattern, destination_pattern, flags). The flags is a set of strings.

PACKAGE_DATA_DIRS = {
    'matplotlib':  [('matplotlib/mpl-data/*', 'mpl-data', {})],
    'jsonschema':  [('jsonschema/schemas/*', 'schemas', {})],
    'cefpython3': [
        ('cefpython3/*.pak', '', {}),
        ('cefpython3/*.dat', '', {}),
        ('cefpython3/*.bin', '', {}),
        ('cefpython3/*.dll', '', {}),
        ('cefpython3/libcef.so', '', {}),
        ('cefpython3/LICENSE.txt', '', {}),
        ('cefpython3/License', '', {}),
        ('cefpython3/subprocess*', '', {'PKG_DATA_MAKE_EXECUTABLE'}),
        ('cefpython3/locals/*', 'locals', {}),
        ('cefpython3/Chromium Embedded Framework.framework/Resources', 'Chromium Embedded Framework.framework/Resources', {}),
        ('cefpython3/Chromium Embedded Framework.framework/Chromium Embedded Framework', '', {'PKG_DATA_MAKE_EXECUTABLE'}),
    ],
    'pytz': [('pytz/zoneinfo/*', 'zoneinfo', ())],
    'certifi': [('certifi/cacert.pem', '', {})],
    '_tkinter_ext': [('_tkinter_ext/tcl/**', 'tcl', {})],
}

# Some dependencies have extra directories that need to be scanned for DLLs.
# This dictionary maps wheel basenames (ie. the part of the .whl basename
# before the first hyphen) to a list of tuples, the first value being the
# directory inside the wheel, the second being which wheel to look in (or
# None to look in its own wheel).

PACKAGE_LIB_DIRS = {
    'scipy':  [('scipy/extra-dll', None)],
    'PyQt5':  [('PyQt5/Qt5/bin', 'PyQt5_Qt5')],
}

SITE_PY = u"""
import sys
from _frozen_importlib import _imp, FrozenImporter

sys.frozen = True

if sys.platform == 'win32' and sys.version_info < (3, 10):
    # Make sure the preferred encoding is something we actually support.
    import _bootlocale
    enc = _bootlocale.getpreferredencoding().lower()
    if enc != 'utf-8' and not _imp.is_frozen('encodings.%s' % (enc)):
        def getpreferredencoding(do_setlocale=True):
            return 'mbcs'
        _bootlocale.getpreferredencoding = getpreferredencoding

# Alter FrozenImporter to give a __file__ property to frozen modules.
_find_spec = FrozenImporter.find_spec

def find_spec(fullname, path=None, target=None):
    spec = _find_spec(fullname, path=path, target=target)
    if spec:
        spec.has_location = True
        spec.origin = sys.executable
    return spec

def get_data(path):
    with open(path, 'rb') as fp:
        return fp.read()

FrozenImporter.find_spec = find_spec
FrozenImporter.get_data = get_data
"""

SITE_PY_ANDROID = """
import sys, os
from _frozen_importlib import _imp, FrozenImporter
from importlib import _bootstrap_external
from importlib.abc import Loader, MetaPathFinder
from importlib.machinery import ModuleSpec
from io import RawIOBase, TextIOWrapper

from android_log import write as android_log_write


sys.frozen = True

# Temporary hack for plyer to detect Android, see kivy/plyer#670
os.environ['ANDROID_ARGUMENT'] = ''


# Replace stdout/stderr with something that writes to the Android log.
class AndroidLogStream:
    closed = False
    encoding = 'utf-8'

    def __init__(self, prio, tag):
        self.prio = prio
        self.tag = tag
        self.buffer = ''

    def isatty(self):
        return False

    def write(self, text):
        self.writelines(text.split('\\n'))

    def writelines(self, lines):
        num_lines = len(lines)
        if num_lines == 1:
            self.buffer += lines[0]
        elif num_lines > 1:
            android_log_write(self.prio, self.tag, self.buffer + lines[0])
            for line in lines[1:-1]:
                android_log_write(self.prio, self.tag, line)
            self.buffer = lines[-1]

    def flush(self):
        pass

    def seekable(self):
        return False

    def readable(self):
        return False

    def writable(self):
        return True

sys.stdout = AndroidLogStream(2, 'Python')
sys.stderr = AndroidLogStream(3, 'Python')


# Alter FrozenImporter to give a __file__ property to frozen modules.
_find_spec = FrozenImporter.find_spec

def find_spec(fullname, path=None, target=None):
    spec = _find_spec(fullname, path=path, target=target)
    if spec:
        spec.has_location = True
        spec.origin = sys.executable
    return spec

def get_data(path):
    with open(path, 'rb') as fp:
        return fp.read()

FrozenImporter.find_spec = find_spec
FrozenImporter.get_data = get_data


class AndroidExtensionFinder(MetaPathFinder):
    @classmethod
    def find_spec(cls, fullname, path=None, target=None):
        soname = 'libpy.' + fullname + '.so'
        path = os.path.join(os.path.dirname(sys.executable), soname)

        if os.path.exists(path):
            loader = _bootstrap_external.ExtensionFileLoader(fullname, path)
            return ModuleSpec(fullname, loader, origin=path)


sys.meta_path.append(AndroidExtensionFinder)
"""


class build_apps(setuptools.Command):
    description = 'build Panda3D applications'
    user_options = [
        ('build-base=', None, 'directory to build applications in'),
        ('requirements-path=', None, 'path to requirements.txt file for pip'),
        ('platforms=', 'p', 'a list of platforms to build for'),
    ]
    default_file_handlers = {
    }

    def initialize_options(self):
        self.build_base = os.path.join(os.getcwd(), 'build')
        self.application_id = None
        self.android_abis = None
        self.android_debuggable = False
        self.android_version_code = 1
        self.android_min_sdk_version = 21
        self.android_max_sdk_version = None
        self.android_target_sdk_version = 30
        self.gui_apps = {}
        self.console_apps = {}
        self.macos_main_app = None
        self.rename_paths = {}
        self.include_patterns = []
        self.exclude_patterns = []
        self.include_modules = {}
        self.exclude_modules = {}
        self.icons = {}
        self.platforms = [
            'manylinux2014_x86_64',
            'macosx_10_9_x86_64',
            'win_amd64',
        ]
        self.plugins = []
        self.embed_prc_data = True
        self.extra_prc_files = []
        self.extra_prc_data = ''
        self.default_prc_dir = None
        self.log_filename = None
        self.log_filename_strftime = True
        self.log_append = False
        self.prefer_discrete_gpu = False
        self.requirements_path = os.path.join(os.getcwd(), 'requirements.txt')
        self.strip_docstrings = True
        self.use_optimized_wheels = True
        self.optimized_wheel_index = ''
        self.pypi_extra_indexes = [
            'https://archive.panda3d.org/thirdparty',
        ]
        self.file_handlers = {}
        self.bam_model_extensions = ['.egg', '.gltf', '.glb']
        self.exclude_dependencies = [
            # Windows
            'kernel32.dll', 'user32.dll', 'wsock32.dll', 'ws2_32.dll',
            'advapi32.dll', 'opengl32.dll', 'glu32.dll', 'gdi32.dll',
            'shell32.dll', 'ntdll.dll', 'ws2help.dll', 'rpcrt4.dll',
            'imm32.dll', 'ddraw.dll', 'shlwapi.dll', 'secur32.dll',
            'dciman32.dll', 'comdlg32.dll', 'comctl32.dll', 'ole32.dll',
            'oleaut32.dll', 'gdiplus.dll', 'winmm.dll', 'iphlpapi.dll',
            'msvcrt.dll', 'kernelbase.dll', 'msimg32.dll', 'msacm32.dll',
            'setupapi.dll', 'version.dll', 'userenv.dll', 'netapi32.dll',
            'crypt32.dll', 'bcrypt.dll',

            # manylinux1/linux
            'libdl.so.*', 'libstdc++.so.*', 'libm.so.*', 'libgcc_s.so.*',
            'libpthread.so.*', 'libc.so.*', 'ld-linux-x86-64.so.*',
            'libgl.so.*', 'libx11.so.*', 'libncursesw.so.*', 'libz.so.*',
            'librt.so.*', 'libutil.so.*', 'libnsl.so.1', 'libXext.so.6',
            'libXrender.so.1', 'libICE.so.6', 'libSM.so.6', 'libEGL.so.1',
            'libOpenGL.so.0', 'libGLdispatch.so.0', 'libGLX.so.0',
            'libgobject-2.0.so.0', 'libgthread-2.0.so.0', 'libglib-2.0.so.0',

            # macOS
            '/usr/lib/libc++.1.dylib',
            '/usr/lib/libstdc++.*.dylib',
            '/usr/lib/libz.*.dylib',
            '/usr/lib/libobjc.*.dylib',
            '/usr/lib/libSystem.*.dylib',
            '/usr/lib/libbz2.*.dylib',
            '/usr/lib/libedit.*.dylib',
            '/usr/lib/libffi.dylib',
            '/usr/lib/libauditd.0.dylib',
            '/usr/lib/libgermantok.dylib',
            '/usr/lib/liblangid.dylib',
            '/usr/lib/libarchive.2.dylib',
            '/usr/lib/libipsec.A.dylib',
            '/usr/lib/libpanel.5.4.dylib',
            '/usr/lib/libiodbc.2.1.18.dylib',
            '/usr/lib/libhunspell-1.2.0.0.0.dylib',
            '/usr/lib/libsqlite3.dylib',
            '/usr/lib/libpam.1.dylib',
            '/usr/lib/libtidy.A.dylib',
            '/usr/lib/libDHCPServer.A.dylib',
            '/usr/lib/libpam.2.dylib',
            '/usr/lib/libXplugin.1.dylib',
            '/usr/lib/libxslt.1.dylib',
            '/usr/lib/libiodbcinst.2.1.18.dylib',
            '/usr/lib/libBSDPClient.A.dylib',
            '/usr/lib/libsandbox.1.dylib',
            '/usr/lib/libform.5.4.dylib',
            '/usr/lib/libbsm.0.dylib',
            '/usr/lib/libMatch.1.dylib',
            '/usr/lib/libresolv.9.dylib',
            '/usr/lib/libcharset.1.dylib',
            '/usr/lib/libxml2.2.dylib',
            '/usr/lib/libiconv.2.dylib',
            '/usr/lib/libScreenReader.dylib',
            '/usr/lib/libdtrace.dylib',
            '/usr/lib/libicucore.A.dylib',
            '/usr/lib/libsasl2.2.dylib',
            '/usr/lib/libpcap.A.dylib',
            '/usr/lib/libexslt.0.dylib',
            '/usr/lib/libcurl.4.dylib',
            '/usr/lib/libncurses.5.4.dylib',
            '/usr/lib/libxar.1.dylib',
            '/usr/lib/libmenu.5.4.dylib',
            '/System/Library/**',

            # Android
            'libc.so', 'libm.so', 'liblog.so', 'libdl.so', 'libandroid.so',
            'libGLESv1_CM.so', 'libGLESv2.so', 'libjnigraphics.so', 'libEGL.so',
            'libOpenSLES.so', 'libandroid.so', 'libOpenMAXAL.so', 'libz.so',
        ]

        self.package_data_dirs = {}
        self.hidden_imports = {}

        # We keep track of the zip files we've opened.
        self._zip_files = {}

    def _get_zip_file(self, path):
        if path in self._zip_files:
            return self._zip_files[path]

        zip = zipfile.ZipFile(path)
        self._zip_files[path] = zip
        return zip

    def finalize_options(self):
        # We need to massage the inputs a bit in case they came from a
        # setup.cfg file.
        self.gui_apps = _parse_dict(self.gui_apps)
        self.console_apps = _parse_dict(self.console_apps)

        self.rename_paths = _parse_dict(self.rename_paths)
        self.include_patterns = _parse_list(self.include_patterns)
        self.exclude_patterns = _parse_list(self.exclude_patterns)
        self.include_modules = {
            key: _parse_list(value)
            for key, value in _parse_dict(self.include_modules).items()
        }
        self.exclude_modules = {
            key: _parse_list(value)
            for key, value in _parse_dict(self.exclude_modules).items()
        }
        self.icons = _parse_dict(self.icons)
        self.platforms = _parse_list(self.platforms)
        self.plugins = _parse_list(self.plugins)
        self.extra_prc_files = _parse_list(self.extra_prc_files)
        self.hidden_imports = {
            key: _parse_list(value)
            for key, value in _parse_dict(self.hidden_imports).items()
        }

        if self.default_prc_dir is None:
            self.default_prc_dir = '<auto>etc' if not self.embed_prc_data else ''

        num_gui_apps = len(self.gui_apps)
        num_console_apps = len(self.console_apps)

        if not self.macos_main_app:
            if num_gui_apps > 1:
                assert False, 'macos_main_app must be defined if more than one gui_app is defined'
            elif num_gui_apps == 1:
                self.macos_main_app = list(self.gui_apps.keys())[0]

        use_pipenv = (
            'Pipfile' in os.path.basename(self.requirements_path) or
            not os.path.exists(self.requirements_path) and os.path.exists('Pipfile')
        )
        if use_pipenv:
            reqspath = os.path.join(self.build_base, 'requirements.txt')
            with open(reqspath, 'w') as reqsfile:
                subprocess.check_call(['pipenv', 'lock', '--requirements'], stdout=reqsfile)
            self.requirements_path = reqspath

        if self.use_optimized_wheels:
            if not self.optimized_wheel_index:
                # Try to find an appropriate wheel index

                # Start with the release index
                self.optimized_wheel_index = 'https://archive.panda3d.org/simple/opt'

                # See if a buildbot build is being used
                with open(self.requirements_path) as reqsfile:
                    reqsdata = reqsfile.read()
                matches = re.search(r'--extra-index-url (https*://archive.panda3d.org/.*\b)', reqsdata)
                if matches and matches.group(1):
                    self.optimized_wheel_index = matches.group(1)
                    if not matches.group(1).endswith('opt'):
                        self.optimized_wheel_index += '/opt'

            assert self.optimized_wheel_index, 'An index for optimized wheels must be defined if use_optimized_wheels is set'

        assert os.path.exists(self.requirements_path), 'Requirements.txt path does not exist: {}'.format(self.requirements_path)
        assert num_gui_apps + num_console_apps != 0, 'Must specify at least one app in either gui_apps or console_apps'

        self.exclude_dependencies = [p3d.GlobPattern(i) for i in self.exclude_dependencies]
        for glob in self.exclude_dependencies:
            glob.case_sensitive = False

        # bam_model_extensions registers a 2bam handler for each given extension.
        # They can override a default handler, but not a custom handler.
        if self.bam_model_extensions:
            for ext in self.bam_model_extensions:
                ext = '.' + ext.lstrip('.')
                assert ext not in self.file_handlers, \
                    'Extension {} occurs in both file_handlers and bam_model_extensions!'.format(ext)
                self.file_handlers[ext] = _model_to_bam

        tmp = self.default_file_handlers.copy()
        tmp.update(self.file_handlers)
        self.file_handlers = tmp

        tmp = PACKAGE_DATA_DIRS.copy()
        tmp.update(self.package_data_dirs)
        self.package_data_dirs = tmp

        # Default to all supported ABIs (for the given Android version).
        if self.android_max_sdk_version and self.android_max_sdk_version < 21:
            assert self.android_max_sdk_version >= 19, \
                'Panda3D requires at least Android API level 19!'

            if self.android_abis:
                for abi in self.android_abis:
                    assert abi not in ('mips64', 'x86_64', 'arm64-v8a'), \
                        f'{abi} was not a valid Android ABI before Android 21!'
            else:
                self.android_abis = ['armeabi-v7a', 'x86']

        elif not self.android_abis:
            self.android_abis = ['arm64-v8a', 'armeabi-v7a', 'x86_64', 'x86']

        supported_abis = 'armeabi', 'armeabi-v7a', 'arm64-v8a', 'x86', 'x86_64', 'mips', 'mips64'
        unsupported_abis = set(self.android_abis) - set(supported_abis)
        if unsupported_abis:
            raise ValueError(f'Unrecognized value(s) for android_abis: {", ".join(unsupported_abis)}\n'
                             f'Valid ABIs are: {", ".join(supported_abis)}')

        self.icon_objects = {}
        for app, iconpaths in self.icons.items():
            if not isinstance(iconpaths, list) and not isinstance(iconpaths, tuple):
                iconpaths = (iconpaths,)

            iconobj = Icon()
            for iconpath in iconpaths:
                iconobj.addImage(iconpath)

            iconobj.generateMissingImages()
            self.icon_objects[app] = iconobj

    def run(self):
        self.announce('Building platforms: {0}'.format(','.join(self.platforms)), distutils.log.INFO)

        for platform in self.platforms:
            # Create the build directory, or ensure it is empty.
            build_dir = os.path.join(self.build_base, platform)

            if os.path.exists(build_dir):
                for entry in os.listdir(build_dir):
                    path = os.path.join(build_dir, entry)
                    if os.path.islink(path) or os.path.isfile(path):
                        os.unlink(path)
                    else:
                        shutil.rmtree(path)
            else:
                os.makedirs(build_dir)

            if platform == 'android':
                # Make a multi-arch build for Android.
                data_dir = os.path.join(build_dir, 'assets')
                os.makedirs(data_dir, exist_ok=True)

                for abi in self.android_abis:
                    lib_dir = os.path.join(build_dir, 'lib', abi)
                    os.makedirs(lib_dir, exist_ok=True)

                    suffix = None
                    if abi == 'arm64-v8a':
                        suffix = '_arm64'
                    elif abi == 'armeabi-v7a':
                        suffix = '_armv7a'
                    elif abi == 'armeabi':
                        suffix = '_arm'
                    else: # e.g. x86, x86_64, mips, mips64
                        suffix = '_' + abi.replace('-', '_')

                    # We end up copying the data multiple times to the same
                    # directory, but that's probably fine for now.
                    self.build_binaries(platform + suffix, lib_dir, data_dir)

                # Write out the icons to the res directory.
                for appname, icon in self.icon_objects.items():
                    if appname == '*' or (appname == self.macos_main_app and '*' not in self.icon_objects):
                        # Conventional name for icon on Android.
                        basename = 'ic_launcher.png'
                    else:
                        basename = f'ic_{appname}.png'

                    res_dir = os.path.join(build_dir, 'res')
                    icon.writeSize(48, os.path.join(res_dir, 'mipmap-mdpi-v4', basename))
                    icon.writeSize(72, os.path.join(res_dir, 'mipmap-hdpi-v4', basename))
                    icon.writeSize(96, os.path.join(res_dir, 'mipmap-xhdpi-v4', basename))
                    icon.writeSize(144, os.path.join(res_dir, 'mipmap-xxhdpi-v4', basename))

                    if icon.getLargestSize() >= 192:
                        icon.writeSize(192, os.path.join(res_dir, 'mipmap-xxxhdpi-v4', basename))

                self.build_assets(platform, data_dir)

                # Generate an AndroidManifest.xml
                self.generate_android_manifest(os.path.join(build_dir, 'AndroidManifest.xml'))
            else:
                self.build_binaries(platform, build_dir, build_dir)
                self.build_assets(platform, build_dir)

            # Bundle into an .app on macOS
            if self.macos_main_app and 'macosx' in platform:
                self.bundle_macos_app(build_dir)

    def download_wheels(self, platform):
        """ Downloads wheels for the given platform using pip. This includes panda3d
        wheels. These are special wheels that are expected to contain a deploy_libs
        directory containing the Python runtime libraries, which will be added
        to sys.path."""

        import pip

        self.announce('Gathering wheels for platform: {}'.format(platform), distutils.log.INFO)

        whlcache = os.path.join(self.build_base, '__whl_cache__')

        pip_version = int(pip.__version__.split('.')[0])
        if pip_version < 9:
            raise RuntimeError("pip 9.0 or greater is required, but found {}".format(pip.__version__))

        abi_tag = 'cp%d%d' % (sys.version_info[:2])
        if sys.version_info < (3, 8):
            abi_tag += 'm'

        whldir = os.path.join(whlcache, '_'.join((platform, abi_tag)))
        if not os.path.isdir(whldir):
            os.makedirs(whldir)

        # Remove any .zip files. These are built from a VCS and block for an
        # interactive prompt on subsequent downloads.
        if os.path.exists(whldir):
            for whl in os.listdir(whldir):
                if whl.endswith('.zip'):
                    os.remove(os.path.join(whldir, whl))

        pip_args = [
            '--disable-pip-version-check',
            'download',
            '-d', whldir,
            '-r', self.requirements_path,
            '--only-binary', ':all:',
            '--abi', abi_tag,
            '--platform', platform,
        ]

        if platform.startswith('linux_'):
            # Also accept manylinux.
            arch = platform[6:]
            pip_args += ['--platform', 'manylinux2014_' + arch]

        if self.use_optimized_wheels:
            pip_args += [
                '--extra-index-url', self.optimized_wheel_index
            ]

        for index in self.pypi_extra_indexes:
            pip_args += ['--extra-index-url', index]

        subprocess.check_call([sys.executable, '-m', 'pip'] + pip_args)

        # Return a list of paths to the downloaded whls
        return [
            os.path.join(whldir, filename)
            for filename in os.listdir(whldir)
            if filename.endswith('.whl')
        ]

    def update_pe_resources(self, appname, runtime):
        """Update resources (e.g., icons) in windows PE file"""

        icon = self.icon_objects.get(
            appname,
            self.icon_objects.get('*', None),
        )

        if icon is not None or self.prefer_discrete_gpu:
            pef = pefile.PEFile()
            pef.open(runtime, 'r+')
            if icon is not None:
                pef.add_icon(icon)
                pef.add_resource_section()
            if self.prefer_discrete_gpu:
                if not pef.rename_export("SymbolPlaceholder___________________", "AmdPowerXpressRequestHighPerformance") or \
                   not pef.rename_export("SymbolPlaceholder__", "NvOptimusEnablement"):
                    self.warn("Failed to apply prefer_discrete_gpu, newer target Panda3D version may be required")
            pef.write_changes()
            pef.close()

    def bundle_macos_app(self, builddir):
        """Bundle built runtime into a .app for macOS"""

        appname = '{}.app'.format(self.macos_main_app)
        appdir = os.path.join(builddir, appname)
        contentsdir = os.path.join(appdir, 'Contents')
        macosdir = os.path.join(contentsdir, 'MacOS')
        fwdir = os.path.join(contentsdir, 'Frameworks')
        resdir = os.path.join(contentsdir, 'Resources')

        self.announce('Bundling macOS app into {}'.format(appdir), distutils.log.INFO)

        # Create initial directory structure
        os.makedirs(macosdir)
        os.makedirs(fwdir)
        os.makedirs(resdir)

        # Move files over
        for fname in os.listdir(builddir):
            src = os.path.join(builddir, fname)
            if appdir in src:
                continue

            if fname in self.gui_apps or self.console_apps:
                dst = macosdir
            elif os.path.isfile(src) and open(src, 'rb').read(4) in macosx_binary_magics:
                dst = fwdir
            else:
                dst = resdir
            shutil.move(src, dst)

        # Write out Info.plist
        plist = {
            'CFBundleName': appname,
            'CFBundleDisplayName': appname, #TODO use name from setup.py/cfg
            'CFBundleIdentifier': '', #TODO
            'CFBundleVersion': '0.0.0', #TODO get from setup.py
            'CFBundlePackageType': 'APPL',
            'CFBundleSignature': '', #TODO
            'CFBundleExecutable': self.macos_main_app,
        }

        icon = self.icon_objects.get(
            self.macos_main_app,
            self.icon_objects.get('*', None)
        )
        if icon is not None:
            plist['CFBundleIconFile'] = 'iconfile'
            icon.makeICNS(os.path.join(resdir, 'iconfile.icns'))

        with open(os.path.join(contentsdir, 'Info.plist'), 'wb') as f:
            plistlib.dump(plist, f)

    def generate_android_manifest(self, path):
        import xml.etree.ElementTree as ET

        name = self.distribution.get_name()
        version = self.distribution.get_version()
        classifiers = self.distribution.get_classifiers()

        is_game = False
        for classifier in classifiers:
            if classifier == 'Topic :: Games/Entertainment' or classifier.startswith('Topic :: Games/Entertainment ::'):
                is_game = True

        manifest = ET.Element('manifest')
        manifest.set('xmlns:android', 'http://schemas.android.com/apk/res/android')
        manifest.set('package', self.application_id)
        manifest.set('android:versionCode', str(int(self.android_version_code)))
        manifest.set('android:versionName', version)
        manifest.set('android:installLocation', 'auto')

        uses_sdk = ET.SubElement(manifest, 'uses-sdk')
        uses_sdk.set('android:minSdkVersion', str(int(self.android_min_sdk_version)))
        uses_sdk.set('android:targetSdkVersion', str(int(self.android_target_sdk_version)))
        if self.android_max_sdk_version:
            uses_sdk.set('android:maxSdkVersion', str(int(self.android_max_sdk_version)))

        if 'pandagles2' in self.plugins:
            uses_feature = ET.SubElement(manifest, 'uses-feature')
            uses_feature.set('android:glEsVersion', '0x00020000')
            uses_feature.set('android:required', 'false' if 'pandagles' in self.plugins else 'true')

        if 'p3openal_audio' in self.plugins:
            uses_feature = ET.SubElement(manifest, 'uses-feature')
            uses_feature.set('android:name', 'android.hardware.audio.output')
            uses_feature.set('android:required', 'false')

        uses_feature = ET.SubElement(manifest, 'uses-feature')
        uses_feature.set('android:name', 'android.hardware.gamepad')
        uses_feature.set('android:required', 'false')

        application = ET.SubElement(manifest, 'application')
        application.set('android:label', name)
        application.set('android:isGame', ('false', 'true')[is_game])
        application.set('android:debuggable', ('false', 'true')[self.android_debuggable])
        application.set('android:extractNativeLibs', 'true')

        app_icon = self.icon_objects.get('*', self.icon_objects.get(self.macos_main_app))
        if app_icon:
            application.set('android:icon', '@mipmap/ic_launcher')

        for appname in self.gui_apps:
            activity = ET.SubElement(application, 'activity')
            activity.set('android:name', 'org.panda3d.android.PythonActivity')
            activity.set('android:label', appname)
            activity.set('android:theme', '@android:style/Theme.NoTitleBar')
            activity.set('android:configChanges', 'orientation|keyboardHidden')
            activity.set('android:launchMode', 'singleInstance')

            act_icon = self.icon_objects.get(appname)
            if act_icon and act_icon is not app_icon:
                activity.set('android:icon', '@mipmap/ic_' + appname)

            meta_data = ET.SubElement(activity, 'meta-data')
            meta_data.set('android:name', 'android.app.lib_name')
            meta_data.set('android:value', appname)

            intent_filter = ET.SubElement(activity, 'intent-filter')
            ET.SubElement(intent_filter, 'action').set('android:name', 'android.intent.action.MAIN')
            ET.SubElement(intent_filter, 'category').set('android:name', 'android.intent.category.LAUNCHER')
            ET.SubElement(intent_filter, 'category').set('android:name', 'android.intent.category.LEANBACK_LAUNCHER')

        tree = ET.ElementTree(manifest)
        with open(path, 'wb') as fh:
            tree.write(fh, encoding='utf-8', xml_declaration=True)

    def build_binaries(self, platform, binary_dir, data_dir=None):
        """ Builds the binary data for the given platform. """

        use_wheels = True
        path = sys.path[:]
        p3dwhl = None
        wheelpaths = []
        has_tkinter_wheel = False

        if use_wheels:
            wheelpaths = self.download_wheels(platform)

            for whl in wheelpaths:
                if os.path.basename(whl).startswith('panda3d-'):
                    p3dwhlfn = whl
                    p3dwhl = self._get_zip_file(p3dwhlfn)
                    break
                elif os.path.basename(whl).startswith('tkinter-'):
                    has_tkinter_wheel = True
            else:
                raise RuntimeError("Missing panda3d wheel for platform: {}".format(platform))

            if self.use_optimized_wheels:
                # Check to see if we have an optimized wheel
                localtag = p3dwhlfn.split('+')[1].split('-')[0] if '+' in p3dwhlfn else ''
                if not localtag.endswith('opt'):
                    self.announce(
                        'Could not find an optimized wheel (using index {}) for platform: {}'.format(self.optimized_wheel_index, platform),
                        distutils.log.WARN
                    )

            for whl in wheelpaths:
                if os.path.basename(whl).startswith('tkinter-'):
                    has_tkinter_wheel = True
                    break

            #whlfiles = {whl: self._get_zip_file(whl) for whl in wheelpaths}

            # Add whl files to the path so they are picked up by modulefinder
            for whl in wheelpaths:
                path.insert(0, whl)

            # Add deploy_libs from panda3d whl to the path
            path.insert(0, os.path.join(p3dwhlfn, 'deploy_libs'))


        self.announce('Building runtime for platform: {}'.format(platform), distutils.log.INFO)

        # Gather PRC data
        prcstring = ''
        if not use_wheels:
            dtool_fn = p3d.Filename(p3d.ExecutionEnvironment.get_dtool_name())
            libdir = os.path.dirname(dtool_fn.to_os_specific())
            etcdir = os.path.join(libdir, '..', 'etc')

            etcfiles = os.listdir(etcdir)
            etcfiles.sort(reverse=True)
            for fn in etcfiles:
                if fn.lower().endswith('.prc'):
                    with open(os.path.join(etcdir, fn)) as f:
                        prcstring += f.read()
        else:
            etcfiles = [i for i in p3dwhl.namelist() if i.endswith('.prc')]
            etcfiles.sort(reverse=True)
            for fn in etcfiles:
                with p3dwhl.open(fn) as f:
                    prcstring += f.read().decode('utf8')

        user_prcstring = self.extra_prc_data
        for fn in self.extra_prc_files:
            with open(fn) as f:
                user_prcstring += f.read()

        # Clenup PRC data
        check_plugins = [
            #TODO find a better way to get this list
            'pandaegg',
            'p3ffmpeg',
            'p3ptloader',
            'p3assimp',
        ]
        def parse_prc(prcstr, warn_on_missing_plugin):
            out = []
            for ln in prcstr.split('\n'):
                ln = ln.strip()
                useline = True

                if ln.startswith('#') or not ln:
                    continue

                words = ln.split(None, 1)
                if not words:
                    continue
                var = words[0]
                value = words[1] if len(words) > 1 else ''

                # Strip comment after value.
                c = value.find(' #')
                if c > 0:
                    value = value[:c].rstrip()

                if var == 'model-cache-dir' and value:
                    if platform.startswith('android'):
                        # Ignore on Android, where the cache dir is fixed.
                        continue
                    value = value.replace('/panda3d', '/{}'.format(self.distribution.get_name()))

                if var == 'audio-library-name':
                    # We have the default set to p3fmod_audio on macOS in 1.10,
                    # but this can be unexpected as other platforms use OpenAL
                    # by default.  Switch it up if FMOD is not included.
                    if value not in self.plugins and value == 'p3fmod_audio' and 'p3openal_audio' in self.plugins:
                        self.warn("Missing audio plugin p3fmod_audio referenced in PRC data, replacing with p3openal_audio")
                        value = 'p3openal_audio'

                if var == 'aux-display':
                    # Silently remove aux-display lines for missing plugins.
                    if value not in self.plugins:
                        continue

                for plugin in check_plugins:
                    if plugin in value and plugin not in self.plugins:
                        useline = False
                        if warn_on_missing_plugin:
                            self.warn(
                                "Missing plugin ({0}) referenced in user PRC data".format(plugin)
                            )
                        break
                if useline:
                    if value:
                        out.append(var + ' ' + value)
                    else:
                        out.append(var)
            return out
        prcexport = parse_prc(prcstring, 0) + parse_prc(user_prcstring, 1)

        # Export PRC data
        prcexport = '\n'.join(prcexport)
        if not self.embed_prc_data:
            prcdir = self.default_prc_dir.replace('<auto>', '')
            prcdir = os.path.join(binary_dir, prcdir)
            os.makedirs(prcdir)
            with open(os.path.join(prcdir, '00-panda3d.prc'), 'w') as f:
                f.write(prcexport)

        # Create runtimes
        freezer_extras = set()
        freezer_modules = set()
        ext_suffixes = set()

        def get_search_path_for(source_path):
            search_path = [os.path.dirname(source_path)]
            if use_wheels:
                search_path.append(os.path.join(p3dwhlfn, 'deploy_libs'))

                # If the .whl containing this file has a .libs directory, add
                # it to the path.  This is an auditwheel/numpy convention.
                if '.whl' + os.sep in source_path:
                    whl, wf = source_path.split('.whl' + os.path.sep)
                    whl += '.whl'
                    rootdir = wf.split(os.path.sep, 1)[0]
                    search_path.append(os.path.join(whl, rootdir, '.libs'))

                    # Also look for eg. numpy.libs or Pillow.libs in the root
                    whl_name = os.path.basename(whl).split('-', 1)[0]
                    search_path.append(os.path.join(whl, whl_name + '.libs'))

                    # Also look for more specific per-package cases, defined in
                    # PACKAGE_LIB_DIRS at the top of this file.
                    extra_dirs = PACKAGE_LIB_DIRS.get(whl_name, [])
                    for extra_dir, search_in in extra_dirs:
                        if not search_in:
                            search_path.append(os.path.join(whl, extra_dir.replace('/', os.path.sep)))
                        else:
                            for whl2 in wheelpaths:
                                if os.path.basename(whl2).startswith(search_in + '-'):
                                    search_path.append(os.path.join(whl2, extra_dir.replace('/', os.path.sep)))

            return search_path

        def create_runtime(platform, appname, mainscript, use_console):
            freezer = FreezeTool.Freezer(
                platform=platform,
                path=path,
                hiddenImports=self.hidden_imports,
                optimize=2 if self.strip_docstrings else 1
            )
            freezer.addModule('__main__', filename=mainscript)
            if platform.startswith('android'):
                freezer.addModule('site', filename='site.py', text=SITE_PY_ANDROID)
            else:
                freezer.addModule('site', filename='site.py', text=SITE_PY)
            for incmod in self.include_modules.get(appname, []) + self.include_modules.get('*', []):
                freezer.addModule(incmod)
            for exmod in self.exclude_modules.get(appname, []) + self.exclude_modules.get('*', []):
                freezer.excludeModule(exmod)
            freezer.done(addStartupModules=True)

            stub_name = 'deploy-stub'
            target_name = appname
            if platform.startswith('win') or 'macosx' in platform:
                if not use_console:
                    stub_name = 'deploy-stubw'
            elif platform.startswith('android'):
                if not use_console:
                    stub_name = 'libdeploy-stubw.so'
                    target_name = 'lib' + target_name + '.so'

            if platform.startswith('win'):
                stub_name += '.exe'
                target_name += '.exe'

            if use_wheels:
                if stub_name.endswith('.so'):
                    stub_file = p3dwhl.open('deploy_libs/{0}'.format(stub_name))
                else:
                    stub_file = p3dwhl.open('panda3d_tools/{0}'.format(stub_name))
            else:
                dtool_path = p3d.Filename(p3d.ExecutionEnvironment.get_dtool_name()).to_os_specific()
                stub_path = os.path.join(os.path.dirname(dtool_path), '..', 'bin', stub_name)
                stub_file = open(stub_path, 'rb')

            # Do we need an icon?  On Windows, we need to add this to the stub
            # before we add the blob.
            if 'win' in platform:
                temp_file = tempfile.NamedTemporaryFile(suffix='-icon.exe', delete=False)
                temp_file.write(stub_file.read())
                stub_file.close()
                temp_file.close()
                self.update_pe_resources(appname, temp_file.name)
                stub_file = open(temp_file.name, 'rb')
            else:
                temp_file = None

            use_strftime = self.log_filename_strftime
            if not self.log_filename or '%' not in self.log_filename:
                use_strftime = False

            target_path = os.path.join(binary_dir, target_name)
            freezer.generateRuntimeFromStub(target_path, stub_file, use_console, {
                'prc_data': prcexport if self.embed_prc_data else None,
                'default_prc_dir': self.default_prc_dir,
                'prc_dir_envvars': None,
                'prc_path_envvars': None,
                'prc_patterns': None,
                'prc_encrypted_patterns': None,
                'prc_encryption_key': None,
                'prc_executable_patterns': None,
                'prc_executable_args_envvar': None,
                'main_dir': None,
                'log_filename': self.expand_path(self.log_filename, platform),
            }, self.log_append, use_strftime)
            stub_file.close()

            if temp_file:
                os.unlink(temp_file.name)

            # Copy the dependencies.
            search_path = [binary_dir]
            if use_wheels:
                search_path.append(os.path.join(p3dwhlfn, 'panda3d'))
                search_path.append(os.path.join(p3dwhlfn, 'deploy_libs'))
            self.copy_dependencies(target_path, binary_dir, search_path, stub_name)

            freezer_extras.update(freezer.extras)
            freezer_modules.update(freezer.getAllModuleNames())
            for suffix in freezer.mf.suffixes:
                if suffix[2] == imp.C_EXTENSION:
                    ext_suffixes.add(suffix[0])

        for appname, scriptname in self.gui_apps.items():
            create_runtime(platform, appname, scriptname, False)

        for appname, scriptname in self.console_apps.items():
            create_runtime(platform, appname, scriptname, True)

        # Warn if tkinter is used but hasn't been added to requirements.txt
        if not has_tkinter_wheel and '_tkinter' in freezer_modules:
            self.warn("Detected use of tkinter, but tkinter is not specified in requirements.txt!")

        # Copy extension modules
        whl_modules = {}
        if use_wheels:
            # Get the module libs
            for i in p3dwhl.namelist():
                if not i.startswith('deploy_libs/'):
                    continue

                if not any(i.endswith(suffix) for suffix in ext_suffixes):
                    continue

                if has_tkinter_wheel and i.startswith('deploy_libs/_tkinter.'):
                    # Ignore this one, we have a separate tkinter package
                    # nowadays that contains all the dependencies.
                    continue

                base = os.path.basename(i)
                module, _, ext = base.partition('.')
                whl_modules[module] = i

        # Make sure to copy any builtins that have shared objects in the
        # deploy libs, assuming they are not already in freezer_extras.
        for mod, source_path in freezer_extras:
            freezer_modules.discard(mod)

        for mod in freezer_modules:
            if mod in whl_modules:
                freezer_extras.add((mod, None))

        # Copy over necessary plugins
        plugin_list = ['panda3d/lib{}'.format(i) for i in self.plugins]
        for lib in p3dwhl.namelist():
            plugname = lib.split('.', 1)[0]
            if plugname in plugin_list:
                source_path = os.path.join(p3dwhlfn, lib)
                target_path = os.path.join(binary_dir, os.path.basename(lib))
                search_path = [os.path.dirname(source_path)]
                self.copy_with_dependencies(source_path, target_path, search_path)

        # Copy any shared objects we need
        for module, source_path in freezer_extras:
            if source_path is not None:
                # Rename panda3d/core.pyd to panda3d.core.pyd
                source_path = os.path.normpath(source_path)
                basename = os.path.basename(source_path)
                if '.' in module:
                    basename = module.rsplit('.', 1)[0] + '.' + basename

                # Remove python version string
<<<<<<< HEAD
                parts = basename.split('.')
                if len(parts) >= 3 and '-' in parts[-2]:
                    parts = parts[:-2] + parts[-1:]
                    basename = '.'.join(parts)
=======
                if sys.version_info >= (3, 0):
                    parts = basename.split('.')
                    if len(parts) >= 3 and ('-' in parts[-2] or parts[-2] == 'abi' + str(sys.version_info[0])):
                        parts = parts[:-2] + parts[-1:]
                        basename = '.'.join(parts)
>>>>>>> 2e7dc9e4

                # Was this not found in a wheel?  Then we may have a problem,
                # since it may be for the current platform instead of the target
                # platform.
                if use_wheels:
                    found_in_wheel = False
                    for whl in wheelpaths:
                        whl = os.path.normpath(whl)
                        if source_path.lower().startswith(os.path.join(whl, '').lower()):
                            found_in_wheel = True
                            break

                    if not found_in_wheel:
                        self.warn('{} was not found in any downloaded wheel, is a dependency missing from requirements.txt?'.format(basename))
            else:
                # Builtin module, but might not be builtin in wheel libs, so double check
                if module in whl_modules:
                    source_path = os.path.join(p3dwhlfn, whl_modules[module])
                    basename = os.path.basename(source_path)
                    #XXX should we remove python version string here too?
                else:
                    continue

            if platform.startswith('android'):
                # Python modules on Android need a special prefix to be loadable
                # as a library.
                basename = 'libpy.' + basename

            # If this is a dynamic library, search for dependencies.
            target_path = os.path.join(binary_dir, basename)
            search_path = get_search_path_for(source_path)
            self.copy_with_dependencies(source_path, target_path, search_path)

        # Copy classes.dex on Android
        if use_wheels and platform.startswith('android'):
            self.copy(os.path.join(p3dwhlfn, 'deploy_libs', 'classes.dex'),
                      os.path.join(binary_dir, '..', '..', 'classes.dex'))

        # Extract any other data files from dependency packages.
        if data_dir is None:
            return

        for module, datadesc in self.package_data_dirs.items():
            if module not in freezer_modules:
                continue

            self.announce('Copying data files for module: {}'.format(module), distutils.log.INFO)

            # OK, find out in which .whl this occurs.
            for whl in wheelpaths:
                whlfile = self._get_zip_file(whl)
                filenames = whlfile.namelist()
                for source_pattern, target_dir, flags in datadesc:
                    srcglob = p3d.GlobPattern(source_pattern.lower())
                    source_dir = os.path.dirname(source_pattern)
                    # Relocate the target dir to the build directory.
                    target_dir = target_dir.replace('/', os.sep)
                    target_dir = os.path.join(data_dir, target_dir)

                    for wf in filenames:
                        if wf.endswith('/'):
                            # Skip directories.
                            continue

                        if wf.lower().startswith(source_dir.lower() + '/'):
                            if not srcglob.matches(wf.lower()):
                                continue

                            wf = wf.replace('/', os.sep)
                            relpath = wf[len(source_dir) + 1:]
                            source_path = os.path.join(whl, wf)
                            target_path = os.path.join(target_dir, relpath)

                            if 'PKG_DATA_MAKE_EXECUTABLE' in flags:
                                search_path = get_search_path_for(source_path)
                                self.copy_with_dependencies(source_path, target_path, search_path)
                                mode = os.stat(target_path).st_mode
                                mode |= stat.S_IXUSR | stat.S_IXGRP | stat.S_IXOTH
                                os.chmod(target_path, mode)
                            else:
                                self.copy(source_path, target_path)

    def build_assets(self, platform, data_dir):
        """ Builds the data files for the given platform. """

        # Copy Game Files
        self.announce('Copying assets for platform: {}'.format(platform), distutils.log.INFO)
        ignore_copy_list = [
            '**/__pycache__/**',
            '**/*.pyc',
            '**/*.py',
            '{}/**'.format(self.build_base),
        ]
        ignore_copy_list += self.exclude_patterns
        ignore_copy_list += self.extra_prc_files
        ignore_copy_list = [p3d.GlobPattern(p3d.Filename.from_os_specific(i).get_fullpath()) for i in ignore_copy_list]

        include_copy_list = [p3d.GlobPattern(i) for i in self.include_patterns]

        def check_pattern(src, pattern_list):
            # Normalize file paths across platforms
            fn = p3d.Filename.from_os_specific(os.path.normpath(src))
            path = fn.get_fullpath()
            fn.make_absolute()
            abspath = fn.get_fullpath()

            for pattern in pattern_list:
                # If the pattern is absolute, match against the absolute filename.
                if pattern.pattern[0] == '/':
                    #print('check ignore: {} {} {}'.format(pattern, src, pattern.matches_file(abspath)))
                    if pattern.matches_file(abspath):
                        return True
                else:
                    #print('check ignore: {} {} {}'.format(pattern, src, pattern.matches_file(path)))
                    if pattern.matches_file(path):
                        return True
            return False

        def check_file(fname):
            return check_pattern(fname, include_copy_list) and \
                not check_pattern(fname, ignore_copy_list)

        def skip_directory(src):
            # Provides a quick-out for directory checks.  NOT recursive.
            fn = p3d.Filename.from_os_specific(os.path.normpath(src))
            path = fn.get_fullpath()
            fn.make_absolute()
            abspath = fn.get_fullpath()

            for pattern in ignore_copy_list:
                if not pattern.pattern.endswith('/*') and \
                   not pattern.pattern.endswith('/**'):
                    continue

                pattern_dir = p3d.Filename(pattern.pattern).get_dirname()
                if abspath.startswith(pattern_dir + '/'):
                    return True

                if path.startswith(pattern_dir + '/'):
                    return True

            return False

        def copy_file(src, dst):
            src = os.path.normpath(src)
            dst = os.path.normpath(dst)

            if not check_file(src):
                self.announce('skipping file {}'.format(src))
                return

            dst_dir = os.path.dirname(dst)
            if not os.path.exists(dst_dir):
                os.makedirs(dst_dir)

            ext = os.path.splitext(src)[1]
            # If the file ends with .gz/.pz, we strip this off.
            if ext in ('.gz', '.pz'):
                ext = os.path.splitext(src[:-3])[1]
            if not ext:
                ext = os.path.basename(src)

            if ext in self.file_handlers:
                buildscript = self.file_handlers[ext]
                self.announce('running {} on src ({})'.format(buildscript.__name__, src))
                try:
                    dst = self.file_handlers[ext](self, src, dst)
                except Exception as err:
                    self.announce('{}'.format(err), distutils.log.ERROR)
            else:
                self.announce('copying {0} -> {1}'.format(src, dst))
                shutil.copyfile(src, dst)

        def update_path(path):
            normpath = p3d.Filename.from_os_specific(os.path.normpath(src)).c_str()
            for inputpath, outputpath in self.rename_paths.items():
                if normpath.startswith(inputpath):
                    normpath = normpath.replace(inputpath, outputpath, 1)
            return p3d.Filename(normpath).to_os_specific()

        rootdir = os.getcwd()
        for dirname, subdirlist, filelist in os.walk(rootdir):
            subdirlist.sort()
            dirpath = os.path.relpath(dirname, rootdir)
            if skip_directory(dirpath):
                self.announce('skipping directory {}'.format(dirpath))
                continue

            for fname in filelist:
                src = os.path.join(dirpath, fname)
                dst = os.path.join(data_dir, update_path(src))

                copy_file(src, dst)

    def add_dependency(self, name, target_dir, search_path, referenced_by):
        """ Searches for the given DLL on the search path.  If it exists,
        copies it to the target_dir. """

        if os.path.exists(os.path.join(target_dir, name)):
            # We've already added it earlier.
            return

        for dep in self.exclude_dependencies:
            if dep.matches_file(name):
                return

        for dir in search_path:
            source_path = os.path.join(dir, name)

            if os.path.isfile(source_path):
                target_path = os.path.join(target_dir, name)
                self.copy_with_dependencies(source_path, target_path, search_path)
                return

            elif '.whl' in source_path:
                # Check whether the file exists inside the wheel.
                whl, wf = source_path.split('.whl' + os.path.sep)
                whl += '.whl'
                whlfile = self._get_zip_file(whl)

                # Normalize the path separator
                wf = os.path.normpath(wf).replace(os.path.sep, '/')

                # Look case-insensitively.
                namelist = whlfile.namelist()
                namelist_lower = [file.lower() for file in namelist]

                if wf.lower() in namelist_lower:
                    # We have a match.  Change it to the correct case.
                    wf = namelist[namelist_lower.index(wf.lower())]
                    source_path = os.path.join(whl, wf)
                    target_path = os.path.join(target_dir, os.path.basename(wf))
                    self.copy_with_dependencies(source_path, target_path, search_path)
                    return

        # If we didn't find it, look again, but case-insensitively.
        name_lower = name.lower()

        for dir in search_path:
            if os.path.isdir(dir):
                files = os.listdir(dir)
                files_lower = [file.lower() for file in files]

                if name_lower in files_lower:
                    name = files[files_lower.index(name_lower)]
                    source_path = os.path.join(dir, name)
                    target_path = os.path.join(target_dir, name)
                    self.copy_with_dependencies(source_path, target_path, search_path)

        # Warn if we can't find it, but only once.
        self.warn("could not find dependency {0} (referenced by {1})".format(name, referenced_by))
        self.exclude_dependencies.append(p3d.GlobPattern(name.lower()))

    def copy(self, source_path, target_path):
        """ Copies source_path to target_path.

        source_path may be located inside a .whl file. """

        try:
            self.announce('copying {0} -> {1}'.format(os.path.relpath(source_path, self.build_base), os.path.relpath(target_path, self.build_base)))
        except ValueError:
            # No relative path (e.g., files on different drives in Windows), just print absolute paths instead
            self.announce('copying {0} -> {1}'.format(source_path, target_path))

        # Make the directory if it does not yet exist.
        target_dir = os.path.dirname(target_path)
        if not os.path.isdir(target_dir):
            os.makedirs(target_dir)

        # Copy the file, and open it for analysis.
        if '.whl' in source_path:
            # This was found in a wheel, extract it
            whl, wf = source_path.split('.whl' + os.path.sep)
            whl += '.whl'
            whlfile = self._get_zip_file(whl)
            data = whlfile.read(wf.replace(os.path.sep, '/'))
            with open(target_path, 'wb') as f:
                f.write(data)
        else:
            # Regular file, copy it
            shutil.copyfile(source_path, target_path)

    def copy_with_dependencies(self, source_path, target_path, search_path):
        """ Copies source_path to target_path.  It also scans source_path for
        any dependencies, which are located along the given search_path and
        copied to the same directory as target_path.

        source_path may be located inside a .whl file. """

        self.copy(source_path, target_path)

        source_dir = os.path.dirname(source_path)
        target_dir = os.path.dirname(target_path)
        base = os.path.basename(target_path)

        if source_dir not in search_path:
            search_path = search_path + [source_dir]
        self.copy_dependencies(target_path, target_dir, search_path, base)

    def copy_dependencies(self, target_path, target_dir, search_path, referenced_by):
        """ Copies the dependencies of target_path into target_dir. """

        fp = open(target_path, 'rb+')

        # What kind of magic does the file contain?
        deps = []
        magic = fp.read(4)
        if magic.startswith(b'MZ'):
            # It's a Windows DLL or EXE file.
            pe = pefile.PEFile()
            pe.read(fp)
            for lib in pe.imports:
                deps.append(lib)

        elif magic == b'\x7FELF':
            # Elf magic.  Used on (among others) Linux and FreeBSD.
            deps = self._read_dependencies_elf(fp, target_dir, search_path)

        elif magic in (b'\xCE\xFA\xED\xFE', b'\xCF\xFA\xED\xFE'):
            # A Mach-O file, as used on macOS.
            deps = self._read_dependencies_macho(fp, '<', flatten=True)

        elif magic in (b'\xFE\xED\xFA\xCE', b'\xFE\xED\xFA\xCF'):
            rel_dir = os.path.relpath(target_dir, os.path.dirname(target_path))
            deps = self._read_dependencies_macho(fp, '>', flatten=True)

        elif magic in (b'\xCA\xFE\xBA\xBE', b'\xBE\xBA\xFE\xCA'):
            # A fat file, containing multiple Mach-O binaries.  In the future,
            # we may want to extract the one containing the architecture we
            # are building for.
            deps = self._read_dependencies_fat(fp, False, flatten=True)

        elif magic in (b'\xCA\xFE\xBA\xBF', b'\xBF\xBA\xFE\xCA'):
            # A 64-bit fat file.
            deps = self._read_dependencies_fat(fp, True, flatten=True)

        # If we discovered any dependencies, recursively add those.
        for dep in deps:
            self.add_dependency(dep, target_dir, search_path, referenced_by)

    def _read_dependencies_elf(self, elf, origin, search_path):
        """ Having read the first 4 bytes of the ELF file, fetches the
        dependent libraries and returns those as a list. """

        ident = elf.read(12)

        # Make sure we read in the correct endianness and integer size
        byte_order = "<>"[ord(ident[1:2]) - 1]
        elf_class = ord(ident[0:1]) - 1 # 0 = 32-bits, 1 = 64-bits
        header_struct = byte_order + ("HHIIIIIHHHHHH", "HHIQQQIHHHHHH")[elf_class]
        section_struct = byte_order + ("4xI8xIII8xI", "4xI16xQQI12xQ")[elf_class]
        dynamic_struct = byte_order + ("iI", "qQ")[elf_class]

        type, machine, version, entry, phoff, shoff, flags, ehsize, phentsize, phnum, shentsize, shnum, shstrndx \
          = struct.unpack(header_struct, elf.read(struct.calcsize(header_struct)))
        dynamic_sections = []
        string_tables = {}

        # Seek to the section header table and find the .dynamic section.
        elf.seek(shoff)
        for i in range(shnum):
            type, offset, size, link, entsize = struct.unpack_from(section_struct, elf.read(shentsize))
            if type == 6 and link != 0: # DYNAMIC type, links to string table
                dynamic_sections.append((offset, size, link, entsize))
                string_tables[link] = None

        # Read the relevant string tables.
        for idx in string_tables.keys():
            elf.seek(shoff + idx * shentsize)
            type, offset, size, link, entsize = struct.unpack_from(section_struct, elf.read(shentsize))
            if type != 3: continue
            elf.seek(offset)
            string_tables[idx] = elf.read(size)

        # Loop through the dynamic sections and rewrite it if it has an rpath/runpath.
        needed = []
        rpath = []
        for offset, size, link, entsize in dynamic_sections:
            elf.seek(offset)
            data = elf.read(entsize)
            tag, val = struct.unpack_from(dynamic_struct, data)

            # Read tags until we find a NULL tag.
            while tag != 0:
                if tag == 1: # A NEEDED entry.  Read it from the string table.
                    string = string_tables[link][val : string_tables[link].find(b'\0', val)]
                    needed.append(string.decode('utf-8'))

                elif tag == 15 or tag == 29:
                    # An RPATH or RUNPATH entry.
                    string = string_tables[link][val : string_tables[link].find(b'\0', val)]
                    rpath += [
                        os.path.normpath(i.decode('utf-8').replace('$ORIGIN', origin))
                        for i in string.split(b':')
                    ]

                data = elf.read(entsize)
                tag, val = struct.unpack_from(dynamic_struct, data)
        elf.close()

        search_path += rpath
        return needed

    def _read_dependencies_macho(self, fp, endian, flatten=False):
        """ Having read the first 4 bytes of the Mach-O file, fetches the
        dependent libraries and returns those as a list.

        If flatten is True, if the dependencies contain paths like
        @loader_path/../.dylibs/libsomething.dylib, it will rewrite them to
        instead contain @loader_path/libsomething.dylib if possible.
        This requires the file pointer to be opened in rb+ mode. """

        cputype, cpusubtype, filetype, ncmds, sizeofcmds, flags = \
            struct.unpack(endian + 'IIIIII', fp.read(24))

        is_64bit = (cputype & 0x1000000) != 0
        if is_64bit:
            fp.read(4)

        # After the header, we get a series of linker commands.  We just
        # iterate through them and gather up the LC_LOAD_DYLIB commands.
        load_dylibs = []
        for i in range(ncmds):
            cmd, cmd_size = struct.unpack(endian + 'II', fp.read(8))
            cmd_data = fp.read(cmd_size - 8)
            cmd &= ~0x80000000

            if cmd == 0x0c: # LC_LOAD_DYLIB
                dylib = cmd_data[16:].decode('ascii').split('\x00', 1)[0]
                orig = dylib

                if dylib.startswith('@loader_path/../Frameworks/'):
                    dylib = dylib.replace('@loader_path/../Frameworks/', '')
                elif dylib.startswith('@executable_path/../Frameworks/'):
                    dylib = dylib.replace('@executable_path/../Frameworks/', '')
                else:
                    for prefix in ('@loader_path/', '@rpath/'):
                        if dylib.startswith(prefix):
                            dylib = dylib.replace(prefix, '')

                            # Do we need to flatten the relative reference?
                            if '/' in dylib and flatten:
                                new_dylib = prefix + os.path.basename(dylib)
                                str_size = len(cmd_data) - 16
                                if len(new_dylib) < str_size:
                                    fp.seek(-str_size, os.SEEK_CUR)
                                    fp.write(new_dylib.encode('ascii').ljust(str_size, b'\0'))
                                else:
                                    self.warn('Unable to rewrite dependency {}'.format(orig))

                load_dylibs.append(dylib)

        return load_dylibs

    def _read_dependencies_fat(self, fp, is_64bit, flatten=False):
        num_fat, = struct.unpack('>I', fp.read(4))

        # After the header we get a table of executables in this fat file,
        # each one with a corresponding offset into the file.
        offsets = []
        for i in range(num_fat):
            if is_64bit:
                cputype, cpusubtype, offset, size, align = \
                    struct.unpack('>QQQQQ', fp.read(40))
            else:
                cputype, cpusubtype, offset, size, align = \
                    struct.unpack('>IIIII', fp.read(20))
            offsets.append(offset)

        # Go through each of the binaries in the fat file.
        deps = []
        for offset in offsets:
            # Add 4, since it expects we've already read the magic.
            fp.seek(offset)
            magic = fp.read(4)

            if magic in (b'\xCE\xFA\xED\xFE', b'\xCF\xFA\xED\xFE'):
                endian = '<'
            elif magic in (b'\xFE\xED\xFA\xCE', b'\xFE\xED\xFA\xCF'):
                endian = '>'
            else:
                # Not a Mach-O file we can read.
                continue

            for dep in self._read_dependencies_macho(fp, endian, flatten=flatten):
                if dep not in deps:
                    deps.append(dep)

        return deps

    def expand_path(self, path, platform):
        "Substitutes variables in the given path string."

        if path is None:
            return None

        t = string.Template(path)
        if platform.startswith('win'):
            return t.substitute(HOME='~', USER_APPDATA='~/AppData/Local')
        elif platform.startswith('macosx'):
            return t.substitute(HOME='~', USER_APPDATA='~/Documents')
        else:
            return t.substitute(HOME='~', USER_APPDATA='~/.local/share')


class bdist_apps(setuptools.Command):
    DEFAULT_INSTALLERS = {
        'manylinux1_x86_64': ['gztar'],
        'manylinux1_i686': ['gztar'],
        'manylinux2010_x86_64': ['gztar'],
        'manylinux2010_i686': ['gztar'],
        'manylinux2014_x86_64': ['gztar'],
        'manylinux2014_i686': ['gztar'],
        'manylinux2014_aarch64': ['gztar'],
        'manylinux2014_armv7l': ['gztar'],
        'manylinux2014_ppc64': ['gztar'],
        'manylinux2014_ppc64le': ['gztar'],
        'manylinux2014_s390x': ['gztar'],
        'manylinux_2_24_x86_64': ['gztar'],
        'manylinux_2_24_i686': ['gztar'],
        'manylinux_2_24_aarch64': ['gztar'],
        'manylinux_2_24_armv7l': ['gztar'],
        'manylinux_2_24_ppc64': ['gztar'],
        'manylinux_2_24_ppc64le': ['gztar'],
        'manylinux_2_24_s390x': ['gztar'],
        'manylinux_2_28_x86_64': ['gztar'],
        'manylinux_2_28_aarch64': ['gztar'],
        'manylinux_2_28_ppc64le': ['gztar'],
        'manylinux_2_28_s390x': ['gztar'],
        'android': ['aab'],
        # Everything else defaults to ['zip']
    }

    DEFAULT_INSTALLER_FUNCS = {
        'zip': installers.create_zip,
        'gztar': installers.create_gztar,
        'bztar': installers.create_bztar,
        'xztar': installers.create_xztar,
        'nsis': installers.create_nsis,
        'aab': installers.create_aab,
    }

    description = 'bundle built Panda3D applications into distributable forms'
    user_options = build_apps.user_options + [
        ('dist-dir=', 'd', 'directory to put final built distributions in'),
        ('skip-build', None, 'skip rebuilding everything (for testing/debugging)'),
    ]

    def _build_apps_options(self):
        return [opt[0].replace('-', '_').replace('=', '') for opt in build_apps.user_options]

    def initialize_options(self):
        self.installers = {}
        self.dist_dir = os.path.join(os.getcwd(), 'dist')
        self.skip_build = False
        self.signing_certificate = None
        self.signing_private_key = None
        self.signing_passphrase = None
        self.installer_functions = {}
        self._current_platform = None
        for opt in self._build_apps_options():
            setattr(self, opt, None)

    def finalize_options(self):
        # We need to massage the inputs a bit in case they came from a
        # setup.cfg file.
        self.installers = {
            key: _parse_list(value)
            for key, value in _parse_dict(self.installers).items()
        }

        if self.signing_certificate:
            assert self.signing_private_key, 'Missing signing_private_key'
            self.signing_certificate = os.path.abspath(self.signing_certificate)
            self.signing_private_key = os.path.abspath(self.signing_private_key)

        tmp = self.DEFAULT_INSTALLER_FUNCS.copy()
        tmp.update(self.installer_functions)
        tmp.update({
            entrypoint.name: entrypoint.load()
            for entrypoint in pkg_resources.iter_entry_points('panda3d.bdist_apps.installers')
        })
        self.installer_functions = tmp

    def get_archive_basedir(self):
        return self.distribution.get_name()

    def get_current_platform(self):
        return self._current_platform

    def run(self):
        build_cmd = self.distribution.get_command_obj('build_apps')
        for opt in self._build_apps_options():
            optval = getattr(self, opt)
            if optval is not None:
                setattr(build_cmd, opt, optval)
        if not self.skip_build:
            self.run_command('build_apps')
        else:
            build_cmd.finalize_options()

        platforms = build_cmd.platforms
        build_base = os.path.abspath(build_cmd.build_base)
        if not os.path.exists(self.dist_dir):
            os.makedirs(self.dist_dir)
        os.chdir(self.dist_dir)

        for platform in platforms:
            build_dir = os.path.join(build_base, platform)
            basename = '{}_{}'.format(self.distribution.get_fullname(), platform)
            installers = self.installers.get(platform, self.DEFAULT_INSTALLERS.get(platform, ['zip']))
            self._current_platform = platform

            for installer in installers:
                self.announce('\nBuilding {} for platform: {}'.format(installer, platform), distutils.log.INFO)
                if installer not in self.installer_functions:
                    self.announce(
                        '\tUnknown installer: {}'.format(installer),
                        distutils.log.ERROR
                    )
                    continue

                self.installer_functions[installer](self, basename, build_dir)


def finalize_distribution_options(dist):
    """Entry point for compatibility with setuptools>=61, see #1394."""

    options = dist.get_option_dict('build_apps')
    if options.get('gui_apps') or options.get('console_apps'):
        # Make sure this is set to avoid auto-discovery taking place.
        if getattr(dist.metadata, 'py_modules', None) is None and \
           getattr(dist.metadata, 'packages', None) is None:
            dist.py_modules = []<|MERGE_RESOLUTION|>--- conflicted
+++ resolved
@@ -1120,18 +1120,10 @@
                     basename = module.rsplit('.', 1)[0] + '.' + basename
 
                 # Remove python version string
-<<<<<<< HEAD
                 parts = basename.split('.')
-                if len(parts) >= 3 and '-' in parts[-2]:
+                if len(parts) >= 3 and ('-' in parts[-2] or parts[-2] == 'abi' + str(sys.version_info[0])):
                     parts = parts[:-2] + parts[-1:]
                     basename = '.'.join(parts)
-=======
-                if sys.version_info >= (3, 0):
-                    parts = basename.split('.')
-                    if len(parts) >= 3 and ('-' in parts[-2] or parts[-2] == 'abi' + str(sys.version_info[0])):
-                        parts = parts[:-2] + parts[-1:]
-                        basename = '.'.join(parts)
->>>>>>> 2e7dc9e4
 
                 # Was this not found in a wheel?  Then we may have a problem,
                 # since it may be for the current platform instead of the target
