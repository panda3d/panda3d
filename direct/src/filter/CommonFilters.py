"""
Class CommonFilters implements certain common image
postprocessing filters.  See the :ref:`common-image-filters` page for
more information about how to use these filters.

These filters are written in the Cg shading language.
"""

<<<<<<< HEAD
from panda3d.core import LVecBase4, LPoint2
from panda3d.core import AuxBitplaneAttrib
from panda3d.core import Texture, Shader, ATSNone
from panda3d.core import FrameBufferProperties

from direct.task.TaskManagerGlobal import taskMgr
=======
# It is not ideal that these filters are all included in a single
# monolithic module.  Unfortunately, when you want to apply two filters
# at the same time, you have to compose them into a single shader, and
# the composition process isn't simply a question of concatenating them:
# you have to somehow make them work together.  I suspect that there
# exists some fairly simple framework that would make this automatable.
# However, until I write some more filters myself, I won't know what
# that framework is.  Until then, I'll settle for this
# clunky approach.  - Josh
>>>>>>> 2915c6e6

from .FilterManager import FilterManager
from .filterBloomI import BLOOM_I
from .filterBloomX import BLOOM_X
from .filterBloomY import BLOOM_Y
from .filterBlurX import BLUR_X
from .filterBlurY import BLUR_Y
from .filterCopy import COPY
from .filterDown4 import DOWN_4

CARTOON_BODY = """
float4 cartoondelta = k_cartoonseparation * texpix_txaux.xwyw;
float4 cartoon_c0 = tex2D(k_txaux, %(texcoord)s + cartoondelta.xy);
float4 cartoon_c1 = tex2D(k_txaux, %(texcoord)s - cartoondelta.xy);
float4 cartoon_c2 = tex2D(k_txaux, %(texcoord)s + cartoondelta.wz);
float4 cartoon_c3 = tex2D(k_txaux, %(texcoord)s - cartoondelta.wz);
float4 cartoon_mx = max(cartoon_c0, max(cartoon_c1, max(cartoon_c2, cartoon_c3)));
float4 cartoon_mn = min(cartoon_c0, min(cartoon_c1, min(cartoon_c2, cartoon_c3)));
float cartoon_thresh = saturate(dot(cartoon_mx - cartoon_mn, float4(3,3,0,0)) - 0.5);
o_color = lerp(o_color, k_cartooncolor, cartoon_thresh);
"""

# Some GPUs do not support variable-length loops.
#
# We fill in the actual value of numsamples in the loop limit
# when the shader is configured.
#
SSAO_BODY = """//Cg

void vshader(float4 vtx_position : POSITION,
             out float4 l_position : POSITION,
             out float2 l_texcoord : TEXCOORD0,
             out float2 l_texcoordD : TEXCOORD1,
             out float2 l_texcoordN : TEXCOORD2,
             uniform float4 texpad_depth,
             uniform float4 texpad_normal,
             uniform float4x4 mat_modelproj)
{
  l_position = mul(mat_modelproj, vtx_position);
  l_texcoord = vtx_position.xz;
  l_texcoordD = (vtx_position.xz * texpad_depth.xy) + texpad_depth.xy;
  l_texcoordN = (vtx_position.xz * texpad_normal.xy) + texpad_normal.xy;
}

float3 sphere[16] = float3[](float3(0.53812504, 0.18565957, -0.43192),float3(0.13790712, 0.24864247, 0.44301823),float3(0.33715037, 0.56794053, -0.005789503),float3(-0.6999805, -0.04511441, -0.0019965635),float3(0.06896307, -0.15983082, -0.85477847),float3(0.056099437, 0.006954967, -0.1843352),float3(-0.014653638, 0.14027752, 0.0762037),float3(0.010019933, -0.1924225, -0.034443386),float3(-0.35775623, -0.5301969, -0.43581226),float3(-0.3169221, 0.106360726, 0.015860917),float3(0.010350345, -0.58698344, 0.0046293875),float3(-0.08972908, -0.49408212, 0.3287904),float3(0.7119986, -0.0154690035, -0.09183723),float3(-0.053382345, 0.059675813, -0.5411899),float3(0.035267662, -0.063188605, 0.54602677),float3(-0.47761092, 0.2847911, -0.0271716));

void fshader(out float4 o_color : COLOR,
             uniform float4 k_params1,
             uniform float4 k_params2,
             float2 l_texcoord : TEXCOORD0,
             float2 l_texcoordD : TEXCOORD1,
             float2 l_texcoordN : TEXCOORD2,
             uniform sampler2D k_random : TEXUNIT0,
             uniform sampler2D k_depth : TEXUNIT1,
             uniform sampler2D k_normal : TEXUNIT2)
{
  float pixel_depth = tex2D(k_depth, l_texcoordD).a;
  float3 pixel_normal = (tex2D(k_normal, l_texcoordN).xyz * 2.0 - 1.0);
  float3 random_vector = normalize((tex2D(k_random, l_texcoord * 18.0 + pixel_depth + pixel_normal.xy).xyz * 2.0) - float3(1.0)).xyz;
  float occlusion = 0.0;
  float radius = k_params1.z / pixel_depth;
  float depth_difference;
  float3 sample_normal;
  float3 ray;
  for(int i = 0; i < %d; ++i) {
   ray = radius * reflect(sphere[i], random_vector);
   sample_normal = (tex2D(k_normal, l_texcoordN + ray.xy).xyz * 2.0 - 1.0);
   depth_difference =  (pixel_depth - tex2D(k_depth,l_texcoordD + ray.xy).r);
   occlusion += step(k_params2.y, depth_difference) * (1.0 - dot(sample_normal.xyz, pixel_normal)) * (1.0 - smoothstep(k_params2.y, k_params2.x, depth_difference));
  }
  o_color.rgb = 1.0 + (occlusion * k_params1.y);
  o_color.a = 1.0;
}
"""


class FilterConfig:
    pass


class CommonFilters:
    """ Class CommonFilters implements certain common image postprocessing
    filters.  The constructor requires a filter builder as a parameter. """

    def __init__(self, win, cam):
        self.manager = FilterManager(win, cam)
        self.configuration = {}
        self.task = None
        self.cleanup()

    def cleanup(self):
        self.manager.cleanup()
        self.textures = {}
        self.finalQuad = None
        self.bloom = []
        self.blur = []
        self.ssao = []
        if self.task is not None:
            taskMgr.remove(self.task)
            self.task = None

    def reconfigure(self, fullrebuild, changed):
        """ Reconfigure is called whenever any configuration change is made. """

        configuration = self.configuration

        if fullrebuild:
            self.cleanup()

            if len(configuration) == 0:
                return

            if not self.manager.win.gsg.getSupportsBasicShaders():
                return False

            auxbits = 0
            needtex = set(["color"])
            needtexcoord = set(["color"])

            if "CartoonInk" in configuration:
                needtex.add("aux")
                auxbits |= AuxBitplaneAttrib.ABOAuxNormal
                needtexcoord.add("aux")

            if "AmbientOcclusion" in configuration:
                needtex.add("depth")
                needtex.add("ssao0")
                needtex.add("ssao1")
                needtex.add("ssao2")
                needtex.add("aux")
                auxbits |= AuxBitplaneAttrib.ABOAuxNormal
                needtexcoord.add("ssao2")

            if "BlurSharpen" in configuration:
                needtex.add("blur0")
                needtex.add("blur1")
                needtexcoord.add("blur1")

            if "Bloom" in configuration:
                needtex.add("bloom0")
                needtex.add("bloom1")
                needtex.add("bloom2")
                needtex.add("bloom3")
                auxbits |= AuxBitplaneAttrib.ABOGlow
                needtexcoord.add("bloom3")

            if "ViewGlow" in configuration:
                auxbits |= AuxBitplaneAttrib.ABOGlow

            if "VolumetricLighting" in configuration:
                needtex.add(configuration["VolumetricLighting"].source)

            for tex in needtex:
                self.textures[tex] = Texture("scene-" + tex)
                self.textures[tex].setWrapU(Texture.WMClamp)
                self.textures[tex].setWrapV(Texture.WMClamp)

            fbprops = None
            clamping = None
            if "HighDynamicRange" in configuration:
                fbprops = FrameBufferProperties()
                fbprops.setFloatColor(True)
                fbprops.setSrgbColor(False)
                clamping = False

            self.finalQuad = self.manager.renderSceneInto(textures = self.textures, auxbits=auxbits, fbprops=fbprops, clamping=clamping)
            if self.finalQuad is None:
                self.cleanup()
                return False

            if "BlurSharpen" in configuration:
                blur0 = self.textures["blur0"]
                blur1 = self.textures["blur1"]
                self.blur.append(self.manager.renderQuadInto("filter-blur0", colortex=blur0, div=2))
                self.blur.append(self.manager.renderQuadInto("filter-blur1", colortex=blur1))
                self.blur[0].setShaderInput("src", self.textures["color"])
                self.blur[0].setShader(Shader.make(BLUR_X, Shader.SL_Cg))
                self.blur[1].setShaderInput("src", blur0)
                self.blur[1].setShader(Shader.make(BLUR_Y, Shader.SL_Cg))

            if "AmbientOcclusion" in configuration:
                ssao0 = self.textures["ssao0"]
                ssao1 = self.textures["ssao1"]
                ssao2 = self.textures["ssao2"]
                self.ssao.append(self.manager.renderQuadInto("filter-ssao0", colortex=ssao0))
                self.ssao.append(self.manager.renderQuadInto("filter-ssao1", colortex=ssao1, div=2))
                self.ssao.append(self.manager.renderQuadInto("filter-ssao2", colortex=ssao2))
                self.ssao[0].setShaderInput("depth", self.textures["depth"])
                self.ssao[0].setShaderInput("normal", self.textures["aux"])
                self.ssao[0].setShaderInput("random", base.loader.loadTexture("maps/random.rgb"))
                self.ssao[0].setShader(Shader.make(SSAO_BODY % configuration["AmbientOcclusion"].numsamples, Shader.SL_Cg))
                self.ssao[1].setShaderInput("src", ssao0)
                self.ssao[1].setShader(Shader.make(BLUR_X, Shader.SL_Cg))
                self.ssao[2].setShaderInput("src", ssao1)
                self.ssao[2].setShader(Shader.make(BLUR_Y, Shader.SL_Cg))

            if "Bloom" in configuration:
                bloomconf = configuration["Bloom"]
                bloom0 = self.textures["bloom0"]
                bloom1 = self.textures["bloom1"]
                bloom2 = self.textures["bloom2"]
                bloom3 = self.textures["bloom3"]
                if bloomconf.size == "large":
                    scale=8
                    downsamplerName="filter-down4"
                    downsampler=DOWN_4
                elif bloomconf.size == "medium":
                    scale=4
                    downsamplerName="filter-copy"
                    downsampler=COPY
                else:
                    scale=2
                    downsamplerName="filter-copy"
                    downsampler=COPY
                self.bloom.append(self.manager.renderQuadInto("filter-bloomi", colortex=bloom0, div=2,     align=scale))
                self.bloom.append(self.manager.renderQuadInto(downsamplerName, colortex=bloom1, div=scale, align=scale))
                self.bloom.append(self.manager.renderQuadInto("filter-bloomx", colortex=bloom2, div=scale, align=scale))
                self.bloom.append(self.manager.renderQuadInto("filter-bloomy", colortex=bloom3, div=scale, align=scale))
                self.bloom[0].setShaderInput("src", self.textures["color"])
                self.bloom[0].setShader(Shader.make(BLOOM_I, Shader.SL_Cg))
                self.bloom[1].setShaderInput("src", bloom0)
                self.bloom[1].setShader(Shader.make(downsampler, Shader.SL_Cg))
                self.bloom[2].setShaderInput("src", bloom1)
                self.bloom[2].setShader(Shader.make(BLOOM_X, Shader.SL_Cg))
                self.bloom[3].setShaderInput("src", bloom2)
                self.bloom[3].setShader(Shader.make(BLOOM_Y, Shader.SL_Cg))

            texcoords = {}
            texcoordPadding = {}

            for tex in needtexcoord:
                if self.textures[tex].getAutoTextureScale() != ATSNone or \
                                           "HalfPixelShift" in configuration:
                    texcoords[tex] = "l_texcoord_" + tex
                    texcoordPadding["l_texcoord_" + tex] = tex
                else:
                    # Share unpadded texture coordinates.
                    texcoords[tex] = "l_texcoord"
                    texcoordPadding["l_texcoord"] = None

            texcoordSets = list(enumerate(texcoordPadding.keys()))

            text = "//Cg\n"
            if "HighDynamicRange" in configuration:
                text += "static const float3x3 aces_input_mat = {\n"
                text += "  {0.59719, 0.35458, 0.04823},\n"
                text += "  {0.07600, 0.90834, 0.01566},\n"
                text += "  {0.02840, 0.13383, 0.83777},\n"
                text += "};\n"
                text += "static const float3x3 aces_output_mat = {\n"
                text += "  { 1.60475, -0.53108, -0.07367},\n"
                text += "  {-0.10208,  1.10813, -0.00605},\n"
                text += "  {-0.00327, -0.07276,  1.07602},\n"
                text += "};\n"
            text += "void vshader(float4 vtx_position : POSITION,\n"
            text += "  out float4 l_position : POSITION,\n"

            for texcoord, padTex in texcoordPadding.items():
                if padTex is not None:
                    text += "  uniform float4 texpad_tx%s,\n" % (padTex)
                    if "HalfPixelShift" in configuration:
                        text += "  uniform float4 texpix_tx%s,\n" % (padTex)

            for i, name in texcoordSets:
                text += "  out float2 %s : TEXCOORD%d,\n" % (name, i)

            text += "  uniform float4x4 mat_modelproj)\n"
            text += "{\n"
            text += "  l_position = mul(mat_modelproj, vtx_position);\n"

            for texcoord, padTex in texcoordPadding.items():
                if padTex is None:
                    text += "  %s = vtx_position.xz * float2(0.5, 0.5) + float2(0.5, 0.5);\n" % (texcoord)
                else:
                    text += "  %s = (vtx_position.xz * texpad_tx%s.xy) + texpad_tx%s.xy;\n" % (texcoord, padTex, padTex)

                    if "HalfPixelShift" in configuration:
                        text += "  %s += texpix_tx%s.xy * 0.5;\n" % (texcoord, padTex)

            text += "}\n"

            text += "void fshader(\n"

            for i, name in texcoordSets:
                text += "  float2 %s : TEXCOORD%d,\n" % (name, i)

            for key in self.textures:
                text += "  uniform sampler2D k_tx" + key + ",\n"

            if "CartoonInk" in configuration:
                text += "  uniform float4 k_cartoonseparation,\n"
                text += "  uniform float4 k_cartooncolor,\n"
                text += "  uniform float4 texpix_txaux,\n"

            if "BlurSharpen" in configuration:
                text += "  uniform float4 k_blurval,\n"

            if "VolumetricLighting" in configuration:
                text += "  uniform float4 k_casterpos,\n"
                text += "  uniform float4 k_vlparams,\n"

            if "ExposureAdjust" in configuration:
                text += "  uniform float k_exposure,\n"

            text += "  out float4 o_color : COLOR)\n"
            text += "{\n"
            text += "  o_color = tex2D(k_txcolor, %s);\n" % (texcoords["color"])
            if "CartoonInk" in configuration:
                text += CARTOON_BODY % {"texcoord" : texcoords["aux"]}
            if "AmbientOcclusion" in configuration:
                text += "  o_color *= tex2D(k_txssao2, %s).r;\n" % (texcoords["ssao2"])
            if "BlurSharpen" in configuration:
                text += "  o_color = lerp(tex2D(k_txblur1, %s), o_color, k_blurval.x);\n" % (texcoords["blur1"])
            if "Bloom" in configuration:
                text += "  o_color = saturate(o_color);\n"
                text += "  float4 bloom = 0.5 * tex2D(k_txbloom3, %s);\n" % (texcoords["bloom3"])
                text += "  o_color = 1-((1-bloom)*(1-o_color));\n"
            if "ViewGlow" in configuration:
                text += "  o_color.r = o_color.a;\n"
            if "VolumetricLighting" in configuration:
                text += "  float decay = 1.0f;\n"
                text += "  float2 curcoord = %s;\n" % (texcoords["color"])
                text += "  float2 lightdir = curcoord - k_casterpos.xy;\n"
                text += "  lightdir *= k_vlparams.x;\n"
                text += "  half4 sample = tex2D(k_txcolor, curcoord);\n"
                text += "  float3 vlcolor = sample.rgb * sample.a;\n"
                text += "  for (int i = 0; i < %s; i++) {\n" % (int(configuration["VolumetricLighting"].numsamples))
                text += "    curcoord -= lightdir;\n"
                text += "    sample = tex2D(k_tx%s, curcoord);\n" % (configuration["VolumetricLighting"].source)
                text += "    sample *= sample.a * decay;//*weight\n"
                text += "    vlcolor += sample.rgb;\n"
                text += "    decay *= k_vlparams.y;\n"
                text += "  }\n"
                text += "  o_color += float4(vlcolor * k_vlparams.z, 1);\n"

            if "ExposureAdjust" in configuration:
                text += "  o_color.rgb *= k_exposure;\n"

            # With thanks to Stephen Hill!
            if "HighDynamicRange" in configuration:
                text += "  float3 aces_color = mul(aces_input_mat, o_color.rgb);\n"
                text += "  o_color.rgb = saturate(mul(aces_output_mat, (aces_color * (aces_color + 0.0245786f) - 0.000090537f) / (aces_color * (0.983729f * aces_color + 0.4329510f) + 0.238081f)));\n"

            if "GammaAdjust" in configuration:
                gamma = configuration["GammaAdjust"]
                if gamma == 0.5:
                    text += "  o_color.rgb = sqrt(o_color.rgb);\n"
                elif gamma == 2.0:
                    text += "  o_color.rgb *= o_color.rgb;\n"
                elif gamma != 1.0:
                    text += "  o_color.rgb = pow(o_color.rgb, %ff);\n" % (gamma)

            if "SrgbEncode" in configuration:
                text += "  o_color.r = (o_color.r < 0.0031308) ? (o_color.r * 12.92) : (1.055 * pow(o_color.r, 0.41666) - 0.055);\n"
                text += "  o_color.g = (o_color.g < 0.0031308) ? (o_color.g * 12.92) : (1.055 * pow(o_color.g, 0.41666) - 0.055);\n"
                text += "  o_color.b = (o_color.b < 0.0031308) ? (o_color.b * 12.92) : (1.055 * pow(o_color.b, 0.41666) - 0.055);\n"

            if "Inverted" in configuration:
                text += "  o_color = float4(1, 1, 1, 1) - o_color;\n"
            text += "}\n"

            shader = Shader.make(text, Shader.SL_Cg)
            if not shader:
                return False
            self.finalQuad.setShader(shader)
            for tex in self.textures:
                self.finalQuad.setShaderInput("tx"+tex, self.textures[tex])

            self.task = taskMgr.add(self.update, "common-filters-update")

        if changed == "CartoonInk" or fullrebuild:
            if "CartoonInk" in configuration:
                c = configuration["CartoonInk"]
                self.finalQuad.setShaderInput("cartoonseparation", LVecBase4(c.separation, 0, c.separation, 0))
                self.finalQuad.setShaderInput("cartooncolor", c.color)

        if changed == "BlurSharpen" or fullrebuild:
            if "BlurSharpen" in configuration:
                blurval = configuration["BlurSharpen"]
                self.finalQuad.setShaderInput("blurval", LVecBase4(blurval, blurval, blurval, blurval))

        if changed == "Bloom" or fullrebuild:
            if "Bloom" in configuration:
                bloomconf = configuration["Bloom"]
                intensity = bloomconf.intensity * 3.0
                self.bloom[0].setShaderInput("blend", bloomconf.blendx, bloomconf.blendy, bloomconf.blendz, bloomconf.blendw * 2.0)
                self.bloom[0].setShaderInput("trigger", bloomconf.mintrigger, 1.0/(bloomconf.maxtrigger-bloomconf.mintrigger), 0.0, 0.0)
                self.bloom[0].setShaderInput("desat", bloomconf.desat)
                self.bloom[3].setShaderInput("intensity", intensity, intensity, intensity, intensity)

        if changed == "VolumetricLighting" or fullrebuild:
            if "VolumetricLighting" in configuration:
                config = configuration["VolumetricLighting"]
                tcparam = config.density / float(config.numsamples)
                self.finalQuad.setShaderInput("vlparams", tcparam, config.decay, config.exposure, 0.0)

        if changed == "AmbientOcclusion" or fullrebuild:
            if "AmbientOcclusion" in configuration:
                config = configuration["AmbientOcclusion"]
                self.ssao[0].setShaderInput("params1", config.numsamples, -float(config.amount) / config.numsamples, config.radius, 0)
                self.ssao[0].setShaderInput("params2", config.strength, config.falloff, 0, 0)

        if changed == "ExposureAdjust" or fullrebuild:
            if "ExposureAdjust" in configuration:
                stops = configuration["ExposureAdjust"]
                self.finalQuad.setShaderInput("exposure", 2 ** stops)

        self.update()
        return True

    def update(self, task = None):
        """Updates the shader inputs that need to be updated every frame.
        Normally, you shouldn't call this, it's being called in a task."""

        if "VolumetricLighting" in self.configuration:
            caster = self.configuration["VolumetricLighting"].caster
            casterpos = LPoint2()
            self.manager.camera.node().getLens().project(caster.getPos(self.manager.camera), casterpos)
            self.finalQuad.setShaderInput("casterpos", LVecBase4(casterpos.getX() * 0.5 + 0.5, (casterpos.getY() * 0.5 + 0.5), 0, 0))
        if task is not None:
            return task.cont

    def setCartoonInk(self, separation=1, color=(0, 0, 0, 1)):
        fullrebuild = ("CartoonInk" not in self.configuration)
        newconfig = FilterConfig()
        newconfig.separation = separation
        newconfig.color = color
        self.configuration["CartoonInk"] = newconfig
        return self.reconfigure(fullrebuild, "CartoonInk")

    def delCartoonInk(self):
        if "CartoonInk" in self.configuration:
            del self.configuration["CartoonInk"]
            return self.reconfigure(True, "CartoonInk")
        return True

    def setBloom(self, blend=(0.3,0.4,0.3,0.0), mintrigger=0.6, maxtrigger=1.0, desat=0.6, intensity=1.0, size="medium"):
<<<<<<< HEAD
        if size == 0 or size == "off":
=======
        """
        Applies the Bloom filter to the output.
        size can either be "off", "small", "medium", or "large".
        Setting size to "off" will remove the Bloom filter.
        """
        if   (size==0): size="off"
        elif (size==1): size="small"
        elif (size==2): size="medium"
        elif (size==3): size="large"
        if (size=="off"):
>>>>>>> 2915c6e6
            self.delBloom()
            return
        elif size == 1:
            size = "small"
        elif size == 2:
            size = "medium"
        elif size == 3:
            size = "large"

        if maxtrigger is None:
            maxtrigger = mintrigger + 0.8

        oldconfig = self.configuration.get("Bloom", None)
        fullrebuild = True
        if oldconfig and oldconfig.size == size:
            fullrebuild = False

        newconfig = FilterConfig()
        (newconfig.blendx, newconfig.blendy, newconfig.blendz, newconfig.blendw) = blend
        newconfig.maxtrigger = maxtrigger
        newconfig.mintrigger = mintrigger
        newconfig.desat = desat
        newconfig.intensity = intensity
        newconfig.size = size
        self.configuration["Bloom"] = newconfig
        return self.reconfigure(fullrebuild, "Bloom")

    def delBloom(self):
        if "Bloom" in self.configuration:
            del self.configuration["Bloom"]
            return self.reconfigure(True, "Bloom")
        return True

    def setHalfPixelShift(self):
        fullrebuild = ("HalfPixelShift" not in self.configuration)
        self.configuration["HalfPixelShift"] = 1
        return self.reconfigure(fullrebuild, "HalfPixelShift")

    def delHalfPixelShift(self):
        if "HalfPixelShift" in self.configuration:
            del self.configuration["HalfPixelShift"]
            return self.reconfigure(True, "HalfPixelShift")
        return True

    def setViewGlow(self):
        fullrebuild = ("ViewGlow" not in self.configuration)
        self.configuration["ViewGlow"] = 1
        return self.reconfigure(fullrebuild, "ViewGlow")

    def delViewGlow(self):
        if "ViewGlow" in self.configuration:
            del self.configuration["ViewGlow"]
            return self.reconfigure(True, "ViewGlow")
        return True

    def setInverted(self):
        fullrebuild = ("Inverted" not in self.configuration)
        self.configuration["Inverted"] = 1
        return self.reconfigure(fullrebuild, "Inverted")

    def delInverted(self):
        if "Inverted" in self.configuration:
            del self.configuration["Inverted"]
            return self.reconfigure(True, "Inverted")
        return True

    def setVolumetricLighting(self, caster, numsamples = 32, density = 5.0, decay = 0.1, exposure = 0.1, source = "color"):
        oldconfig = self.configuration.get("VolumetricLighting", None)
        fullrebuild = True
        if oldconfig and oldconfig.source == source and oldconfig.numsamples == int(numsamples):
            fullrebuild = False
        newconfig = FilterConfig()
        newconfig.caster = caster
        newconfig.numsamples = int(numsamples)
        newconfig.density = density
        newconfig.decay = decay
        newconfig.exposure = exposure
        newconfig.source = source
        self.configuration["VolumetricLighting"] = newconfig
        return self.reconfigure(fullrebuild, "VolumetricLighting")

    def delVolumetricLighting(self):
        if "VolumetricLighting" in self.configuration:
            del self.configuration["VolumetricLighting"]
            return self.reconfigure(True, "VolumetricLighting")
        return True

    def setBlurSharpen(self, amount=0.0):
        """Enables the blur/sharpen filter. If the 'amount' parameter is 1.0, it will not have any effect.
        A value of 0.0 means fully blurred, and a value higher than 1.0 sharpens the image."""
        fullrebuild = ("BlurSharpen" not in self.configuration)
        self.configuration["BlurSharpen"] = amount
        return self.reconfigure(fullrebuild, "BlurSharpen")

    def delBlurSharpen(self):
        if "BlurSharpen" in self.configuration:
            del self.configuration["BlurSharpen"]
            return self.reconfigure(True, "BlurSharpen")
        return True

    def setAmbientOcclusion(self, numsamples = 16, radius = 0.05, amount = 2.0, strength = 0.01, falloff = 0.000002):
        fullrebuild = ("AmbientOcclusion" not in self.configuration)

        if not fullrebuild:
            fullrebuild = (numsamples != self.configuration["AmbientOcclusion"].numsamples)

        newconfig = FilterConfig()
        newconfig.numsamples = numsamples
        newconfig.radius = radius
        newconfig.amount = amount
        newconfig.strength = strength
        newconfig.falloff = falloff
        self.configuration["AmbientOcclusion"] = newconfig
        return self.reconfigure(fullrebuild, "AmbientOcclusion")

    def delAmbientOcclusion(self):
        if "AmbientOcclusion" in self.configuration:
            del self.configuration["AmbientOcclusion"]
            return self.reconfigure(True, "AmbientOcclusion")
        return True

    def setGammaAdjust(self, gamma):
        """ Applies additional gamma correction to the image.  1.0 = no correction. """
        old_gamma = self.configuration.get("GammaAdjust", 1.0)
        if old_gamma != gamma:
            self.configuration["GammaAdjust"] = gamma
            return self.reconfigure(True, "GammaAdjust")
        return True

    def delGammaAdjust(self):
        if "GammaAdjust" in self.configuration:
            old_gamma = self.configuration["GammaAdjust"]
            del self.configuration["GammaAdjust"]
            return self.reconfigure((old_gamma != 1.0), "GammaAdjust")
        return True

    def setSrgbEncode(self, force=False):
        """ Applies the inverse sRGB EOTF to the output, unless the window
        already has an sRGB framebuffer, in which case this filter refuses to
        apply, to prevent accidental double-application.

        Set the force argument to True to force it to be applied in all cases.

        .. versionadded:: 1.10.7
        """
        new_enable = force or not self.manager.win.getFbProperties().getSrgbColor()
        old_enable = self.configuration.get("SrgbEncode", False)
        if new_enable and not old_enable:
            self.configuration["SrgbEncode"] = True
            return self.reconfigure(True, "SrgbEncode")
        elif not new_enable and old_enable:
            del self.configuration["SrgbEncode"]
        return new_enable

    def delSrgbEncode(self):
        """ Reverses the effects of setSrgbEncode. """
        if "SrgbEncode" in self.configuration:
            old_enable = self.configuration["SrgbEncode"]
            del self.configuration["SrgbEncode"]
            return self.reconfigure(old_enable, "SrgbEncode")
        return True

    def setHighDynamicRange(self):
        """ Enables HDR rendering by using a floating-point framebuffer,
        disabling color clamping on the main scene, and applying a tone map
        operator (ACES).

        It may also be necessary to use setExposureAdjust to perform exposure
        compensation on the scene, depending on the lighting intensity.

        .. versionadded:: 1.10.7
        """

        fullrebuild = (("HighDynamicRange" in self.configuration) is False)
        self.configuration["HighDynamicRange"] = 1
        return self.reconfigure(fullrebuild, "HighDynamicRange")

    def delHighDynamicRange(self):
        if "HighDynamicRange" in self.configuration:
            del self.configuration["HighDynamicRange"]
            return self.reconfigure(True, "HighDynamicRange")
        return True

    def setExposureAdjust(self, stops):
        """ Sets a relative exposure adjustment to multiply with the result of
        rendering the scene, in stops.  A value of 0 means no adjustment, a
        positive value will result in a brighter image.  Useful in conjunction
        with HDR, see setHighDynamicRange.

        .. versionadded:: 1.10.7
        """
        old_stops = self.configuration.get("ExposureAdjust")
        if old_stops != stops:
            self.configuration["ExposureAdjust"] = stops
            return self.reconfigure(old_stops is None, "ExposureAdjust")
        return True

    def delExposureAdjust(self):
        if "ExposureAdjust" in self.configuration:
            del self.configuration["ExposureAdjust"]
            return self.reconfigure(True, "ExposureAdjust")
        return True

    #snake_case alias:
    del_cartoon_ink = delCartoonInk
    set_half_pixel_shift = setHalfPixelShift
    del_half_pixel_shift = delHalfPixelShift
    set_inverted = setInverted
    del_inverted = delInverted
    del_view_glow = delViewGlow
    set_volumetric_lighting = setVolumetricLighting
    set_bloom = setBloom
    set_view_glow = setViewGlow
    set_ambient_occlusion = setAmbientOcclusion
    set_cartoon_ink = setCartoonInk
    del_bloom = delBloom
    del_ambient_occlusion = delAmbientOcclusion
    set_blur_sharpen = setBlurSharpen
    del_blur_sharpen = delBlurSharpen
    del_volumetric_lighting = delVolumetricLighting
    set_gamma_adjust = setGammaAdjust
    del_gamma_adjust = delGammaAdjust
    set_srgb_encode = setSrgbEncode
    del_srgb_encode = delSrgbEncode
    set_exposure_adjust = setExposureAdjust
    del_exposure_adjust = delExposureAdjust
    set_high_dynamic_range = setHighDynamicRange
    del_high_dynamic_range = delHighDynamicRange<|MERGE_RESOLUTION|>--- conflicted
+++ resolved
@@ -6,14 +6,6 @@
 These filters are written in the Cg shading language.
 """
 
-<<<<<<< HEAD
-from panda3d.core import LVecBase4, LPoint2
-from panda3d.core import AuxBitplaneAttrib
-from panda3d.core import Texture, Shader, ATSNone
-from panda3d.core import FrameBufferProperties
-
-from direct.task.TaskManagerGlobal import taskMgr
-=======
 # It is not ideal that these filters are all included in a single
 # monolithic module.  Unfortunately, when you want to apply two filters
 # at the same time, you have to compose them into a single shader, and
@@ -23,7 +15,13 @@
 # However, until I write some more filters myself, I won't know what
 # that framework is.  Until then, I'll settle for this
 # clunky approach.  - Josh
->>>>>>> 2915c6e6
+
+from panda3d.core import LVecBase4, LPoint2
+from panda3d.core import AuxBitplaneAttrib
+from panda3d.core import Texture, Shader, ATSNone
+from panda3d.core import FrameBufferProperties
+
+from direct.task.TaskManagerGlobal import taskMgr
 
 from .FilterManager import FilterManager
 from .filterBloomI import BLOOM_I
@@ -461,20 +459,12 @@
         return True
 
     def setBloom(self, blend=(0.3,0.4,0.3,0.0), mintrigger=0.6, maxtrigger=1.0, desat=0.6, intensity=1.0, size="medium"):
-<<<<<<< HEAD
-        if size == 0 or size == "off":
-=======
         """
         Applies the Bloom filter to the output.
         size can either be "off", "small", "medium", or "large".
         Setting size to "off" will remove the Bloom filter.
         """
-        if   (size==0): size="off"
-        elif (size==1): size="small"
-        elif (size==2): size="medium"
-        elif (size==3): size="large"
-        if (size=="off"):
->>>>>>> 2915c6e6
+        if size == 0 or size == "off":
             self.delBloom()
             return
         elif size == 1:
