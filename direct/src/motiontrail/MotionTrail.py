--- conflicted
+++ resolved
@@ -10,12 +10,6 @@
 _want_python_motion_trails = ConfigVariableBool('want-python-motion-trails', False)
 
 
-<<<<<<< HEAD
-=======
-_want_python_motion_trails = ConfigVariableBool('want-python-motion-trails', False)
-
-
->>>>>>> 38528b79
 def remove_task():
     if MotionTrail.task_added:
         total_motion_trails = len(MotionTrail.motion_trail_list)
@@ -67,8 +61,6 @@
     time window creates longer motion trails (given constant speed).  Samples
     that are no longer within the time window are automatically discarded.
 
-<<<<<<< HEAD
-=======
     The `use_nurbs` option can be used to create smooth interpolated curves
     from the samples.  This option is useful for animations that lack sampling
     to begin with, animations that move very quickly, or low frame rates, or if
@@ -80,7 +72,6 @@
     true in Config.prc.
     """
 
->>>>>>> 38528b79
     notify = directNotify.newCategory("MotionTrail")
 
     task_added = False
@@ -94,12 +85,9 @@
         cls.global_enable = enable
 
     def __init__(self, name, parent_node_path):
-<<<<<<< HEAD
-=======
         """Creates the motion trail with the given name and parents it to the
         given root node.
         """
->>>>>>> 38528b79
         NodePath.__init__(self, name)
 
         # required initialization
@@ -148,13 +136,10 @@
 
         # node path states
         self.reparentTo(parent_node_path)
-<<<<<<< HEAD
-=======
 
         ## A `.GeomNode` object containing the generated geometry.  By default
         ## parented to the MotionTrail itself, but can be reparented elsewhere
         ## if necessary.
->>>>>>> 38528b79
         self.geom_node = GeomNode("motion_trail")
         self.geom_node_path = self.attachNewNode(self.geom_node)
         node_path = self.geom_node_path
@@ -261,10 +246,6 @@
 
         return Task.cont
 
-<<<<<<< HEAD
-    def add_vertex(self, vertex_id, vertex_function, context):
-        motion_trail_vertex = MotionTrailVertex(vertex_id, vertex_function, context)
-=======
     def add_vertex(self, vertex_id, vertex_function=None, context=None):
         """This must be called repeatedly to define the polygon that forms the
         cross-section of the generated motion trail geometry.  The first
@@ -285,7 +266,6 @@
             motion_trail_vertex.vertex = Vec4(vertex_id)
         else:
             motion_trail_vertex = MotionTrailVertex(vertex_id, vertex_function, context)
->>>>>>> 38528b79
         total_vertices = len(self.vertex_list)
 
         self.vertex_list[total_vertices : total_vertices] = [motion_trail_vertex]
@@ -297,10 +277,6 @@
         return motion_trail_vertex
 
     def set_vertex_color(self, vertex_id, start_color, end_color):
-<<<<<<< HEAD
-        if vertex_id >= 0 and vertex_id < self.total_vertices:
-            motion_trail_vertex = self.vertex_list [vertex_id]
-=======
         """Sets the start and end color of the vertex with the given index,
         which must have been previously added by `add_vertex()`.  The motion
         trail will contain a smooth gradient between these colors.  By default,
@@ -310,22 +286,15 @@
         """
         if vertex_id >= 0 and vertex_id < self.total_vertices:
             motion_trail_vertex = self.vertex_list[vertex_id]
->>>>>>> 38528b79
             motion_trail_vertex.start_color = start_color
             motion_trail_vertex.end_color = end_color
 
         self.modified_vertices = True
-<<<<<<< HEAD
-        return
-
-    def set_texture(self, texture):
-=======
 
     def set_texture(self, texture):
         """Defines the texture that should be applied to the trail geometry.
         This also enables generation of UV coordinates.
         """
->>>>>>> 38528b79
         self.texture = texture
         if texture:
             self.geom_node_path.setTexture(texture)
@@ -335,32 +304,21 @@
             self.geom_node_path.clearTexture()
 
         self.modified_vertices = True
-<<<<<<< HEAD
-        return
-
-    def update_vertices(self):
-=======
 
     def update_vertices(self):
         """This must be called after the list of vertices defining the
         cross-section shape of the motion trail has been defined by
         `add_vertex()` and `set_vertex_color()`.
         """
->>>>>>> 38528b79
         total_vertices = len(self.vertex_list)
 
         self.total_vertices = total_vertices
         if total_vertices >= 2:
             vertex_index = 0
             while vertex_index < total_vertices:
-<<<<<<< HEAD
-                motion_trail_vertex = self.vertex_list [vertex_index]
-                motion_trail_vertex.vertex = motion_trail_vertex.vertex_function(motion_trail_vertex, motion_trail_vertex.vertex_id, motion_trail_vertex.context)
-=======
                 motion_trail_vertex = self.vertex_list[vertex_index]
                 if motion_trail_vertex.vertex_function is not None:
                     motion_trail_vertex.vertex = motion_trail_vertex.vertex_function(motion_trail_vertex, motion_trail_vertex.vertex_id, motion_trail_vertex.context)
->>>>>>> 38528b79
                 vertex_index += 1
 
             # calculate v coordinate
@@ -370,11 +328,7 @@
             float_total_vertices = 0.0
             float_total_vertices = total_vertices - 1.0
             while vertex_index < total_vertices:
-<<<<<<< HEAD
-                motion_trail_vertex = self.vertex_list [vertex_index]
-=======
                 motion_trail_vertex = self.vertex_list[vertex_index]
->>>>>>> 38528b79
                 motion_trail_vertex.v = float_vertex_index / float_total_vertices
                 vertex_index += 1
                 float_vertex_index += 1.0
@@ -394,32 +348,12 @@
             vertex_index = 0
             total_vertices = len(self.vertex_list)
             while vertex_index < total_vertices:
-<<<<<<< HEAD
-                motion_trail_vertex = self.vertex_list [vertex_index]
-=======
                 motion_trail_vertex = self.vertex_list[vertex_index]
->>>>>>> 38528b79
                 self.cmotion_trail.addVertex(motion_trail_vertex.vertex, motion_trail_vertex.start_color, motion_trail_vertex.end_color, motion_trail_vertex.v)
                 vertex_index += 1
 
             self.modified_vertices = False
 
-<<<<<<< HEAD
-        return
-
-    def register_motion_trail(self):
-        MotionTrail.motion_trail_list = MotionTrail.motion_trail_list + [self]
-        return
-
-    def unregister_motion_trail(self):
-        if self in MotionTrail.motion_trail_list:
-            MotionTrail.motion_trail_list.remove(self)
-        return
-
-    def begin_geometry(self):
-        self.vertex_index = 0
-
-=======
     def register_motion_trail(self):
         """Adds this motion trail to the list of trails that are updated
         automatically every frame.  Be careful not to call this twice.
@@ -436,7 +370,6 @@
     def begin_geometry(self):
         self.vertex_index = 0
 
->>>>>>> 38528b79
         if self.texture is not None:
             self.format = GeomVertexFormat.getV3c4t2()
         else:
@@ -489,11 +422,6 @@
 
         self.geom_node.removeAllGeoms()
         self.geom_node.addGeom(self.geometry)
-<<<<<<< HEAD
-
-    def check_for_update(self, current_time):
-=======
->>>>>>> 38528b79
 
     def check_for_update(self, current_time):
         """Returns true if the motion trail is overdue for an update based on
@@ -512,18 +440,12 @@
         return state
 
     def update_motion_trail(self, current_time, transform):
-<<<<<<< HEAD
-
-        if len(self.frame_list) >= 1:
-            if transform == self.frame_list [0].transform:
-=======
         """If the trail is overdue for an update based on the given time in
         seconds, updates it, extracting the new object position from the given
         transform matrix.
         """
         if len(self.frame_list) >= 1:
             if transform == self.frame_list[0].transform:
->>>>>>> 38528b79
                 # ignore duplicate transform updates
                 return
 
@@ -534,11 +456,7 @@
                 elapsed_time = current_time - self.fade_start_time
 
                 if elapsed_time < 0.0:
-<<<<<<< HEAD
-                    print("elapsed_time < 0: %f" %(elapsed_time))
-=======
                     print("elapsed_time < 0: %f" % (elapsed_time))
->>>>>>> 38528b79
                     elapsed_time = 0.0
 
                 if elapsed_time < self.fade_time:
@@ -557,21 +475,13 @@
             last_frame_index = len(self.frame_list) - 1
 
             while index <= last_frame_index:
-<<<<<<< HEAD
-                motion_trail_frame = self.frame_list [last_frame_index - index]
-=======
                 motion_trail_frame = self.frame_list[last_frame_index - index]
->>>>>>> 38528b79
                 if motion_trail_frame.time >= minimum_time:
                     break
                 index += 1
 
             if index > 0:
-<<<<<<< HEAD
-                self.frame_list [last_frame_index - index: last_frame_index + 1] = []
-=======
                 self.frame_list[last_frame_index - index: last_frame_index + 1] = []
->>>>>>> 38528b79
 
             # add new frame to beginning of list
             motion_trail_frame = MotionTrailFrame(current_time, transform)
@@ -584,20 +494,11 @@
             #
             #index = 0
             #while index < total_frames:
-<<<<<<< HEAD
-            #    motion_trail_frame = self.frame_list [index]
-            #    print("frame time", index, motion_trail_frame.time)
-            #    index += 1
-
-            if (total_frames >= 2) and(self.total_vertices >= 2):
-
-=======
             #    motion_trail_frame = self.frame_list[index]
             #    print("frame time", index, motion_trail_frame.time)
             #    index += 1
 
             if total_frames >= 2 and self.total_vertices >= 2:
->>>>>>> 38528b79
                 self.begin_geometry()
                 total_segments = total_frames - 1
                 last_motion_trail_frame = self.frame_list[total_segments]
@@ -608,11 +509,7 @@
                     inverse_matrix = Mat4(transform)
                     inverse_matrix.invertInPlace()
 
-<<<<<<< HEAD
-                if self.use_nurbs and(total_frames >= 5):
-=======
                 if self.use_nurbs and total_frames >= 5:
->>>>>>> 38528b79
 
                     total_distance = 0.0
                     vector = Vec3()
@@ -632,13 +529,8 @@
                     # add vertices to each NurbsCurveEvaluator
                     segment_index = 0
                     while segment_index < total_segments:
-<<<<<<< HEAD
-                        motion_trail_frame_start = self.frame_list [segment_index]
-                        motion_trail_frame_end = self.frame_list [segment_index + 1]
-=======
                         motion_trail_frame_start = self.frame_list[segment_index]
                         motion_trail_frame_end = self.frame_list[segment_index + 1]
->>>>>>> 38528b79
 
                         vertex_segment_index = 0
 
@@ -662,11 +554,7 @@
 
                         nurbs_curve_evaluator.setVertex(segment_index, v0)
 
-<<<<<<< HEAD
-                        while vertex_segement_index < total_vertex_segments:
-=======
                         while vertex_segment_index < total_vertex_segments:
->>>>>>> 38528b79
 
                             motion_trail_vertex_start = self.vertex_list[vertex_segment_index]
                             motion_trail_vertex_end = self.vertex_list[vertex_segment_index + 1]
@@ -678,11 +566,7 @@
 
                             nurbs_curve_evaluator.setVertex(segment_index, v1)
 
-<<<<<<< HEAD
-                            if vertex_segement_index == (total_vertex_segments - 1):
-=======
                             if vertex_segment_index == (total_vertex_segments - 1):
->>>>>>> 38528b79
                                 v = v1 - v3
                                 vector.set(v[0], v[1], v[2])
                                 distance = vector.length()
@@ -749,11 +633,7 @@
                         t0 = Vec2(one_minus_x(st), motion_trail_vertex_start.v)
                         t2 = Vec2(one_minus_x(et), motion_trail_vertex_start.v)
 
-<<<<<<< HEAD
-                        while vertex_segement_index < total_vertex_segments:
-=======
                         while vertex_segment_index < total_vertex_segments:
->>>>>>> 38528b79
 
                             motion_trail_vertex_start = self.vertex_list[vertex_segment_index]
                             motion_trail_vertex_end = self.vertex_list[vertex_segment_index + 1]
@@ -801,13 +681,8 @@
                 else:
                     segment_index = 0
                     while segment_index < total_segments:
-<<<<<<< HEAD
-                        motion_trail_frame_start = self.frame_list [segment_index]
-                        motion_trail_frame_end = self.frame_list [segment_index + 1]
-=======
                         motion_trail_frame_start = self.frame_list[segment_index]
                         motion_trail_frame_end = self.frame_list[segment_index + 1]
->>>>>>> 38528b79
 
                         start_t = (motion_trail_frame_start.time - minimum_time) / delta_time
                         end_t = (motion_trail_frame_end.time - minimum_time) / delta_time
@@ -845,11 +720,7 @@
                         t0 = Vec2(st, motion_trail_vertex_start.v)
                         t2 = Vec2(et, motion_trail_vertex_start.v)
 
-<<<<<<< HEAD
-                        while vertex_segement_index < total_vertex_segments:
-=======
                         while vertex_segment_index < total_vertex_segments:
->>>>>>> 38528b79
 
                             motion_trail_vertex_start = self.vertex_list[vertex_segment_index]
                             motion_trail_vertex_end = self.vertex_list[vertex_segment_index + 1]
@@ -893,32 +764,23 @@
         self.enable = enable
 
     def reset_motion_trail(self):
-<<<<<<< HEAD
-=======
         """Call this to have the motion trail restart from nothing on the next
         update.
         """
->>>>>>> 38528b79
         self.frame_list = []
         self.cmotion_trail.reset()
 
     def reset_motion_trail_geometry(self):
-<<<<<<< HEAD
-=======
         """Destroys the currently generated motion trail geometry immediately.
         However, it will be fully regenerated on the next call to update, see
         `reset_motion_trail()` to prevent this.
         """
->>>>>>> 38528b79
         if self.geom_node is not None:
             self.geom_node.removeAllGeoms()
 
     def attach_motion_trail(self):
-<<<<<<< HEAD
-=======
         """Alias of `reset_motion_trail()`.
         """
->>>>>>> 38528b79
         self.reset_motion_trail()
 
     def begin_motion_trail(self):
@@ -959,11 +821,7 @@
             frame_index = 0
             total_frames = len(self.frame_list)
             while frame_index < total_frames:
-<<<<<<< HEAD
-                motion_trail_frame = self.frame_list [frame_index]
-=======
                 motion_trail_frame = self.frame_list[frame_index]
->>>>>>> 38528b79
                 motion_trail_frame.time += delta_time
                 frame_index += 1
 
