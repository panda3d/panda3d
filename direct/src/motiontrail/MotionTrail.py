--- conflicted
+++ resolved
@@ -6,17 +6,14 @@
 from direct.directnotify.DirectNotifyGlobal import directNotify
 import warnings
 
+
 def remove_task():
     if MotionTrail.task_added:
         total_motion_trails = len(MotionTrail.motion_trail_list)
 
         if total_motion_trails > 0:
-<<<<<<< HEAD
             if __debug__:
                 warnings.warn("%d motion trails still exist when motion trail task is removed" % (total_motion_trails), RuntimeWarning, stacklevel=2)
-=======
-            print("warning: %d motion trails still exist when motion trail task is removed" %(total_motion_trails))
->>>>>>> 84245259
 
         MotionTrail.motion_trail_list = []
 
