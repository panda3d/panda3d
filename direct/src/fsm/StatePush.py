# classes for event-driven programming
# http://en.wikipedia.org/wiki/Event-driven_programming

from __future__ import annotations

__all__ = ['StateVar', 'FunctionCall', 'EnterExit', 'Pulse', 'EventPulse',
           'EventArgument', ]

from direct.showbase.DirectObject import DirectObject


class PushesStateChanges:
    # base class for objects that broadcast state changes to a set of subscriber objects
    def __init__(self, value):
        self._value = value
        # push state changes to these objects
        self._subscribers = set()

    def destroy(self):
        if len(self._subscribers) != 0:
            raise Exception('%s object still has subscribers in destroy(): %s' % (
                self.__class__.__name__, self._subscribers))
        del self._subscribers
        del self._value

    def getState(self):
        return self._value

    def pushCurrentState(self):
        self._handleStateChange()
        return self

    def _addSubscription(self, subscriber):
        self._subscribers.add(subscriber)
        subscriber._recvStatePush(self)

    def _removeSubscription(self, subscriber):
        self._subscribers.remove(subscriber)

    def _handlePotentialStateChange(self, value):
        oldValue = self._value
        self._value = value
        if oldValue != value:
            self._handleStateChange()

    def _handleStateChange(self):
        # push this object's state to the subscribing objects
        for subscriber in self._subscribers:
            subscriber._recvStatePush(self)


class ReceivesStateChanges:
    # base class for objects that subscribe to state changes from PushesStateChanges objects
    def __init__(self, source):
        self._source = None
        self._initSource = source

    def _finishInit(self):
        # initialization is split across two functions to allow objects that derive from this
        # class to set everything up so that they can respond appropriately to the initial
        # state push from the state source
        self._subscribeTo(self._initSource)
        del self._initSource

    def destroy(self):
        self._unsubscribe()
        del self._source

    def _subscribeTo(self, source):
        self._unsubscribe()
        self._source = source
        if self._source:
            self._source._addSubscription(self)

    def _unsubscribe(self):
        if self._source:
            self._source._removeSubscription(self)
            self._source = None

    def _recvStatePush(self, source):
        pass


class StateVar(PushesStateChanges):
    # coder-friendly object that allows values to be set on it and pushes those values
    # as state changes
    def set(self, value):
        PushesStateChanges._handlePotentialStateChange(self, value)

    def get(self):
        return PushesStateChanges.getState(self)


class StateChangeNode(PushesStateChanges, ReceivesStateChanges):
    # base class that can be used to create a state-change notification chain
    def __init__(self, source):
        ReceivesStateChanges.__init__(self, source)
        PushesStateChanges.__init__(self, source.getState())
        ReceivesStateChanges._finishInit(self)

    def destroy(self):
        PushesStateChanges.destroy(self)
        ReceivesStateChanges.destroy(self)

    def _recvStatePush(self, source):
        # got a state push, apply new state to self
        self._handlePotentialStateChange(source._value)


class ReceivesMultipleStateChanges:
    # base class for objects that subscribe to state changes from multiple PushesStateChanges
    # objects
    def __init__(self):
        self._key2source = {}
        self._source2key = {}

    def destroy(self):
        keys = list(self._key2source.keys())
        for key in keys:
            self._unsubscribe(key)
        del self._key2source
        del self._source2key

    def _subscribeTo(self, source, key):
        self._unsubscribe(key)
        self._key2source[key] = source
        self._source2key[source] = key
        source._addSubscription(self)

    def _unsubscribe(self, key):
        if key in self._key2source:
            source = self._key2source[key]
            source._removeSubscription(self)
            del self._key2source[key]
            del self._source2key[source]

    def _recvStatePush(self, source):
        self._recvMultiStatePush(self._source2key[source], source)

    def _recvMultiStatePush(self, key, source):
        pass

<<<<<<< HEAD
if __debug__:
    rmsc = ReceivesMultipleStateChanges()
    sv = StateVar(0)
    sv2 = StateVar('b')
    rmsc._subscribeTo(sv, 'a')
    rmsc._subscribeTo(sv2, 2)
    rmsc._unsubscribe('a')
    rmsc.destroy()
    del rmsc
=======
>>>>>>> e3f73f37

class FunctionCall(ReceivesMultipleStateChanges, PushesStateChanges):
    # calls func with provided args whenever arguments' state changes
    def __init__(self, func, *args, **kArgs):
        self._initialized = False
        ReceivesMultipleStateChanges.__init__(self)
        PushesStateChanges.__init__(self, None)
        self._func = func
        self._args = args
        self._kArgs = kArgs
        # keep a copy of the arguments ready to go, already filled in with
        # the value of arguments that push state
        self._bakedArgs = []
        self._bakedKargs = {}
        for i, arg in enumerate(self._args):
            key = i
            if isinstance(arg, PushesStateChanges):
                self._bakedArgs.append(arg.getState())
                self._subscribeTo(arg, key)
            else:
                self._bakedArgs.append(self._args[i])
        for key, arg in self._kArgs.items():
            if isinstance(arg, PushesStateChanges):
                self._bakedKargs[key] = arg.getState()
                self._subscribeTo(arg, key)
            else:
                self._bakedKargs[key] = arg
        self._initialized = True
        # call pushCurrentState() instead
        ## push the current state to any listeners
        ##self._handleStateChange()

    def destroy(self):
        ReceivesMultipleStateChanges.destroy(self)
        PushesStateChanges.destroy(self)
        del self._func
        del self._args
        del self._kArgs
        del self._bakedArgs
        del self._bakedKargs

    def getState(self):
        # for any state recievers that are hooked up to us, they get a tuple
        # of (tuple(positional argument values), dict(keyword argument name->value))
        return (tuple(self._bakedArgs), dict(self._bakedKargs))

    def _recvMultiStatePush(self, key, source):
        # one of the arguments changed
        # pick up the new value
        if isinstance(key, str):
            self._bakedKargs[key] = source.getState()
        else:
            self._bakedArgs[key] = source.getState()
        # and send it out
        self._handlePotentialStateChange(self.getState())

    def _handleStateChange(self):
        if self._initialized:
            self._func(*self._bakedArgs, **self._bakedKargs)
            PushesStateChanges._handleStateChange(self)

<<<<<<< HEAD
if __debug__:
    l: list[int] = []
    def handler1(value, l=l):
        l.append(value)
    assert not l
    sv = StateVar(0)
    fc = FunctionCall(handler1, sv)
    assert not l
    fc.pushCurrentState()
    assert l == [0,]
    sv.set(1)
    assert l == [0,1,]
    sv.set(2)
    assert l == [0,1,2,]
    fc.destroy()
    sv.destroy()
    del fc
    del sv
    del handler1
    del l

    l = []
    def handler2(value, kDummy=None, kValue=None, l=l):
        l.append((value, kValue))
    assert not l
    sv = StateVar(0)
    ksv = StateVar('a')
    fc = FunctionCall(handler2, sv, kValue=ksv)
    assert not l
    fc.pushCurrentState()
    assert l == [(0,'a',),]
    sv.set(1)
    assert l == [(0,'a'),(1,'a'),]
    ksv.set('b')
    assert l == [(0,'a'),(1,'a'),(1,'b'),]
    fc.destroy()
    sv.destroy()
    del fc
    del sv
    del handler2
    del l
=======
>>>>>>> e3f73f37

class EnterExit(StateChangeNode):
    # call enterFunc when our state becomes true, exitFunc when it becomes false
    def __init__(self, source, enterFunc, exitFunc):
        self._enterFunc = enterFunc
        self._exitFunc = exitFunc
        StateChangeNode.__init__(self, source)

    def destroy(self):
        StateChangeNode.destroy(self)
        del self._exitFunc
        del self._enterFunc

    def _handlePotentialStateChange(self, value):
        # convert the incoming state as a bool
        StateChangeNode._handlePotentialStateChange(self, bool(value))

    def _handleStateChange(self):
        if self._value:
            self._enterFunc()
        else:
            self._exitFunc()
        StateChangeNode._handleStateChange(self)


class Pulse(PushesStateChanges):
    # changes state to True then immediately to False whenever sendPulse is called
    def __init__(self):
        PushesStateChanges.__init__(self, False)

    def sendPulse(self):
        self._handlePotentialStateChange(True)
        self._handlePotentialStateChange(False)


class EventPulse(Pulse, DirectObject):
    # sends a True-False "pulse" whenever a specific messenger message is sent
    def __init__(self, event):
        Pulse.__init__(self)
        self.accept(event, self.sendPulse)

    def destroy(self):
        self.ignoreAll()
        Pulse.destroy(self)


class EventArgument(PushesStateChanges, DirectObject):
    # tracks a particular argument to a particular messenger event
    def __init__(self, event, index=0):
        PushesStateChanges.__init__(self, None)
        self._index = index
        self.accept(event, self._handleEvent)

    def destroy(self):
        self.ignoreAll()
        del self._index
        PushesStateChanges.destroy(self)

    def _handleEvent(self, *args):
        self._handlePotentialStateChange(args[self._index])


class AttrSetter(StateChangeNode):
    def __init__(self, source, object, attrName):
        self._object = object
        self._attrName = attrName
        StateChangeNode.__init__(self, source)
        self._handleStateChange()

    def _handleStateChange(self):
        setattr(self._object, self._attrName, self._value)
        StateChangeNode._handleStateChange(self)<|MERGE_RESOLUTION|>--- conflicted
+++ resolved
@@ -140,18 +140,6 @@
     def _recvMultiStatePush(self, key, source):
         pass
 
-<<<<<<< HEAD
-if __debug__:
-    rmsc = ReceivesMultipleStateChanges()
-    sv = StateVar(0)
-    sv2 = StateVar('b')
-    rmsc._subscribeTo(sv, 'a')
-    rmsc._subscribeTo(sv2, 2)
-    rmsc._unsubscribe('a')
-    rmsc.destroy()
-    del rmsc
-=======
->>>>>>> e3f73f37
 
 class FunctionCall(ReceivesMultipleStateChanges, PushesStateChanges):
     # calls func with provided args whenever arguments' state changes
@@ -213,50 +201,6 @@
             self._func(*self._bakedArgs, **self._bakedKargs)
             PushesStateChanges._handleStateChange(self)
 
-<<<<<<< HEAD
-if __debug__:
-    l: list[int] = []
-    def handler1(value, l=l):
-        l.append(value)
-    assert not l
-    sv = StateVar(0)
-    fc = FunctionCall(handler1, sv)
-    assert not l
-    fc.pushCurrentState()
-    assert l == [0,]
-    sv.set(1)
-    assert l == [0,1,]
-    sv.set(2)
-    assert l == [0,1,2,]
-    fc.destroy()
-    sv.destroy()
-    del fc
-    del sv
-    del handler1
-    del l
-
-    l = []
-    def handler2(value, kDummy=None, kValue=None, l=l):
-        l.append((value, kValue))
-    assert not l
-    sv = StateVar(0)
-    ksv = StateVar('a')
-    fc = FunctionCall(handler2, sv, kValue=ksv)
-    assert not l
-    fc.pushCurrentState()
-    assert l == [(0,'a',),]
-    sv.set(1)
-    assert l == [(0,'a'),(1,'a'),]
-    ksv.set('b')
-    assert l == [(0,'a'),(1,'a'),(1,'b'),]
-    fc.destroy()
-    sv.destroy()
-    del fc
-    del sv
-    del handler2
-    del l
-=======
->>>>>>> e3f73f37
 
 class EnterExit(StateChangeNode):
     # call enterFunc when our state becomes true, exitFunc when it becomes false
