"""State module: contains State class"""

__all__ = ['State']

from direct.directnotify.DirectNotifyGlobal import directNotify
from direct.showbase.DirectObject import DirectObject


class State(DirectObject):
    notify = directNotify.newCategory("State")

    # this 'constant' can be used to specify that the state
    # can transition to any other state
    Any = 'ANY'

    # Keep a list of State objects currently in memory for
    # Control-C-Control-V redefining. These are just weakrefs so they
    # should not cause any leaks.
    if __debug__:
        import weakref
        States = weakref.WeakKeyDictionary()

        @classmethod
        def replaceMethod(self, oldFunction, newFunction):
            import types
            count = 0
            for state in self.States:
                # Note: you can only replace methods currently
                enterFunc = state.getEnterFunc()
                exitFunc = state.getExitFunc()
                # print 'testing: ', state, enterFunc, exitFunc, oldFunction
                if type(enterFunc) == types.MethodType:
                    if enterFunc.__func__ == oldFunction:
                        # print 'found: ', enterFunc, oldFunction
<<<<<<< HEAD
                        state.setEnterFunc(types.MethodType(newFunction, enterFunc.__self__))
=======
                        state.setEnterFunc(types.MethodType(newFunction,
                                                            enterFunc.__self__))
>>>>>>> 16f489ac
                        count += 1
                if type(exitFunc) == types.MethodType:
                    if exitFunc.__func__ == oldFunction:
                        # print 'found: ', exitFunc, oldFunction
<<<<<<< HEAD
                        state.setExitFunc(types.MethodType(newFunction, exitFunc.__self__))
=======
                        state.setExitFunc(types.MethodType(newFunction,
                                                           exitFunc.__self__))
>>>>>>> 16f489ac
                        count += 1
            return count


    def __init__(self, name, enterFunc=None, exitFunc=None,
                 transitions=Any, inspectorPos = []):
        """__init__(self, string, func, func, string[], inspectorPos = [])
        State constructor: takes name, enter func, exit func, and
        a list of states it can transition to (or State.Any)."""
        self.__name = name
        self.__enterFunc = enterFunc
        self.__exitFunc = exitFunc
        self.__transitions = transitions
        self.__FSMList = []
        if __debug__:
            self.setInspectorPos(inspectorPos)
            # For redefining
            self.States[self] = 1

    # setters and getters

    def getName(self):
        return(self.__name)

    def setName(self, stateName):
        self.__name = stateName

    def getEnterFunc(self):
        return(self.__enterFunc)

    def setEnterFunc(self, stateEnterFunc):
        self.__enterFunc = stateEnterFunc

    def getExitFunc(self):
        return(self.__exitFunc)

    def setExitFunc(self, stateExitFunc):
        self.__exitFunc = stateExitFunc

    def transitionsToAny(self):
        """ returns true if State defines transitions to any other state """
        return self.__transitions is State.Any

    def getTransitions(self):
        """
        warning -- if the state transitions to any other state,
        returns an empty list (falsely implying that the state
        has no transitions)
        see State.transitionsToAny()
        """
        if self.transitionsToAny():
            return []
        return self.__transitions

    def isTransitionDefined(self, otherState):
        if self.transitionsToAny():
            return 1

        # if we're given a state object, get its name instead
        if type(otherState) != type(''):
            otherState = otherState.getName()
        return (otherState in self.__transitions)

    def setTransitions(self, stateTransitions):
        """setTransitions(self, string[])"""
        self.__transitions = stateTransitions

    def addTransition(self, transition):
        """addTransitions(self, string)"""
        if not self.transitionsToAny():
            self.__transitions.append(transition)
        else:
            State.notify.warning(
                'attempted to add transition %s to state that '
                'transitions to any state')

    if __debug__:
        def getInspectorPos(self):
            """getInspectorPos(self)"""
            return(self.__inspectorPos)

        def setInspectorPos(self, inspectorPos):
            """setInspectorPos(self, [x, y])"""
            self.__inspectorPos = inspectorPos

    # support for HFSMs

    def getChildren(self):
        """
        Return the list of child FSMs
        """
        return(self.__FSMList)

    def setChildren(self, FSMList):
        """setChildren(self, ClassicFSM[])
        Set the children to given list of FSMs
        """
        self.__FSMList = FSMList

    def addChild(self, ClassicFSM):
        """
        Add the given ClassicFSM to list of child FSMs
        """
        self.__FSMList.append(ClassicFSM)

    def removeChild(self, ClassicFSM):
        """
        Remove the given ClassicFSM from list of child FSMs
        """
        if ClassicFSM in self.__FSMList:
            self.__FSMList.remove(ClassicFSM)

    def hasChildren(self):
        """
        Return true if state has child FSMs
        """
        return len(self.__FSMList) > 0

    def __enterChildren(self, argList):
        """
        Enter all child FSMs
        """
        for fsm in self.__FSMList:
            # Check to see if the child fsm is already in a state
            # if it is, politely request the initial state

            if fsm.getCurrentState():
                # made this 'conditional_request()' instead of 'request()' to avoid warning when
                # loading minigames where rules->frameworkInit transition doesnt exist and you
                # don't want to add it since it results in hanging the game
                fsm.conditional_request((fsm.getInitialState()).getName())

            # If it has no current state, I assume this means it
            # has never entered the initial state, so enter it
            # explicitly
            else:
                fsm.enterInitialState()

    def __exitChildren(self, argList):
        """
        Exit all child FSMs
        """
        for fsm in self.__FSMList:
            fsm.request((fsm.getFinalState()).getName())


    # basic State functionality

    def enter(self, argList=[]):
        """
        Call the enter function for this state
        """
        # enter child FSMs first. It is assumed these have a start
        # state that is safe to enter
        self.__enterChildren(argList)

        if (self.__enterFunc != None):
            self.__enterFunc(*argList)

    def exit(self, argList=[]):
        """
        Call the exit function for this state
        """
        # first exit child FSMs
        self.__exitChildren(argList)

        # call exit function if it exists
        if (self.__exitFunc != None):
            self.__exitFunc(*argList)

    def __str__(self):
        return "State: name = %s, enter = %s, exit = %s, trans = %s, children = %s" %\
               (self.__name, self.__enterFunc, self.__exitFunc, self.__transitions, self.__FSMList)<|MERGE_RESOLUTION|>--- conflicted
+++ resolved
@@ -32,22 +32,14 @@
                 if type(enterFunc) == types.MethodType:
                     if enterFunc.__func__ == oldFunction:
                         # print 'found: ', enterFunc, oldFunction
-<<<<<<< HEAD
-                        state.setEnterFunc(types.MethodType(newFunction, enterFunc.__self__))
-=======
                         state.setEnterFunc(types.MethodType(newFunction,
                                                             enterFunc.__self__))
->>>>>>> 16f489ac
                         count += 1
                 if type(exitFunc) == types.MethodType:
                     if exitFunc.__func__ == oldFunction:
                         # print 'found: ', exitFunc, oldFunction
-<<<<<<< HEAD
-                        state.setExitFunc(types.MethodType(newFunction, exitFunc.__self__))
-=======
                         state.setExitFunc(types.MethodType(newFunction,
                                                            exitFunc.__self__))
->>>>>>> 16f489ac
                         count += 1
             return count
 
