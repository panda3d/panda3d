"""The new Finite State Machine module. This replaces the module
previously called FSM (now called :mod:`.ClassicFSM`).

For more information on FSMs, consult the :ref:`finite-state-machines` section
of the programming manual.
"""

__all__ = ['FSMException', 'FSM']


from direct.showbase.DirectObject import DirectObject
from direct.showbase.MessengerGlobal import messenger
from direct.showbase import PythonUtil
from direct.directnotify import DirectNotifyGlobal
from direct.stdpy.threading import RLock
from panda3d.core import AsyncTaskManager, AsyncFuture, PythonTask
import types


class FSMException(Exception):
    pass


class AlreadyInTransition(FSMException):
    pass


class RequestDenied(FSMException):
    pass


class Transition(tuple):
    """Used for the return value of fsm.request().  Behaves like a tuple, for
    historical reasons."""

    _future = None

    def __await__(self):
        if self._future:
            yield self._future

        return tuple(self)


class FSM(DirectObject):
    """
    A Finite State Machine.  This is intended to be the base class
    of any number of specific machines, which consist of a collection
    of states and transitions, and rules to switch between states
    according to arbitrary input data.

    The states of an FSM are defined implicitly.  Each state is
    identified by a string, which by convention begins with a capital
    letter.  (Also by convention, strings passed to request that are
    not state names should begin with a lowercase letter.)

    To define specialized behavior when entering or exiting a
    particular state, define a method named enterState() and/or
    exitState(), where "State" is the name of the state, e.g.::

        def enterRed(self):
            ... do stuff ...

        def exitRed(self):
            ... cleanup stuff ...

        def enterYellow(self):
            ... do stuff ...

        def exitYellow(self):
            ... cleanup stuff ...

        def enterGreen(self):
            ... do stuff ...

        def exitGreen(self):
            ... cleanup stuff ...

    Both functions can access the previous state name as
    self.oldState, and the new state name we are transitioning to as
    self.newState.  (Of course, in enterRed(), self.newState will
    always be "Red", and the in exitRed(), self.oldState will always
    be "Red".)

    Both functions are optional.  If either function is omitted, the
    state is still defined, but nothing is done when transitioning
    into (or out of) the state.

    Additionally, you may define a filterState() function for each
    state.  The purpose of this function is to decide what state to
    transition to next, if any, on receipt of a particular input.  The
    input is always a string and a tuple of optional parameters (which
    is often empty), and the return value should either be None to do
    nothing, or the name of the state to transition into.  For
    example::

        def filterRed(self, request, args):
            if request in ['Green']:
                return (request,) + args
            return None

        def filterYellow(self, request, args):
            if request in ['Red']:
                return (request,) + args
            return None

        def filterGreen(self, request, args):
            if request in ['Yellow']:
                return (request,) + args
            return None

    As above, the filterState() functions are optional.  If any is
    omitted, the defaultFilter() method is called instead.  A standard
    implementation of defaultFilter() is provided, which may be
    overridden in a derived class to change the behavior on an
    unexpected transition.

    If self.defaultTransitions is left unassigned, then the standard
    implementation of defaultFilter() will return None for any
    lowercase transition name and allow any uppercase transition name
    (this assumes that an uppercase name is a request to go directly
    to a particular state by name).

    self.state may be queried at any time other than during the
    handling of the enter() and exit() functions.  During these
    functions, self.state contains the value None (you are not really
    in any state during the transition).  However, during a transition
    you *can* query the outgoing and incoming states, respectively,
    via self.oldState and self.newState.  At other times, self.state
    contains the name of the current state.

    Initially, the FSM is in state 'Off'.  It does not call enterOff()
    at construction time; it is simply in Off already by convention.
    If you need to call code in enterOff() to initialize your FSM
    properly, call it explicitly in the constructor.  Similarly, when
    `cleanup()` is called or the FSM is destructed, the FSM transitions
    back to 'Off' by convention.  (It does call enterOff() at this
    point, but does not call exitOff().)

    To implement nested hierarchical FSM's, simply create a nested FSM
    and store it on the class within the appropriate enterState()
    function, and clean it up within the corresponding exitState()
    function.

    There is a way to define specialized transition behavior between
    two particular states.  This is done by defining a from<X>To<Y>()
    function, where X is the old state and Y is the new state.  If this
    is defined, it will be run in place of the exit<X> and enter<Y>
    functions, so if you want that behavior, you'll have to call them
    specifically.  Otherwise, you can completely replace that transition's
    behavior.

    See the code in SampleFSM.py for further examples.
    """

    notify = DirectNotifyGlobal.directNotify.newCategory("FSM")

    SerialNum = 0

    # This member lists the default transitions that are accepted
    # without question by the defaultFilter.  It's a map of state
    # names to a list of legal target state names from that state.
    # Define it only if you want to use the classic FSM model of
    # defining all (or most) of your transitions up front.  If
    # this is set to None (the default), all named-state
    # transitions (that is, those requests whose name begins with
    # a capital letter) are allowed.  If it is set to an empty
    # map, no transitions are implicitly allowed--all transitions
    # must be approved by some filter function.
    defaultTransitions = None

    __doneFuture = AsyncFuture()
    __doneFuture.set_result(None)

    # An enum class for special states like the DEFAULT or ANY state,
    # that should be treatened by the FSM in a special way
    class EnumStates():
        ANY = 1
        DEFAULT = 2

    def __init__(self, name):
        self.fsmLock = RLock()
        self._name = name
        self.stateArray = []
        self._serialNum = FSM.SerialNum
        FSM.SerialNum += 1
        self._broadcastStateChanges = False
        # Initially, we are in the Off state by convention.
        self.state = 'Off'

        # This member records transition requests made by demand() or
        # forceTransition() while the FSM is in transition between
        # states.
        self.__requestQueue = []

        if __debug__:
            from direct.fsm.ClassicFSM import _debugFsms
            import weakref
            _debugFsms[name]=weakref.ref(self)

    def cleanup(self):
        # A convenience function to force the FSM to clean itself up
        # by transitioning to the "Off" state.
        self.fsmLock.acquire()
        try:
            assert self.state
            if self.state != 'Off':
                self.__setState('Off')
        finally:
            self.fsmLock.release()

    def setBroadcastStateChanges(self, doBroadcast):
        self._broadcastStateChanges = doBroadcast
    def getStateChangeEvent(self):
        # if setBroadcastStateChanges(True), this event will be sent through
        # the messenger on every state change. The new and old states are
        # accessible as self.oldState and self.newState, and the transition
        # functions will already have been called.
        return 'FSM-%s-%s-stateChange' % (self._serialNum, self._name)

    def getCurrentFilter(self):
        if not self.state:
            error = "FSM cannot determine current filter while in transition (%s -> %s)." % (self.oldState, self.newState)
            raise AlreadyInTransition(error)

        filter = getattr(self, "filter" + self.state, None)
        if not filter:
            # If there's no matching filterState() function, call
            # defaultFilter() instead.
            filter = self.defaultFilter

        return filter

    def getCurrentOrNextState(self):
        # Returns the current state if we are in a state now, or the
        # state we are transitioning into if we are currently within
        # the enter or exit function for a state.
        self.fsmLock.acquire()
        try:
            if self.state:
                return self.state
            return self.newState
        finally:
            self.fsmLock.release()

    def getCurrentStateOrTransition(self):
        # Returns the current state if we are in a state now, or the
        # transition we are performing if we are currently within
        # the enter or exit function for a state.
        self.fsmLock.acquire()
        try:
            if self.state:
                return self.state
            return '%s -> %s' % (self.oldState, self.newState)
        finally:
            self.fsmLock.release()

    def isInTransition(self):
        self.fsmLock.acquire()
        try:
            return self.state is None
        finally:
            self.fsmLock.release()

    def forceTransition(self, request, *args):
        """Changes unconditionally to the indicated state.  This
        bypasses the filterState() function, and just calls
        exitState() followed by enterState().

        If the FSM is currently undergoing a transition, this will
        queue up the new transition.

        Returns a future, which can be used to await the transition.
        """

        self.fsmLock.acquire()
        try:
            assert isinstance(request, str)
            self.notify.debug("%s.forceTransition(%s, %s" % (
                self._name, request, str(args)[1:]))

            if not self.state:
                # Queue up the request.
                fut = AsyncFuture()
                self.__requestQueue.append((PythonUtil.Functor(
                    self.forceTransition, request, *args), fut))
                return fut

            result = self.__setState(request, *args)
            return result._future or self.__doneFuture
        finally:
            self.fsmLock.release()

    def demand(self, request, *args):
        """Requests a state transition, by code that does not expect
        the request to be denied.  If the request is denied, raises a
        `RequestDenied` exception.

        Unlike `request()`, this method allows a new request to be made
        while the FSM is currently in transition.  In this case, the
        request is queued up and will be executed when the current
        transition finishes.  Multiple requests will queue up in
        sequence.

        The return value of this function can be used in an `await`
        expression to suspend the current coroutine until the
        transition is done.
        """

        self.fsmLock.acquire()
        try:
            assert isinstance(request, str)
            self.notify.debug("%s.demand(%s, %s" % (
                self._name, request, str(args)[1:]))
            if not self.state:
                # Queue up the request.
                fut = AsyncFuture()
                self.__requestQueue.append((PythonUtil.Functor(
                    self.demand, request, *args), fut))
                return fut

            result = self.request(request, *args)
            if not result:
                raise RequestDenied("%s (from state: %s)" % (request, self.state))
            return result._future or self.__doneFuture
        finally:
            self.fsmLock.release()

    def request(self, request, *args):
        """Requests a state transition (or other behavior).  The
        request may be denied by the FSM's filter function.  If it is
        denied, the filter function may either raise an exception
        (`RequestDenied`), or it may simply return None, without
        changing the FSM's state.

        The request parameter should be a string.  The request, along
        with any additional arguments, is passed to the current
        filterState() function.  If filterState() returns a string,
        the FSM transitions to that state.

        The return value is the same as the return value of
        filterState() (that is, None if the request does not provoke a
        state transition, otherwise it is a tuple containing the name
        of the state followed by any optional args.)

        If the FSM is currently in transition (i.e. in the middle of
        executing an enterState or exitState function), an
        `AlreadyInTransition` exception is raised (but see `demand()`,
        which will queue these requests up and apply when the
        transition is complete).

        If the previous state's exitFunc or the new state's enterFunc
        is a coroutine, the state change may not have been applied by
        the time request() returns, but you can use `await` on the
        return value to await the transition."""

        self.fsmLock.acquire()
        try:
            assert isinstance(request, str)
            self.notify.debug("%s.request(%s, %s" % (
                self._name, request, str(args)[1:]))

            filter = self.getCurrentFilter()
            result = filter(request, args)
            if result:
                if isinstance(result, str):
                    # If the return value is a string, it's just the name
                    # of the state.  Wrap it in a tuple for consistency.
                    result = (result,) + args

                # Otherwise, assume it's a (name, *args) tuple
                return self.__setState(*result)

            return result
        finally:
            self.fsmLock.release()

    def defaultEnter(self, *args):
        """ This is the default function that is called if there is no
        enterState() method for a particular state name. """

    def defaultExit(self):
        """ This is the default function that is called if there is no
        exitState() method for a particular state name. """

    def defaultFilter(self, request, args):
        """This is the function that is called if there is no
        filterState() method for a particular state name.

        This default filter function behaves in one of two modes:

        (1) if self.defaultTransitions is None, allow any request
        whose name begins with a capital letter, which is assumed to
        be a direct request to a particular state.  This is similar to
        the old ClassicFSM onUndefTransition=ALLOW, with no explicit
        state transitions listed.

        (2) if self.defaultTransitions is not None, allow only those
        requests explicitly identified in this map.  This is similar
        to the old ClassicFSM onUndefTransition=DISALLOW, with an
        explicit list of allowed state transitions.

        Specialized FSM's may wish to redefine this default filter
        (for instance, to always return the request itself, thus
        allowing any transition.)."""

        if request == 'Off':
            # We can always go to the "Off" state.
            return (request,) + args

        if self.defaultTransitions is None:
            # If self.defaultTransitions is None, it means to accept
            # all requests whose name begins with a capital letter.
            # These are direct requests to a particular state.
            if request[0].isupper():
                return (request,) + args
        else:
            # If self.defaultTransitions is not None, it is a map of
            # allowed transitions from each state.  That is, each key
            # of the map is the current state name; for that key, the
            # value is a list of allowed transitions from the
            # indicated state.
            if request in self.defaultTransitions.get(self.state, []):
                # This transition is listed in the defaultTransitions map;
                # accept it.
                return (request,) + args

            elif FSM.EnumStates.ANY in self.defaultTransitions.get(self.state, []):
                # Whenever we have a '*' as our to transition, we allow
                # to transit to any other state
                return (request,) + args

            elif request in self.defaultTransitions.get(FSM.EnumStates.ANY, []):
                # If the requested state is in the default transitions
                # from any state list, we also alow to transit to the
                # new state
                return (request,) + args

            elif FSM.EnumStates.ANY in self.defaultTransitions.get(FSM.EnumStates.ANY, []):
                # This is like we had set the defaultTransitions to None.
                # Any state can transit to any other state
                return (request,) + args

            elif request in self.defaultTransitions.get(FSM.EnumStates.DEFAULT, []):
                # This is the fallback state that we use whenever no
                # other trnasition was possible
                return (request,) + args

            # If self.defaultTransitions is not None, it is an error
            # to request a direct state transition (capital letter
            # request) not listed in defaultTransitions and not
            # handled by an earlier filter.
            if request[0].isupper():
                raise RequestDenied("%s (from state: %s)" % (request, self.state))

        # In either case, we quietly ignore unhandled command
        # (lowercase) requests.
        assert self.notify.debug("%s ignoring request %s from state %s." % (self._name, request, self.state))
        return None

    def filterOff(self, request, args):
        """From the off state, we can always go directly to any other
        state."""
        if request[0].isupper():
            return (request,) + args
        return self.defaultFilter(request, args)

    def setStateArray(self, stateArray):
        """array of unique states to iterate through"""
        self.fsmLock.acquire()
        try:
            self.stateArray = stateArray
        finally:
            self.fsmLock.release()

    def requestNext(self, *args):
        """Request the 'next' state in the predefined state array."""
        self.fsmLock.acquire()
        try:
            if self.stateArray:
                if not self.state in self.stateArray:
                    return self.request(self.stateArray[0])
                else:
                    cur_index = self.stateArray.index(self.state)
                    new_index = (cur_index + 1) % len(self.stateArray)
<<<<<<< HEAD
                    return self.request(self.stateArray[new_index], args)
            else:
=======
                    self.request(self.stateArray[new_index], args)
            elif hasattr(self, 'notifier'):
>>>>>>> d758d2b2
                assert self.notifier.debug(
                                    "stateArray empty. Can't switch to next.")
            else:
                assert self.notify.debug(
                                    "stateArray empty. Can't switch to next.")
        finally:
            self.fsmLock.release()

    def requestPrev(self, *args):
        """Request the 'previous' state in the predefined state array."""
        self.fsmLock.acquire()
        try:
            if self.stateArray:
                if not self.state in self.stateArray:
                    return self.request(self.stateArray[0])
                else:
                    cur_index = self.stateArray.index(self.state)
                    new_index = (cur_index - 1) % len(self.stateArray)
<<<<<<< HEAD
                    return self.request(self.stateArray[new_index], args)
            else:
=======
                    self.request(self.stateArray[new_index], args)
            elif hasattr(self, 'notifier'):
>>>>>>> d758d2b2
                assert self.notifier.debug(
                                    "stateArray empty. Can't switch to next.")
            else:
                assert self.notify.debug(
                                    "stateArray empty. Can't switch to next.")
        finally:
            self.fsmLock.release()

    def __setState(self, newState, *args):
        # Internal function to change unconditionally to the indicated state.

        transition = Transition((newState,) + args)

        # See if we can transition immediately by polling the coroutine.
        coro = self.__transition(newState, *args)
        try:
            coro.send(None)
        except StopIteration:
            # We managed to apply this straight away.
            return transition

        # Continue the state transition in a task.
        task = PythonTask(coro)
        mgr = AsyncTaskManager.get_global_ptr()
        mgr.add(task)
        transition._future = task
        return transition

    async def __transition(self, newState, *args):
        assert self.state
        assert self.notify.debug("%s to state %s." % (self._name, newState))

        self.oldState = self.state
        self.newState = newState
        self.state = None

        try:
            if not self.__callFromToFunc(self.oldState, self.newState, *args):
                result = self.__callExitFunc(self.oldState)
                if isinstance(result, types.CoroutineType):
                    await result

                result = self.__callEnterFunc(self.newState, *args)
                if isinstance(result, types.CoroutineType):
                    await result
        except:
            # If we got an exception during the enter or exit methods,
            # go directly to state "InternalError" and raise up the
            # exception.  This might leave things a little unclean
            # since we've partially transitioned, but what can you do?

            self.state = 'InternalError'
            del self.oldState
            del self.newState
            raise

        if self._broadcastStateChanges:
            messenger.send(self.getStateChangeEvent())

        self.state = newState
        del self.oldState
        del self.newState

        if self.__requestQueue:
            request, fut = self.__requestQueue.pop(0)
            assert self.notify.debug("%s continued queued request." % (self._name))
            await request()
            fut.set_result(None)

    def __callEnterFunc(self, name, *args):
        # Calls the appropriate enter function when transitioning into
        # a new state, if it exists.
        assert self.state is None and self.newState == name

        func = getattr(self, "enter" + name, None)
        if not func:
            # If there's no matching enterFoo() function, call
            # defaultEnter() instead.
            func = self.defaultEnter
        return func(*args)

    def __callFromToFunc(self, oldState, newState, *args):
        # Calls the appropriate fromTo function when transitioning into
        # a new state, if it exists.
        assert self.state is None and self.oldState == oldState and self.newState == newState

        func = getattr(self, "from%sTo%s" % (oldState,newState), None)
        if func:
            func(*args)
            return True
        return False

    def __callExitFunc(self, name):
        # Calls the appropriate exit function when leaving a
        # state, if it exists.
        assert self.state is None and self.oldState == name

        func = getattr(self, "exit" + name, None)
        if not func:
            # If there's no matching exitFoo() function, call
            # defaultExit() instead.
            func = self.defaultExit
        return func()

    def __repr__(self):
        return self.__str__()

    def __str__(self):
        """
        Print out something useful about the fsm
        """
        self.fsmLock.acquire()
        try:
            className = self.__class__.__name__
            if self.state:
                return f'{className} FSM:{self._name} in state "{self.state}"'
            else:
                return f'{className} FSM:{self._name} in transition from \'{self.oldState}\' to \'{self.newState}\''
        finally:
            self.fsmLock.release()<|MERGE_RESOLUTION|>--- conflicted
+++ resolved
@@ -483,15 +483,7 @@
                 else:
                     cur_index = self.stateArray.index(self.state)
                     new_index = (cur_index + 1) % len(self.stateArray)
-<<<<<<< HEAD
                     return self.request(self.stateArray[new_index], args)
-            else:
-=======
-                    self.request(self.stateArray[new_index], args)
-            elif hasattr(self, 'notifier'):
->>>>>>> d758d2b2
-                assert self.notifier.debug(
-                                    "stateArray empty. Can't switch to next.")
             else:
                 assert self.notify.debug(
                                     "stateArray empty. Can't switch to next.")
@@ -508,15 +500,7 @@
                 else:
                     cur_index = self.stateArray.index(self.state)
                     new_index = (cur_index - 1) % len(self.stateArray)
-<<<<<<< HEAD
                     return self.request(self.stateArray[new_index], args)
-            else:
-=======
-                    self.request(self.stateArray[new_index], args)
-            elif hasattr(self, 'notifier'):
->>>>>>> d758d2b2
-                assert self.notifier.debug(
-                                    "stateArray empty. Can't switch to next.")
             else:
                 assert self.notify.debug(
                                     "stateArray empty. Can't switch to next.")
