--- conflicted
+++ resolved
@@ -200,17 +200,9 @@
         data1 = self.tree.GetItemText(item1)
         data2 = self.tree.GetItemText(item2)
         if self.opSort == self.opSortAlpha:
-<<<<<<< HEAD
-            return cmp(data1, data2)
-=======
             return (data1 > data2) - (data1 < data2)
->>>>>>> 2e7dc9e4
         else:
             items = list(self.palette.data.keys())
             index1 = items.index(data1)
             index2 = items.index(data2)
-<<<<<<< HEAD
-        return cmp(index1, index2)
-=======
-            return (index1 > index2) - (index1 < index2)
->>>>>>> 2e7dc9e4
+            return (index1 > index2) - (index1 < index2)