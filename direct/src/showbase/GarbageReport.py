"""Contains utility classes for debugging memory leaks."""

__all__ = ['FakeObject', '_createGarbage', 'GarbageReport', 'GarbageLogger']

from direct.directnotify.DirectNotifyGlobal import directNotify
from direct.showbase.PythonUtil import ScratchPad, Stack, AlphabetCounter
from direct.showbase.PythonUtil import itype, deeptype, fastRepr
from direct.showbase.Job import Job
from direct.showbase.JobManagerGlobal import jobMgr
from direct.showbase.MessengerGlobal import messenger
from panda3d.core import ConfigVariableBool
import gc

GarbageCycleCountAnnounceEvent = 'announceGarbageCycleDesc2num'


class FakeObject:
    pass

class FakeDelObject:
    def __del__(self):
        pass

def _createGarbage(num=1):
    for i in range(num):
        a = FakeObject()
        b = FakeObject()
        a.other = b
        b.other = a
        a = FakeDelObject()
        b = FakeDelObject()
        a.other = b
        b.other = a

class GarbageReport(Job):
    """Detects leaked Python objects (via gc.collect()) and reports on garbage
    items, garbage-to-garbage references, and garbage cycles.
    If you just want to dump the report to the log, use GarbageLogger."""
    notify = directNotify.newCategory("GarbageReport")

    def __init__(self, name, log=True, verbose=False, fullReport=False, findCycles=True,
                 threaded=False, doneCallback=None, autoDestroy=False, priority=None,
                 safeMode=False, delOnly=False, collect=True):
        # if autoDestroy is True, GarbageReport will self-destroy after logging
        # if false, caller is responsible for calling destroy()
        # if threaded is True, processing will be performed over multiple frames
        # if collect is False, we assume that the caller just did a collect and the results
        # are still in gc.garbage
        Job.__init__(self, name)
        # stick the arguments onto a ScratchPad so we can delete them all at once
        self._args = ScratchPad(name=name, log=log, verbose=verbose, fullReport=fullReport,
                                findCycles=findCycles, doneCallback=doneCallback,
                                autoDestroy=autoDestroy, safeMode=safeMode, delOnly=delOnly,
                                collect=collect)
        if priority is not None:
            self.setPriority(priority)
        jobMgr.add(self)
        if not threaded:
            jobMgr.finish(self)

    def run(self):
        # do the garbage collection
        oldFlags = gc.get_debug()

        if self._args.delOnly:
            # do a collect without SAVEALL, to identify the instances that are involved in
            # cycles with instances that define __del__
            # cycles that do not involve any instances that define __del__ are cleaned up
            # automatically by Python, but they also appear in gc.garbage when SAVEALL is set
            gc.set_debug(0)
            if self._args.collect:
                gc.collect()
            garbageInstances = gc.garbage[:]
            del gc.garbage[:]
            # only yield if there's more time-consuming work to do,
            # if there's no garbage, give instant feedback
            if len(garbageInstances) > 0:
                yield None
            # don't repr the garbage list if we don't have to
            if self.notify.getDebug():
                self.notify.debug('garbageInstances == %s' % fastRepr(garbageInstances))

            self.numGarbageInstances = len(garbageInstances)
            # grab the ids of the garbage instances (objects with __del__)
            self.garbageInstanceIds = set()
            for i in range(len(garbageInstances)):
                self.garbageInstanceIds.add(id(garbageInstances[i]))
                if i % 20 == 0:
                    yield None
            # then release the list of instances so that it doesn't interfere with the gc.collect() below
            del garbageInstances
        else:
            self.garbageInstanceIds = set()

        # do a SAVEALL pass so that we have all of the objects involved in legitimate garbage cycles
        # without SAVEALL, gc.garbage only contains objects with __del__ methods
        gc.set_debug(gc.DEBUG_SAVEALL)
        if self._args.collect:
            gc.collect()
        self.garbage = gc.garbage[:]
        del gc.garbage[:]
        # only yield if there's more time-consuming work to do,
        # if there's no garbage, give instant feedback
        if len(self.garbage) > 0:
            yield None
        # don't repr the garbage list if we don't have to
        if self.notify.getDebug():
            self.notify.debug('self.garbage == %s' % fastRepr(self.garbage))
        gc.set_debug(oldFlags)

        self.numGarbage = len(self.garbage)
        # only yield if there's more time-consuming work to do,
        # if there's no garbage, give instant feedback
        if self.numGarbage > 0:
            yield None

        if self._args.verbose:
            self.notify.info('found %s garbage items' % self.numGarbage)

        # print the types of the garbage first, in case the repr of an object
        # causes a crash
        #if self.numGarbage > 0:
        #    self.notify.info('TYPES ONLY (this is only needed if a crash occurs before GarbageReport finishes):')
        #    for result in printNumberedTypesGen(self.garbage):
        #        yield None

        # Py obj id -> garbage list index
        self._id2index = {}

        self.referrersByReference = {}
        self.referrersByNumber = {}

        self.referentsByReference = {}
        self.referentsByNumber = {}

        self._id2garbageInfo = {}

        self.cycles = []
        self.cyclesBySyntax = []
        self.uniqueCycleSets = set()
        self.cycleIds = set()

        # make the id->index table to speed up the next steps
        for i in range(self.numGarbage):
            self._id2index[id(self.garbage[i])] = i
            if i % 20 == 0:
                yield None

        # grab the referrers (pointing to garbage)
        if self._args.fullReport and (self.numGarbage != 0):
            if self._args.verbose:
                self.notify.info('getting referrers...')
            for i in range(self.numGarbage):
                yield None
                for result in self._getReferrers(self.garbage[i]):
                    yield None
                byNum, byRef = result
                self.referrersByNumber[i] = byNum
                self.referrersByReference[i] = byRef

        # grab the referents (pointed to by garbage)
        if self.numGarbage > 0:
            if self._args.verbose:
                self.notify.info('getting referents...')
            for i in range(self.numGarbage):
                yield None
                for result in self._getReferents(self.garbage[i]):
                    yield None
                byNum, byRef = result
                self.referentsByNumber[i] = byNum
                self.referentsByReference[i] = byRef

        for i in range(self.numGarbage):
            if hasattr(self.garbage[i], '_garbageInfo') and callable(self.garbage[i]._garbageInfo):
                try:
                    info = self.garbage[i]._garbageInfo()
                except Exception as e:
                    info = str(e)
                self._id2garbageInfo[id(self.garbage[i])] = info
                yield None
            else:
                if i % 20 == 0:
                    yield None

        # find the cycles
        if self._args.findCycles and self.numGarbage > 0:
            if self._args.verbose:
                self.notify.info('calculating cycles...')
            for i in range(self.numGarbage):
                yield None
                for newCycles in self._getCycles(i, self.uniqueCycleSets):
                    yield None
                self.cycles.extend(newCycles)
                # create a representation of the cycle in human-readable form
                newCyclesBySyntax = []
                for cycle in newCycles:
                    cycleBySyntax = ''
                    objs = []
                    # leave off the last index, it's a repeat of the first index
                    for index in cycle[:-1]:
                        objs.append(self.garbage[index])
                        yield None
                    # make the list repeat so we can safely iterate off the end
                    numObjs = len(objs) - 1
                    objs.extend(objs)

                    # state variables for our loop below
                    numToSkip = 0
                    objAlreadyRepresented = False

                    # if cycle starts off with an instance dict, start with the instance instead
                    startIndex = 0
                    # + 1 to include a reference back to the first object
                    endIndex = numObjs + 1
<<<<<<< HEAD
=======
                    if type(objs[0]) is dict and hasattr(objs[-1], '__dict__'):
                        startIndex -= 1
                        endIndex -= 1
>>>>>>> f258442b

                    for index in range(startIndex, endIndex):
                        if numToSkip:
                            numToSkip -= 1
                            continue
                        obj = objs[index]
                        if hasattr(obj, '__dict__'):
<<<<<<< HEAD
                            # Instance of a class
=======
>>>>>>> f258442b
                            if not objAlreadyRepresented:
                                cycleBySyntax += '%s' % obj.__class__.__name__
                            cycleBySyntax += '.'
                            # skip past the instance dict and get the member obj
                            numToSkip += 1
                            member = objs[index+2]
                            for key, value in obj.__dict__.items():
                                if value is member:
                                    break
                                yield None
                            else:
                                key = '<unknown member name>'
                            cycleBySyntax += '%s' % key
                            objAlreadyRepresented = True
                        elif type(obj) is dict:
                            cycleBySyntax += '{'
                            # get object referred to by dict
                            val = objs[index+1]
                            for key, value in obj.items():
                                if value is val:
                                    break
                                yield None
                            else:
                                key = '<unknown key>'
                            cycleBySyntax += '%s}' % fastRepr(key)
                            objAlreadyRepresented = True
                        elif type(obj) in (tuple, list):
                            brackets = {
                                tuple: '()',
                                list: '[]',
                                }[type(obj)]
                            # get object being referenced by container
                            nextObj = objs[index+1]
                            cycleBySyntax += brackets[0]
                            for index in range(len(obj)):
                                if obj[index] is nextObj:
                                    index = str(index)
                                    break
                                yield None
                            else:
                                index = '<unknown index>'
                            cycleBySyntax += '%s%s' % (index, brackets[1])
                            objAlreadyRepresented = True
                        else:
                            cycleBySyntax += '%s --> ' % itype(obj)
                            objAlreadyRepresented = False
                    newCyclesBySyntax.append(cycleBySyntax)
                    yield None
                self.cyclesBySyntax.extend(newCyclesBySyntax)
                # if we're not doing a full report, add this cycle's IDs to the master set
                if not self._args.fullReport:
                    for cycle in newCycles:
                        yield None
                        self.cycleIds.update(set(cycle))

        self.numCycles = len(self.cycles)

        if self._args.findCycles:
            s = ['===== GarbageReport: \'%s\' (%s %s) =====' % (
                self._args.name, self.numCycles,
                ('cycle' if self.numCycles == 1 else 'cycles'))]
        else:
            s = ['===== GarbageReport: \'%s\' =====' % (
                self._args.name)]
        if self.numGarbage > 0:
            # make a list of the ids we will actually be printing
            if self._args.fullReport:
                garbageIndices = range(self.numGarbage)
            else:
                garbageIndices = list(self.cycleIds)
                garbageIndices.sort()
            numGarbage = len(garbageIndices)

            # log each individual item with a number in front of it
            if not self._args.fullReport:
                abbrev = '(abbreviated) '
            else:
                abbrev = ''
            s.append('===== Garbage Items %s=====' % abbrev)
            digits = 0
            n = numGarbage
            while n > 0:
                yield None
                digits += 1
                n = n // 10
            digits = digits
            format = '%0' + '%s' % digits + 'i:%s \t%s'

            for i in range(numGarbage):
                yield None
                idx = garbageIndices[i]
                if self._args.safeMode:
                    # in safe mode, don't try to repr any of the objects
                    objStr = repr(itype(self.garbage[idx]))
                else:
                    objStr = fastRepr(self.garbage[idx])
                maxLen = 5000
                if len(objStr) > maxLen:
                    snip = '<SNIP>'
                    objStr = '%s%s' % (objStr[:(maxLen-len(snip))], snip)
                s.append(format % (idx, itype(self.garbage[idx]), objStr))

            # also log the types of the objects
            s.append('===== Garbage Item Types %s=====' % abbrev)
            for i in range(numGarbage):
                yield None
                idx = garbageIndices[i]
                objStr = str(deeptype(self.garbage[idx]))
                maxLen = 5000
                if len(objStr) > maxLen:
                    snip = '<SNIP>'
                    objStr = '%s%s' % (objStr[:(maxLen-len(snip))], snip)
                s.append(format % (idx, itype(self.garbage[idx]), objStr))

            if self._args.findCycles:
                s.append('===== Garbage Cycles (Garbage Item Numbers) =====')
                ac = AlphabetCounter()
                for i in range(self.numCycles):
                    yield None
                    s.append('%s:%s' % (ac.next(), self.cycles[i]))

            if self._args.findCycles:
                s.append('===== Garbage Cycles (Python Syntax) =====')
                ac = AlphabetCounter()
                for i in range(len(self.cyclesBySyntax)):
                    yield None
                    s.append('%s:%s' % (ac.next(), self.cyclesBySyntax[i]))

            if len(self._id2garbageInfo) > 0:
                s.append('===== Garbage Custom Info =====')
                ac = AlphabetCounter()
                for i in range(len(self.cyclesBySyntax)):
                    yield None
                    counter = ac.next()
                    _id = id(self.garbage[i])
                    if _id in self._id2garbageInfo:
                        s.append('%s:%s' % (counter, self._id2garbageInfo[_id]))

            if self._args.fullReport:
                format = '%0' + '%s' % digits + 'i:%s'
                s.append('===== Referrers By Number (what is referring to garbage item?) =====')
                for i in range(numGarbage):
                    yield None
                    s.append(format % (i, self.referrersByNumber[i]))
                s.append('===== Referents By Number (what is garbage item referring to?) =====')
                for i in range(numGarbage):
                    yield None
                    s.append(format % (i, self.referentsByNumber[i]))
                s.append('===== Referrers (what is referring to garbage item?) =====')
                for i in range(numGarbage):
                    yield None
                    s.append(format % (i, self.referrersByReference[i]))
                s.append('===== Referents (what is garbage item referring to?) =====')
                for i in range(numGarbage):
                    yield None
                    s.append(format % (i, self.referentsByReference[i]))

        self._report = s

        if self._args.log:
            self.printingBegin()
            for i in range(len(self._report)):
                if self.numGarbage > 0:
                    yield None
                self.notify.info(self._report[i])
            self.notify.info('===== Garbage Report Done =====')
            self.printingEnd()

        yield Job.Done

    def finished(self):
        if self._args.doneCallback:
            self._args.doneCallback(self)
        if self._args.autoDestroy:
            self.destroy()

    def destroy(self):
        #print 'GarbageReport.destroy'
        del self._args
        del self.garbage
        # don't get rid of these, we might need them
        #del self.numGarbage
        #del self.numCycles
        del self.referrersByReference
        del self.referrersByNumber
        del self.referentsByReference
        del self.referentsByNumber
        if hasattr(self, 'cycles'):
            del self.cycles
        del self._report
        if hasattr(self, '_reportStr'):
            del self._reportStr
        Job.destroy(self)

    def getNumCycles(self):
        # if the job hasn't run yet, we don't have a numCycles yet
        return self.numCycles

    def getDesc2numDict(self):
        # dict of python-syntax leak -> number of that type of leak
        desc2num = {}
        for cycleBySyntax in self.cyclesBySyntax:
            desc2num.setdefault(cycleBySyntax, 0)
            desc2num[cycleBySyntax] += 1
        return desc2num

    def getGarbage(self):
        return self.garbage

    def getReport(self):
        if not hasattr(self, '_reportStr'):
            self._reportStr = ''
            for str in self._report:
                self._reportStr += '\n' + str
        return self._reportStr

    def _getReferrers(self, obj):
        # referrers (pointing to garbage)
        # returns two lists, first by index into gc.garbage, second by
        # direct reference
        yield None
        byRef = gc.get_referrers(obj)
        yield None
        # look to see if each referrer is another garbage item
        byNum = []
        for i in range(len(byRef)):
            if i % 20 == 0:
                yield None
            referrer = byRef[i]
            num = self._id2index.get(id(referrer), None)
            byNum.append(num)
        yield byNum, byRef

    def _getReferents(self, obj):
        # referents (pointed to by garbage)
        # returns two lists, first by index into gc.garbage, second by
        # direct reference
        yield None
        byRef = gc.get_referents(obj)
        yield None
        # look to see if each referent is another garbage item
        byNum = []
        for i in range(len(byRef)):
            if i % 20 == 0:
                yield None
            referent = byRef[i]
            num = self._id2index.get(id(referent), None)
            byNum.append(num)
        yield byNum, byRef

    def _getNormalizedCycle(self, cycle):
        # returns a representation of a cycle (list of indices) that will be
        # reliably derived from a unique cycle regardless of ordering
        # this lets us detect duplicate cycles that appear different because of
        # which element appears first
        if len(cycle) == 0:
            return cycle
        min = 1<<30
        minIndex = None
        for i in range(len(cycle)):
            elem = cycle[i]
            if elem < min:
                min = elem
                minIndex = i
        return cycle[minIndex:] + cycle[:minIndex]

    def _getCycles(self, index, uniqueCycleSets=None):
        # detect garbage cycles for a particular item of garbage
        assert self.notify.debugCall()
        # returns list of lists, sublists are garbage reference cycles
        cycles = []
        # this lets us eliminate duplicate cycles
        if uniqueCycleSets is None:
            uniqueCycleSets = set()
        stateStack = Stack()
        rootId = index
        # check if the root object is one of the garbage instances (has __del__)
        objId = id(self.garbage[rootId])
        numDelInstances = int(objId in self.garbageInstanceIds)
        stateStack.push(([rootId], rootId, numDelInstances, 0))
        while True:
            yield None
            if len(stateStack) == 0:
                break
            candidateCycle, curId, numDelInstances, resumeIndex = stateStack.pop()
            if self.notify.getDebug():
                if self._args.delOnly:
                    print('restart: %s root=%s cur=%s numDelInstances=%s resume=%s' % (
                        candidateCycle, rootId, curId, numDelInstances, resumeIndex))
                else:
                    print('restart: %s root=%s cur=%s resume=%s' % (
                        candidateCycle, rootId, curId, resumeIndex))
            for index in range(resumeIndex, len(self.referentsByNumber[curId])):
                yield None
                refId = self.referentsByNumber[curId][index]
                if self.notify.getDebug():
                    print('       : %s -> %s' % (curId, refId))
                if refId == rootId:
                    # we found a cycle! mark it down and move on to the next refId
                    normCandidateCycle = self._getNormalizedCycle(candidateCycle)
                    normCandidateCycleTuple = tuple(normCandidateCycle)
                    if not normCandidateCycleTuple in uniqueCycleSets:
                        # cycles with no instances that define __del__ will be
                        # cleaned up by Python
                        if (not self._args.delOnly) or numDelInstances >= 1:
                            if self.notify.getDebug():
                                print('  FOUND: ', normCandidateCycle + [normCandidateCycle[0],])
                            cycles.append(normCandidateCycle + [normCandidateCycle[0],])
                            uniqueCycleSets.add(normCandidateCycleTuple)
                elif refId in candidateCycle:
                    pass
                elif refId is not None:
                    # check if this object is one of the garbage instances (has __del__)
                    objId = id(self.garbage[refId])
                    numDelInstances += int(objId in self.garbageInstanceIds)
                    # this refId does not complete a cycle. Mark down
                    # where we are in this list of referents, then
                    # start looking through the referents of the new refId
                    stateStack.push((list(candidateCycle), curId, numDelInstances, index+1))
                    stateStack.push((list(candidateCycle) + [refId], refId, numDelInstances, 0))
                    break
        yield cycles

class GarbageLogger(GarbageReport):
    """If you just want to log the current garbage to the log file, make
    one of these. It automatically destroys itself after logging"""
    def __init__(self, name, *args, **kArgs):
        kArgs['log'] = True
        kArgs['autoDestroy'] = True
        GarbageReport.__init__(self, name, *args, **kArgs)

class _CFGLGlobals:
    # for checkForGarbageLeaks
    LastNumGarbage = 0
    LastNumCycles = 0

def checkForGarbageLeaks():
    gc.collect()
    numGarbage = len(gc.garbage)
    if numGarbage > 0 and ConfigVariableBool('auto-garbage-logging', False):
        if numGarbage != _CFGLGlobals.LastNumGarbage:
            print("")
            gr = GarbageReport('found garbage', threaded=False, collect=False)
            print("")
            _CFGLGlobals.LastNumGarbage = numGarbage
            _CFGLGlobals.LastNumCycles = gr.getNumCycles()
            messenger.send(GarbageCycleCountAnnounceEvent, [gr.getDesc2numDict()])
            gr.destroy()
        notify = directNotify.newCategory("GarbageDetect")
        if ConfigVariableBool('allow-garbage-cycles', True):
            func = notify.warning
        else:
            func = notify.error
        func('%s garbage cycles found, see info above' % _CFGLGlobals.LastNumCycles)
    return numGarbage

def b_checkForGarbageLeaks(wantReply=False):
    if not __dev__:
        return 0
    # does a garbage collect on the client and the AI
    # returns number of client garbage leaks
    # logs leak info and terminates (if configured to do so)
    try:
        # if this is the client, tell the AI to check for leaks too
        base.cr.timeManager
    except:
        pass
    else:
        if base.cr.timeManager:
            base.cr.timeManager.d_checkForGarbageLeaks(wantReply=wantReply)
    return checkForGarbageLeaks()<|MERGE_RESOLUTION|>--- conflicted
+++ resolved
@@ -212,12 +212,9 @@
                     startIndex = 0
                     # + 1 to include a reference back to the first object
                     endIndex = numObjs + 1
-<<<<<<< HEAD
-=======
                     if type(objs[0]) is dict and hasattr(objs[-1], '__dict__'):
                         startIndex -= 1
                         endIndex -= 1
->>>>>>> f258442b
 
                     for index in range(startIndex, endIndex):
                         if numToSkip:
@@ -225,10 +222,6 @@
                             continue
                         obj = objs[index]
                         if hasattr(obj, '__dict__'):
-<<<<<<< HEAD
-                            # Instance of a class
-=======
->>>>>>> f258442b
                             if not objAlreadyRepresented:
                                 cycleBySyntax += '%s' % obj.__class__.__name__
                             cycleBySyntax += '.'
