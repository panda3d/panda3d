--- conflicted
+++ resolved
@@ -2,11 +2,8 @@
 from direct.showbase.PythonUtil import Queue, invertDictLossless
 from direct.showbase.PythonUtil import safeRepr
 from direct.showbase.Job import Job
-<<<<<<< HEAD
+from direct.showbase.JobManagerGlobal import jobMgr
 from direct.showbase.ContainerLeakDetector import deadEndTypes
-=======
-from direct.showbase.JobManagerGlobal import jobMgr
->>>>>>> 3579855f
 import types
 import sys
 import io
@@ -92,19 +89,7 @@
             except:
                 pass
 
-<<<<<<< HEAD
-            if type(parentObj) in (str, bytes):
-=======
             if isinstance(parentObj, (str, bytes)):
-                continue
-
-            if type(parentObj) in (types.ModuleType, types.InstanceType):
-                child = parentObj.__dict__
-                if self._examine(child):
-                    assert self._queue.back() is child
-                    self._instanceDictIds.add(id(child))
-                    self._id2pathStr[id(child)] = str(self._id2pathStr[id(parentObj)])
->>>>>>> 3579855f
                 continue
 
             if isinstance(parentObj, dict):
@@ -229,13 +214,7 @@
             self._type2id2len[type(obj)][objId] = length
     def _examine(self, obj):
         # return False if it's an object that can't contain or lead to other objects
-<<<<<<< HEAD
         if type(obj) in deadEndTypes:
-=======
-        if type(obj) in (bool, types.BuiltinFunctionType, types.BuiltinMethodType,
-                         complex, float, int, type(None), type(NotImplemented),
-                         type, types.CodeType, types.FunctionType):
->>>>>>> 3579855f
             return False
         # if it's an internal object, ignore it
         if id(obj) in ContainerReport.PrivateIds:
