"""Contains various utility functions."""

__all__ = ['findClass', 'rebindClass', 'copyFuncs', 'replaceMessengerFunc', 'replaceTaskMgrFunc', 'replaceStateFunc', 'replaceCRFunc', 'replaceAIRFunc', 'replaceIvalFunc']

import types
import os
import sys

from direct.showbase.MessengerGlobal import messenger
from direct.task.TaskManagerGlobal import taskMgr


def findClass(className):
    """
    Look in sys.modules dictionary for a module that defines a class
    with this className.
    """
    for moduleName, module in sys.modules.items():
        # Some modules are None for some reason
        if module:
            # print "Searching in ", moduleName
            classObj = module.__dict__.get(className)
            # If this modules defines some object called classname and the
            # object is a class or type definition and that class's module
            # is the same as the module we are looking in, then we found
            # the matching class and a good module namespace to redefine
            # our class in.
<<<<<<< HEAD
            if (classObj and
                (type(classObj) == type) and
                (classObj.__module__ == moduleName)):
=======
            if classObj and isinstance(classObj, type) and \
               classObj.__module__ == moduleName:
>>>>>>> 3579855f
                return [classObj, module.__dict__]
    return None


def rebindClass(filename):
    file = open(filename, 'r')
    lines = file.readlines()
    for line in lines:
        if line[0:6] == 'class ':
            # Chop off the "class " syntax and strip extra whitespace
            classHeader = line[6:].strip()
            # Look for a open paren if it does inherit
            parenLoc = classHeader.find('(')
            if parenLoc > 0:
                className = classHeader[:parenLoc]
            else:
                # Look for a colon if it does not inherit
                colonLoc = classHeader.find(':')
                if colonLoc > 0:
                    className = classHeader[:colonLoc]
                else:
                    print('error: className not found')
                    # Remove that temp file
                    file.close()
                    os.remove(filename)
                    return
            print('Rebinding class name: ' + className)
            break

    # Try to find the original class with this class name
    res = findClass(className)

    if not res:
        print ('Warning: Finder could not find class')
        # Remove the temp file we made
        file.close()
        os.remove(filename)
        return

    # Store the original real class
    realClass, realNameSpace = res

    # Now execute that class def in this namespace
    exec(compile(open(filename).read(), filename, 'exec'), realNameSpace)

    # That execfile should have created a new class obj in that namespace
    tmpClass = realNameSpace[className]

    # Copy the functions that we just redefined into the real class
    copyFuncs(tmpClass, realClass)

    # Now make sure the original class is in that namespace,
    # not our temp one from the execfile. This will help us preserve
    # class variables and other state on the original class.
    realNameSpace[className] = realClass

    # Remove the temp file we made
    file.close()
    os.remove(filename)

    print ('    Finished rebind')


def copyFuncs(fromClass, toClass):
    replaceFuncList = []
    newFuncList = []

    # Copy the functions from fromClass into toClass dictionary
    for funcName, newFunc in fromClass.__dict__.items():
        # Filter out for functions
        if isinstance(newFunc, types.FunctionType):
            # See if we already have a function with this name
            oldFunc = toClass.__dict__.get(funcName)
            if oldFunc:
                # This code is nifty, but with nested functions, give an error:
                #   SystemError: cellobject.c:22: bad argument to internal function
                # Give the new function code the same filename as the old function
                # Perhaps there is a cleaner way to do this? This was my best idea.
                #newCode = types.CodeType(newFunc.func_code.co_argcount,
                #                         newFunc.func_code.co_nlocals,
                #                         newFunc.func_code.co_stacksize,
                #                         newFunc.func_code.co_flags,
                #                         newFunc.func_code.co_code,
                #                         newFunc.func_code.co_consts,
                #                         newFunc.func_code.co_names,
                #                         newFunc.func_code.co_varnames,
                #                         # Use the oldFunc's filename here. Tricky!
                #                         oldFunc.func_code.co_filename,
                #                         newFunc.func_code.co_name,
                #                         newFunc.func_code.co_firstlineno,
                #                         newFunc.func_code.co_lnotab)
                #newFunc = types.FunctionType(newCode,
                #                             newFunc.func_globals,
                #                             newFunc.func_name,
                #                             newFunc.func_defaults,
                #                             newFunc.func_closure)
                replaceFuncList.append((oldFunc, funcName, newFunc))
            else:
                # TODO: give these new functions a proper code filename
                newFuncList.append((funcName, newFunc))

    # Look in the messenger, taskMgr, and other globals that store func
    # pointers to see if this old function pointer is stored there, and
    # update it to the new function pointer.
    replaceMessengerFunc(replaceFuncList)
    replaceTaskMgrFunc(replaceFuncList)
    replaceStateFunc(replaceFuncList)
    replaceCRFunc(replaceFuncList)
    replaceAIRFunc(replaceFuncList)
    replaceIvalFunc(replaceFuncList)

    # Now that we've the globals funcs, actually swap the pointers in
    # the new class to the new functions
    for oldFunc, funcName, newFunc in replaceFuncList:
        # print "replacing old func: ", oldFunc, funcName, newFunc
        setattr(toClass, funcName, newFunc)
    # Add the brand new functions too
    for funcName, newFunc in newFuncList:
        # print "adding new func: ", oldFunc, funcName, newFunc
        setattr(toClass, funcName, newFunc)

def replaceMessengerFunc(replaceFuncList):
    try:
        messenger
    except:
        return
    for oldFunc, funcName, newFunc in replaceFuncList:
        res = messenger.replaceMethod(oldFunc, newFunc)
        if res:
            print('replaced %s messenger function(s): %s' % (res, funcName))

def replaceTaskMgrFunc(replaceFuncList):
    try:
        taskMgr
    except:
        return
    for oldFunc, funcName, newFunc in replaceFuncList:
        if taskMgr.replaceMethod(oldFunc, newFunc):
            print('replaced taskMgr function: %s' % funcName)

def replaceStateFunc(replaceFuncList):
    if not sys.modules.get('base.direct.fsm.State'):
        return
    from direct.fsm.State import State
    for oldFunc, funcName, newFunc in replaceFuncList:
        res = State.replaceMethod(oldFunc, newFunc)
        if res:
            print('replaced %s FSM transition function(s): %s' % (res, funcName))

def replaceCRFunc(replaceFuncList):
    try:
        base.cr
    except:
        return
    # masad: Gyedo's fake cr causes a crash in followingreplaceMethod on rebinding, so
    # I throw in the isFake check. I still think the fake cr should be eliminated.
    if hasattr(base.cr,'isFake'):
        return
    for oldFunc, funcName, newFunc in replaceFuncList:
        if base.cr.replaceMethod(oldFunc, newFunc):
            print('replaced DistributedObject function: %s' % funcName)

def replaceAIRFunc(replaceFuncList):
    try:
        simbase.air
    except:
        return
    for oldFunc, funcName, newFunc in replaceFuncList:
        if simbase.air.replaceMethod(oldFunc, newFunc):
            print('replaced DistributedObject function: %s' % funcName)

def replaceIvalFunc(replaceFuncList):
    # Make sure we have imported IntervalManager and thus created
    # a global ivalMgr.
    if not sys.modules.get('base.direct.interval.IntervalManager'):
        return
    from direct.interval.FunctionInterval import FunctionInterval
    for oldFunc, funcName, newFunc in replaceFuncList:
        res = FunctionInterval.replaceMethod(oldFunc, newFunc)
        if res:
            print('replaced %s interval function(s): %s' % (res, funcName))<|MERGE_RESOLUTION|>--- conflicted
+++ resolved
@@ -25,14 +25,8 @@
             # is the same as the module we are looking in, then we found
             # the matching class and a good module namespace to redefine
             # our class in.
-<<<<<<< HEAD
-            if (classObj and
-                (type(classObj) == type) and
-                (classObj.__module__ == moduleName)):
-=======
             if classObj and isinstance(classObj, type) and \
                classObj.__module__ == moduleName:
->>>>>>> 3579855f
                 return [classObj, module.__dict__]
     return None
 
