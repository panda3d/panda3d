#!/usr/bin/env python
########################################################################
#
# To build panda using this script, type 'makepanda.py' on unix
# or 'makepanda.bat' on windows, and examine the help-text.
# Then run the script again with the appropriate options to compile
# panda3d.
#
########################################################################
try:
    import sys, os, platform, time, stat, re, getopt, threading, signal, shutil
    if sys.platform == "darwin" or sys.version_info >= (2, 6):
        import plistlib
    if sys.version_info >= (3, 0):
        import queue
    else:
        import Queue as queue
except:
    print("You are either using an incomplete or an old version of Python!")
    print("Please install the development package of Python 2.x and try again.")
    exit(1)

from makepandacore import *
from installpanda import *
import time
import os
import sys

########################################################################
##
## PARSING THE COMMAND LINE OPTIONS
##
## You might be tempted to change the defaults by editing them
## here.  Don't do it.  Instead, create a script that compiles
## panda with your preferred options.  Or, create
## a 'makepandaPreferences' file and put it into your python path.
##
########################################################################

COMPILER=0
INSTALLER=0
WHEEL=0
RUNTESTS=0
GENMAN=0
COMPRESSOR="zlib"
THREADCOUNT=0
CFLAGS=""
CXXFLAGS=""
LDFLAGS=""
RTDIST=0
RTDIST_VERSION=None
RUNTIME=0
DISTRIBUTOR=""
VERSION=None
DEBVERSION=None
WHLVERSION=None
RPMRELEASE="1"
GIT_COMMIT=None
P3DSUFFIX=None
MAJOR_VERSION=None
COREAPI_VERSION=None
PLUGIN_VERSION=None
OSXTARGET=None
OSX_ARCHS=[]
HOST_URL=None
global STRDXSDKVERSION, BOOUSEINTELCOMPILER
STRDXSDKVERSION = 'default'
WINDOWS_SDK = None
MSVC_VERSION = None
BOOUSEINTELCOMPILER = False
OPENCV_VER_23 = False

if "MACOSX_DEPLOYMENT_TARGET" in os.environ:
    OSXTARGET=os.environ["MACOSX_DEPLOYMENT_TARGET"]

PkgListSet(["PYTHON", "DIRECT",                        # Python support
  "GL", "GLES", "GLES2"] + DXVERSIONS + ["TINYDISPLAY", "NVIDIACG", # 3D graphics
  "EGL",                                               # OpenGL (ES) integration
  "EIGEN",                                             # Linear algebra acceleration
  "OPENAL", "FMODEX",                                  # Audio playback
  "VORBIS", "OPUS", "FFMPEG", "SWSCALE", "SWRESAMPLE", # Audio decoding
  "ODE", "PHYSX", "BULLET", "PANDAPHYSICS",            # Physics
  "SPEEDTREE",                                         # SpeedTree
  "ZLIB", "PNG", "JPEG", "TIFF", "OPENEXR", "SQUISH",  # 2D Formats support
  ] + MAYAVERSIONS + MAXVERSIONS + [ "FCOLLADA", "ASSIMP", "EGG", # 3D Formats support
  "FREETYPE", "HARFBUZZ",                              # Text rendering
  "VRPN", "OPENSSL",                                   # Transport
  "FFTW",                                              # Algorithm helpers
  "ARTOOLKIT", "OPENCV", "DIRECTCAM", "VISION",        # Augmented Reality
  "GTK2",                                              # GTK2 is used for PStats on Unix
  "MFC", "WX", "FLTK",                                 # Used for web plug-in only
  "ROCKET", "AWESOMIUM",                               # GUI libraries
  "CARBON", "COCOA",                                   # Mac OS X toolkits
  "X11",                                               # Unix platform support
  "PANDATOOL", "PVIEW", "DEPLOYTOOLS",                 # Toolchain
  "SKEL",                                              # Example SKEL project
  "PANDAFX",                                           # Some distortion special lenses
  "PANDAPARTICLESYSTEM",                               # Built in particle system
  "CONTRIB",                                           # Experimental
  "SSE2", "NEON",                                      # Compiler features
])

CheckPandaSourceTree()

def keyboardInterruptHandler(x,y):
    exit("keyboard interrupt")

signal.signal(signal.SIGINT, keyboardInterruptHandler)

########################################################################
##
## Command-line parser.
##
## You can type "makepanda --help" to see all the options.
##
########################################################################

def usage(problem):
    if (problem):
        print("")
        print("Error parsing command-line input: %s" % (problem))

    print("")
    print("Makepanda generates a 'built' subdirectory containing a")
    print("compiled copy of Panda3D.  Command-line arguments are:")
    print("")
    print("  --help            (print the help message you're reading now)")
    print("  --verbose         (print out more information)")
    print("  --runtime         (build a runtime build instead of an SDK build)")
    print("  --tests           (run the test suite)")
    print("  --installer       (build an installer)")
    print("  --wheel           (build a pip-installable .whl)")
    print("  --optimize X      (optimization level can be 1,2,3,4)")
    print("  --version X       (set the panda version number)")
    print("  --lzma            (use lzma compression when building Windows installer)")
    print("  --distributor X   (short string identifying the distributor of the build)")
    print("  --outputdir X     (use the specified directory instead of 'built')")
    print("  --host URL        (set the host url (runtime build only))")
    print("  --threads N       (use the multithreaded build system. see manual)")
    print("  --osxtarget N     (the OS X version number to build for (OS X only))")
    print("  --universal       (build universal binaries (OS X only))")
    print("  --override \"O=V\"  (override dtool_config/prc option value)")
    print("  --static          (builds libraries for static linking)")
    print("  --target X        (experimental cross-compilation (android only))")
    print("  --arch X          (target architecture for cross-compilation)")
    print("")
    for pkg in PkgListGet():
        p = pkg.lower()
        print("  --use-%-9s   --no-%-9s (enable/disable use of %s)"%(p, p, pkg))
    if sys.platform != 'win32':
        print("  --<PKG>-incdir    (custom location for header files of thirdparty package)")
        print("  --<PKG>-libdir    (custom location for library files of thirdparty package)")
    print("")
    print("  --nothing         (disable every third-party lib)")
    print("  --everything      (enable every third-party lib)")
    print("  --directx-sdk=X   (specify version of DirectX SDK to use: jun2010, aug2009, mar2009, aug2006)")
    print("  --windows-sdk=X   (specify Windows SDK version, eg. 7.0, 7.1 or 10.  Default is 7.1)")
    print("  --msvc-version=X  (specify Visual C++ version, eg. 10, 11, 12, 14.  Default is 10)")
    print("  --use-icl         (experimental setting to use an intel compiler instead of MSVC on Windows)")
    print("")
    print("The simplest way to compile panda is to just type:")
    print("")
    print("  makepanda --everything")
    print("")
    os._exit(1)

def parseopts(args):
    global INSTALLER,WHEEL,RUNTESTS,RTDIST,RUNTIME,GENMAN,DISTRIBUTOR,VERSION
    global COMPRESSOR,THREADCOUNT,OSXTARGET,OSX_ARCHS,HOST_URL
    global DEBVERSION,WHLVERSION,RPMRELEASE,GIT_COMMIT,P3DSUFFIX,RTDIST_VERSION
    global STRDXSDKVERSION, WINDOWS_SDK, MSVC_VERSION, BOOUSEINTELCOMPILER
    longopts = [
        "help","distributor=","verbose","runtime","osxtarget=","tests",
        "optimize=","everything","nothing","installer","wheel","rtdist","nocolor",
        "version=","lzma","no-python","threads=","outputdir=","override=",
        "static","host=","debversion=","rpmrelease=","p3dsuffix=","rtdist-version=",
        "directx-sdk=", "windows-sdk=", "msvc-version=", "clean", "use-icl",
        "universal", "target=", "arch=", "git-commit=", "no-directscripts",
        "use-touchinput", "no-touchinput"]
    anything = 0
    optimize = ""
    target = None
    target_arch = None
    universal = False
    clean_build = False
    for pkg in PkgListGet():
        longopts.append("use-" + pkg.lower())
        longopts.append("no-" + pkg.lower())
        longopts.append(pkg.lower() + "-incdir=")
        longopts.append(pkg.lower() + "-libdir=")
    try:
        opts, extras = getopt.getopt(args, "", longopts)
        for option, value in opts:
            if (option=="--help"): raise Exception
            elif (option=="--optimize"): optimize=value
            elif (option=="--installer"): INSTALLER=1
            elif (option=="--tests"): RUNTESTS=1
            elif (option=="--wheel"): WHEEL=1
            elif (option=="--verbose"): SetVerbose(True)
            elif (option=="--distributor"): DISTRIBUTOR=value
            elif (option=="--rtdist"): RTDIST=1
            elif (option=="--runtime"): RUNTIME=1
            elif (option=="--genman"): GENMAN=1
            elif (option=="--everything"): PkgEnableAll()
            elif (option=="--nothing"): PkgDisableAll()
            elif (option=="--threads"): THREADCOUNT=int(value)
            elif (option=="--outputdir"): SetOutputDir(value.strip())
            elif (option=="--osxtarget"): OSXTARGET=value.strip()
            elif (option=="--universal"): universal = True
            elif (option=="--target"): target = value.strip()
            elif (option=="--arch"): target_arch = value.strip()
            elif (option=="--nocolor"): DisableColors()
            elif (option=="--version"):
                match = re.match(r'^\d+\.\d+\.\d+', value)
                if not match:
                    usage("version requires three digits")
                WHLVERSION = value
                VERSION = match.group()
            elif (option=="--lzma"): COMPRESSOR="lzma"
            elif (option=="--override"): AddOverride(value.strip())
            elif (option=="--static"): SetLinkAllStatic(True)
            elif (option=="--host"): HOST_URL=value
            elif (option=="--debversion"): DEBVERSION=value
            elif (option=="--rpmrelease"): RPMRELEASE=value
            elif (option=="--git-commit"): GIT_COMMIT=value
            elif (option=="--p3dsuffix"): P3DSUFFIX=value
            elif (option=="--rtdist-version"): RTDIST_VERSION=value
            # Backward compatibility, OPENGL was renamed to GL
            elif (option=="--use-opengl"): PkgEnable("GL")
            elif (option=="--no-opengl"): PkgDisable("GL")
            elif (option=="--no-directscripts"): pass
            elif (option=="--directx-sdk"):
                STRDXSDKVERSION = value.strip().lower()
                if STRDXSDKVERSION == '':
                    print("No DirectX SDK version specified. Using 'default' DirectX SDK search")
                    STRDXSDKVERSION = 'default'
            elif (option=="--windows-sdk"):
                WINDOWS_SDK = value.strip().lower()
            elif (option=="--msvc-version"):
                MSVC_VERSION = value.strip().lower()
            elif (option=="--use-icl"): BOOUSEINTELCOMPILER = True
            elif (option=="--clean"): clean_build = True
            else:
                for pkg in PkgListGet():
                    if option == "--use-" + pkg.lower():
                        PkgEnable(pkg)
                        break
                    elif option == "--no-" + pkg.lower():
                        PkgDisable(pkg)
                        break
                    elif option == "--" + pkg.lower() + "-incdir":
                        PkgSetCustomLocation(pkg)
                        IncDirectory(pkg, value)
                        break
                    elif option == "--" + pkg.lower() + "-libdir":
                        PkgSetCustomLocation(pkg)
                        LibDirectory(pkg, value)
                        break
            if (option == "--everything" or option.startswith("--use-")
                or option == "--nothing" or option.startswith("--no-")):
                anything = 1
    except:
        usage(sys.exc_info()[1])

    if not anything:
        if RUNTIME:
            PkgEnableAll()
        else:
            usage("You should specify a list of packages to use or --everything to enable all packages.")

    if (RTDIST and RUNTIME):
        usage("Options --runtime and --rtdist cannot be specified at the same time!")
    if (optimize=="" and (RTDIST or RUNTIME)): optimize = "4"
    elif (optimize==""): optimize = "3"

    if OSXTARGET:
        try:
            maj, min = OSXTARGET.strip().split('.')
            OSXTARGET = int(maj), int(min)
            assert OSXTARGET[0] == 10
        except:
            usage("Invalid setting for OSXTARGET")
    else:
        OSXTARGET = None

    if target is not None or target_arch is not None:
        SetTarget(target, target_arch)

    if universal:
        if target_arch:
            exit("--universal is incompatible with --arch")

        OSX_ARCHS.append("i386")
        if OSXTARGET:
            osxver = OSXTARGET
        else:
            maj, min = platform.mac_ver()[0].split('.')[:2]
            osxver = int(maj), int(min)

        if osxver[1] < 6:
            OSX_ARCHS.append("ppc")
        else:
            OSX_ARCHS.append("x86_64")

    elif HasTargetArch():
        OSX_ARCHS.append(GetTargetArch())

    try:
        SetOptimize(int(optimize))
        assert GetOptimize() in [1, 2, 3, 4]
    except:
        usage("Invalid setting for OPTIMIZE")

    if GIT_COMMIT is not None and not re.match("^[a-f0-9]{40}$", GIT_COMMIT):
        usage("Invalid SHA-1 hash given for --git-commit option!")

    if GetTarget() == 'windows':
        if not MSVC_VERSION:
            print("No MSVC version specified. Defaulting to 10 (Visual Studio 2010).")
            MSVC_VERSION = (10, 0)
        else:
            try:
                MSVC_VERSION = tuple(int(d) for d in MSVC_VERSION.split('.'))[:2]
                if (len(MSVC_VERSION) == 1):
                    MSVC_VERSION += (0,)
            except:
                usage("Invalid setting for --msvc-version")

        if not WINDOWS_SDK:
            print("No Windows SDK version specified. Defaulting to '7.1'.")
            WINDOWS_SDK = '7.1'

    if clean_build and os.path.isdir(GetOutputDir()):
        print("Deleting %s" % (GetOutputDir()))
        shutil.rmtree(GetOutputDir())

parseopts(sys.argv[1:])

########################################################################
##
## Handle environment variables.
##
########################################################################

if ("CFLAGS" in os.environ):
    CFLAGS = os.environ["CFLAGS"].strip()

if ("CXXFLAGS" in os.environ):
    CXXFLAGS = os.environ["CXXFLAGS"].strip()

if ("RPM_OPT_FLAGS" in os.environ):
    CFLAGS += " " + os.environ["RPM_OPT_FLAGS"].strip()
    CXXFLAGS += " " + os.environ["RPM_OPT_FLAGS"].strip()

if ("LDFLAGS" in os.environ):
    LDFLAGS = os.environ["LDFLAGS"].strip()

os.environ["MAKEPANDA"] = os.path.abspath(sys.argv[0])
if GetHost() == "darwin" and OSXTARGET is not None:
    os.environ["MACOSX_DEPLOYMENT_TARGET"] = "%d.%d" % OSXTARGET

########################################################################
##
## Configure things based on the command-line parameters.
##
########################################################################

PLUGIN_VERSION = ParsePluginVersion("dtool/PandaVersion.pp")
COREAPI_VERSION = PLUGIN_VERSION + "." + ParseCoreapiVersion("dtool/PandaVersion.pp")

if VERSION is None:
    if RUNTIME:
        VERSION = PLUGIN_VERSION
    else:
        # Take the value from the setup.cfg file.
        VERSION = GetMetadataValue('version')

if WHLVERSION is None:
    WHLVERSION = VERSION

print("Version: %s" % VERSION)
if RUNTIME or RTDIST:
    print("Core API Version: %s" % COREAPI_VERSION)

if DEBVERSION is None:
    DEBVERSION = VERSION

MAJOR_VERSION = '.'.join(VERSION.split('.')[:2])

if P3DSUFFIX is None:
    P3DSUFFIX = MAJOR_VERSION

outputdir_suffix = ""

if (RUNTIME or RTDIST):
    # Compiling Maya/Max is pointless in rtdist build
    for ver in MAYAVERSIONS + MAXVERSIONS:
        PkgDisable(ver)

    if (DISTRIBUTOR.strip() == ""):
        exit("You must provide a valid distributor name when making a runtime or rtdist build!")

    outputdir_suffix += "_" + DISTRIBUTOR.strip()
    if (RUNTIME):
        outputdir_suffix += "_rt"

if DISTRIBUTOR == "":
    DISTRIBUTOR = "makepanda"
elif not RTDIST_VERSION:
    RTDIST_VERSION = DISTRIBUTOR.strip() + "_" + MAJOR_VERSION

if not RTDIST_VERSION:
    RTDIST_VERSION = "dev"

if not IsCustomOutputDir():
    if GetTarget() == "windows" and GetTargetArch() == 'x64':
        outputdir_suffix += '_x64'

    SetOutputDir("built" + outputdir_suffix)

if (RUNTIME):
    for pkg in PkgListGet():
        if pkg in ["GTK2", "MFC"]:
            # Optional package(s) for runtime.
            pass
        elif pkg in ["OPENSSL", "ZLIB"]:
            # Required packages for runtime.
            if (PkgSkip(pkg)==1):
                exit("Runtime must be compiled with OpenSSL and ZLib support!")
        else:
            # Unused packages for runtime.
            PkgDisable(pkg)

if (INSTALLER and RTDIST):
    exit("Cannot build an installer for the rtdist build!")

if (WHEEL and RUNTIME):
    exit("Cannot build a wheel for the runtime build!")

if (WHEEL and RTDIST):
    exit("Cannot build a wheel for the rtdist build!")

if (INSTALLER) and (PkgSkip("PYTHON")) and (not RUNTIME) and GetTarget() == 'windows':
    exit("Cannot build installer on Windows without python")

if WHEEL and PkgSkip("PYTHON"):
    exit("Cannot build wheel without Python")

if (RTDIST) and (PkgSkip("WX") and PkgSkip("FLTK")):
    exit("Cannot build rtdist without wx or fltk")

if (RUNTIME):
    SetLinkAllStatic(True)

if not os.path.isdir("contrib"):
    PkgDisable("CONTRIB")

########################################################################
##
## Load the dependency cache.
##
########################################################################

LoadDependencyCache()

########################################################################
##
## Locate various SDKs.
##
########################################################################

MakeBuildTree()

SdkLocateDirectX(STRDXSDKVERSION)
SdkLocateMaya()
SdkLocateMax()
SdkLocateMacOSX(OSXTARGET)
SdkLocatePython(RTDIST)
SdkLocateWindows(WINDOWS_SDK)
SdkLocatePhysX()
SdkLocateSpeedTree()
SdkLocateAndroid()

SdkAutoDisableDirectX()
SdkAutoDisableMaya()
SdkAutoDisableMax()
SdkAutoDisablePhysX()
SdkAutoDisableSpeedTree()

if RTDIST and DISTRIBUTOR == "cmu":
    # Some validation checks for the CMU builds.
    if (RTDIST_VERSION == "cmu_1.7" and SDK["PYTHONVERSION"] != "python2.6"):
        exit("The CMU 1.7 runtime distribution must be built against Python 2.6!")
    elif (RTDIST_VERSION == "cmu_1.8" and SDK["PYTHONVERSION"] != "python2.7"):
        exit("The CMU 1.8 runtime distribution must be built against Python 2.7!")
    elif (RTDIST_VERSION == "cmu_1.9" and SDK["PYTHONVERSION"] != "python2.7"):
        exit("The CMU 1.9 runtime distribution must be built against Python 2.7!")

if RTDIST and not HOST_URL:
    exit("You must specify a host URL when building the rtdist!")

if RUNTIME and not HOST_URL:
    # Set this to a nice default.
    HOST_URL = "https://runtime.panda3d.org/"

########################################################################
##
## Choose a Compiler.
##
## This should also set up any environment variables needed to make
## the compiler work.
##
########################################################################

if GetHost() == 'windows' and GetTarget() == 'windows':
    COMPILER = "MSVC"
    SdkLocateVisualStudio(MSVC_VERSION)
else:
    COMPILER = "GCC"

SetupBuildEnvironment(COMPILER)

########################################################################
##
## External includes, external libraries, and external defsyms.
##
########################################################################

IncDirectory("ALWAYS", GetOutputDir()+"/tmp")
IncDirectory("ALWAYS", GetOutputDir()+"/include")

if (COMPILER == "MSVC"):
    PkgDisable("X11")
    PkgDisable("GLES")
    PkgDisable("GLES2")
    PkgDisable("EGL")
    PkgDisable("CARBON")
    PkgDisable("COCOA")
    if (PkgSkip("PYTHON")==0):
        IncDirectory("ALWAYS", SDK["PYTHON"] + "/include")
        LibDirectory("ALWAYS", SDK["PYTHON"] + "/libs")
    SmartPkgEnable("EIGEN",     "eigen3",     (), ("Eigen/Dense",), target_pkg = 'ALWAYS')
    for pkg in PkgListGet():
        if (PkgSkip(pkg)==0):
            if (pkg[:4]=="MAYA"):
                IncDirectory(pkg, SDK[pkg]      + "/include")
                DefSymbol(pkg, "MAYAVERSION", pkg)
                DefSymbol(pkg, "MLIBRARY_DONTUSE_MFC_MANIFEST", "")
            elif (pkg[:3]=="MAX"):
                IncDirectory(pkg, SDK[pkg]      + "/include")
                IncDirectory(pkg, SDK[pkg]      + "/include/CS")
                IncDirectory(pkg, SDK[pkg+"CS"] + "/include")
                IncDirectory(pkg, SDK[pkg+"CS"] + "/include/CS")
                DefSymbol(pkg, "MAX", pkg)
                if (int(pkg[3:]) >= 2013):
                    DefSymbol(pkg, "UNICODE", "")
                    DefSymbol(pkg, "_UNICODE", "")
            elif (pkg[:2]=="DX"):
                IncDirectory(pkg, SDK[pkg]      + "/include")
            elif GetThirdpartyDir() is not None:
                IncDirectory(pkg, GetThirdpartyDir() + pkg.lower() + "/include")
    for pkg in DXVERSIONS:
        if (PkgSkip(pkg)==0):
            vnum=pkg[2:]

            if GetTargetArch() == 'x64':
              LibDirectory(pkg, SDK[pkg] + '/lib/x64')
            else:
              LibDirectory(pkg, SDK[pkg] + '/lib/x86')
              LibDirectory(pkg, SDK[pkg] + '/lib')

            LibName(pkg, 'd3dVNUM.lib'.replace("VNUM", vnum))
            LibName(pkg, 'd3dxVNUM.lib'.replace("VNUM", vnum))
            if int(vnum) >= 9 and "GENERIC_DXERR_LIBRARY" in SDK:
                LibName(pkg, 'dxerr.lib')
            else:
                LibName(pkg, 'dxerrVNUM.lib'.replace("VNUM", vnum))
            #LibName(pkg, 'ddraw.lib')
            LibName(pkg, 'dxguid.lib')

            if SDK.get("VISUALSTUDIO_VERSION") >= (14,0):
                # dxerr needs this for __vsnwprintf definition.
                LibName(pkg, 'legacy_stdio_definitions.lib')

    if not PkgSkip("FREETYPE") and os.path.isdir(GetThirdpartyDir() + "freetype/include/freetype2"):
        IncDirectory("FREETYPE", GetThirdpartyDir() + "freetype/include/freetype2")

    IncDirectory("ALWAYS", GetThirdpartyDir() + "extras/include")
    LibName("WINSOCK", "wsock32.lib")
    LibName("WINSOCK2", "wsock32.lib")
    LibName("WINSOCK2", "ws2_32.lib")
    LibName("WINCOMCTL", "comctl32.lib")
    LibName("WINCOMDLG", "comdlg32.lib")
    LibName("WINUSER", "user32.lib")
    LibName("WINMM", "winmm.lib")
    LibName("WINIMM", "imm32.lib")
    LibName("WINKERNEL", "kernel32.lib")
    LibName("WINOLE", "ole32.lib")
    LibName("WINOLEAUT", "oleaut32.lib")
    LibName("WINOLDNAMES", "oldnames.lib")
    LibName("WINSHELL", "shell32.lib")
    LibName("WINGDI", "gdi32.lib")
    LibName("ADVAPI", "advapi32.lib")
    LibName("IPHLPAPI", "iphlpapi.lib")
    LibName("SETUPAPI", "setupapi.lib")
    LibName("GL", "opengl32.lib")
    LibName("GLES", "libgles_cm.lib")
    LibName("GLES2", "libGLESv2.lib")
    LibName("EGL", "libEGL.lib")
    LibName("MSIMG", "msimg32.lib")
    if (PkgSkip("DIRECTCAM")==0): LibName("DIRECTCAM", "strmiids.lib")
    if (PkgSkip("DIRECTCAM")==0): LibName("DIRECTCAM", "quartz.lib")
    if (PkgSkip("DIRECTCAM")==0): LibName("DIRECTCAM", "odbc32.lib")
    if (PkgSkip("DIRECTCAM")==0): LibName("DIRECTCAM", "odbccp32.lib")
    if (PkgSkip("OPENSSL")==0):
        if os.path.isfile(GetThirdpartyDir() + "openssl/lib/libpandassl.lib"):
            LibName("OPENSSL", GetThirdpartyDir() + "openssl/lib/libpandassl.lib")
            LibName("OPENSSL", GetThirdpartyDir() + "openssl/lib/libpandaeay.lib")
        else:
            LibName("OPENSSL", GetThirdpartyDir() + "openssl/lib/libeay32.lib")
            LibName("OPENSSL", GetThirdpartyDir() + "openssl/lib/ssleay32.lib")
    if (PkgSkip("PNG")==0):
        if os.path.isfile(GetThirdpartyDir() + "png/lib/libpng16_static.lib"):
            LibName("PNG", GetThirdpartyDir() + "png/lib/libpng16_static.lib")
        else:
            LibName("PNG", GetThirdpartyDir() + "png/lib/libpng_static.lib")
    if (PkgSkip("TIFF")==0):
        if os.path.isfile(GetThirdpartyDir() + "tiff/lib/libtiff.lib"):
            LibName("TIFF", GetThirdpartyDir() + "tiff/lib/libtiff.lib")
        else:
            LibName("TIFF", GetThirdpartyDir() + "tiff/lib/tiff.lib")
    if (PkgSkip("OPENEXR")==0):
        suffix = ""
        if os.path.isfile(GetThirdpartyDir() + "openexr/lib/IlmImf-2_2.lib"):
            suffix = "-2_2"
        LibName("OPENEXR", GetThirdpartyDir() + "openexr/lib/IlmImf" + suffix + ".lib")
        LibName("OPENEXR", GetThirdpartyDir() + "openexr/lib/IlmThread" + suffix + ".lib")
        LibName("OPENEXR", GetThirdpartyDir() + "openexr/lib/Iex" + suffix + ".lib")
        LibName("OPENEXR", GetThirdpartyDir() + "openexr/lib/Half.lib")
        IncDirectory("OPENEXR", GetThirdpartyDir() + "openexr/include/OpenEXR")
    if (PkgSkip("JPEG")==0):     LibName("JPEG",     GetThirdpartyDir() + "jpeg/lib/jpeg-static.lib")
    if (PkgSkip("ZLIB")==0):     LibName("ZLIB",     GetThirdpartyDir() + "zlib/lib/zlibstatic.lib")
    if (PkgSkip("VRPN")==0):     LibName("VRPN",     GetThirdpartyDir() + "vrpn/lib/vrpn.lib")
    if (PkgSkip("VRPN")==0):     LibName("VRPN",     GetThirdpartyDir() + "vrpn/lib/quat.lib")
    if (PkgSkip("NVIDIACG")==0): LibName("CGGL",     GetThirdpartyDir() + "nvidiacg/lib/cgGL.lib")
    if (PkgSkip("NVIDIACG")==0): LibName("CGDX9",    GetThirdpartyDir() + "nvidiacg/lib/cgD3D9.lib")
    if (PkgSkip("NVIDIACG")==0): LibName("NVIDIACG", GetThirdpartyDir() + "nvidiacg/lib/cg.lib")
    if (PkgSkip("FREETYPE")==0): LibName("FREETYPE", GetThirdpartyDir() + "freetype/lib/freetype.lib")
    if (PkgSkip("HARFBUZZ")==0):
        LibName("HARFBUZZ", GetThirdpartyDir() + "harfbuzz/lib/harfbuzz.lib")
        IncDirectory("HARFBUZZ", GetThirdpartyDir() + "harfbuzz/include/harfbuzz")
    if (PkgSkip("FFTW")==0):     LibName("FFTW",     GetThirdpartyDir() + "fftw/lib/rfftw.lib")
    if (PkgSkip("FFTW")==0):     LibName("FFTW",     GetThirdpartyDir() + "fftw/lib/fftw.lib")
    if (PkgSkip("ARTOOLKIT")==0):LibName("ARTOOLKIT",GetThirdpartyDir() + "artoolkit/lib/libAR.lib")
    if (PkgSkip("OPENCV")==0):   LibName("OPENCV",   GetThirdpartyDir() + "opencv/lib/cv.lib")
    if (PkgSkip("OPENCV")==0):   LibName("OPENCV",   GetThirdpartyDir() + "opencv/lib/highgui.lib")
    if (PkgSkip("OPENCV")==0):   LibName("OPENCV",   GetThirdpartyDir() + "opencv/lib/cvaux.lib")
    if (PkgSkip("OPENCV")==0):   LibName("OPENCV",   GetThirdpartyDir() + "opencv/lib/ml.lib")
    if (PkgSkip("OPENCV")==0):   LibName("OPENCV",   GetThirdpartyDir() + "opencv/lib/cxcore.lib")
    if (PkgSkip("AWESOMIUM")==0):LibName("AWESOMIUM",GetThirdpartyDir() + "awesomium/lib/Awesomium.lib")
    if (PkgSkip("FFMPEG")==0):   LibName("FFMPEG",   GetThirdpartyDir() + "ffmpeg/lib/avcodec.lib")
    if (PkgSkip("FFMPEG")==0):   LibName("FFMPEG",   GetThirdpartyDir() + "ffmpeg/lib/avformat.lib")
    if (PkgSkip("FFMPEG")==0):   LibName("FFMPEG",   GetThirdpartyDir() + "ffmpeg/lib/avutil.lib")
    if (PkgSkip("SWSCALE")==0):  LibName("SWSCALE",  GetThirdpartyDir() + "ffmpeg/lib/swscale.lib")
    if (PkgSkip("SWRESAMPLE")==0):LibName("SWRESAMPLE",GetThirdpartyDir() + "ffmpeg/lib/swresample.lib")
    if (PkgSkip("FCOLLADA")==0):
        LibName("FCOLLADA", GetThirdpartyDir() + "fcollada/lib/FCollada.lib")
        IncDirectory("FCOLLADA", GetThirdpartyDir() + "fcollada/include/FCollada")
    if (PkgSkip("ASSIMP")==0):
        LibName("ASSIMP", GetThirdpartyDir() + "assimp/lib/assimp.lib")
        IncDirectory("ASSIMP", GetThirdpartyDir() + "assimp/include/assimp")
    if (PkgSkip("SQUISH")==0):
        if GetOptimize() <= 2:
            LibName("SQUISH",   GetThirdpartyDir() + "squish/lib/squishd.lib")
        else:
            LibName("SQUISH",   GetThirdpartyDir() + "squish/lib/squish.lib")
    if (PkgSkip("ROCKET")==0):
        LibName("ROCKET", GetThirdpartyDir() + "rocket/lib/RocketCore.lib")
        LibName("ROCKET", GetThirdpartyDir() + "rocket/lib/RocketControls.lib")
        if (PkgSkip("PYTHON")==0):
            LibName("ROCKET", GetThirdpartyDir() + "rocket/lib/" + SDK["PYTHONVERSION"] + "/boost_python-vc100-mt-1_54.lib")
        if (GetOptimize() <= 3):
            LibName("ROCKET", GetThirdpartyDir() + "rocket/lib/RocketDebugger.lib")
    if (PkgSkip("OPENAL")==0):
        LibName("OPENAL", GetThirdpartyDir() + "openal/lib/OpenAL32.lib")
        if not os.path.isfile(GetThirdpartyDir() + "openal/bin/OpenAL32.dll"):
            # Link OpenAL Soft statically.
            DefSymbol("OPENAL", "AL_LIBTYPE_STATIC")
    if (PkgSkip("ODE")==0):
        LibName("ODE",      GetThirdpartyDir() + "ode/lib/ode_single.lib")
        DefSymbol("ODE",    "dSINGLE", "")
    if (PkgSkip("FMODEX")==0):
        if (GetTargetArch() == 'x64'):
            LibName("FMODEX",   GetThirdpartyDir() + "fmodex/lib/fmodex64_vc.lib")
        else:
            LibName("FMODEX",   GetThirdpartyDir() + "fmodex/lib/fmodex_vc.lib")
    if (PkgSkip("FLTK")==0 and RTDIST):
        LibName("FLTK", GetThirdpartyDir() + "fltk/lib/fltk.lib")
        if not PkgSkip("FLTK"):
            # If we have fltk, we don't need wx
            PkgDisable("WX")
    if (PkgSkip("WX")==0 and RTDIST):
        LibName("WX",       GetThirdpartyDir() + "wx/lib/wxbase28u.lib")
        LibName("WX",       GetThirdpartyDir() + "wx/lib/wxmsw28u_core.lib")
        DefSymbol("WX",     "__WXMSW__", "")
        DefSymbol("WX",     "_UNICODE", "")
        DefSymbol("WX",     "UNICODE", "")
    if (PkgSkip("VORBIS")==0):
        for lib in ('ogg', 'vorbis', 'vorbisfile'):
            path = GetThirdpartyDir() + "vorbis/lib/lib{0}_static.lib".format(lib)
            if not os.path.isfile(path):
                path = GetThirdpartyDir() + "vorbis/lib/{0}.lib".format(lib)
            LibName("VORBIS", path)
    if (PkgSkip("OPUS")==0):
        LibName("OPUS", GetThirdpartyDir() + "opus/lib/libogg_static.lib")
        LibName("OPUS", GetThirdpartyDir() + "opus/lib/libopus_static.lib")
        LibName("OPUS", GetThirdpartyDir() + "opus/lib/libopusfile_static.lib")
    for pkg in MAYAVERSIONS:
        if (PkgSkip(pkg)==0):
            LibName(pkg, '"' + SDK[pkg] + '/lib/Foundation.lib"')
            LibName(pkg, '"' + SDK[pkg] + '/lib/OpenMaya.lib"')
            LibName(pkg, '"' + SDK[pkg] + '/lib/OpenMayaAnim.lib"')
            LibName(pkg, '"' + SDK[pkg] + '/lib/OpenMayaUI.lib"')
    for pkg in MAXVERSIONS:
        if (PkgSkip(pkg)==0):
            LibName(pkg, SDK[pkg] +  '/lib/core.lib')
            LibName(pkg, SDK[pkg] +  '/lib/edmodel.lib')
            LibName(pkg, SDK[pkg] +  '/lib/gfx.lib')
            LibName(pkg, SDK[pkg] +  '/lib/geom.lib')
            LibName(pkg, SDK[pkg] +  '/lib/mesh.lib')
            LibName(pkg, SDK[pkg] +  '/lib/maxutil.lib')
            LibName(pkg, SDK[pkg] +  '/lib/paramblk2.lib')
    if (PkgSkip("PHYSX")==0):
        if GetTargetArch() == 'x64':
            LibName("PHYSX",  SDK["PHYSXLIBS"] + "/PhysXLoader64.lib")
            LibName("PHYSX",  SDK["PHYSXLIBS"] + "/NxCharacter64.lib")
        else:
            LibName("PHYSX",  SDK["PHYSXLIBS"] + "/PhysXLoader.lib")
            LibName("PHYSX",  SDK["PHYSXLIBS"] + "/NxCharacter.lib")

        IncDirectory("PHYSX", SDK["PHYSX"] + "/Physics/include")
        IncDirectory("PHYSX", SDK["PHYSX"] + "/PhysXLoader/include")
        IncDirectory("PHYSX", SDK["PHYSX"] + "/NxCharacter/include")
        IncDirectory("PHYSX", SDK["PHYSX"] + "/NxExtensions/include")
        IncDirectory("PHYSX", SDK["PHYSX"] + "/Foundation/include")
        IncDirectory("PHYSX", SDK["PHYSX"] + "/Cooking/include")

    if (PkgSkip("SPEEDTREE")==0):
        if GetTargetArch() == 'x64':
            libdir = SDK["SPEEDTREE"] + "/Lib/Windows/VC10.x64/"
            p64ext = '64'
        else:
            libdir = SDK["SPEEDTREE"] + "/Lib/Windows/VC10/"
            p64ext = ''

        debugext = ''
        if (GetOptimize() <= 2): debugext = "_d"
        libsuffix = "_v%s_VC100MT%s_Static%s.lib" % (
            SDK["SPEEDTREEVERSION"], p64ext, debugext)
        LibName("SPEEDTREE", "%sSpeedTreeCore%s" % (libdir, libsuffix))
        LibName("SPEEDTREE", "%sSpeedTreeForest%s" % (libdir, libsuffix))
        LibName("SPEEDTREE", "%sSpeedTree%sRenderer%s" % (libdir, SDK["SPEEDTREEAPI"], libsuffix))
        LibName("SPEEDTREE", "%sSpeedTreeRenderInterface%s" % (libdir, libsuffix))
        if (SDK["SPEEDTREEAPI"] == "OpenGL"):
            LibName("SPEEDTREE",  "%sglew32.lib" % (libdir))
            LibName("SPEEDTREE",  "glu32.lib")
        IncDirectory("SPEEDTREE", SDK["SPEEDTREE"] + "/Include")
    if (PkgSkip("BULLET")==0):
        suffix = '.lib'
        if GetTargetArch() == 'x64' and os.path.isfile(GetThirdpartyDir() + "bullet/lib/BulletCollision_x64.lib"):
            suffix = '_x64.lib'
        LibName("BULLET", GetThirdpartyDir() + "bullet/lib/LinearMath" + suffix)
        LibName("BULLET", GetThirdpartyDir() + "bullet/lib/BulletCollision" + suffix)
        LibName("BULLET", GetThirdpartyDir() + "bullet/lib/BulletDynamics" + suffix)
        LibName("BULLET", GetThirdpartyDir() + "bullet/lib/BulletSoftBody" + suffix)

if (COMPILER=="GCC"):
    PkgDisable("AWESOMIUM")
    if GetTarget() != "darwin":
        PkgDisable("CARBON")
        PkgDisable("COCOA")
    elif RUNTIME:
        # We don't support Cocoa in the runtime yet.
        PkgDisable("COCOA")
    if 'x86_64' in OSX_ARCHS:
        # 64-bits OS X doesn't have Carbon.
        PkgDisable("CARBON")

    #if (PkgSkip("PYTHON")==0):
    #    IncDirectory("PYTHON", SDK["PYTHON"])
    if (GetHost() == "darwin"):
        if (PkgSkip("FREETYPE")==0 and not os.path.isdir(GetThirdpartyDir() + 'freetype')):
          IncDirectory("FREETYPE", "/usr/X11/include")
          IncDirectory("FREETYPE", "/usr/X11/include/freetype2")
          LibDirectory("FREETYPE", "/usr/X11/lib")

    if (GetHost() == "freebsd"):
        IncDirectory("ALWAYS", "/usr/local/include")
        LibDirectory("ALWAYS", "/usr/local/lib")
        if (os.path.isdir("/usr/PCBSD")):
            IncDirectory("ALWAYS", "/usr/PCBSD/local/include")
            LibDirectory("ALWAYS", "/usr/PCBSD/local/lib")

    if GetTarget() != "windows":
        PkgDisable("DIRECTCAM")

    fcollada_libs = ("FColladaD", "FColladaSD", "FColladaS")
    # WARNING! The order of the ffmpeg libraries matters!
    ffmpeg_libs = ("libavformat", "libavcodec", "libavutil")

    #         Name         pkg-config   libs, include(dir)s
    if (not RUNTIME):
        SmartPkgEnable("EIGEN",     "eigen3",    (), ("Eigen/Dense",), target_pkg = 'ALWAYS')
        SmartPkgEnable("ARTOOLKIT", "",          ("AR"), "AR/ar.h")
        SmartPkgEnable("FCOLLADA",  "",          ChooseLib(fcollada_libs, "FCOLLADA"), ("FCollada", "FCollada/FCollada.h"))
        SmartPkgEnable("ASSIMP",    "assimp", ("assimp"), "assimp")
        SmartPkgEnable("FFMPEG",    ffmpeg_libs, ffmpeg_libs, ("libavformat/avformat.h", "libavcodec/avcodec.h", "libavutil/avutil.h"))
        SmartPkgEnable("SWSCALE",   "libswscale", "libswscale", ("libswscale/swscale.h"), target_pkg = "FFMPEG", thirdparty_dir = "ffmpeg")
        SmartPkgEnable("SWRESAMPLE","libswresample", "libswresample", ("libswresample/swresample.h"), target_pkg = "FFMPEG", thirdparty_dir = "ffmpeg")
        SmartPkgEnable("FFTW",      "",          ("rfftw", "fftw"), ("fftw.h", "rfftw.h"))
        SmartPkgEnable("FMODEX",    "",          ("fmodex"), ("fmodex", "fmodex/fmod.h"))
        SmartPkgEnable("FREETYPE",  "freetype2", ("freetype"), ("freetype2", "freetype2/freetype/freetype.h"))
        SmartPkgEnable("HARFBUZZ",  "harfbuzz",  ("harfbuzz"), ("harfbuzz", "harfbuzz/hb-ft.h"))
        SmartPkgEnable("GL",        "gl",        ("GL"), ("GL/gl.h"), framework = "OpenGL")
        SmartPkgEnable("GLES",      "glesv1_cm", ("GLESv1_CM"), ("GLES/gl.h"), framework = "OpenGLES")
        SmartPkgEnable("GLES2",     "glesv2",    ("GLESv2"), ("GLES2/gl2.h")) #framework = "OpenGLES"?
        SmartPkgEnable("EGL",       "egl",       ("EGL"), ("EGL/egl.h"))
        SmartPkgEnable("NVIDIACG",  "",          ("Cg"), "Cg/cg.h", framework = "Cg")
        SmartPkgEnable("ODE",       "",          ("ode"), "ode/ode.h", tool = "ode-config")
        SmartPkgEnable("OPENAL",    "openal",    ("openal"), "AL/al.h", framework = "OpenAL")
        SmartPkgEnable("SQUISH",    "",          ("squish"), "squish.h")
        SmartPkgEnable("TIFF",      "libtiff-4", ("tiff"), "tiff.h")
        SmartPkgEnable("OPENEXR",   "OpenEXR",   ("IlmImf", "Imath", "Half", "Iex", "IexMath", "IlmThread"), ("OpenEXR", "OpenEXR/ImfOutputFile.h"))
        SmartPkgEnable("VRPN",      "",          ("vrpn", "quat"), ("vrpn", "quat.h", "vrpn/vrpn_Types.h"))
        SmartPkgEnable("BULLET", "bullet", ("BulletSoftBody", "BulletDynamics", "BulletCollision", "LinearMath"), ("bullet", "bullet/btBulletDynamicsCommon.h"))
        SmartPkgEnable("VORBIS",    "vorbisfile",("vorbisfile", "vorbis", "ogg"), ("ogg/ogg.h", "vorbis/vorbisfile.h"))
        SmartPkgEnable("OPUS",      "opusfile",  ("opusfile", "opus", "ogg"), ("ogg/ogg.h", "opus/opusfile.h"))
        SmartPkgEnable("JPEG",      "",          ("jpeg"), "jpeglib.h")
        SmartPkgEnable("PNG",       "libpng",    ("png"), "png.h", tool = "libpng-config")

        if not PkgSkip("FFMPEG"):
            if GetTarget() == "darwin":
                LibName("FFMPEG", "-Wl,-read_only_relocs,suppress")
                LibName("FFMPEG", "-framework VideoDecodeAcceleration")
            elif os.path.isfile(GetThirdpartyDir() + "ffmpeg/lib/libavcodec.a"):
                # Needed when linking ffmpeg statically on Linux.
                LibName("FFMPEG", "-Wl,-Bsymbolic")

        if PkgSkip("FFMPEG") or GetTarget() == "darwin":
            cv_lib = ChooseLib(("opencv_core", "cv"), "OPENCV")
            if cv_lib == "opencv_core":
                OPENCV_VER_23 = True
                SmartPkgEnable("OPENCV", "opencv",   ("opencv_core", "opencv_highgui"), ("opencv2/core/core.hpp"))
            else:
                SmartPkgEnable("OPENCV", "opencv",   ("cv", "highgui", "cvaux", "ml", "cxcore"),
                               ("opencv", "opencv/cv.h", "opencv/cxcore.h", "opencv/highgui.h"))
        else:
            PkgDisable("OPENCV")

        rocket_libs = ("RocketCore", "RocketControls")
        if (GetOptimize() <= 3):
            rocket_libs += ("RocketDebugger",)
        rocket_libs += ("boost_python",)
        SmartPkgEnable("ROCKET",    "",          rocket_libs, "Rocket/Core.h")

        if not PkgSkip("PYTHON"):
            python_lib = SDK["PYTHONVERSION"]
            if not RTDIST:
                # We don't link anything in the SDK with libpython.
                python_lib = ""
            SmartPkgEnable("PYTHON", "", python_lib, (SDK["PYTHONVERSION"], SDK["PYTHONVERSION"] + "/Python.h"))

    SmartPkgEnable("OPENSSL",   "openssl",   ("ssl", "crypto"), ("openssl/ssl.h", "openssl/crypto.h"))
    SmartPkgEnable("ZLIB",      "zlib",      ("z"), "zlib.h")
    SmartPkgEnable("GTK2",      "gtk+-2.0")

    if (RTDIST):
        SmartPkgEnable("WX", tool = "wx-config")
        SmartPkgEnable("FLTK", "", ("fltk"), ("FL/Fl.H"), tool = "fltk-config")

    if GetTarget() != 'darwin':
        # CgGL is covered by the Cg framework, and we don't need X11 components on OSX
        if not PkgSkip("NVIDIACG") and not RUNTIME:
            SmartPkgEnable("CGGL", "", ("CgGL"), "Cg/cgGL.h", thirdparty_dir = "nvidiacg")
        if not RUNTIME:
            SmartPkgEnable("X11", "x11", "X11", ("X11", "X11/Xlib.h", "X11/XKBlib.h"))

    if GetHost() != "darwin":
        # Workaround for an issue where pkg-config does not include this path
        if GetTargetArch() in ("x86_64", "amd64"):
            if (os.path.isdir("/usr/lib64/glib-2.0/include")):
                IncDirectory("GTK2", "/usr/lib64/glib-2.0/include")
            if (os.path.isdir("/usr/lib64/gtk-2.0/include")):
                IncDirectory("GTK2", "/usr/lib64/gtk-2.0/include")

            if not PkgSkip("X11"):
                if (os.path.isdir("/usr/X11R6/lib64")):
                    LibDirectory("ALWAYS", "/usr/X11R6/lib64")
                else:
                    LibDirectory("ALWAYS", "/usr/X11R6/lib")
        elif not PkgSkip("X11"):
            LibDirectory("ALWAYS", "/usr/X11R6/lib")

    if RUNTIME:
        # For the runtime, these packages are required
        for pkg in ["OPENSSL", "ZLIB"]:
            skips = []
            if (pkg in PkgListGet() and PkgSkip(pkg)==1):
                skips.append(pkg)
            if skips:
                exit("Runtime must be compiled with OpenSSL and ZLib support (missing %s)" % (', '.join(skips)))

    for pkg in MAYAVERSIONS:
        if (PkgSkip(pkg)==0 and (pkg in SDK)):
            if (GetHost() == "darwin"):
                # Sheesh, Autodesk really can't make up their mind
                # regarding the location of the Maya devkit on OS X.
                if (os.path.isdir(SDK[pkg] + "/Maya.app/Contents/lib")):
                    LibDirectory(pkg, SDK[pkg] + "/Maya.app/Contents/lib")
                if (os.path.isdir(SDK[pkg] + "/Maya.app/Contents/MacOS")):
                    LibDirectory(pkg, SDK[pkg] + "/Maya.app/Contents/MacOS")
                if (os.path.isdir(SDK[pkg] + "/lib")):
                    LibDirectory(pkg, SDK[pkg] + "/lib")
                if (os.path.isdir(SDK[pkg] + "/Maya.app/Contents/include/maya")):
                    IncDirectory(pkg, SDK[pkg] + "/Maya.app/Contents/include")
                if (os.path.isdir(SDK[pkg] + "/devkit/include/maya")):
                    IncDirectory(pkg, SDK[pkg] + "/devkit/include")
                if (os.path.isdir(SDK[pkg] + "/include/maya")):
                    IncDirectory(pkg, SDK[pkg] + "/include")
            else:
                LibDirectory(pkg, SDK[pkg] + "/lib")
                IncDirectory(pkg, SDK[pkg] + "/include")
            DefSymbol(pkg, "MAYAVERSION", pkg)

    if GetTarget() == 'darwin':
        LibName("ALWAYS", "-framework AppKit")
        if (PkgSkip("OPENCV")==0):
            LibName("OPENCV", "-framework QuickTime")
        LibName("AGL", "-framework AGL")
        LibName("CARBON", "-framework Carbon")
        LibName("COCOA", "-framework Cocoa")
        # Fix for a bug in OSX Leopard:
        LibName("GL", "-dylib_file /System/Library/Frameworks/OpenGL.framework/Versions/A/Libraries/libGL.dylib:/System/Library/Frameworks/OpenGL.framework/Versions/A/Libraries/libGL.dylib")

    if GetTarget() == 'android':
        LibName("ALWAYS", '-llog')
        LibName("ALWAYS", '-landroid')
        LibName("JNIGRAPHICS", '-ljnigraphics')

    for pkg in MAYAVERSIONS:
        if (PkgSkip(pkg)==0 and (pkg in SDK)):
            if GetTarget() == 'darwin':
                LibName(pkg, "-Wl,-rpath," + SDK[pkg] + "/Maya.app/Contents/MacOS")
            else:
                LibName(pkg, "-Wl,-rpath," + SDK[pkg] + "/lib")
            LibName(pkg, "-lOpenMaya")
            LibName(pkg, "-lOpenMayaAnim")
            LibName(pkg, "-lAnimSlice")
            LibName(pkg, "-lDeformSlice")
            LibName(pkg, "-lModifiers")
            LibName(pkg, "-lDynSlice")
            LibName(pkg, "-lKinSlice")
            LibName(pkg, "-lModelSlice")
            LibName(pkg, "-lNurbsSlice")
            LibName(pkg, "-lPolySlice")
            LibName(pkg, "-lProjectSlice")
            LibName(pkg, "-lImage")
            LibName(pkg, "-lShared")
            LibName(pkg, "-lTranslators")
            LibName(pkg, "-lDataModel")
            LibName(pkg, "-lRenderModel")
            LibName(pkg, "-lNurbsEngine")
            LibName(pkg, "-lDependEngine")
            LibName(pkg, "-lCommandEngine")
            LibName(pkg, "-lFoundation")
            LibName(pkg, "-lIMFbase")
            if GetTarget() != 'darwin':
                LibName(pkg, "-lOpenMayalib")
            else:
                LibName(pkg, "-dylib_file /System/Library/Frameworks/OpenGL.framework/Versions/A/Libraries/libGL.dylib:/System/Library/Frameworks/OpenGL.framework/Versions/A/Libraries/libGL.dylib")

    if (PkgSkip("PHYSX")==0):
        IncDirectory("PHYSX", SDK["PHYSX"] + "/Physics/include")
        IncDirectory("PHYSX", SDK["PHYSX"] + "/PhysXLoader/include")
        IncDirectory("PHYSX", SDK["PHYSX"] + "/NxCharacter/include")
        IncDirectory("PHYSX", SDK["PHYSX"] + "/NxExtensions/include")
        IncDirectory("PHYSX", SDK["PHYSX"] + "/Foundation/include")
        IncDirectory("PHYSX", SDK["PHYSX"] + "/Cooking/include")
        LibDirectory("PHYSX", SDK["PHYSXLIBS"])
        if (GetHost() == "darwin"):
            LibName("PHYSX", SDK["PHYSXLIBS"] + "/osxstatic/PhysXCooking.a")
            LibName("PHYSX", SDK["PHYSXLIBS"] + "/osxstatic/PhysXCore.a")
        else:
            LibName("PHYSX", "-lPhysXLoader")
            LibName("PHYSX", "-lNxCharacter")

DefSymbol("WITHINPANDA", "WITHIN_PANDA", "1")
if GetLinkAllStatic():
    DefSymbol("ALWAYS", "LINK_ALL_STATIC")
if GetTarget() == 'android':
    DefSymbol("ALWAYS", "ANDROID")

if not PkgSkip("EIGEN"):
    if GetOptimize() >= 3:
        if COMPILER == "MSVC":
            # Squeeze out a bit more performance on MSVC builds...
            # Only do this if EIGEN_NO_DEBUG is also set, otherwise it
            # will turn them into runtime assertions.
            DefSymbol("ALWAYS", "EIGEN_NO_STATIC_ASSERT")

########################################################################
##
## Give a Status Report on Command-Line Options
##
########################################################################

def printStatus(header,warnings):
    if GetVerbose():
        print("")
        print("-------------------------------------------------------------------")
        print(header)
        tkeep = ""
        tomit = ""
        for x in PkgListGet():
            if PkgSkip(x):
                tomit = tomit + x + " "
            else:
                tkeep = tkeep + x + " "

        if RTDIST:
            print("Makepanda: Runtime distribution build")
        elif RUNTIME:
            print("Makepanda: Runtime build")
        else:
            print("Makepanda: Regular build")

        print("Makepanda: Compiler: %s" % (COMPILER))
        print("Makepanda: Optimize: %d" % (GetOptimize()))
        print("Makepanda: Keep Pkg: %s" % (tkeep))
        print("Makepanda: Omit Pkg: %s" % (tomit))

        if GENMAN:
            print("Makepanda: Generate API reference manual")
        else:
            print("Makepanda: Don't generate API reference manual")

        if GetHost() == "windows" and not RTDIST:
            if INSTALLER:
                print("Makepanda: Build installer, using %s" % (COMPRESSOR))
            else:
                print("Makepanda: Don't build installer")

        print("Makepanda: Version ID: %s" % (VERSION))
        for x in warnings:
            print("Makepanda: %s" % (x))
        print("-------------------------------------------------------------------")
        print("")
        sys.stdout.flush()

########################################################################
##
## BracketNameWithQuotes
##
########################################################################

def BracketNameWithQuotes(name):
    # Workaround for OSX bug - compiler doesn't like those flags quoted.
    if (name.startswith("-framework")): return name
    if (name.startswith("-dylib_file")): return name

    # Don't add quotes when it's not necessary.
    if " " not in name: return name

    # Account for quoted name (leave as is) but quote everything else (e.g., to protect spaces within paths from improper parsing)
    if (name.startswith('"') and name.endswith('"')): return name
    else: return '"' + name + '"'

########################################################################
##
## CompileCxx
##
########################################################################

def CompileCxx(obj,src,opts):
    ipath = GetListOption(opts, "DIR:")
    optlevel = GetOptimizeOption(opts)
    if (COMPILER=="MSVC"):
        if not BOOUSEINTELCOMPILER:
            cmd = "cl "
            if GetTargetArch() == 'x64':
                cmd += "/favor:blend "
            cmd += "/wd4996 /wd4275 /wd4273 "

            # We still target Windows XP.
            cmd += "/DWINVER=0x501 "
            # Work around a WinXP/2003 bug when using VS 2015+.
            if SDK.get("VISUALSTUDIO_VERSION") >= (14,0):
                cmd += "/Zc:threadSafeInit- "

            cmd += "/Fo" + obj + " /nologo /c"
            if GetTargetArch() != 'x64' and (not PkgSkip("SSE2") or 'SSE2' in opts):
                cmd += " /arch:SSE2"
            for x in ipath: cmd += " /I" + x
            for (opt,dir) in INCDIRECTORIES:
                if (opt=="ALWAYS") or (opt in opts): cmd += " /I" + BracketNameWithQuotes(dir)
            for (opt,var,val) in DEFSYMBOLS:
                if (opt=="ALWAYS") or (opt in opts): cmd += " /D" + var + "=" + val
            if (opts.count('MSFORSCOPE')): cmd += ' /Zc:forScope-'

            if (optlevel==1): cmd += " /MDd /Zi /RTCs /GS"
            if (optlevel==2): cmd += " /MDd /Zi"
            if (optlevel==3): cmd += " /MD /Zi /GS- /O2 /Ob2 /Oi /Ot /fp:fast"
            if (optlevel==4):
                cmd += " /MD /Zi /GS- /Ox /Ob2 /Oi /Ot /fp:fast /DFORCE_INLINING /DNDEBUG /GL"
                cmd += " /Oy /Zp16"      # jean-claude add /Zp16 insures correct static alignment for SSEx

            cmd += " /Fd" + os.path.splitext(obj)[0] + ".pdb"

            building = GetValueOption(opts, "BUILDING:")
            if (building):
                cmd += " /DBUILDING_" + building

            if ("BIGOBJ" in opts) or GetTargetArch() == 'x64':
                cmd += " /bigobj"

            cmd += " /Zm300 /DWIN32_VC /DWIN32"
            if 'EXCEPTIONS' in opts:
                cmd += " /EHsc"
            else:
                cmd += " /D_HAS_EXCEPTIONS=0"

            if 'RTTI' not in opts:
                 cmd += " /GR-"

            if GetTargetArch() == 'x64':
                cmd += " /DWIN64_VC /DWIN64"

            if WINDOWS_SDK.startswith('7.') and MSVC_VERSION > (10,):
                # To preserve Windows XP compatibility.
                cmd += " /D_USING_V110_SDK71_"

            cmd += " /W3 " + BracketNameWithQuotes(src)
            oscmd(cmd)
        else:
            cmd = "icl "
            if GetTargetArch() == 'x64':
                cmd += "/favor:blend "
            cmd += "/wd4996 /wd4275 /wd4267 /wd4101 /wd4273 "
            cmd += "/DWINVER=0x501 "
            cmd += "/Fo" + obj + " /c"
            for x in ipath: cmd += " /I" + x
            for (opt,dir) in INCDIRECTORIES:
                if (opt=="ALWAYS") or (opt in opts): cmd += " /I" + BracketNameWithQuotes(dir)
            for (opt,var,val) in DEFSYMBOLS:
                if (opt=="ALWAYS") or (opt in opts): cmd += " /D" + var + "=" + val
            if (opts.count('MSFORSCOPE')):  cmd += ' /Zc:forScope-'

            if (optlevel==1): cmd += " /MDd /Zi /RTCs /GS"
            if (optlevel==2): cmd += " /MDd /Zi /arch:SSE3"
            # core changes from jean-claude (dec 2011)
            # ----------------------------------------
            # performance will be seeked at level 3 & 4
            # -----------------------------------------
            if (optlevel==3):
                cmd += " /MD /Zi /O2 /Oi /Ot /arch:SSE3"
                cmd += " /Ob0"
                cmd += " /Qipo-"                            # beware of IPO !!!
            ##      Lesson learned: Don't use /GL flag -> end result is MESSY
            ## ----------------------------------------------------------------
            if (optlevel==4):
                cmd += " /MD /Zi /O3 /Oi /Ot /Ob0 /Yc /DNDEBUG"  # /Ob0 a ete rajoute en cours de route a 47%
                cmd += " /Qipo"                              # optimization multi file

            # for 3 & 4 optimization levels
            # -----------------------------
            if (optlevel>=3):
                cmd += " /fp:fast=2"
                cmd += " /Qftz"
                cmd += " /Qfp-speculation:fast"
                cmd += " /Qopt-matmul"                        # needs /O2 or /O3
                cmd += " /Qprec-div-"
                cmd += " /Qsimd"

                cmd += " /QxHost"                            # compile for target host; Compiling for distribs should probably strictly enforce /arch:..
                cmd += " /Quse-intel-optimized-headers"        # use intel optimized headers
                cmd += " /Qparallel"                        # enable parallelization
                cmd += " /Qvc10"                                # for Microsoft Visual C++ 2010

            ## PCH files coexistence: the /Qpchi option causes the Intel C++ Compiler to name its
            ## PCH files with a .pchi filename suffix and reduce build time.
            ## The /Qpchi option is on by default but interferes with Microsoft libs; so use /Qpchi- to turn it off.
            ## I need to have a deeper look at this since the compile time is quite influenced by this setting !!!
            cmd += " /Qpchi-"                                 # keep it this way!

            ## Inlining seems to be an issue here ! (the linker doesn't find necessary info later on)
            ## ------------------------------------
            ## so don't use cmd += " /DFORCE_INLINING"        (need to check why with Panda developpers!)
            ## Inline expansion  /Ob1    :    Allow functions marked inline to be inlined.
            ## Inline any        /Ob2    :    Inline functions deemed appropriate by compiler.

            ## Ctor displacement /vd0    :    Disable constructor displacement.
            ## Choose this option only if no class constructors or destructors call virtual functions.
            ## Use /vd1 (default) to enable. Alternate: #pragma vtordisp

            ## Best case ptrs    /vmb    :    Use best case "pointer to class member" representation.
            ## Use this option if you always define a class before you declare a pointer to a member of the class.
            ## The compiler will issue an error if it encounters a pointer declaration before the class is defined.
            ## Alternate: #pragma pointers_to_members

            cmd += " /Fd" + os.path.splitext(obj)[0] + ".pdb"
            building = GetValueOption(opts, "BUILDING:")
            if (building): cmd += " /DBUILDING_" + building
            if ("BIGOBJ" in opts) or GetTargetArch() == 'x64':
                cmd += " /bigobj"

            # level of warnings and optimization reports
            if GetVerbose():
                cmd += " /W3 " # or /W4 or /Wall
                cmd += " /Qopt-report:2 /Qopt-report-phase:hlo /Qopt-report-phase:hpo"    # some optimization reports
            else:
                cmd += " /W1 "
            cmd += " /EHa /Zm300 /DWIN32_VC /DWIN32"
            if GetTargetArch() == 'x64':
                cmd += " /DWIN64_VC /DWIN64"
            cmd += " " + BracketNameWithQuotes(src)

            oscmd(cmd)

    if (COMPILER=="GCC"):
        if (src.endswith(".c")): cmd = GetCC() +' -fPIC -c -o ' + obj
        else:                    cmd = GetCXX()+' -std=gnu++11 -ftemplate-depth-70 -fPIC -c -o ' + obj
        for (opt, dir) in INCDIRECTORIES:
            if (opt=="ALWAYS") or (opt in opts): cmd += ' -I' + BracketNameWithQuotes(dir)
        for (opt, dir) in FRAMEWORKDIRECTORIES:
            if (opt=="ALWAYS") or (opt in opts): cmd += ' -F' + BracketNameWithQuotes(dir)
        for (opt,var,val) in DEFSYMBOLS:
            if (opt=="ALWAYS") or (opt in opts): cmd += ' -D' + var + '=' + val
        for x in ipath: cmd += ' -I' + x

        if not GetLinkAllStatic() and 'NOHIDDEN' not in opts:
            cmd += ' -fvisibility=hidden'

        # Mac-specific flags.
        if GetTarget() == "darwin":
            cmd += " -Wno-deprecated-declarations"
            if OSXTARGET is not None:
                cmd += " -isysroot " + SDK["MACOSX"]
                cmd += " -mmacosx-version-min=%d.%d" % (OSXTARGET)

            for arch in OSX_ARCHS:
                if 'NOARCH:' + arch.upper() not in opts:
                    cmd += " -arch %s" % arch

        if "SYSROOT" in SDK:
            cmd += ' --sysroot=%s -no-canonical-prefixes' % (SDK["SYSROOT"])

        # Android-specific flags.
        arch = GetTargetArch()

        if GetTarget() == "android":
            # Most of the specific optimization flags here were
            # just copied from the default Android Makefiles.
            cmd += ' -I%s/include' % (SDK["ANDROID_STL"])
            cmd += ' -I%s/libs/%s/include' % (SDK["ANDROID_STL"], SDK["ANDROID_ABI"])
            cmd += ' -ffunction-sections -funwind-tables'
            if arch == 'armv7a':
                cmd += ' -D__ARM_ARCH_5__ -D__ARM_ARCH_5T__ -D__ARM_ARCH_5E__ -D__ARM_ARCH_5TE__'
                cmd += ' -fstack-protector -march=armv7-a -mfloat-abi=softfp -mfpu=vfpv3-d16'
            elif arch == 'arm':
                cmd += ' -D__ARM_ARCH_5__ -D__ARM_ARCH_5T__ -D__ARM_ARCH_5E__ -D__ARM_ARCH_5TE__'
                cmd += ' -fstack-protector -march=armv5te -mtune=xscale -msoft-float'
            elif arch == 'mips':
                cmd += ' -finline-functions -fmessage-length=0'
                cmd += ' -fno-inline-functions-called-once -fgcse-after-reload'
                cmd += ' -frerun-cse-after-loop -frename-registers'

            cmd += " -Wa,--noexecstack"

            # Now add specific release/debug flags.
            if optlevel >= 3:
                cmd += " -fomit-frame-pointer"
                if arch.startswith('arm'):
                    cmd += ' -finline-limit=64 -mthumb'
                elif arch == 'mips':
                    cmd += ' -funswitch-loops -finline-limit=300'
            else:
                cmd += ' -fno-omit-frame-pointer'
                if arch.startswith('arm'):
                    cmd += ' -marm'

            # Enable SIMD instructions if requested
            if arch.startswith('arm') and PkgSkip("NEON") == 0:
                cmd += ' -mfpu=neon'

        else:
            cmd += " -pthread"

        if not src.endswith(".c"):
            # We don't use exceptions for most modules.
            if 'EXCEPTIONS' in opts:
                cmd += " -fexceptions"
            else:
                cmd += " -fno-exceptions"

                if src.endswith(".mm"):
                    # Work around Apple compiler bug.
                    cmd += " -U__EXCEPTIONS"

            if 'RTTI' not in opts:
                # We always disable RTTI on Android for memory usage reasons.
                if optlevel >= 4 or GetTarget() == "android":
                    cmd += " -fno-rtti"

        if ('SSE2' in opts or not PkgSkip("SSE2")) and not arch.startswith("arm"):
            cmd += " -msse2"

        # Needed by both Python, Panda, Eigen, all of which break aliasing rules.
        cmd += " -fno-strict-aliasing"

        if optlevel >= 3:
            cmd += " -ffast-math -fno-stack-protector"
        if optlevel == 3:
            # Fast math is nice, but we'd like to see NaN in dev builds.
            cmd += " -fno-finite-math-only"

        if (optlevel==1): cmd += " -ggdb -D_DEBUG"
        if (optlevel==2): cmd += " -O1 -D_DEBUG"
        if (optlevel==3): cmd += " -O2"
        if (optlevel==4): cmd += " -O3 -DNDEBUG"

        if src.endswith(".c"):
            cmd += ' ' + CFLAGS
        else:
            cmd += ' ' + CXXFLAGS
        cmd = cmd.rstrip()

        building = GetValueOption(opts, "BUILDING:")
        if (building): cmd += " -DBUILDING_" + building
        cmd += ' ' + BracketNameWithQuotes(src)
        oscmd(cmd)

########################################################################
##
## CompileBison
##
########################################################################

def CompileBison(wobj, wsrc, opts):
    ifile = os.path.basename(wsrc)
    wdsth = GetOutputDir()+"/include/" + ifile[:-4] + ".h"
    wdstc = GetOutputDir()+"/tmp/" + ifile + ".cxx"
    pre = GetValueOption(opts, "BISONPREFIX_")
    bison = GetBison()
    if bison is None:
        # We don't have bison.  See if there is a prebuilt file.
        base, ext = os.path.splitext(wsrc)
        if os.path.isfile(base + '.h.prebuilt') and \
           os.path.isfile(base + '.cxx.prebuilt'):
            CopyFile(wdstc, base + '.cxx.prebuilt')
            CopyFile(wdsth, base + '.h.prebuilt')
        else:
            exit('Could not find bison!')
    else:
        oscmd(bison + ' -y -d -o'+GetOutputDir()+'/tmp/'+ifile+'.c -p '+pre+' '+wsrc)
        CopyFile(wdstc, GetOutputDir()+"/tmp/"+ifile+".c")
        CopyFile(wdsth, GetOutputDir()+"/tmp/"+ifile+".h")

    # Finally, compile the generated source file.
    CompileCxx(wobj,wdstc,opts)

########################################################################
##
## CompileFlex
##
########################################################################

def CompileFlex(wobj,wsrc,opts):
    ifile = os.path.basename(wsrc)
    wdst = GetOutputDir()+"/tmp/"+ifile+".cxx"
    pre = GetValueOption(opts, "BISONPREFIX_")
    dashi = opts.count("FLEXDASHI")
    flex = GetFlex()
    if flex is None:
        # We don't have flex.  See if there is a prebuilt file.
        base, ext = os.path.splitext(wsrc)
        if os.path.isfile(base + '.cxx.prebuilt'):
            CopyFile(wdst, base + '.cxx.prebuilt')
        else:
            exit('Could not find flex!')
    else:
        if (dashi):
            oscmd(flex + " -i -P" + pre + " -o"+wdst+" "+wsrc)
        else:
            oscmd(flex +    " -P" + pre + " -o"+wdst+" "+wsrc)

    # Finally, compile the generated source file.
    CompileCxx(wobj,wdst,opts)

########################################################################
##
## CompileIgate
##
########################################################################

def CompileIgate(woutd,wsrc,opts):
    outbase = os.path.basename(woutd)[:-3]
    woutc = GetOutputDir()+"/tmp/"+outbase+"_igate.cxx"
    wobj = FindLocation(outbase + "_igate.obj", [])
    srcdir = GetValueOption(opts, "SRCDIR:")
    module = GetValueOption(opts, "IMOD:")
    library = GetValueOption(opts, "ILIB:")
    ipath = GetListOption(opts, "DIR:")
    if (PkgSkip("PYTHON")):
        WriteFile(woutc, "")
        WriteFile(woutd, "")
        ConditionalWriteFile(woutd, "")
        return (wobj, woutc, opts)

    if not CrossCompiling():
        # If we're compiling for this platform, we can use the one we've built.
        cmd = os.path.join(GetOutputDir(), 'bin', 'interrogate')
    else:
        # Assume that interrogate is on the PATH somewhere.
        cmd = 'interrogate'

    if GetVerbose():
        cmd += ' -v'

    cmd += ' -srcdir %s -I%s' % (srcdir, srcdir)
    cmd += ' -DCPPPARSER -D__STDC__=1 -D__cplusplus=201103L'
    if (COMPILER=="MSVC"):
        cmd += ' -DWIN32_VC -DWIN32 -D_WIN32'
        if GetTargetArch() == 'x64':
            cmd += ' -DWIN64_VC -DWIN64 -D_WIN64 -D_M_X64 -D_M_AMD64'
        else:
            cmd += ' -D_M_IX86'
        # NOTE: this 1600 value is the version number for VC2010.
        cmd += ' -D_MSC_VER=1600 -D"__declspec(param)=" -D__cdecl -D_near -D_far -D__near -D__far -D__stdcall'
    if (COMPILER=="GCC"):
        cmd += ' -D__attribute__\(x\)='
        if GetTargetArch() in ("x86_64", "amd64"):
            cmd += ' -D_LP64'
        else:
            cmd += ' -D__i386__'
        if GetTarget() == 'darwin':
            cmd += ' -D__APPLE__'

    optlevel = GetOptimizeOption(opts)
    if (optlevel==1): cmd += ' -D_DEBUG'
    if (optlevel==2): cmd += ' -D_DEBUG'
    if (optlevel==3): pass
    if (optlevel==4): cmd += ' -DNDEBUG'
    cmd += ' -oc ' + woutc + ' -od ' + woutd
    cmd += ' -fnames -string -refcount -assert -python-native'
    cmd += ' -S' + GetOutputDir() + '/include/parser-inc'

    # Add -I, -S and -D flags
    for x in ipath:
        cmd += ' -I' + BracketNameWithQuotes(x)
    for (opt,dir) in INCDIRECTORIES:
        if (opt=="ALWAYS") or (opt in opts):
            cmd += ' -S' + BracketNameWithQuotes(dir)
    for (opt,var,val) in DEFSYMBOLS:
        if (opt=="ALWAYS") or (opt in opts):
            cmd += ' -D' + var + '=' + val

    #building = GetValueOption(opts, "BUILDING:")
    #if (building): cmd += " -DBUILDING_"+building
    cmd += ' -module ' + module + ' -library ' + library
    for x in wsrc:
        if (x.startswith("/")):
            cmd += ' ' + BracketNameWithQuotes(x)
        else:
            cmd += ' ' + BracketNameWithQuotes(os.path.basename(x))
    oscmd(cmd)

    return (wobj, woutc, opts)

########################################################################
##
## CompileImod
##
########################################################################

def CompileImod(wobj, wsrc, opts):
    module = GetValueOption(opts, "IMOD:")
    library = GetValueOption(opts, "ILIB:")
    if (COMPILER=="MSVC"):
        woutc = wobj[:-4]+".cxx"
    if (COMPILER=="GCC"):
        woutc = wobj[:-2]+".cxx"
    if (PkgSkip("PYTHON")):
        WriteFile(woutc, "")
        CompileCxx(wobj, woutc, opts)
        return

    if not CrossCompiling():
        # If we're compiling for this platform, we can use the one we've built.
        cmd = os.path.join(GetOutputDir(), 'bin', 'interrogate_module')
    else:
        # Assume that interrogate_module is on the PATH somewhere.
        cmd = 'interrogate_module'

    cmd += ' -oc ' + woutc + ' -module ' + module + ' -library ' + library + ' -python-native'
    importmod = GetValueOption(opts, "IMPORT:")
    if importmod:
        cmd += ' -import ' + importmod
    for x in wsrc: cmd += ' ' + BracketNameWithQuotes(x)
    oscmd(cmd)
    CompileCxx(wobj,woutc,opts)
    return

########################################################################
##
## CompileLib
##
########################################################################

def CompileLib(lib, obj, opts):
    if (COMPILER=="MSVC"):
        if not BOOUSEINTELCOMPILER:
            #Use MSVC Linker
            cmd = 'link /lib /nologo'
            if GetOptimizeOption(opts) == 4:
                cmd += " /LTCG"
            if HasTargetArch():
                cmd += " /MACHINE:" + GetTargetArch().upper()
            cmd += ' /OUT:' + BracketNameWithQuotes(lib)
            for x in obj:
                if not x.endswith('.lib'):
                    cmd += ' ' + BracketNameWithQuotes(x)
            oscmd(cmd)
        else:
            # Choose Intel linker; from Jean-Claude
            cmd = 'xilink /verbose:lib /lib '
            if HasTargetArch():
                cmd += " /MACHINE:" + GetTargetArch().upper()
            cmd += ' /OUT:' + BracketNameWithQuotes(lib)
            for x in obj: cmd += ' ' + BracketNameWithQuotes(x)
            cmd += ' /LIBPATH:"C:\Program Files (x86)\Intel\Composer XE 2011 SP1\ipp\lib\ia32"'
            cmd += ' /LIBPATH:"C:\Program Files (x86)\Intel\Composer XE 2011 SP1\TBB\Lib\ia32\vc10"'
            cmd += ' /LIBPATH:"C:\Program Files (x86)\Intel\Composer XE 2011 SP1\compiler\lib\ia32"'
            oscmd(cmd)

    if (COMPILER=="GCC"):
        if GetTarget() == 'darwin':
            cmd = 'libtool -static -o ' + BracketNameWithQuotes(lib)
        else:
            cmd = GetAR() + ' cru ' + BracketNameWithQuotes(lib)
        for x in obj:
            cmd += ' ' + BracketNameWithQuotes(x)
        oscmd(cmd)

        oscmd(GetRanlib() + ' ' + BracketNameWithQuotes(lib))

########################################################################
##
## CompileLink
##
########################################################################

def CompileLink(dll, obj, opts):
    if (COMPILER=="MSVC"):
        if not BOOUSEINTELCOMPILER:
            cmd = "link /nologo "
            if HasTargetArch():
                cmd += " /MACHINE:" + GetTargetArch().upper()
            if ("MFC" not in opts):
                cmd += " /NOD:MFC90.LIB /NOD:MFC80.LIB /NOD:LIBCMT"
            cmd += " /NOD:LIBCI.LIB /DEBUG"
            cmd += " /nod:libc /nod:libcmtd /nod:atlthunk /nod:atls /nod:atlsd"
            if (GetOrigExt(dll) != ".exe"): cmd += " /DLL"
            optlevel = GetOptimizeOption(opts)
            if (optlevel==1): cmd += " /MAP /MAPINFO:EXPORTS /NOD:MSVCRT.LIB /NOD:MSVCPRT.LIB /NOD:MSVCIRT.LIB"
            if (optlevel==2): cmd += " /MAP:NUL /NOD:MSVCRT.LIB /NOD:MSVCPRT.LIB /NOD:MSVCIRT.LIB"
            if (optlevel==3): cmd += " /MAP:NUL /NOD:MSVCRTD.LIB /NOD:MSVCPRTD.LIB /NOD:MSVCIRTD.LIB"
            if (optlevel==4): cmd += " /MAP:NUL /LTCG /NOD:MSVCRTD.LIB /NOD:MSVCPRTD.LIB /NOD:MSVCIRTD.LIB"
            if ("MFC" in opts):
                if (optlevel<=2): cmd += " /NOD:MSVCRTD.LIB mfcs100d.lib MSVCRTD.lib"
                else: cmd += " /NOD:MSVCRT.LIB mfcs100.lib MSVCRT.lib"
            cmd += " /FIXED:NO /OPT:REF /STACK:4194304 /INCREMENTAL:NO "
            cmd += ' /OUT:' + BracketNameWithQuotes(dll)

            if not PkgSkip("PYTHON"):
                # If we're building without Python, don't pick it up implicitly.
                if "PYTHON" not in opts:
                    pythonv = SDK["PYTHONVERSION"].replace('.', '')
                    if optlevel <= 2:
                        cmd += ' /NOD:{}d.lib'.format(pythonv)
                    else:
                        cmd += ' /NOD:{}.lib'.format(pythonv)

                # Yes, we know we are importing "locally defined symbols".
                for x in obj:
                    if x.endswith('libp3pystub.lib'):
                        cmd += ' /ignore:4049,4217'
                        break

            # Set the subsystem.  Specify that we want to target Windows XP.
            subsystem = GetValueOption(opts, "SUBSYSTEM:") or "CONSOLE"
            cmd += " /SUBSYSTEM:" + subsystem
            if GetTargetArch() == 'x64':
                cmd += ",5.02"
            else:
                cmd += ",5.01"

            if dll.endswith(".dll") or dll.endswith(".pyd"):
                cmd += ' /IMPLIB:' + GetOutputDir() + '/lib/' + os.path.splitext(os.path.basename(dll))[0] + ".lib"

            for (opt, dir) in LIBDIRECTORIES:
                if (opt=="ALWAYS") or (opt in opts):
                    cmd += ' /LIBPATH:' + BracketNameWithQuotes(dir)

            for x in obj:
                if x.endswith(".dll") or x.endswith(".pyd"):
                    cmd += ' ' + GetOutputDir() + '/lib/' + os.path.splitext(os.path.basename(x))[0] + ".lib"
                elif x.endswith(".lib"):
                    dname = os.path.splitext(os.path.basename(x))[0] + ".dll"
                    if (GetOrigExt(x) != ".ilb" and os.path.exists(GetOutputDir()+"/bin/" + dname)):
                        exit("Error: in makepanda, specify "+dname+", not "+x)
                    cmd += ' ' + BracketNameWithQuotes(x)
                elif x.endswith(".def"):
                    cmd += ' /DEF:' + BracketNameWithQuotes(x)
                elif x.endswith(".dat"):
                    pass
                else:
                    cmd += ' ' + BracketNameWithQuotes(x)

            if (GetOrigExt(dll)==".exe" and "NOICON" not in opts):
                cmd += " " + GetOutputDir() + "/tmp/pandaIcon.res"

            for (opt, name) in LIBNAMES:
                if (opt=="ALWAYS") or (opt in opts):
                    cmd += " " + BracketNameWithQuotes(name)

            oscmd(cmd)
        else:
            cmd = "xilink"
            if GetVerbose(): cmd += " /verbose:lib"
            if HasTargetArch():
                cmd += " /MACHINE:" + GetTargetArch().upper()
            if ("MFC" not in opts):
                cmd += " /NOD:MFC90.LIB /NOD:MFC80.LIB /NOD:LIBCMT"
            cmd += " /NOD:LIBCI.LIB /DEBUG"
            cmd += " /nod:libc /nod:libcmtd /nod:atlthunk /nod:atls"
            cmd += ' /LIBPATH:"C:\Program Files (x86)\Intel\Composer XE 2011 SP1\ipp\lib\ia32"'
            cmd += ' /LIBPATH:"C:\Program Files (x86)\Intel\Composer XE 2011 SP1\TBB\Lib\ia32\vc10"'
            cmd += ' /LIBPATH:"C:\Program Files (x86)\Intel\Composer XE 2011 SP1\compiler\lib\ia32"'
            if (GetOrigExt(dll) != ".exe"): cmd += " /DLL"
            optlevel = GetOptimizeOption(opts)
            if (optlevel==1): cmd += " /MAP /MAPINFO:EXPORTS /NOD:MSVCRT.LIB /NOD:MSVCPRT.LIB /NOD:MSVCIRT.LIB"
            if (optlevel==2): cmd += " /MAP:NUL /NOD:MSVCRT.LIB /NOD:MSVCPRT.LIB /NOD:MSVCIRT.LIB"
            if (optlevel==3): cmd += " /MAP:NUL /NOD:MSVCRTD.LIB /NOD:MSVCPRTD.LIB /NOD:MSVCIRTD.LIB"
            if (optlevel==4): cmd += " /MAP:NUL /LTCG /NOD:MSVCRTD.LIB /NOD:MSVCPRTD.LIB /NOD:MSVCIRTD.LIB"
            if ("MFC" in opts):
                if (optlevel<=2): cmd += " /NOD:MSVCRTD.LIB mfcs100d.lib MSVCRTD.lib"
                else: cmd += " /NOD:MSVCRT.LIB mfcs100.lib MSVCRT.lib"
            cmd += " /FIXED:NO /OPT:REF /STACK:4194304 /INCREMENTAL:NO "
            cmd += ' /OUT:' + BracketNameWithQuotes(dll)

            subsystem = GetValueOption(opts, "SUBSYSTEM:")
            if subsystem:
                cmd += " /SUBSYSTEM:" + subsystem

            if dll.endswith(".dll"):
                cmd += ' /IMPLIB:' + GetOutputDir() + '/lib/' + os.path.splitext(os.path.basename(dll))[0] + ".lib"

            for (opt, dir) in LIBDIRECTORIES:
                if (opt=="ALWAYS") or (opt in opts):
                    cmd += ' /LIBPATH:' + BracketNameWithQuotes(dir)

            for x in obj:
                if x.endswith(".dll") or x.endswith(".pyd"):
                    cmd += ' ' + GetOutputDir() + '/lib/' + os.path.splitext(os.path.basename(x))[0] + ".lib"
                elif x.endswith(".lib"):
                    dname = os.path.splitext(dll)[0]+".dll"
                    if (GetOrigExt(x) != ".ilb" and os.path.exists(GetOutputDir()+"/bin/" + os.path.splitext(os.path.basename(x))[0] + ".dll")):
                        exit("Error: in makepanda, specify "+dname+", not "+x)
                    cmd += ' ' + BracketNameWithQuotes(x)
                elif x.endswith(".def"):
                    cmd += ' /DEF:' + BracketNameWithQuotes(x)
                elif x.endswith(".dat"):
                    pass
                else:
                    cmd += ' ' + BracketNameWithQuotes(x)

            if (GetOrigExt(dll)==".exe" and "NOICON" not in opts):
                cmd += " " + GetOutputDir() + "/tmp/pandaIcon.res"

            for (opt, name) in LIBNAMES:
                if (opt=="ALWAYS") or (opt in opts):
                    cmd += " " + BracketNameWithQuotes(name)

            oscmd(cmd)

    if COMPILER == "GCC":
        cxx = GetCXX()
        if GetOrigExt(dll) == ".exe" and GetTarget() != 'android':
            cmd = cxx + ' -o ' + dll + ' -L' + GetOutputDir() + '/lib -L' + GetOutputDir() + '/tmp'
        else:
            if (GetTarget() == "darwin"):
                cmd = cxx + ' -undefined dynamic_lookup'
                if ("BUNDLE" in opts or GetOrigExt(dll) == ".pyd"):
                    cmd += ' -bundle '
                else:
                    install_name = '@loader_path/../lib/' + os.path.basename(dll)
                    cmd += ' -dynamiclib -install_name ' + install_name
                    cmd += ' -compatibility_version ' + MAJOR_VERSION + ' -current_version ' + VERSION
                cmd += ' -o ' + dll + ' -L' + GetOutputDir() + '/lib -L' + GetOutputDir() + '/tmp'
            else:
                cmd = cxx + ' -shared'
                if "MODULE" not in opts or GetTarget() == 'android':
                    cmd += " -Wl,-soname=" + os.path.basename(dll)
                cmd += ' -o ' + dll + ' -L' + GetOutputDir() + '/lib -L' + GetOutputDir() + '/tmp'

        for x in obj:
            if GetOrigExt(x) != ".dat":
                cmd += ' ' + x

        if (GetOrigExt(dll) == ".exe" and GetTarget() == 'windows' and "NOICON" not in opts):
            cmd += " " + GetOutputDir() + "/tmp/pandaIcon.res"

        # Mac OS X specific flags.
        if GetTarget() == 'darwin':
            cmd += " -headerpad_max_install_names"
            if OSXTARGET is not None:
                cmd += " -isysroot " + SDK["MACOSX"] + " -Wl,-syslibroot," + SDK["MACOSX"]
                cmd += " -mmacosx-version-min=%d.%d" % (OSXTARGET)

            for arch in OSX_ARCHS:
                if 'NOARCH:' + arch.upper() not in opts:
                    cmd += " -arch %s" % arch

        elif GetTarget() == 'android':
            cmd += " -Wl,-z,noexecstack -Wl,-z,relro -Wl,-z,now"
            if GetTargetArch() == 'armv7a':
                cmd += " -march=armv7-a -Wl,--fix-cortex-a8"
            cmd += ' -lc -lm'
        else:
            cmd += " -pthread"

        if "SYSROOT" in SDK:
            cmd += " --sysroot=%s -no-canonical-prefixes" % (SDK["SYSROOT"])

        if LDFLAGS != "":
            cmd += " " + LDFLAGS

        # Don't link libraries with Python.
        if "PYTHON" in opts and GetOrigExt(dll) != ".exe" and not RTDIST:
            opts = opts[:]
            opts.remove("PYTHON")

        for (opt, dir) in LIBDIRECTORIES:
            if (opt=="ALWAYS") or (opt in opts):
                cmd += ' -L' + BracketNameWithQuotes(dir)
        for (opt, dir) in FRAMEWORKDIRECTORIES:
            if (opt=="ALWAYS") or (opt in opts):
                cmd += ' -F' + BracketNameWithQuotes(dir)
        for (opt, name) in LIBNAMES:
            if (opt=="ALWAYS") or (opt in opts):
                cmd += ' ' + BracketNameWithQuotes(name)

        if GetTarget() != 'freebsd':
            cmd += " -ldl"

        oscmd(cmd)

        if GetTarget() == 'android':
            # Copy the library to built/libs/$ANDROID_ABI and strip it.
            # This is the format that Android NDK projects should use.
            new_path = '%s/libs/%s/%s' % (GetOutputDir(), SDK["ANDROID_ABI"], os.path.basename(dll))
            CopyFile(new_path, dll)
            oscmd('%s --strip-unneeded %s' % (GetStrip(), BracketNameWithQuotes(new_path)))

        elif (GetOptimizeOption(opts)==4 and GetTarget() == 'linux'):
            oscmd(GetStrip() + " --strip-unneeded " + BracketNameWithQuotes(dll))

        os.system("chmod +x " + BracketNameWithQuotes(dll))

        if dll.endswith("." + MAJOR_VERSION + ".dylib"):
            newdll = dll[:-6-len(MAJOR_VERSION)] + "dylib"
            if os.path.isfile(newdll):
                os.remove(newdll)
            oscmd("ln -s " + BracketNameWithQuotes(os.path.basename(dll)) + " " + BracketNameWithQuotes(newdll))

        elif dll.endswith("." + MAJOR_VERSION):
            newdll = dll[:-len(MAJOR_VERSION)-1]
            if os.path.isfile(newdll):
                os.remove(newdll)
            oscmd("ln -s " + BracketNameWithQuotes(os.path.basename(dll)) + " " + BracketNameWithQuotes(newdll))

##########################################################################################
#
# CompileEgg
#
##########################################################################################

def CompileEgg(eggfile, src, opts):
    pz = False
    if eggfile.endswith(".pz"):
        pz = True
        eggfile = eggfile[:-3]

    # Determine the location of the pzip and flt2egg tools.
    if CrossCompiling():
        # We may not be able to use our generated versions of these tools,
        # so we'll expect them to already be present in the PATH.
        pzip = 'pzip'
        flt2egg = 'flt2egg'
    else:
        # If we're compiling for this machine, we can use the binaries we've built.
        pzip = os.path.join(GetOutputDir(), 'bin', 'pzip')
        flt2egg = os.path.join(GetOutputDir(), 'bin', 'flt2egg')
        if not os.path.isfile(pzip):
            pzip = 'pzip'
        if not os.path.isfile(flt2egg):
            flt2egg = 'flt2egg'

    if src.endswith(".egg"):
        CopyFile(eggfile, src)
    elif src.endswith(".flt"):
        oscmd(flt2egg + ' -ps keep -o ' + BracketNameWithQuotes(eggfile) + ' ' + BracketNameWithQuotes(src))

    if pz:
        oscmd(pzip + ' ' + BracketNameWithQuotes(eggfile))

##########################################################################################
#
# CompileRes, CompileRsrc
#
##########################################################################################

def CompileRes(target, src, opts):
    """Compiles a Windows .rc file into a .res file."""
    ipath = GetListOption(opts, "DIR:")
    if (COMPILER == "MSVC"):
        cmd = "rc"
        cmd += " /Fo" + BracketNameWithQuotes(target)
        for x in ipath: cmd += " /I" + x
        for (opt,dir) in INCDIRECTORIES:
            if (opt=="ALWAYS") or (opt in opts):
                cmd += " /I" + BracketNameWithQuotes(dir)
        for (opt,var,val) in DEFSYMBOLS:
            if (opt=="ALWAYS") or (opt in opts):
                cmd += " /D" + var + "=" + val
        cmd += " " + BracketNameWithQuotes(src)
    else:
        cmd = "windres"
        for x in ipath: cmd += " -I" + x
        for (opt,dir) in INCDIRECTORIES:
            if (opt=="ALWAYS") or (opt in opts):
                cmd += " -I" + BracketNameWithQuotes(dir)
        for (opt,var,val) in DEFSYMBOLS:
            if (opt=="ALWAYS") or (opt in opts):
                cmd += " -D" + var + "=" + val
        cmd += " -i " + BracketNameWithQuotes(src)
        cmd += " -o " + BracketNameWithQuotes(target)

    oscmd(cmd)

def CompileRsrc(target, src, opts):
    """Compiles a Mac OS .r file into an .rsrc file."""
    ipath = GetListOption(opts, "DIR:")
    if os.path.isfile("/usr/bin/Rez"):
        cmd = "Rez -useDF"
    else:
        cmd = "/Developer/Tools/Rez -useDF"
    cmd += " -o " + BracketNameWithQuotes(target)
    for x in ipath:
        cmd += " -i " + x
    for (opt,dir) in INCDIRECTORIES:
        if (opt=="ALWAYS") or (opt in opts):
            cmd += " -i " + BracketNameWithQuotes(dir)
    for (opt,var,val) in DEFSYMBOLS:
        if (opt=="ALWAYS") or (opt in opts):
            if (val == ""):
                cmd += " -d " + var
            else:
                cmd += " -d " + var + " = " + val

    cmd += " " + BracketNameWithQuotes(src)
    oscmd(cmd)

##########################################################################################
#
# FreezePy
#
##########################################################################################

def FreezePy(target, inputs, opts):
    assert len(inputs) > 0

    cmdstr = BracketNameWithQuotes(SDK["PYTHONEXEC"].replace('\\', '/')) + " "
    if sys.version_info >= (2, 6):
        cmdstr += "-B "

    cmdstr += os.path.join(GetOutputDir(), "direct", "showutil", "pfreeze.py")

    if 'FREEZE_STARTUP' in opts:
        cmdstr += " -s"

    if GetOrigExt(target) == '.exe':
        src = inputs.pop(0)
    else:
        src = ""

    for i in inputs:
        i = os.path.splitext(i)[0]
        i = i.replace('/', '.')

        if i.startswith('direct.src'):
            i = i.replace('.src.', '.')

        cmdstr += " -i " + i

    cmdstr += " -o " + target + " " + src

    if ("LINK_PYTHON_STATIC" in opts):
        os.environ["LINK_PYTHON_STATIC"] = "1"
    oscmd(cmdstr)
    if ("LINK_PYTHON_STATIC" in os.environ):
        del os.environ["LINK_PYTHON_STATIC"]

    if (not os.path.exists(target)):
        exit("FREEZER_ERROR")

##########################################################################################
#
# Package
#
##########################################################################################

def Package(target, inputs, opts):
    assert len(inputs) == 1
    # Invoke the ppackage script.
    command = BracketNameWithQuotes(SDK["PYTHONEXEC"]) + " "
    if GetOptimizeOption(opts) >= 4:
        command += "-OO "

    if sys.version_info >= (2, 6):
        command += "-B "

    command += "direct/src/p3d/ppackage.py"

    if not RTDIST:
        # Don't compile Python sources, because we might not running in the same
        # Python version as the selected host.
        command += " -N"

    if GetTarget() == "darwin":
        if SDK.get("MACOSX"):
            command += " -R \"%s\"" % SDK["MACOSX"]

        for arch in OSX_ARCHS:
            if arch == "x86_64":
                arch = "amd64"
            command += " -P osx_%s" % arch

    command += " -i \"" + GetOutputDir() + "/stage\""
    if (P3DSUFFIX):
        command += ' -a "' + P3DSUFFIX + '"'

    command += " " + inputs[0]

    if GetOrigExt(target) == '.p3d':
        # Build a specific .p3d file.
        basename = os.path.basename(os.path.splitext(target)[0])
        command += " " + basename
        oscmd(command)

        if GetTarget() == 'windows':
            # Make an .exe that calls this .p3d.
            objfile = FindLocation('p3dWrapper_' + basename + '.obj', [])
            CompileCxx(objfile, 'direct/src/p3d/p3dWrapper.c', [])

            exefile = FindLocation(basename + '.exe', [])
            CompileLink(exefile, [objfile], ['ADVAPI'])

        # Move it to the bin directory.
        os.rename(GetOutputDir() + '/stage/' + basename + P3DSUFFIX + '.p3d', target)

        if sys.platform != 'win32':
            oscmd('chmod +x ' + BracketNameWithQuotes(target))
    else:
        # This is presumably a package or set of packages.
        oscmd(command)

##########################################################################################
#
# CompileBundle
#
##########################################################################################

def CompileBundle(target, inputs, opts):
    assert GetTarget() == "darwin", 'bundles can only be made for Mac OS X'
    plist = None
    resources = []
    objects = []
    for i in inputs:
        if (i.endswith(".plist")):
            if (plist != None): exit("Only one plist file can be used when creating a bundle!")
            plist = i
        elif (i.endswith(".rsrc") or i.endswith(".icns")):
            resources.append(i)
        elif (GetOrigExt(i) == ".obj" or GetOrigExt(i) in SUFFIX_LIB or GetOrigExt(i) in SUFFIX_DLL):
            objects.append(i)
        else:
            exit("Don't know how to bundle file %s" % i)

    # Now link the object files to form the bundle.
    if (plist == None): exit("One plist file must be used when creating a bundle!")
    bundleName = plistlib.readPlist(plist)["CFBundleExecutable"]

    oscmd("rm -rf %s" % target)
    oscmd("mkdir -p %s/Contents/MacOS/" % target)
    oscmd("mkdir -p %s/Contents/Resources/" % target)
    if target.endswith(".app"):
        SetOrigExt("%s/Contents/MacOS/%s" % (target, bundleName), ".exe")
    else:
        SetOrigExt("%s/Contents/MacOS/%s" % (target, bundleName), ".dll")
    CompileLink("%s/Contents/MacOS/%s" % (target, bundleName), objects, opts + ["BUNDLE"])
    oscmd("cp %s %s/Contents/Info.plist" % (plist, target))
    for r in resources:
        oscmd("cp %s %s/Contents/Resources/" % (r, target))

##########################################################################################
#
# CompileMIDL
#
##########################################################################################

def CompileMIDL(target, src, opts):
    ipath = GetListOption(opts, "DIR:")
    if (COMPILER=="MSVC"):
        cmd = "midl"
        cmd += " /out" + BracketNameWithQuotes(os.path.dirname(target))
        for x in ipath: cmd += " /I" + x
        for (opt,dir) in INCDIRECTORIES:
            if (opt=="ALWAYS") or (opt in opts): cmd += " /I" + BracketNameWithQuotes(dir)
        for (opt,var,val) in DEFSYMBOLS:
            if (opt=="ALWAYS") or (opt in opts): cmd += " /D" + var + "=" + val
        cmd += " " + BracketNameWithQuotes(src)

        oscmd(cmd)

##########################################################################################
#
# CompileAnything
#
##########################################################################################

def CompileAnything(target, inputs, opts, progress = None):
    if (opts.count("DEPENDENCYONLY")):
        return
    if (len(inputs)==0):
        exit("No input files for target "+target)
    infile = inputs[0]
    origsuffix = GetOrigExt(target)

    if (len(inputs) == 1 and origsuffix == GetOrigExt(infile)):
        # It must be a simple copy operation.
        ProgressOutput(progress, "Copying file", target)
        CopyFile(target, infile)
        if (origsuffix==".exe" and GetHost() != "windows"):
            os.system("chmod +x \"%s\"" % target)
        return

    elif (infile.endswith(".py")):
        if origsuffix == ".obj":
            source = os.path.splitext(target)[0] + ".c"
            SetOrigExt(source, ".c")
            ProgressOutput(progress, "Building frozen source", source)
            FreezePy(source, inputs, opts)
            ProgressOutput(progress, "Building C++ object", target)
            return CompileCxx(target, source, opts)

        if origsuffix == ".exe":
            ProgressOutput(progress, "Building frozen executable", target)
        else:
            ProgressOutput(progress, "Building frozen library", target)
        return FreezePy(target, inputs, opts)

    elif (infile.endswith(".idl")):
        ProgressOutput(progress, "Compiling MIDL file", infile)
        return CompileMIDL(target, infile, opts)
    elif (infile.endswith(".pdef")):
        if origsuffix == '.p3d':
            ProgressOutput(progress, "Building package", target)
        else:
            ProgressOutput(progress, "Building package from pdef file", infile)
        return Package(target, inputs, opts)
    elif origsuffix in SUFFIX_LIB:
        ProgressOutput(progress, "Linking static library", target)
        return CompileLib(target, inputs, opts)
    elif origsuffix in SUFFIX_DLL or (origsuffix==".plugin" and GetTarget() != "darwin"):
        if (origsuffix==".exe"):
            ProgressOutput(progress, "Linking executable", target)
        else:
            ProgressOutput(progress, "Linking dynamic library", target)

        # Add version number to the dynamic library, on unix
        if origsuffix == ".dll" and "MODULE" not in opts and not RTDIST:
            tplatform = GetTarget()
            if tplatform == "darwin":
                # On Mac, libraries are named like libpanda.1.2.dylib
                if target.lower().endswith(".dylib"):
                    target = target[:-5] + MAJOR_VERSION + ".dylib"
                    SetOrigExt(target, origsuffix)
            elif tplatform != "windows" and tplatform != "android":
                # On Linux, libraries are named like libpanda.so.1.2
                target += "." + MAJOR_VERSION
                SetOrigExt(target, origsuffix)
        return CompileLink(target, inputs, opts)
    elif (origsuffix==".in"):
        ProgressOutput(progress, "Building Interrogate database", target)
        args = CompileIgate(target, inputs, opts)
        ProgressOutput(progress, "Building C++ object", args[0])
        return CompileCxx(*args)
    elif (origsuffix==".plugin" and GetTarget() == "darwin"):
        ProgressOutput(progress, "Building plugin bundle", target)
        return CompileBundle(target, inputs, opts)
    elif (origsuffix==".app"):
        ProgressOutput(progress, "Building application bundle", target)
        return CompileBundle(target, inputs, opts)
    elif (origsuffix==".pz"):
        ProgressOutput(progress, "Compressing", target)
        return CompileEgg(target, infile, opts)
    elif (origsuffix==".egg"):
        ProgressOutput(progress, "Converting", target)
        return CompileEgg(target, infile, opts)
    elif (origsuffix==".res"):
        ProgressOutput(progress, "Building resource object", target)
        return CompileRes(target, infile, opts)
    elif (origsuffix==".rsrc"):
        ProgressOutput(progress, "Building resource object", target)
        return CompileRsrc(target, infile, opts)
    elif (origsuffix==".obj"):
        if (infile.endswith(".cxx")):
            ProgressOutput(progress, "Building C++ object", target)
            return CompileCxx(target, infile, opts)
        elif (infile.endswith(".c")):
            ProgressOutput(progress, "Building C object", target)
            return CompileCxx(target, infile, opts)
        elif (infile.endswith(".mm")):
            ProgressOutput(progress, "Building Objective-C++ object", target)
            return CompileCxx(target, infile, opts)
        elif (infile.endswith(".yxx")):
            ProgressOutput(progress, "Building Bison object", target)
            return CompileBison(target, infile, opts)
        elif (infile.endswith(".lxx")):
            ProgressOutput(progress, "Building Flex object", target)
            return CompileFlex(target, infile, opts)
        elif (infile.endswith(".in")):
            ProgressOutput(progress, "Building Interrogate object", target)
            return CompileImod(target, inputs, opts)
        elif (infile.endswith(".rc")):
            ProgressOutput(progress, "Building resource object", target)
            return CompileRes(target, infile, opts)
        elif (infile.endswith(".r")):
            ProgressOutput(progress, "Building resource object", target)
            return CompileRsrc(target, infile, opts)
    exit("Don't know how to compile: %s from %s" % (target, inputs))

##########################################################################################
#
# Generate dtool_config.h, prc_parameters.h, and dtool_have_xxx.dat
#
##########################################################################################

DTOOL_CONFIG=[
    #_Variable_________________________Windows___________________Unix__________
    ("HAVE_PYTHON",                    '1',                      '1'),
    ("USE_DEBUG_PYTHON",               'UNDEF',                  'UNDEF'),
    ("PYTHON_FRAMEWORK",               'UNDEF',                  'UNDEF'),
    ("COMPILE_IN_DEFAULT_FONT",        '1',                      '1'),
    ("STDFLOAT_DOUBLE",                'UNDEF',                  'UNDEF'),
    ("HAVE_MAYA",                      '1',                      '1'),
    ("HAVE_SOFTIMAGE",                 'UNDEF',                  'UNDEF'),
    ("REPORT_OPENSSL_ERRORS",          '1',                      '1'),
    ("USE_PANDAFILESTREAM",            '1',                      '1'),
    ("USE_DELETED_CHAIN",              '1',                      '1'),
    ("HAVE_GLX",                       'UNDEF',                  '1'),
    ("HAVE_WGL",                       '1',                      'UNDEF'),
    ("HAVE_DX9",                       'UNDEF',                  'UNDEF'),
    ("HAVE_THREADS",                   '1',                      '1'),
    ("SIMPLE_THREADS",                 'UNDEF',                  'UNDEF'),
    ("OS_SIMPLE_THREADS",              '1',                      '1'),
    ("DEBUG_THREADS",                  'UNDEF',                  'UNDEF'),
    ("HAVE_POSIX_THREADS",             'UNDEF',                  '1'),
    ("HAVE_AUDIO",                     '1',                      '1'),
    ("NOTIFY_DEBUG",                   'UNDEF',                  'UNDEF'),
    ("DO_PSTATS",                      'UNDEF',                  'UNDEF'),
    ("DO_DCAST",                       'UNDEF',                  'UNDEF'),
    ("DO_COLLISION_RECORDING",         'UNDEF',                  'UNDEF'),
    ("SUPPORT_IMMEDIATE_MODE",         'UNDEF',                  'UNDEF'),
    ("SUPPORT_FIXED_FUNCTION",         '1',                      '1'),
    ("DO_MEMORY_USAGE",                'UNDEF',                  'UNDEF'),
    ("DO_PIPELINING",                  '1',                      '1'),
    ("EXPORT_TEMPLATES",               'yes',                    'yes'),
    ("DEFAULT_PATHSEP",                '";"',                    '":"'),
    ("WORDS_BIGENDIAN",                'UNDEF',                  'UNDEF'),
    ("HAVE_NAMESPACE",                 '1',                      '1'),
    ("HAVE_OPEN_MASK",                 'UNDEF',                  'UNDEF'),
    ("HAVE_LOCKF",                     '1',                      '1'),
    ("HAVE_WCHAR_T",                   '1',                      '1'),
    ("HAVE_WSTRING",                   '1',                      '1'),
    ("HAVE_TYPENAME",                  '1',                      '1'),
    ("SIMPLE_STRUCT_POINTERS",         '1',                      'UNDEF'),
    ("HAVE_DINKUM",                    'UNDEF',                  'UNDEF'),
    ("HAVE_STL_HASH",                  'UNDEF',                  'UNDEF'),
    ("GETTIMEOFDAY_ONE_PARAM",         'UNDEF',                  'UNDEF'),
    ("HAVE_GETOPT",                    'UNDEF',                  '1'),
    ("HAVE_GETOPT_LONG_ONLY",          'UNDEF',                  '1'),
    ("PHAVE_GETOPT_H",                 'UNDEF',                  '1'),
    ("PHAVE_LINUX_INPUT_H",            'UNDEF',                  '1'),
    ("IOCTL_TERMINAL_WIDTH",           'UNDEF',                  '1'),
    ("HAVE_STREAMSIZE",                '1',                      '1'),
    ("HAVE_IOS_TYPEDEFS",              '1',                      '1'),
    ("HAVE_IOS_BINARY",                '1',                      '1'),
    ("STATIC_INIT_GETENV",             '1',                      'UNDEF'),
    ("HAVE_PROC_SELF_EXE",             'UNDEF',                  '1'),
    ("HAVE_PROC_SELF_MAPS",            'UNDEF',                  '1'),
    ("HAVE_PROC_SELF_ENVIRON",         'UNDEF',                  '1'),
    ("HAVE_PROC_SELF_CMDLINE",         'UNDEF',                  '1'),
    ("HAVE_PROC_CURPROC_FILE",         'UNDEF',                  'UNDEF'),
    ("HAVE_PROC_CURPROC_MAP",          'UNDEF',                  'UNDEF'),
    ("HAVE_PROC_SELF_CMDLINE",         'UNDEF',                  'UNDEF'),
    ("HAVE_GLOBAL_ARGV",               '1',                      'UNDEF'),
    ("PROTOTYPE_GLOBAL_ARGV",          'UNDEF',                  'UNDEF'),
    ("GLOBAL_ARGV",                    '__argv',                 'UNDEF'),
    ("GLOBAL_ARGC",                    '__argc',                 'UNDEF'),
    ("PHAVE_IO_H",                     '1',                      'UNDEF'),
    ("PHAVE_IOSTREAM",                 '1',                      '1'),
    ("PHAVE_STRING_H",                 'UNDEF',                  '1'),
    ("PHAVE_LIMITS_H",                 'UNDEF',                  '1'),
    ("PHAVE_STDLIB_H",                 'UNDEF',                  '1'),
    ("PHAVE_MALLOC_H",                 '1',                      '1'),
    ("PHAVE_SYS_MALLOC_H",             'UNDEF',                  'UNDEF'),
    ("PHAVE_ALLOCA_H",                 'UNDEF',                  '1'),
    ("PHAVE_LOCALE_H",                 'UNDEF',                  '1'),
    ("PHAVE_MINMAX_H",                 '1',                      'UNDEF'),
    ("PHAVE_SSTREAM",                  '1',                      '1'),
    ("PHAVE_NEW",                      '1',                      '1'),
    ("PHAVE_SYS_TYPES_H",              '1',                      '1'),
    ("PHAVE_SYS_TIME_H",               'UNDEF',                  '1'),
    ("PHAVE_UNISTD_H",                 'UNDEF',                  '1'),
    ("PHAVE_UTIME_H",                  'UNDEF',                  '1'),
    ("PHAVE_GLOB_H",                   'UNDEF',                  '1'),
    ("PHAVE_DIRENT_H",                 'UNDEF',                  '1'),
    ("PHAVE_SYS_SOUNDCARD_H",          'UNDEF',                  '1'),
    ("PHAVE_UCONTEXT_H",               'UNDEF',                  '1'),
    ("PHAVE_STDINT_H",                 '1',                      '1'),
    ("HAVE_RTTI",                      '1',                      '1'),
    ("HAVE_X11",                       'UNDEF',                  '1'),
    ("IS_LINUX",                       'UNDEF',                  '1'),
    ("IS_OSX",                         'UNDEF',                  'UNDEF'),
    ("IS_FREEBSD",                     'UNDEF',                  'UNDEF'),
    ("HAVE_EIGEN",                     'UNDEF',                  'UNDEF'),
    ("LINMATH_ALIGN",                  '1',                      '1'),
    ("HAVE_ZLIB",                      'UNDEF',                  'UNDEF'),
    ("HAVE_PNG",                       'UNDEF',                  'UNDEF'),
    ("HAVE_JPEG",                      'UNDEF',                  'UNDEF'),
    ("PHAVE_JPEGINT_H",                '1',                      '1'),
    ("HAVE_VIDEO4LINUX",               'UNDEF',                  '1'),
    ("HAVE_TIFF",                      'UNDEF',                  'UNDEF'),
    ("HAVE_OPENEXR",                   'UNDEF',                  'UNDEF'),
    ("HAVE_SGI_RGB",                   '1',                      '1'),
    ("HAVE_TGA",                       '1',                      '1'),
    ("HAVE_IMG",                       '1',                      '1'),
    ("HAVE_SOFTIMAGE_PIC",             '1',                      '1'),
    ("HAVE_BMP",                       '1',                      '1'),
    ("HAVE_PNM",                       '1',                      '1'),
    ("HAVE_STB_IMAGE",                 '1',                      '1'),
    ("HAVE_VORBIS",                    'UNDEF',                  'UNDEF'),
    ("HAVE_OPUS",                      'UNDEF',                  'UNDEF'),
    ("HAVE_FREETYPE",                  'UNDEF',                  'UNDEF'),
    ("HAVE_FFTW",                      'UNDEF',                  'UNDEF'),
    ("HAVE_OPENSSL",                   'UNDEF',                  'UNDEF'),
    ("HAVE_NET",                       'UNDEF',                  'UNDEF'),
    ("WANT_NATIVE_NET",                '1',                      '1'),
    ("SIMULATE_NETWORK_DELAY",         'UNDEF',                  'UNDEF'),
    ("HAVE_CG",                        'UNDEF',                  'UNDEF'),
    ("HAVE_CGGL",                      'UNDEF',                  'UNDEF'),
    ("HAVE_CGDX9",                     'UNDEF',                  'UNDEF'),
    ("HAVE_ARTOOLKIT",                 'UNDEF',                  'UNDEF'),
    ("HAVE_DIRECTCAM",                 'UNDEF',                  'UNDEF'),
    ("HAVE_SQUISH",                    'UNDEF',                  'UNDEF'),
    ("HAVE_CARBON",                    'UNDEF',                  'UNDEF'),
    ("HAVE_COCOA",                     'UNDEF',                  'UNDEF'),
    ("HAVE_OPENAL_FRAMEWORK",          'UNDEF',                  'UNDEF'),
    ("HAVE_ROCKET_PYTHON",             '1',                      '1'),
    ("HAVE_ROCKET_DEBUGGER",           'UNDEF',                  'UNDEF'),
    ("USE_TAU",                        'UNDEF',                  'UNDEF'),
    ("PRC_SAVE_DESCRIPTIONS",          '1',                      '1'),
#    ("_SECURE_SCL",                    '0',                      'UNDEF'),
#    ("_SECURE_SCL_THROWS",             '0',                      'UNDEF'),
    ("HAVE_P3D_PLUGIN",                'UNDEF',                  'UNDEF'),
]

PRC_PARAMETERS=[
    ("DEFAULT_PRC_DIR",                '"<auto>etc"',            '"<auto>etc"'),
    ("PRC_DIR_ENVVARS",                '"PANDA_PRC_DIR"',        '"PANDA_PRC_DIR"'),
    ("PRC_PATH_ENVVARS",               '"PANDA_PRC_PATH"',       '"PANDA_PRC_PATH"'),
    ("PRC_PATH2_ENVVARS",              '""',                     '""'),
    ("PRC_PATTERNS",                   '"*.prc"',                '"*.prc"'),
    ("PRC_ENCRYPTED_PATTERNS",         '"*.prc.pe"',             '"*.prc.pe"'),
    ("PRC_ENCRYPTION_KEY",             '""',                     '""'),
    ("PRC_EXECUTABLE_PATTERNS",        '""',                     '""'),
    ("PRC_EXECUTABLE_ARGS_ENVVAR",     '"PANDA_PRC_XARGS"',      '"PANDA_PRC_XARGS"'),
    ("PRC_PUBLIC_KEYS_FILENAME",       '""',                     '""'),
    ("PRC_RESPECT_TRUST_LEVEL",        'UNDEF',                  'UNDEF'),
    ("PRC_DCONFIG_TRUST_LEVEL",        '0',                      '0'),
    ("PRC_INC_TRUST_LEVEL",            '0',                      '0'),
]

def WriteConfigSettings():
    dtool_config={}
    prc_parameters={}
    speedtree_parameters={}
    plugin_config={}

    if (GetTarget() == 'windows'):
        for key,win,unix in DTOOL_CONFIG:
            dtool_config[key] = win
        for key,win,unix in PRC_PARAMETERS:
            prc_parameters[key] = win
    else:
        for key,win,unix in DTOOL_CONFIG:
            dtool_config[key] = unix
        for key,win,unix in PRC_PARAMETERS:
            prc_parameters[key] = unix

    for x in PkgListGet():
        if ("HAVE_"+x in dtool_config):
            if (PkgSkip(x)==0):
                dtool_config["HAVE_"+x] = '1'
            else:
                dtool_config["HAVE_"+x] = 'UNDEF'

    dtool_config["HAVE_NET"] = '1'

    if (PkgSkip("NVIDIACG")==0):
        dtool_config["HAVE_CG"] = '1'
        dtool_config["HAVE_CGGL"] = '1'
        dtool_config["HAVE_CGDX9"] = '1'

    if (GetTarget() != "linux"):
        dtool_config["HAVE_PROC_SELF_EXE"] = 'UNDEF'
        dtool_config["HAVE_PROC_SELF_MAPS"] = 'UNDEF'
        dtool_config["HAVE_PROC_SELF_CMDLINE"] = 'UNDEF'
        dtool_config["HAVE_PROC_SELF_ENVIRON"] = 'UNDEF'

    if (GetTarget() == "darwin"):
        dtool_config["PYTHON_FRAMEWORK"] = 'Python'
        dtool_config["PHAVE_MALLOC_H"] = 'UNDEF'
        dtool_config["PHAVE_SYS_MALLOC_H"] = '1'
        dtool_config["HAVE_OPENAL_FRAMEWORK"] = '1'
        dtool_config["HAVE_X11"] = 'UNDEF'  # We might have X11, but we don't need it.
        dtool_config["HAVE_GLX"] = 'UNDEF'
        dtool_config["IS_LINUX"] = 'UNDEF'
        dtool_config["HAVE_VIDEO4LINUX"] = 'UNDEF'
        dtool_config["IS_OSX"] = '1'
        # 10.4 had a broken ucontext implementation
        if int(platform.mac_ver()[0][3]) <= 4:
            dtool_config["PHAVE_UCONTEXT_H"] = 'UNDEF'

    if (GetTarget() == "freebsd"):
        dtool_config["IS_LINUX"] = 'UNDEF'
        dtool_config["HAVE_VIDEO4LINUX"] = 'UNDEF'
        dtool_config["IS_FREEBSD"] = '1'
        dtool_config["PHAVE_ALLOCA_H"] = 'UNDEF'
        dtool_config["PHAVE_MALLOC_H"] = 'UNDEF'
        dtool_config["PHAVE_LINUX_INPUT_H"] = 'UNDEF'
        dtool_config["HAVE_PROC_CURPROC_FILE"] = '1'
        dtool_config["HAVE_PROC_CURPROC_MAP"] = '1'
        dtool_config["HAVE_PROC_CURPROC_CMDLINE"] = '1'

    if (GetTarget() == "android"):
        # Android does have RTTI, but we disable it anyway.
        dtool_config["HAVE_RTTI"] = 'UNDEF'
        dtool_config["PHAVE_GLOB_H"] = 'UNDEF'
        dtool_config["HAVE_LOCKF"] = 'UNDEF'
        dtool_config["HAVE_VIDEO4LINUX"] = 'UNDEF'

    if (GetOptimize() <= 2 and GetTarget() == "windows"):
        dtool_config["USE_DEBUG_PYTHON"] = '1'

    # This should probably be more sophisticated, such as based
    # on whether the libRocket Python modules are available.
    if (PkgSkip("PYTHON") != 0):
        dtool_config["HAVE_ROCKET_PYTHON"] = 'UNDEF'

    if (GetOptimize() <= 3):
        dtool_config["HAVE_ROCKET_DEBUGGER"] = '1'

    if (GetOptimize() <= 3):
        if (dtool_config["HAVE_NET"] != 'UNDEF'):
            dtool_config["DO_PSTATS"] = '1'

    if (GetOptimize() <= 3):
        dtool_config["DO_DCAST"] = '1'

    if (GetOptimize() <= 3):
        dtool_config["DO_COLLISION_RECORDING"] = '1'

    if (GetOptimize() <= 3):
        dtool_config["DO_MEMORY_USAGE"] = '1'

    if (GetOptimize() <= 3):
        dtool_config["NOTIFY_DEBUG"] = '1'

    if (GetOptimize() >= 4):
        dtool_config["PRC_SAVE_DESCRIPTIONS"] = 'UNDEF'

    if (GetOptimize() >= 4):
        # Disable RTTI on release builds.
        dtool_config["HAVE_RTTI"] = 'UNDEF'

    # Now that we have OS_SIMPLE_THREADS, we can support
    # SIMPLE_THREADS on exotic architectures like win64, so we no
    # longer need to disable it for this platform.
##     if GetTarget() == 'windows' and GetTargetArch() == 'x64':
##         dtool_config["SIMPLE_THREADS"] = 'UNDEF'

    if (RTDIST or RUNTIME):
        prc_parameters["DEFAULT_PRC_DIR"] = '""'
        if HOST_URL:
            plugin_config["PANDA_PACKAGE_HOST_URL"] = HOST_URL
        #plugin_config["P3D_PLUGIN_LOG_DIRECTORY"] = ""
        plugin_config["P3D_PLUGIN_LOG_BASENAME1"] = ""
        plugin_config["P3D_PLUGIN_LOG_BASENAME2"] = ""
        plugin_config["P3D_PLUGIN_LOG_BASENAME3"] = ""
        plugin_config["P3D_PLUGIN_P3D_PLUGIN"] = ""
        plugin_config["P3D_PLUGIN_P3DPYTHON"] = ""
        plugin_config["P3D_COREAPI_VERSION_STR"] = COREAPI_VERSION
        plugin_config["P3D_PLUGIN_VERSION_STR"] = PLUGIN_VERSION
        if PkgSkip("GTK2") == 0:
            plugin_config["HAVE_GTK"] = '1'

    if (RUNTIME):
        dtool_config["HAVE_P3D_PLUGIN"] = '1'

    # Whether it's present on the system doesn't matter here,
    # as the runtime itself doesn't include or link with X11.
    if (RUNTIME and GetTarget() == 'linux'):
        dtool_config["HAVE_X11"] = '1'

    if ("GENERIC_DXERR_LIBRARY" in SDK):
        dtool_config["USE_GENERIC_DXERR_LIBRARY"] = "1"
    else:
        dtool_config["USE_GENERIC_DXERR_LIBRARY"] = "UNDEF"

    if (PkgSkip("SPEEDTREE")==0):
        speedtree_parameters["SPEEDTREE_OPENGL"] = "UNDEF"
        speedtree_parameters["SPEEDTREE_DIRECTX9"] = "UNDEF"
        if SDK["SPEEDTREEAPI"] == "OpenGL":
            speedtree_parameters["SPEEDTREE_OPENGL"] = "1"
        elif SDK["SPEEDTREEAPI"] == "DirectX9":
            speedtree_parameters["SPEEDTREE_DIRECTX9"] = "1"

        speedtree_parameters["SPEEDTREE_BIN_DIR"] = (SDK["SPEEDTREE"] + "/Bin")

    conf = "/* prc_parameters.h.  Generated automatically by makepanda.py */\n"
    for key in sorted(prc_parameters.keys()):
        if ((key == "DEFAULT_PRC_DIR") or (key[:4]=="PRC_")):
            val = OverrideValue(key, prc_parameters[key])
            if (val == 'UNDEF'): conf = conf + "#undef " + key + "\n"
            else:                conf = conf + "#define " + key + " " + val + "\n"
    ConditionalWriteFile(GetOutputDir() + '/include/prc_parameters.h', conf)

    conf = "/* dtool_config.h.  Generated automatically by makepanda.py */\n"
    for key in sorted(dtool_config.keys()):
        val = OverrideValue(key, dtool_config[key])
        if (val == 'UNDEF'): conf = conf + "#undef " + key + "\n"
        else:                conf = conf + "#define " + key + " " + val + "\n"
    ConditionalWriteFile(GetOutputDir() + '/include/dtool_config.h', conf)

    if (RTDIST or RUNTIME):
        conf = "/* p3d_plugin_config.h.  Generated automatically by makepanda.py */\n"
        for key in sorted(plugin_config.keys()):
            val = plugin_config[key]
            if (val == 'UNDEF'): conf = conf + "#undef " + key + "\n"
            else:                conf = conf + "#define " + key + " \"" + val.replace("\\", "\\\\") + "\"\n"
        ConditionalWriteFile(GetOutputDir() + '/include/p3d_plugin_config.h', conf)

    if (PkgSkip("SPEEDTREE")==0):
        conf = "/* speedtree_parameters.h.  Generated automatically by makepanda.py */\n"
        for key in sorted(speedtree_parameters.keys()):
            val = OverrideValue(key, speedtree_parameters[key])
            if (val == 'UNDEF'): conf = conf + "#undef " + key + "\n"
            else:                conf = conf + "#define " + key + " \"" + val.replace("\\", "\\\\") + "\"\n"
        ConditionalWriteFile(GetOutputDir() + '/include/speedtree_parameters.h', conf)

    for x in PkgListGet():
        if (PkgSkip(x)): ConditionalWriteFile(GetOutputDir() + '/tmp/dtool_have_'+x.lower()+'.dat', "0\n")
        else:            ConditionalWriteFile(GetOutputDir() + '/tmp/dtool_have_'+x.lower()+'.dat', "1\n")

WriteConfigSettings()

WarnConflictingFiles()
if SystemLibraryExists("dtoolbase"):
    print("%sWARNING:%s Found conflicting Panda3D libraries from other ppremake build!" % (GetColor("red"), GetColor()))
if SystemLibraryExists("p3dtoolconfig"):
    print("%sWARNING:%s Found conflicting Panda3D libraries from other makepanda build!" % (GetColor("red"), GetColor()))

##########################################################################################
#
# Generate pandaVersion.h, pythonversion, null.cxx, etc.
#
##########################################################################################

PANDAVERSION_H="""
#define PANDA_MAJOR_VERSION $VERSION1
#define PANDA_MINOR_VERSION $VERSION2
#define PANDA_SEQUENCE_VERSION $VERSION3
#define PANDA_VERSION $NVERSION
#define PANDA_NUMERIC_VERSION $NVERSION
#define PANDA_VERSION_STR "$VERSION1.$VERSION2.$VERSION3"
#define PANDA_ABI_VERSION_STR "$VERSION1.$VERSION2"
#define PANDA_DISTRIBUTOR "$DISTRIBUTOR"
#define PANDA_PACKAGE_VERSION_STR "$RTDIST_VERSION"
#define PANDA_PACKAGE_HOST_URL "$HOST_URL"
"""

PANDAVERSION_H_RUNTIME="""
#define PANDA_MAJOR_VERSION 0
#define PANDA_MINOR_VERSION 0
#define PANDA_SEQUENCE_VERSION 0
#define PANDA_VERSION_STR "0.0.0"
#define PANDA_ABI_VERSION_STR "0.0"
#define P3D_PLUGIN_MAJOR_VERSION $VERSION1
#define P3D_PLUGIN_MINOR_VERSION $VERSION2
#define P3D_PLUGIN_SEQUENCE_VERSION $VERSION3
#define P3D_PLUGIN_VERSION_STR "$VERSION1.$VERSION2.$VERSION3"
#define P3D_COREAPI_VERSION_STR "$COREAPI_VERSION"
#define PANDA_DISTRIBUTOR "$DISTRIBUTOR"
#define PANDA_PACKAGE_VERSION_STR ""
#define PANDA_PACKAGE_HOST_URL "$HOST_URL"
"""

CHECKPANDAVERSION_CXX="""
# include "dtoolbase.h"
EXPCL_DTOOL int panda_version_$VERSION1_$VERSION2 = 0;
"""

CHECKPANDAVERSION_H="""
# include "dtoolbase.h"
extern EXPCL_DTOOL int panda_version_$VERSION1_$VERSION2;
# ifndef WIN32
/* For Windows, exporting the symbol from the DLL is sufficient; the
      DLL will not load unless all expected public symbols are defined.
      Other systems may not mind if the symbol is absent unless we
      explictly write code that references it. */
static int check_panda_version = panda_version_$VERSION1_$VERSION2;
# endif
"""

P3DACTIVEX_RC="""#include "resource.h"
#define APSTUDIO_READONLY_SYMBOLS
#include "afxres.h"
#undef APSTUDIO_READONLY_SYMBOLS
#if !defined(AFX_RESOURCE_DLL) || defined(AFX_TARG_ENU)
#ifdef _WIN32
LANGUAGE LANG_ENGLISH, SUBLANG_ENGLISH_US
#pragma code_page(1252)
#endif
#ifdef APSTUDIO_INVOKED
1 TEXTINCLUDE
BEGIN
    "resource.h\\0"
END
2 TEXTINCLUDE
BEGIN
   "#include ""afxres.h""\\r\\n"
    "\\0"
END
3 TEXTINCLUDE
BEGIN
    "1 TYPELIB ""P3DActiveX.tlb""\\r\\n"
    "\\0"
END
#endif
%s
IDB_P3DACTIVEX          BITMAP                  "P3DActiveXCtrl.bmp"
IDD_PROPPAGE_P3DACTIVEX DIALOG  0, 0, 250, 62
STYLE DS_SETFONT | WS_CHILD
FONT 8, "MS Sans Serif"
BEGIN
    LTEXT           "TODO: Place controls to manipulate properties of P3DActiveX Control on this dialog.",
                    IDC_STATIC,7,25,229,16
END
#ifdef APSTUDIO_INVOKED
GUIDELINES DESIGNINFO
BEGIN
    IDD_PROPPAGE_P3DACTIVEX, DIALOG
    BEGIN
        LEFTMARGIN, 7
        RIGHTMARGIN, 243
        TOPMARGIN, 7
        BOTTOMMARGIN, 55
    END
END
#endif
STRINGTABLE
BEGIN
    IDS_P3DACTIVEX          "P3DActiveX Control"
    IDS_P3DACTIVEX_PPG      "P3DActiveX Property Page"
END
STRINGTABLE
BEGIN
    IDS_P3DACTIVEX_PPG_CAPTION "General"
END
#endif
#ifndef APSTUDIO_INVOKED
1 TYPELIB "P3DActiveX.tlb"
#endif"""

def CreatePandaVersionFiles():
    version1=int(VERSION.split(".")[0])
    version2=int(VERSION.split(".")[1])
    version3=int(VERSION.split(".")[2])
    nversion=version1*1000000+version2*1000+version3
    if (DISTRIBUTOR != "cmu"):
        # Subtract 1 if we are not an official version.
        nversion -= 1

    if (RUNTIME):
        pandaversion_h = PANDAVERSION_H_RUNTIME
    else:
        pandaversion_h = PANDAVERSION_H
    pandaversion_h = pandaversion_h.replace("$VERSION1",str(version1))
    pandaversion_h = pandaversion_h.replace("$VERSION2",str(version2))
    pandaversion_h = pandaversion_h.replace("$VERSION3",str(version3))
    pandaversion_h = pandaversion_h.replace("$NVERSION",str(nversion))
    pandaversion_h = pandaversion_h.replace("$DISTRIBUTOR",DISTRIBUTOR)
    pandaversion_h = pandaversion_h.replace("$RTDIST_VERSION",RTDIST_VERSION)
    pandaversion_h = pandaversion_h.replace("$COREAPI_VERSION",COREAPI_VERSION)
    pandaversion_h = pandaversion_h.replace("$HOST_URL",(HOST_URL or ""))
    if (DISTRIBUTOR == "cmu"):
        pandaversion_h += "\n#define PANDA_OFFICIAL_VERSION\n"
    else:
        pandaversion_h += "\n#undef  PANDA_OFFICIAL_VERSION\n"

    if GIT_COMMIT:
        pandaversion_h += "\n#define PANDA_GIT_COMMIT_STR \"%s\"\n" % (GIT_COMMIT)

    if not RUNTIME:
        checkpandaversion_cxx = CHECKPANDAVERSION_CXX.replace("$VERSION1",str(version1))
        checkpandaversion_cxx = checkpandaversion_cxx.replace("$VERSION2",str(version2))
        checkpandaversion_cxx = checkpandaversion_cxx.replace("$VERSION3",str(version3))
        checkpandaversion_cxx = checkpandaversion_cxx.replace("$NVERSION",str(nversion))

        checkpandaversion_h = CHECKPANDAVERSION_H.replace("$VERSION1",str(version1))
        checkpandaversion_h = checkpandaversion_h.replace("$VERSION2",str(version2))
        checkpandaversion_h = checkpandaversion_h.replace("$VERSION3",str(version3))
        checkpandaversion_h = checkpandaversion_h.replace("$NVERSION",str(nversion))

    ConditionalWriteFile(GetOutputDir()+'/include/pandaVersion.h',        pandaversion_h)
    if RUNTIME:
        ConditionalWriteFile(GetOutputDir()+'/include/checkPandaVersion.cxx', '')
        ConditionalWriteFile(GetOutputDir()+'/include/checkPandaVersion.h', '')
    else:
        ConditionalWriteFile(GetOutputDir()+'/include/checkPandaVersion.cxx', checkpandaversion_cxx)
        ConditionalWriteFile(GetOutputDir()+'/include/checkPandaVersion.h',   checkpandaversion_h)
    ConditionalWriteFile(GetOutputDir()+"/tmp/null.cxx","")

    if RUNTIME:
        p3dactivex_rc = {"name" : "Panda3D Game Engine Plug-in",
                         "version" : VERSION,
                         "description" : "Runs 3-D games and interactive applets",
                         "filename" : "p3dactivex.ocx",
                         "mimetype" : "application/x-panda3d",
                         "extension" : "p3d",
                         "filedesc" : "Panda3D applet"}
        ConditionalWriteFile(GetOutputDir()+"/include/P3DActiveX.rc", P3DACTIVEX_RC % GenerateResourceFile(**p3dactivex_rc))

CreatePandaVersionFiles()

##########################################################################################
#
# Copy the "direct" tree
#
##########################################################################################

if (PkgSkip("DIRECT")==0):
    CopyPythonTree(GetOutputDir() + '/direct', 'direct/src', threads=THREADCOUNT)
    ConditionalWriteFile(GetOutputDir() + '/direct/__init__.py', "")

    # This file used to be copied, but would nowadays cause conflicts.
    # Let's get it out of the way in case someone hasn't cleaned their build since.
    if os.path.isfile(GetOutputDir() + '/bin/panda3d.py'):
        os.remove(GetOutputDir() + '/bin/panda3d.py')
    if os.path.isfile(GetOutputDir() + '/lib/panda3d.py'):
        os.remove(GetOutputDir() + '/lib/panda3d.py')

    # This directory doesn't exist at all any more.
    if os.path.isdir(os.path.join(GetOutputDir(), 'direct', 'ffi')):
        shutil.rmtree(os.path.join(GetOutputDir(), 'direct', 'ffi'))

# These files used to exist; remove them to avoid conflicts.
del_files = ['core.py', 'core.pyc', 'core.pyo',
             '_core.pyd', '_core.so',
             'direct.py', 'direct.pyc', 'direct.pyo',
             '_direct.pyd', '_direct.so',
             'dtoolconfig.pyd', 'dtoolconfig.so']

for basename in del_files:
    path = os.path.join(GetOutputDir(), 'panda3d', basename)
    if os.path.isfile(path):
        print("Removing %s" % (path))
        os.remove(path)

# Write an appropriate panda3d/__init__.py
p3d_init = """"Python bindings for the Panda3D libraries"

__version__ = '%s'
""" % (WHLVERSION)

if GetTarget() == 'windows':
    p3d_init += """
import os

bindir = os.path.join(os.path.dirname(__file__), '..', 'bin')
if os.path.isdir(bindir):
    if not os.environ.get('PATH'):
        os.environ['PATH'] = bindir
    else:
        os.environ['PATH'] = bindir + os.pathsep + os.environ['PATH']

del os, bindir
"""

if not PkgSkip("PYTHON"):
    ConditionalWriteFile(GetOutputDir() + '/panda3d/__init__.py', p3d_init)

    # Also add this file, for backward compatibility.
    ConditionalWriteFile(GetOutputDir() + '/panda3d/dtoolconfig.py', """
if __debug__:
    print("Warning: panda3d.dtoolconfig is deprecated, use panda3d.interrogatedb instead.")
from .interrogatedb import *
""")

# PandaModules is now deprecated; generate a shim for backward compatibility.
for fn in glob.glob(GetOutputDir() + '/pandac/*.py') + glob.glob(GetOutputDir() + '/pandac/*.py[co]'):
    if os.path.basename(fn) not in ('PandaModules.py', '__init__.py'):
        os.remove(fn)

panda_modules = ['core']
if not PkgSkip("PANDAPHYSICS"):
    panda_modules.append('physics')
if not PkgSkip('PANDAFX'):
    panda_modules.append('fx')
if not PkgSkip("DIRECT"):
    panda_modules.append('direct')
if not PkgSkip("VISION"):
    panda_modules.append('vision')
if not PkgSkip("SKEL"):
    panda_modules.append('skel')
if not PkgSkip("EGG"):
    panda_modules.append('egg')
if not PkgSkip("AWESOMIUM"):
    panda_modules.append('awesomium')
if not PkgSkip("ODE"):
    panda_modules.append('ode')
if not PkgSkip("VRPN"):
    panda_modules.append('vrpn')

panda_modules_code = """
"This module is deprecated.  Import from panda3d.core and other panda3d.* modules instead."

if __debug__:
    print("Warning: pandac.PandaModules is deprecated, import from panda3d.core instead")
"""

for module in panda_modules:
    panda_modules_code += """
try:
    from panda3d.%s import *
except ImportError as err:
    if "No module named %s" not in str(err):
        raise""" % (module, module)

exthelpers_code = """
"This module is deprecated.  Import from direct.extensions_native.extension_native_helpers instead."
from direct.extensions_native.extension_native_helpers import *
"""

if not PkgSkip("PYTHON"):
    ConditionalWriteFile(GetOutputDir() + '/pandac/PandaModules.py', panda_modules_code)
    ConditionalWriteFile(GetOutputDir() + '/pandac/extension_native_helpers.py', exthelpers_code)
    ConditionalWriteFile(GetOutputDir() + '/pandac/__init__.py', '')

##########################################################################################
#
# Generate the PRC files into the ETC directory.
#
##########################################################################################

confautoprc = ReadFile("makepanda/confauto.in")
if (PkgSkip("SPEEDTREE")==0):
    # If SpeedTree is available, enable it in the config file
    confautoprc = confautoprc.replace('#st#', '')
else:
    # otherwise, disable it.
    confautoprc = confautoprc.replace('#st#', '#')

if (os.path.isfile("makepanda/myconfig.in")):
    configprc = ReadFile("makepanda/myconfig.in")
else:
    configprc = ReadFile("makepanda/config.in")

if (GetTarget() == 'windows'):
    configprc = configprc.replace("$XDG_CACHE_HOME/panda3d", "$USER_APPDATA/Panda3D-%s" % MAJOR_VERSION)
else:
    configprc = configprc.replace("aux-display pandadx9", "")

if (GetTarget() == 'darwin'):
    configprc = configprc.replace("$XDG_CACHE_HOME/panda3d", "Library/Caches/Panda3D-%s" % MAJOR_VERSION)

    # OpenAL is not yet working well on OSX for us, so let's do this for now.
    configprc = configprc.replace("p3openal_audio", "p3fmod_audio")

if GetTarget() == 'windows':
    # Convert to Windows newlines.
    ConditionalWriteFile(GetOutputDir()+"/etc/Config.prc", configprc, newline='\r\n')
    ConditionalWriteFile(GetOutputDir()+"/etc/Confauto.prc", confautoprc, newline='\r\n')
else:
    ConditionalWriteFile(GetOutputDir()+"/etc/Config.prc", configprc)
    ConditionalWriteFile(GetOutputDir()+"/etc/Confauto.prc", confautoprc)

##########################################################################################
#
# Copy the precompiled binaries and DLLs into the build.
#
##########################################################################################

tp_dir = GetThirdpartyDir()
if tp_dir is not None:
    dylibs = {}

    if GetTarget() == 'darwin':
        # Make a list of all the dylibs we ship, to figure out whether we should use
        # install_name_tool to correct the library reference to point to our copy.
        for lib in glob.glob(tp_dir + "/*/lib/*.dylib"):
            dylibs[os.path.basename(lib)] = os.path.basename(os.path.realpath(lib))

        if not PkgSkip("PYTHON"):
            for lib in glob.glob(tp_dir + "/*/lib/" + SDK["PYTHONVERSION"] + "/*.dylib"):
                dylibs[os.path.basename(lib)] = os.path.basename(os.path.realpath(lib))

    for pkg in PkgListGet():
        if PkgSkip(pkg):
            continue
        tp_pkg = tp_dir + pkg.lower()

        if GetTarget() == 'windows':
            if os.path.exists(tp_pkg + "/bin"):
                CopyAllFiles(GetOutputDir() + "/bin/", tp_pkg + "/bin/")
                if (PkgSkip("PYTHON")==0 and os.path.exists(tp_pkg + "/bin/" + SDK["PYTHONVERSION"])):
                    CopyAllFiles(GetOutputDir() + "/bin/", tp_pkg + "/bin/" + SDK["PYTHONVERSION"] + "/")

        elif GetTarget() == 'darwin':
            tp_libs = glob.glob(tp_pkg + "/lib/*.dylib")

            if not PkgSkip("PYTHON"):
                tp_libs += glob.glob(os.path.join(tp_pkg, "lib", SDK["PYTHONVERSION"], "*.dylib"))
                tp_libs += glob.glob(os.path.join(tp_pkg, "lib", SDK["PYTHONVERSION"], "*.so"))
                if pkg != 'PYTHON':
                    tp_libs += glob.glob(os.path.join(tp_pkg, "lib", SDK["PYTHONVERSION"], "*.py"))

            for tp_lib in tp_libs:
                basename = os.path.basename(tp_lib)
                if basename.endswith('.dylib'):
                    # It's a dynamic link library.  Put it in the lib directory.
                    target = GetOutputDir() + "/lib/" + basename
                    dep_prefix = "@loader_path/../lib/"
                    lib_id = dep_prefix + basename
                else:
                    # It's a Python module, like _rocketcore.so.  Copy it to the root, because
                    # nowadays the 'lib' directory may no longer be on the PYTHONPATH.
                    target = GetOutputDir() + "/" + basename
                    dep_prefix = "@loader_path/lib/"
                    lib_id = basename

                if not NeedsBuild([target], [tp_lib]):
                    continue

                CopyFile(target, tp_lib)
                if os.path.islink(target) or target.endswith('.py'):
                    continue

                # Correct the inter-library dependencies so that the build is relocatable.
                oscmd('install_name_tool -id %s %s' % (lib_id, target))
                oscmd("otool -L %s | grep .dylib > %s/tmp/otool-libs.txt" % (target, GetOutputDir()), True)

                for line in open(GetOutputDir() + "/tmp/otool-libs.txt", "r"):
                    line = line.strip()
                    if not line or line.startswith(dep_prefix) or line.endswith(":"):
                        continue

                    libdep = line.split(" ", 1)[0]
                    dep_basename = os.path.basename(libdep)
                    if dep_basename in dylibs:
                        dep_target = dylibs[dep_basename]
                        oscmd("install_name_tool -change %s %s%s %s" % (libdep, dep_prefix, dep_target, target), True)

                JustBuilt([target], [tp_lib])

            for fwx in glob.glob(tp_pkg + "/*.framework"):
                CopyTree(GetOutputDir() + "/Frameworks/" + os.path.basename(fwx), fwx)

        else:  # Linux / FreeBSD case.
            for tp_lib in glob.glob(tp_pkg + "/lib/*.so*"):
                CopyFile(GetOutputDir() + "/lib/" + os.path.basename(tp_lib), tp_lib)

            if not PkgSkip("PYTHON"):
                for tp_lib in glob.glob(os.path.join(tp_pkg, "lib", SDK["PYTHONVERSION"], "*.so*")):
                    base = os.path.basename(tp_lib)
                    if base.startswith('lib'):
                        CopyFile(GetOutputDir() + "/lib/" + base, tp_lib)
                    else:
                        # It's a Python module, like _rocketcore.so.
                        CopyFile(GetOutputDir() + "/" + base, tp_lib)

    if GetTarget() == 'windows':
        if os.path.isdir(os.path.join(tp_dir, "extras", "bin")):
            CopyAllFiles(GetOutputDir() + "/bin/", tp_dir + "extras/bin/")

        if not PkgSkip("PYTHON") and not RTDIST:
            # We need to copy the Python DLL to the bin directory for now.
            pydll = "/" + SDK["PYTHONVERSION"].replace(".", "")
            if GetOptimize() <= 2:
                pydll += "_d.dll"
            else:
                pydll += ".dll"
            CopyFile(GetOutputDir() + "/bin" + pydll, SDK["PYTHON"] + pydll)

            for fn in glob.glob(SDK["PYTHON"] + "/vcruntime*.dll"):
                CopyFile(GetOutputDir() + "/bin/", fn)

            # Copy the whole Python directory.
            CopyTree(GetOutputDir() + "/python", SDK["PYTHON"])

            # NB: Python does not always ship with the correct manifest/dll.
            # Figure out the correct one to ship, and grab it from WinSxS dir.
            manifest = GetOutputDir() + '/tmp/python.manifest'
            if os.path.isfile(manifest):
                os.unlink(manifest)
            oscmd('mt -inputresource:"%s\\python.exe";#1 -out:"%s" -nologo' % (SDK["PYTHON"], manifest), True)

            if os.path.isfile(manifest):
                import xml.etree.ElementTree as ET
                tree = ET.parse(manifest)
                idents = tree.findall('./{urn:schemas-microsoft-com:asm.v1}dependency/{urn:schemas-microsoft-com:asm.v1}dependentAssembly/{urn:schemas-microsoft-com:asm.v1}assemblyIdentity')
            else:
                idents = ()

            for ident in idents:
                sxs_name = '_'.join([
                    ident.get('processorArchitecture'),
                    ident.get('name').lower(),
                    ident.get('publicKeyToken'),
                    ident.get('version'),
                ])

                # Find the manifest matching these parameters.
                pattern = os.path.join('C:' + os.sep, 'Windows', 'WinSxS', 'Manifests', sxs_name + '_*.manifest')
                manifests = glob.glob(pattern)
                if not manifests:
                    print("%sWARNING:%s Could not locate manifest %s.  You may need to reinstall the Visual C++ Redistributable." % (GetColor("red"), GetColor(), pattern))
                    continue

                CopyFile(GetOutputDir() + "/python/" + ident.get('name') + ".manifest", manifests[0])

                # Also copy the corresponding msvcr dll.
                pattern = os.path.join('C:' + os.sep, 'Windows', 'WinSxS', sxs_name + '_*', 'msvcr*.dll')
                for file in glob.glob(pattern):
                    CopyFile(GetOutputDir() + "/python/", file)

            # Copy python.exe to ppython.exe.
            if not os.path.isfile(SDK["PYTHON"] + "/ppython.exe") and os.path.isfile(SDK["PYTHON"] + "/python.exe"):
                CopyFile(GetOutputDir() + "/python/ppython.exe", SDK["PYTHON"] + "/python.exe")
            if not os.path.isfile(SDK["PYTHON"] + "/ppythonw.exe") and os.path.isfile(SDK["PYTHON"] + "/pythonw.exe"):
                CopyFile(GetOutputDir() + "/python/ppythonw.exe", SDK["PYTHON"] + "/pythonw.exe")
            ConditionalWriteFile(GetOutputDir() + "/python/panda.pth", "..\n../bin\n")

# Copy over the MSVC runtime.
if GetTarget() == 'windows' and "VISUALSTUDIO" in SDK:
    vsver = "%s%s" % SDK["VISUALSTUDIO_VERSION"]
    vcver = "%s%s" % (SDK["MSVC_VERSION"][0], 0)        # ignore minor version.
    crtname = "Microsoft.VC%s.CRT" % (vsver)
    if ("VCTOOLSVERSION" in SDK):
        dir = os.path.join(SDK["VISUALSTUDIO"], "VC", "Redist", "MSVC", SDK["VCTOOLSVERSION"], "onecore", GetTargetArch(), crtname)
    else:
        dir = os.path.join(SDK["VISUALSTUDIO"], "VC", "redist", GetTargetArch(), crtname)

    if os.path.isfile(os.path.join(dir, "msvcr" + vcver + ".dll")):
        CopyFile(GetOutputDir() + "/bin/", os.path.join(dir, "msvcr" + vcver + ".dll"))
    if os.path.isfile(os.path.join(dir, "msvcp" + vcver + ".dll")):
        CopyFile(GetOutputDir() + "/bin/", os.path.join(dir, "msvcp" + vcver + ".dll"))
    if os.path.isfile(os.path.join(dir, "vcruntime" + vcver + ".dll")):
        CopyFile(GetOutputDir() + "/bin/", os.path.join(dir, "vcruntime" + vcver + ".dll"))

########################################################################
##
## Copy various stuff into the build.
##
########################################################################

if GetTarget() == 'windows':
    # Convert to Windows newlines so they can be opened by notepad.
    WriteFile(GetOutputDir() + "/LICENSE", ReadFile("doc/LICENSE"), newline='\r\n')
    WriteFile(GetOutputDir() + "/ReleaseNotes", ReadFile("doc/ReleaseNotes"), newline='\r\n')
    CopyFile(GetOutputDir() + "/pandaIcon.ico", "panda/src/configfiles/pandaIcon.ico")
else:
    CopyFile(GetOutputDir()+"/", "doc/LICENSE")
    CopyFile(GetOutputDir()+"/", "doc/ReleaseNotes")

if (PkgSkip("PANDATOOL")==0):
    CopyAllFiles(GetOutputDir()+"/plugins/",  "pandatool/src/scripts/", ".mel")
    CopyAllFiles(GetOutputDir()+"/plugins/",  "pandatool/src/scripts/", ".ms")
if (PkgSkip("PYTHON")==0 and os.path.isdir(GetThirdpartyBase()+"/Pmw")):
    CopyTree(GetOutputDir()+'/Pmw',         GetThirdpartyBase()+'/Pmw')
ConditionalWriteFile(GetOutputDir()+'/include/ctl3d.h', '/* dummy file to make MAX happy */')

# Since Eigen is included by all sorts of core headers, as a convenience
# to C++ users on Win and Mac, we include it in the Panda include directory.
if not PkgSkip("EIGEN") and GetTarget() in ("windows", "darwin") and GetThirdpartyDir():
    CopyTree(GetOutputDir()+'/include/Eigen', GetThirdpartyDir()+'eigen/include/Eigen')

########################################################################
#
# Copy header files to the built/include/parser-inc directory.
#
########################################################################

CopyTree(GetOutputDir()+'/include/parser-inc','dtool/src/parser-inc')
DeleteVCS(GetOutputDir()+'/include/parser-inc')

########################################################################
#
# Transfer all header files to the built/include directory.
#
########################################################################

CopyAllHeaders('dtool/src/dtoolbase')
CopyAllHeaders('dtool/src/dtoolutil', skip=["pandaVersion.h", "checkPandaVersion.h"])
CopyFile(GetOutputDir()+'/include/','dtool/src/dtoolutil/vector_src.cxx')
CopyAllHeaders('dtool/metalibs/dtool')
CopyAllHeaders('dtool/src/cppparser')
CopyAllHeaders('dtool/src/prc', skip=["prc_parameters.h"])
CopyAllHeaders('dtool/src/dconfig')
CopyAllHeaders('dtool/src/interrogatedb')
CopyAllHeaders('dtool/metalibs/dtoolconfig')
CopyAllHeaders('dtool/src/pystub')
CopyAllHeaders('dtool/src/interrogate')
CopyAllHeaders('dtool/src/test_interrogate')
CopyAllHeaders('panda/src/putil')
CopyAllHeaders('panda/src/pandabase')
CopyAllHeaders('panda/src/express')
CopyAllHeaders('panda/src/downloader')
CopyAllHeaders('panda/metalibs/pandaexpress')

CopyAllHeaders('panda/src/pipeline')
CopyAllHeaders('panda/src/linmath')
CopyAllHeaders('panda/src/putil')
CopyAllHeaders('dtool/src/prckeys')
CopyAllHeaders('panda/src/audio')
CopyAllHeaders('panda/src/event')
CopyAllHeaders('panda/src/mathutil')
CopyAllHeaders('panda/src/gsgbase')
CopyAllHeaders('panda/src/pnmimage')
CopyAllHeaders('panda/src/nativenet')
CopyAllHeaders('panda/src/net')
CopyAllHeaders('panda/src/pstatclient')
CopyAllHeaders('panda/src/gobj')
CopyAllHeaders('panda/src/movies')
CopyAllHeaders('panda/src/pgraphnodes')
CopyAllHeaders('panda/src/pgraph')
CopyAllHeaders('panda/src/cull')
CopyAllHeaders('panda/src/chan')
CopyAllHeaders('panda/src/char')
CopyAllHeaders('panda/src/dgraph')
CopyAllHeaders('panda/src/display')
CopyAllHeaders('panda/src/device')
CopyAllHeaders('panda/src/pnmtext')
CopyAllHeaders('panda/src/text')
CopyAllHeaders('panda/src/grutil')
if (PkgSkip("VISION")==0):
    CopyAllHeaders('panda/src/vision')
CopyAllHeaders('panda/src/awesomium')
if (PkgSkip("FFMPEG")==0):
    CopyAllHeaders('panda/src/ffmpeg')
CopyAllHeaders('panda/src/tform')
CopyAllHeaders('panda/src/collide')
CopyAllHeaders('panda/src/parametrics')
CopyAllHeaders('panda/src/pgui')
CopyAllHeaders('panda/src/pnmimagetypes')
CopyAllHeaders('panda/src/recorder')
if (PkgSkip("ROCKET")==0):
    CopyAllHeaders('panda/src/rocket')
if (PkgSkip("VRPN")==0):
    CopyAllHeaders('panda/src/vrpn')
CopyAllHeaders('panda/src/wgldisplay')
CopyAllHeaders('panda/src/ode')
CopyAllHeaders('panda/metalibs/pandaode')
if (PkgSkip("PANDAPHYSICS")==0):
    CopyAllHeaders('panda/src/physics')
    if (PkgSkip("PANDAPARTICLESYSTEM")==0):
        CopyAllHeaders('panda/src/particlesystem')
CopyAllHeaders('panda/src/dxml')
CopyAllHeaders('panda/metalibs/panda')
CopyAllHeaders('panda/src/audiotraits')
CopyAllHeaders('panda/src/audiotraits')
CopyAllHeaders('panda/src/distort')
CopyAllHeaders('panda/src/downloadertools')
CopyAllHeaders('panda/src/windisplay')
CopyAllHeaders('panda/src/dxgsg9')
CopyAllHeaders('panda/metalibs/pandadx9')
if not PkgSkip("EGG"):
    CopyAllHeaders('panda/src/egg')
    CopyAllHeaders('panda/src/egg2pg')
CopyAllHeaders('panda/src/framework')
CopyAllHeaders('panda/metalibs/pandafx')
CopyAllHeaders('panda/src/glstuff')
CopyAllHeaders('panda/src/glgsg')
CopyAllHeaders('panda/src/glesgsg')
CopyAllHeaders('panda/src/gles2gsg')
if not PkgSkip("EGG"):
    CopyAllHeaders('panda/metalibs/pandaegg')
if GetTarget() == 'windows':
    CopyAllHeaders('panda/src/wgldisplay')
elif GetTarget() == 'darwin':
    CopyAllHeaders('panda/src/osxdisplay')
    CopyAllHeaders('panda/src/cocoadisplay')
elif GetTarget() == 'android':
    CopyAllHeaders('panda/src/android')
    CopyAllHeaders('panda/src/androiddisplay')
else:
    CopyAllHeaders('panda/src/x11display')
    CopyAllHeaders('panda/src/glxdisplay')
CopyAllHeaders('panda/src/egldisplay')
CopyAllHeaders('panda/metalibs/pandagl')
CopyAllHeaders('panda/metalibs/pandagles')
CopyAllHeaders('panda/metalibs/pandagles2')

CopyAllHeaders('panda/metalibs/pandaphysics')
CopyAllHeaders('panda/src/testbed')

if (PkgSkip("PHYSX")==0):
    CopyAllHeaders('panda/src/physx')
    CopyAllHeaders('panda/metalibs/pandaphysx')

if (PkgSkip("BULLET")==0):
    CopyAllHeaders('panda/src/bullet')
    CopyAllHeaders('panda/metalibs/pandabullet')

if (PkgSkip("SPEEDTREE")==0):
    CopyAllHeaders('panda/src/speedtree')

if (PkgSkip("DIRECT")==0):
    CopyAllHeaders('direct/src/directbase')
    CopyAllHeaders('direct/src/dcparser')
    CopyAllHeaders('direct/src/deadrec')
    CopyAllHeaders('direct/src/distributed')
    CopyAllHeaders('direct/src/interval')
    CopyAllHeaders('direct/src/showbase')
    CopyAllHeaders('direct/src/dcparse')

if (RUNTIME or RTDIST):
    CopyAllHeaders('direct/src/plugin', skip=["p3d_plugin_config.h"])
if (RUNTIME):
    CopyAllHeaders('direct/src/plugin_npapi')
    CopyAllHeaders('direct/src/plugin_standalone')

if (PkgSkip("PANDATOOL")==0):
    CopyAllHeaders('pandatool/src/pandatoolbase')
    CopyAllHeaders('pandatool/src/converter')
    CopyAllHeaders('pandatool/src/progbase')
    CopyAllHeaders('pandatool/src/eggbase')
    CopyAllHeaders('pandatool/src/bam')
    CopyAllHeaders('pandatool/src/cvscopy')
    CopyAllHeaders('pandatool/src/daeegg')
    CopyAllHeaders('pandatool/src/daeprogs')
    CopyAllHeaders('pandatool/src/dxf')
    CopyAllHeaders('pandatool/src/dxfegg')
    CopyAllHeaders('pandatool/src/dxfprogs')
    CopyAllHeaders('pandatool/src/palettizer')
    CopyAllHeaders('pandatool/src/egg-mkfont')
    CopyAllHeaders('pandatool/src/eggcharbase')
    CopyAllHeaders('pandatool/src/egg-optchar')
    CopyAllHeaders('pandatool/src/egg-palettize')
    CopyAllHeaders('pandatool/src/egg-qtess')
    CopyAllHeaders('pandatool/src/eggprogs')
    CopyAllHeaders('pandatool/src/flt')
    CopyAllHeaders('pandatool/src/fltegg')
    CopyAllHeaders('pandatool/src/fltprogs')
    CopyAllHeaders('pandatool/src/imagebase')
    CopyAllHeaders('pandatool/src/imageprogs')
    CopyAllHeaders('pandatool/src/pfmprogs')
    CopyAllHeaders('pandatool/src/lwo')
    CopyAllHeaders('pandatool/src/lwoegg')
    CopyAllHeaders('pandatool/src/lwoprogs')
    CopyAllHeaders('pandatool/src/maya')
    CopyAllHeaders('pandatool/src/mayaegg')
    CopyAllHeaders('pandatool/src/maxegg')
    CopyAllHeaders('pandatool/src/maxprogs')
    CopyAllHeaders('pandatool/src/objegg')
    CopyAllHeaders('pandatool/src/objprogs')
    CopyAllHeaders('pandatool/src/vrml')
    CopyAllHeaders('pandatool/src/vrmlegg')
    CopyAllHeaders('pandatool/src/xfile')
    CopyAllHeaders('pandatool/src/xfileegg')
    CopyAllHeaders('pandatool/src/ptloader')
    CopyAllHeaders('pandatool/src/miscprogs')
    CopyAllHeaders('pandatool/src/pstatserver')
    CopyAllHeaders('pandatool/src/softprogs')
    CopyAllHeaders('pandatool/src/text-stats')
    CopyAllHeaders('pandatool/src/vrmlprogs')
    CopyAllHeaders('pandatool/src/win-stats')
    CopyAllHeaders('pandatool/src/xfileprogs')

if (PkgSkip("CONTRIB")==0):
    CopyAllHeaders('contrib/src/contribbase')
    CopyAllHeaders('contrib/src/ai')

########################################################################
#
# Copy Java files, if applicable
#
########################################################################

if GetTarget() == 'android':
    CopyAllJavaSources('panda/src/android')

########################################################################
#
# These definitions are syntactic shorthand.  They make it easy
# to link with the usual libraries without listing them all.
#
########################################################################

COMMON_DTOOL_LIBS=[
    'libp3dtool.dll',
    'libp3dtoolconfig.dll',
]

COMMON_PANDA_LIBS=[
    'libpanda.dll',
    'libpandaexpress.dll'
] + COMMON_DTOOL_LIBS

COMMON_EGG2X_LIBS=[
    'libp3eggbase.lib',
    'libp3progbase.lib',
    'libp3converter.lib',
    'libp3pandatoolbase.lib',
    'libpandaegg.dll',
] + COMMON_PANDA_LIBS

########################################################################
#
# This section contains a list of all the files that need to be compiled.
#
########################################################################

print("Generating dependencies...")
sys.stdout.flush()

#
# Compile Panda icon resource file.
# We do it first because we need it at
# the time we compile an executable.
#

if GetTarget() == 'windows':
  OPTS=['DIR:panda/src/configfiles']
  TargetAdd('pandaIcon.res', opts=OPTS, input='pandaIcon.rc')

#
# DIRECTORY: dtool/src/dtoolbase/
#

OPTS=['DIR:dtool/src/dtoolbase', 'BUILDING:DTOOL']
TargetAdd('p3dtoolbase_composite1.obj', opts=OPTS, input='p3dtoolbase_composite1.cxx')
TargetAdd('p3dtoolbase_composite2.obj', opts=OPTS, input='p3dtoolbase_composite2.cxx')
TargetAdd('p3dtoolbase_lookup3.obj',    opts=OPTS, input='lookup3.c')
TargetAdd('p3dtoolbase_indent.obj',     opts=OPTS, input='indent.cxx')

#
# DIRECTORY: dtool/src/dtoolutil/
#

OPTS=['DIR:dtool/src/dtoolutil', 'BUILDING:DTOOL']
TargetAdd('p3dtoolutil_composite1.obj',   opts=OPTS, input='p3dtoolutil_composite1.cxx')
TargetAdd('p3dtoolutil_composite2.obj',   opts=OPTS, input='p3dtoolutil_composite2.cxx')
if GetTarget() == 'darwin':
  TargetAdd('p3dtoolutil_filename_assist.obj',   opts=OPTS, input='filename_assist.mm')

#
# DIRECTORY: dtool/metalibs/dtool/
#

OPTS=['DIR:dtool/metalibs/dtool', 'BUILDING:DTOOL']
TargetAdd('p3dtool_dtool.obj', opts=OPTS, input='dtool.cxx')
TargetAdd('libp3dtool.dll', input='p3dtool_dtool.obj')
TargetAdd('libp3dtool.dll', input='p3dtoolutil_composite1.obj')
TargetAdd('libp3dtool.dll', input='p3dtoolutil_composite2.obj')
if GetTarget() == 'darwin':
  TargetAdd('libp3dtool.dll', input='p3dtoolutil_filename_assist.obj')
TargetAdd('libp3dtool.dll', input='p3dtoolbase_composite1.obj')
TargetAdd('libp3dtool.dll', input='p3dtoolbase_composite2.obj')
TargetAdd('libp3dtool.dll', input='p3dtoolbase_indent.obj')
TargetAdd('libp3dtool.dll', input='p3dtoolbase_lookup3.obj')
TargetAdd('libp3dtool.dll', opts=['ADVAPI','WINSHELL','WINKERNEL'])

#
# DIRECTORY: dtool/src/cppparser/
#

if (not RUNTIME):
  OPTS=['DIR:dtool/src/cppparser', 'BISONPREFIX_cppyy']
  CreateFile(GetOutputDir()+"/include/cppBison.h")
  TargetAdd('p3cppParser_cppBison.obj',  opts=OPTS, input='cppBison.yxx')
  TargetAdd('cppBison.h', input='p3cppParser_cppBison.obj', opts=['DEPENDENCYONLY'])
  TargetAdd('p3cppParser_composite1.obj', opts=OPTS, input='p3cppParser_composite1.cxx')
  TargetAdd('p3cppParser_composite2.obj', opts=OPTS, input='p3cppParser_composite2.cxx')
  TargetAdd('libp3cppParser.ilb', input='p3cppParser_composite1.obj')
  TargetAdd('libp3cppParser.ilb', input='p3cppParser_composite2.obj')
  TargetAdd('libp3cppParser.ilb', input='p3cppParser_cppBison.obj')

#
# DIRECTORY: dtool/src/prc/
#

OPTS=['DIR:dtool/src/prc', 'BUILDING:DTOOLCONFIG', 'OPENSSL']
TargetAdd('p3prc_composite1.obj', opts=OPTS, input='p3prc_composite1.cxx')
TargetAdd('p3prc_composite2.obj', opts=OPTS, input='p3prc_composite2.cxx')

#
# DIRECTORY: dtool/src/dconfig/
#

OPTS=['DIR:dtool/src/dconfig', 'BUILDING:DTOOLCONFIG']
TargetAdd('p3dconfig_composite1.obj', opts=OPTS, input='p3dconfig_composite1.cxx')

#
# DIRECTORY: dtool/metalibs/dtoolconfig/
#

OPTS=['DIR:dtool/metalibs/dtoolconfig', 'BUILDING:DTOOLCONFIG']
TargetAdd('p3dtoolconfig_dtoolconfig.obj', opts=OPTS, input='dtoolconfig.cxx')
TargetAdd('libp3dtoolconfig.dll', input='p3dtoolconfig_dtoolconfig.obj')
TargetAdd('libp3dtoolconfig.dll', input='p3dconfig_composite1.obj')
TargetAdd('libp3dtoolconfig.dll', input='p3prc_composite1.obj')
TargetAdd('libp3dtoolconfig.dll', input='p3prc_composite2.obj')
TargetAdd('libp3dtoolconfig.dll', input='libp3dtool.dll')
TargetAdd('libp3dtoolconfig.dll', opts=['ADVAPI', 'OPENSSL', 'WINGDI', 'WINUSER'])

#
# DIRECTORY: dtool/src/interrogatedb/
#

OPTS=['DIR:dtool/src/interrogatedb', 'BUILDING:INTERROGATEDB', 'PYTHON']
TargetAdd('p3interrogatedb_composite1.obj', opts=OPTS, input='p3interrogatedb_composite1.cxx')
TargetAdd('p3interrogatedb_composite2.obj', opts=OPTS, input='p3interrogatedb_composite2.cxx')
TargetAdd('libp3interrogatedb.dll', input='p3interrogatedb_composite1.obj')
TargetAdd('libp3interrogatedb.dll', input='p3interrogatedb_composite2.obj')
TargetAdd('libp3interrogatedb.dll', input='libp3dtool.dll')
TargetAdd('libp3interrogatedb.dll', input='libp3dtoolconfig.dll')
TargetAdd('libp3interrogatedb.dll', opts=['PYTHON'])

if not PkgSkip("PYTHON"):
  # This used to be called dtoolconfig.pyd, but it just contains the interrogatedb
  # stuff, so it has been renamed appropriately.
  OPTS=['DIR:dtool/metalibs/dtoolconfig', 'PYTHON']
  TargetAdd('interrogatedb_pydtool.obj', opts=OPTS, input="pydtool.cxx")
  TargetAdd('interrogatedb.pyd', input='interrogatedb_pydtool.obj')
  TargetAdd('interrogatedb.pyd', input='libp3dtool.dll')
  TargetAdd('interrogatedb.pyd', input='libp3dtoolconfig.dll')
  TargetAdd('interrogatedb.pyd', input='libp3interrogatedb.dll')
  TargetAdd('interrogatedb.pyd', opts=['PYTHON'])

#
# DIRECTORY: dtool/src/pystub/
#

if not RUNTIME and not RTDIST:
  OPTS=['DIR:dtool/src/pystub']
  TargetAdd('p3pystub_pystub.obj', opts=OPTS, input='pystub.cxx')
  TargetAdd('libp3pystub.lib', input='p3pystub_pystub.obj')
  #TargetAdd('libp3pystub.lib', input='libp3dtool.dll')
  TargetAdd('libp3pystub.lib', opts=['ADVAPI'])

#
# DIRECTORY: dtool/src/interrogate/
#

if (not RUNTIME):
  OPTS=['DIR:dtool/src/interrogate', 'DIR:dtool/src/cppparser', 'DIR:dtool/src/interrogatedb']
  TargetAdd('interrogate_composite1.obj', opts=OPTS, input='interrogate_composite1.cxx')
  TargetAdd('interrogate_composite2.obj', opts=OPTS, input='interrogate_composite2.cxx')
  TargetAdd('interrogate.exe', input='interrogate_composite1.obj')
  TargetAdd('interrogate.exe', input='interrogate_composite2.obj')
  TargetAdd('interrogate.exe', input='libp3cppParser.ilb')
  TargetAdd('interrogate.exe', input=COMMON_DTOOL_LIBS)
  TargetAdd('interrogate.exe', input='libp3interrogatedb.dll')
  TargetAdd('interrogate.exe', input='libp3pystub.lib')
  TargetAdd('interrogate.exe', opts=['ADVAPI',  'OPENSSL', 'WINSHELL', 'WINGDI', 'WINUSER'])

  TargetAdd('interrogate_module_interrogate_module.obj', opts=OPTS, input='interrogate_module.cxx')
  TargetAdd('interrogate_module.exe', input='interrogate_module_interrogate_module.obj')
  TargetAdd('interrogate_module.exe', input='libp3cppParser.ilb')
  TargetAdd('interrogate_module.exe', input=COMMON_DTOOL_LIBS)
  TargetAdd('interrogate_module.exe', input='libp3interrogatedb.dll')
  TargetAdd('interrogate_module.exe', input='libp3pystub.lib')
  TargetAdd('interrogate_module.exe', opts=['ADVAPI',  'OPENSSL', 'WINSHELL', 'WINGDI', 'WINUSER'])

  if (not RTDIST):
    TargetAdd('parse_file_parse_file.obj', opts=OPTS, input='parse_file.cxx')
    TargetAdd('parse_file.exe', input='parse_file_parse_file.obj')
    TargetAdd('parse_file.exe', input='libp3cppParser.ilb')
    TargetAdd('parse_file.exe', input=COMMON_DTOOL_LIBS)
    TargetAdd('parse_file.exe', input='libp3interrogatedb.dll')
    TargetAdd('parse_file.exe', input='libp3pystub.lib')
    TargetAdd('parse_file.exe', opts=['ADVAPI',  'OPENSSL', 'WINSHELL', 'WINGDI', 'WINUSER'])

#
# DIRECTORY: dtool/src/prckeys/
#

if (PkgSkip("OPENSSL")==0 and not RUNTIME and not RTDIST):
  OPTS=['DIR:dtool/src/prckeys', 'OPENSSL']
  TargetAdd('make-prc-key_makePrcKey.obj', opts=OPTS, input='makePrcKey.cxx')
  TargetAdd('make-prc-key.exe', input='make-prc-key_makePrcKey.obj')
  TargetAdd('make-prc-key.exe', input=COMMON_DTOOL_LIBS)
  TargetAdd('make-prc-key.exe', opts=['ADVAPI',  'OPENSSL', 'WINSHELL', 'WINGDI', 'WINUSER'])

#
# DIRECTORY: dtool/src/test_interrogate/
#

if (not RTDIST and not RUNTIME):
  OPTS=['DIR:dtool/src/test_interrogate']
  TargetAdd('test_interrogate_test_interrogate.obj', opts=OPTS, input='test_interrogate.cxx')
  TargetAdd('test_interrogate.exe', input='test_interrogate_test_interrogate.obj')
  TargetAdd('test_interrogate.exe', input='libp3interrogatedb.dll')
  TargetAdd('test_interrogate.exe', input=COMMON_DTOOL_LIBS)
  TargetAdd('test_interrogate.exe', input='libp3pystub.lib')
  TargetAdd('test_interrogate.exe', opts=['ADVAPI',  'OPENSSL', 'WINSHELL', 'WINGDI', 'WINUSER'])

#
# DIRECTORY: dtool/src/dtoolbase/
#

OPTS=['DIR:dtool/src/dtoolbase', 'PYTHON']
IGATEFILES=GetDirectoryContents('dtool/src/dtoolbase', ["*_composite*.cxx"])
IGATEFILES += [
    "typeHandle.h",
    "typeHandle_ext.h",
    "typeRegistry.h",
    "typedObject.h",
    "neverFreeMemory.h",
]
TargetAdd('libp3dtoolbase.in', opts=OPTS, input=IGATEFILES)
TargetAdd('libp3dtoolbase.in', opts=['IMOD:panda3d.core', 'ILIB:libp3dtoolbase', 'SRCDIR:dtool/src/dtoolbase'])
TargetAdd('libp3dtoolbase_igate.obj', input='libp3dtoolbase.in', opts=["DEPENDENCYONLY"])
TargetAdd('p3dtoolbase_typeHandle_ext.obj', opts=OPTS, input='typeHandle_ext.cxx')

#
# DIRECTORY: dtool/src/dtoolutil/
#

OPTS=['DIR:dtool/src/dtoolutil', 'PYTHON']
IGATEFILES=GetDirectoryContents('dtool/src/dtoolutil', ["*_composite*.cxx"])
IGATEFILES += [
    "config_dtoolutil.h",
    "pandaSystem.h",
    "dSearchPath.h",
    "executionEnvironment.h",
    "textEncoder.h",
    "filename.h",
    "filename_ext.h",
    "globPattern.h",
    "globPattern_ext.h",
    "pandaFileStream.h",
    "lineStream.h",
]
TargetAdd('libp3dtoolutil.in', opts=OPTS, input=IGATEFILES)
TargetAdd('libp3dtoolutil.in', opts=['IMOD:panda3d.core', 'ILIB:libp3dtoolutil', 'SRCDIR:dtool/src/dtoolutil'])
TargetAdd('libp3dtoolutil_igate.obj', input='libp3dtoolutil.in', opts=["DEPENDENCYONLY"])
TargetAdd('p3dtoolutil_ext_composite.obj', opts=OPTS, input='p3dtoolutil_ext_composite.cxx')

#
# DIRECTORY: dtool/src/prc/
#

OPTS=['DIR:dtool/src/prc', 'PYTHON']
IGATEFILES=GetDirectoryContents('dtool/src/prc', ["*.h", "*_composite*.cxx"])
TargetAdd('libp3prc.in', opts=OPTS, input=IGATEFILES)
TargetAdd('libp3prc.in', opts=['IMOD:panda3d.core', 'ILIB:libp3prc', 'SRCDIR:dtool/src/prc'])
TargetAdd('libp3prc_igate.obj', input='libp3prc.in', opts=["DEPENDENCYONLY"])
TargetAdd('p3prc_ext_composite.obj', opts=OPTS, input='p3prc_ext_composite.cxx')

#
# DIRECTORY: panda/src/pandabase/
#

OPTS=['DIR:panda/src/pandabase', 'BUILDING:PANDAEXPRESS']
TargetAdd('p3pandabase_pandabase.obj', opts=OPTS, input='pandabase.cxx')

#
# DIRECTORY: panda/src/express/
#

OPTS=['DIR:panda/src/express', 'BUILDING:PANDAEXPRESS', 'OPENSSL', 'ZLIB']
TargetAdd('p3express_composite1.obj', opts=OPTS, input='p3express_composite1.cxx')
TargetAdd('p3express_composite2.obj', opts=OPTS, input='p3express_composite2.cxx')

OPTS=['DIR:panda/src/express', 'OPENSSL', 'ZLIB', 'PYTHON']
IGATEFILES=GetDirectoryContents('panda/src/express', ["*.h", "*_composite*.cxx"])
TargetAdd('libp3express.in', opts=OPTS, input=IGATEFILES)
TargetAdd('libp3express.in', opts=['IMOD:panda3d.core', 'ILIB:libp3express', 'SRCDIR:panda/src/express'])
TargetAdd('libp3express_igate.obj', input='libp3express.in', opts=["DEPENDENCYONLY"])
TargetAdd('p3express_ext_composite.obj', opts=OPTS, input='p3express_ext_composite.cxx')

#
# DIRECTORY: panda/src/downloader/
#

OPTS=['DIR:panda/src/downloader', 'BUILDING:PANDAEXPRESS', 'OPENSSL', 'ZLIB']
TargetAdd('p3downloader_composite1.obj', opts=OPTS, input='p3downloader_composite1.cxx')
TargetAdd('p3downloader_composite2.obj', opts=OPTS, input='p3downloader_composite2.cxx')

OPTS=['DIR:panda/src/downloader', 'OPENSSL', 'ZLIB', 'PYTHON']
IGATEFILES=GetDirectoryContents('panda/src/downloader', ["*.h", "*_composite*.cxx"])
TargetAdd('libp3downloader.in', opts=OPTS, input=IGATEFILES)
TargetAdd('libp3downloader.in', opts=['IMOD:panda3d.core', 'ILIB:libp3downloader', 'SRCDIR:panda/src/downloader'])
TargetAdd('libp3downloader_igate.obj', input='libp3downloader.in', opts=["DEPENDENCYONLY"])
TargetAdd('p3downloader_stringStream_ext.obj', opts=OPTS, input='stringStream_ext.cxx')

#
# DIRECTORY: panda/metalibs/pandaexpress/
#

OPTS=['DIR:panda/metalibs/pandaexpress', 'BUILDING:PANDAEXPRESS', 'ZLIB']
TargetAdd('pandaexpress_pandaexpress.obj', opts=OPTS, input='pandaexpress.cxx')
TargetAdd('libpandaexpress.dll', input='pandaexpress_pandaexpress.obj')
TargetAdd('libpandaexpress.dll', input='p3downloader_composite1.obj')
TargetAdd('libpandaexpress.dll', input='p3downloader_composite2.obj')
TargetAdd('libpandaexpress.dll', input='p3express_composite1.obj')
TargetAdd('libpandaexpress.dll', input='p3express_composite2.obj')
TargetAdd('libpandaexpress.dll', input='p3pandabase_pandabase.obj')
TargetAdd('libpandaexpress.dll', input=COMMON_DTOOL_LIBS)
TargetAdd('libpandaexpress.dll', opts=['ADVAPI', 'WINSOCK2',  'OPENSSL', 'ZLIB', 'WINGDI', 'WINUSER'])

#
# DIRECTORY: panda/src/pipeline/
#

if (not RUNTIME):
  OPTS=['DIR:panda/src/pipeline', 'BUILDING:PANDA']
  TargetAdd('p3pipeline_composite1.obj', opts=OPTS, input='p3pipeline_composite1.cxx')
  TargetAdd('p3pipeline_composite2.obj', opts=OPTS, input='p3pipeline_composite2.cxx')
  TargetAdd('p3pipeline_contextSwitch.obj', opts=OPTS, input='contextSwitch.c')

  OPTS=['DIR:panda/src/pipeline', 'PYTHON']
  IGATEFILES=GetDirectoryContents('panda/src/pipeline', ["*.h", "*_composite*.cxx"])
  TargetAdd('libp3pipeline.in', opts=OPTS, input=IGATEFILES)
  TargetAdd('libp3pipeline.in', opts=['IMOD:panda3d.core', 'ILIB:libp3pipeline', 'SRCDIR:panda/src/pipeline'])
  TargetAdd('libp3pipeline_igate.obj', input='libp3pipeline.in', opts=["DEPENDENCYONLY"])
  TargetAdd('p3pipeline_pythonThread.obj', opts=OPTS, input='pythonThread.cxx')

#
# DIRECTORY: panda/src/linmath/
#

if (not RUNTIME):
  OPTS=['DIR:panda/src/linmath', 'BUILDING:PANDA']
  TargetAdd('p3linmath_composite1.obj', opts=OPTS, input='p3linmath_composite1.cxx')
  TargetAdd('p3linmath_composite2.obj', opts=OPTS, input='p3linmath_composite2.cxx')

  OPTS=['DIR:panda/src/linmath', 'PYTHON']
  IGATEFILES=GetDirectoryContents('panda/src/linmath', ["*.h", "*_composite*.cxx"])
  for ifile in IGATEFILES[:]:
      if "_src." in ifile:
          IGATEFILES.remove(ifile)
  IGATEFILES.remove('cast_to_double.h')
  IGATEFILES.remove('lmat_ops.h')
  IGATEFILES.remove('cast_to_float.h')
  TargetAdd('libp3linmath.in', opts=OPTS, input=IGATEFILES)
  TargetAdd('libp3linmath.in', opts=['IMOD:panda3d.core', 'ILIB:libp3linmath', 'SRCDIR:panda/src/linmath'])
  TargetAdd('libp3linmath_igate.obj', input='libp3linmath.in', opts=["DEPENDENCYONLY"])

#
# DIRECTORY: panda/src/putil/
#

if (not RUNTIME):
  OPTS=['DIR:panda/src/putil', 'BUILDING:PANDA',  'ZLIB']
  TargetAdd('p3putil_composite1.obj', opts=OPTS, input='p3putil_composite1.cxx')
  TargetAdd('p3putil_composite2.obj', opts=OPTS, input='p3putil_composite2.cxx')

  OPTS=['DIR:panda/src/putil', 'ZLIB', 'PYTHON']
  IGATEFILES=GetDirectoryContents('panda/src/putil', ["*.h", "*_composite*.cxx"])
  IGATEFILES.remove("test_bam.h")
  TargetAdd('libp3putil.in', opts=OPTS, input=IGATEFILES)
  TargetAdd('libp3putil.in', opts=['IMOD:panda3d.core', 'ILIB:libp3putil', 'SRCDIR:panda/src/putil'])
  TargetAdd('libp3putil_igate.obj', input='libp3putil.in', opts=["DEPENDENCYONLY"])
  TargetAdd('p3putil_ext_composite.obj', opts=OPTS, input='p3putil_ext_composite.cxx')

#
# DIRECTORY: panda/src/audio/
#

if (not RUNTIME):
  OPTS=['DIR:panda/src/audio', 'BUILDING:PANDA']
  TargetAdd('p3audio_composite1.obj', opts=OPTS, input='p3audio_composite1.cxx')

  OPTS=['DIR:panda/src/audio', 'PYTHON']
  IGATEFILES=["audio.h"]
  TargetAdd('libp3audio.in', opts=OPTS, input=IGATEFILES)
  TargetAdd('libp3audio.in', opts=['IMOD:panda3d.core', 'ILIB:libp3audio', 'SRCDIR:panda/src/audio'])
  TargetAdd('libp3audio_igate.obj', input='libp3audio.in', opts=["DEPENDENCYONLY"])

#
# DIRECTORY: panda/src/event/
#

if (not RUNTIME):
  OPTS=['DIR:panda/src/event', 'BUILDING:PANDA']
  TargetAdd('p3event_composite1.obj', opts=OPTS, input='p3event_composite1.cxx')
  TargetAdd('p3event_composite2.obj', opts=OPTS, input='p3event_composite2.cxx')

  OPTS=['DIR:panda/src/event', 'PYTHON']
  TargetAdd('p3event_asyncFuture_ext.obj', opts=OPTS, input='asyncFuture_ext.cxx')
  TargetAdd('p3event_pythonTask.obj', opts=OPTS, input='pythonTask.cxx')
  IGATEFILES=GetDirectoryContents('panda/src/event', ["*.h", "*_composite*.cxx"])
  TargetAdd('libp3event.in', opts=OPTS, input=IGATEFILES)
  TargetAdd('libp3event.in', opts=['IMOD:panda3d.core', 'ILIB:libp3event', 'SRCDIR:panda/src/event'])
  TargetAdd('libp3event_igate.obj', input='libp3event.in', opts=["DEPENDENCYONLY"])

#
# DIRECTORY: panda/src/mathutil/
#

if (not RUNTIME):
  OPTS=['DIR:panda/src/mathutil', 'BUILDING:PANDA', 'FFTW']
  TargetAdd('p3mathutil_composite1.obj', opts=OPTS, input='p3mathutil_composite1.cxx')
  TargetAdd('p3mathutil_composite2.obj', opts=OPTS, input='p3mathutil_composite2.cxx')

  OPTS=['DIR:panda/src/mathutil', 'FFTW', 'PYTHON']
  IGATEFILES=GetDirectoryContents('panda/src/mathutil', ["*.h", "*_composite*.cxx"])
  for ifile in IGATEFILES[:]:
      if "_src." in ifile:
          IGATEFILES.remove(ifile)
  TargetAdd('libp3mathutil.in', opts=OPTS, input=IGATEFILES)
  TargetAdd('libp3mathutil.in', opts=['IMOD:panda3d.core', 'ILIB:libp3mathutil', 'SRCDIR:panda/src/mathutil'])
  TargetAdd('libp3mathutil_igate.obj', input='libp3mathutil.in', opts=["DEPENDENCYONLY"])

#
# DIRECTORY: panda/src/gsgbase/
#

if (not RUNTIME):
  OPTS=['DIR:panda/src/gsgbase', 'BUILDING:PANDA']
  TargetAdd('p3gsgbase_composite1.obj', opts=OPTS, input='p3gsgbase_composite1.cxx')

  OPTS=['DIR:panda/src/gsgbase', 'PYTHON']
  IGATEFILES=GetDirectoryContents('panda/src/gsgbase', ["*.h", "*_composite*.cxx"])
  TargetAdd('libp3gsgbase.in', opts=OPTS, input=IGATEFILES)
  TargetAdd('libp3gsgbase.in', opts=['IMOD:panda3d.core', 'ILIB:libp3gsgbase', 'SRCDIR:panda/src/gsgbase'])
  TargetAdd('libp3gsgbase_igate.obj', input='libp3gsgbase.in', opts=["DEPENDENCYONLY"])

#
# DIRECTORY: panda/src/pnmimage/
#

if (not RUNTIME):
  OPTS=['DIR:panda/src/pnmimage', 'BUILDING:PANDA',  'ZLIB']
  TargetAdd('p3pnmimage_composite1.obj', opts=OPTS, input='p3pnmimage_composite1.cxx')
  TargetAdd('p3pnmimage_composite2.obj', opts=OPTS, input='p3pnmimage_composite2.cxx')
  TargetAdd('p3pnmimage_convert_srgb_sse2.obj', opts=OPTS+['SSE2'], input='convert_srgb_sse2.cxx')

  OPTS=['DIR:panda/src/pnmimage', 'ZLIB', 'PYTHON']
  IGATEFILES=GetDirectoryContents('panda/src/pnmimage', ["*.h", "*_composite*.cxx"])
  TargetAdd('libp3pnmimage.in', opts=OPTS, input=IGATEFILES)
  TargetAdd('libp3pnmimage.in', opts=['IMOD:panda3d.core', 'ILIB:libp3pnmimage', 'SRCDIR:panda/src/pnmimage'])
  TargetAdd('libp3pnmimage_igate.obj', input='libp3pnmimage.in', opts=["DEPENDENCYONLY"])
  TargetAdd('p3pnmimage_pfmFile_ext.obj', opts=OPTS, input='pfmFile_ext.cxx')

#
# DIRECTORY: panda/src/nativenet/
#

if (not RUNTIME):
  OPTS=['DIR:panda/src/nativenet', 'OPENSSL', 'BUILDING:PANDA']
  TargetAdd('p3nativenet_composite1.obj', opts=OPTS, input='p3nativenet_composite1.cxx')

  OPTS=['DIR:panda/src/nativenet', 'OPENSSL', 'PYTHON']
  IGATEFILES=GetDirectoryContents('panda/src/nativenet', ["*.h", "*_composite*.cxx"])
  TargetAdd('libp3nativenet.in', opts=OPTS, input=IGATEFILES)
  TargetAdd('libp3nativenet.in', opts=['IMOD:panda3d.core', 'ILIB:libp3nativenet', 'SRCDIR:panda/src/nativenet'])
  TargetAdd('libp3nativenet_igate.obj', input='libp3nativenet.in', opts=["DEPENDENCYONLY"])

#
# DIRECTORY: panda/src/net/
#

if (not RUNTIME):
  OPTS=['DIR:panda/src/net', 'BUILDING:PANDA']
  TargetAdd('p3net_composite1.obj', opts=OPTS, input='p3net_composite1.cxx')
  TargetAdd('p3net_composite2.obj', opts=OPTS, input='p3net_composite2.cxx')

  OPTS=['DIR:panda/src/net', 'PYTHON']
  IGATEFILES=GetDirectoryContents('panda/src/net', ["*.h", "*_composite*.cxx"])
  IGATEFILES.remove("datagram_ui.h")
  TargetAdd('libp3net.in', opts=OPTS, input=IGATEFILES)
  TargetAdd('libp3net.in', opts=['IMOD:panda3d.core', 'ILIB:libp3net', 'SRCDIR:panda/src/net'])
  TargetAdd('libp3net_igate.obj', input='libp3net.in', opts=["DEPENDENCYONLY"])

#
# DIRECTORY: panda/src/pstatclient/
#

if (not RUNTIME):
  OPTS=['DIR:panda/src/pstatclient', 'BUILDING:PANDA']
  TargetAdd('p3pstatclient_composite1.obj', opts=OPTS, input='p3pstatclient_composite1.cxx')
  TargetAdd('p3pstatclient_composite2.obj', opts=OPTS, input='p3pstatclient_composite2.cxx')

  OPTS=['DIR:panda/src/pstatclient', 'PYTHON']
  IGATEFILES=GetDirectoryContents('panda/src/pstatclient', ["*.h", "*_composite*.cxx"])
  TargetAdd('libp3pstatclient.in', opts=OPTS, input=IGATEFILES)
  TargetAdd('libp3pstatclient.in', opts=['IMOD:panda3d.core', 'ILIB:libp3pstatclient', 'SRCDIR:panda/src/pstatclient'])
  TargetAdd('libp3pstatclient_igate.obj', input='libp3pstatclient.in', opts=["DEPENDENCYONLY"])

#
# DIRECTORY: panda/src/gobj/
#

if (not RUNTIME):
  OPTS=['DIR:panda/src/gobj', 'BUILDING:PANDA',  'NVIDIACG', 'ZLIB', 'SQUISH']
  TargetAdd('p3gobj_composite1.obj', opts=OPTS, input='p3gobj_composite1.cxx')
  TargetAdd('p3gobj_composite2.obj', opts=OPTS, input='p3gobj_composite2.cxx')

  OPTS=['DIR:panda/src/gobj', 'NVIDIACG', 'ZLIB', 'SQUISH', 'PYTHON']
  IGATEFILES=GetDirectoryContents('panda/src/gobj', ["*.h", "*_composite*.cxx"])
  if ("cgfx_states.h" in IGATEFILES): IGATEFILES.remove("cgfx_states.h")
  TargetAdd('libp3gobj.in', opts=OPTS, input=IGATEFILES)
  TargetAdd('libp3gobj.in', opts=['IMOD:panda3d.core', 'ILIB:libp3gobj', 'SRCDIR:panda/src/gobj'])
  TargetAdd('libp3gobj_igate.obj', input='libp3gobj.in', opts=["DEPENDENCYONLY"])
  TargetAdd('p3gobj_ext_composite.obj', opts=OPTS, input='p3gobj_ext_composite.cxx')

#
# DIRECTORY: panda/src/pgraphnodes/
#

if (not RUNTIME):
  OPTS=['DIR:panda/src/pgraphnodes', 'BUILDING:PANDA']
  TargetAdd('p3pgraphnodes_composite1.obj', opts=OPTS, input='p3pgraphnodes_composite1.cxx')
  TargetAdd('p3pgraphnodes_composite2.obj', opts=OPTS, input='p3pgraphnodes_composite2.cxx')

  OPTS=['DIR:panda/src/pgraphnodes', 'PYTHON']
  IGATEFILES=GetDirectoryContents('panda/src/pgraphnodes', ["*.h", "*_composite*.cxx"])
  TargetAdd('libp3pgraphnodes.in', opts=OPTS, input=IGATEFILES)
  TargetAdd('libp3pgraphnodes.in', opts=['IMOD:panda3d.core', 'ILIB:libp3pgraphnodes', 'SRCDIR:panda/src/pgraphnodes'])
  TargetAdd('libp3pgraphnodes_igate.obj', input='libp3pgraphnodes.in', opts=["DEPENDENCYONLY"])

#
# DIRECTORY: panda/src/pgraph/
#

if (not RUNTIME):
  OPTS=['DIR:panda/src/pgraph', 'BUILDING:PANDA']
  TargetAdd('p3pgraph_nodePath.obj', opts=OPTS, input='nodePath.cxx')
  TargetAdd('p3pgraph_composite1.obj', opts=OPTS, input='p3pgraph_composite1.cxx')
  TargetAdd('p3pgraph_composite2.obj', opts=OPTS, input='p3pgraph_composite2.cxx')
  TargetAdd('p3pgraph_composite3.obj', opts=OPTS, input='p3pgraph_composite3.cxx')
  TargetAdd('p3pgraph_composite4.obj', opts=OPTS, input='p3pgraph_composite4.cxx')

  OPTS=['DIR:panda/src/pgraph', 'PYTHON']
  IGATEFILES=GetDirectoryContents('panda/src/pgraph', ["*.h", "nodePath.cxx", "*_composite*.cxx"])
  TargetAdd('libp3pgraph.in', opts=OPTS, input=IGATEFILES)
  TargetAdd('libp3pgraph.in', opts=['IMOD:panda3d.core', 'ILIB:libp3pgraph', 'SRCDIR:panda/src/pgraph'])
  TargetAdd('libp3pgraph_igate.obj', input='libp3pgraph.in', opts=["DEPENDENCYONLY","BIGOBJ"])
  TargetAdd('p3pgraph_ext_composite.obj', opts=OPTS, input='p3pgraph_ext_composite.cxx')

#
# DIRECTORY: panda/src/cull/
#

if (not RUNTIME):
  OPTS=['DIR:panda/src/cull', 'BUILDING:PANDA']
  TargetAdd('p3cull_composite1.obj', opts=OPTS, input='p3cull_composite1.cxx')
  TargetAdd('p3cull_composite2.obj', opts=OPTS, input='p3cull_composite2.cxx')

  OPTS=['DIR:panda/src/cull', 'PYTHON']
  IGATEFILES=GetDirectoryContents('panda/src/cull', ["*.h", "*_composite*.cxx"])
  TargetAdd('libp3cull.in', opts=OPTS, input=IGATEFILES)
  TargetAdd('libp3cull.in', opts=['IMOD:panda3d.core', 'ILIB:libp3cull', 'SRCDIR:panda/src/cull'])
  TargetAdd('libp3cull_igate.obj', input='libp3cull.in', opts=["DEPENDENCYONLY"])

#
# DIRECTORY: panda/src/chan/
#

if (not RUNTIME):
  OPTS=['DIR:panda/src/chan', 'BUILDING:PANDA']
  TargetAdd('p3chan_composite1.obj', opts=OPTS, input='p3chan_composite1.cxx')
  TargetAdd('p3chan_composite2.obj', opts=OPTS, input='p3chan_composite2.cxx')

  OPTS=['DIR:panda/src/chan', 'PYTHON']
  IGATEFILES=GetDirectoryContents('panda/src/chan', ["*.h", "*_composite*.cxx"])
  IGATEFILES.remove('movingPart.h')
  IGATEFILES.remove('animChannelFixed.h')
  TargetAdd('libp3chan.in', opts=OPTS, input=IGATEFILES)
  TargetAdd('libp3chan.in', opts=['IMOD:panda3d.core', 'ILIB:libp3chan', 'SRCDIR:panda/src/chan'])
  TargetAdd('libp3chan_igate.obj', input='libp3chan.in', opts=["DEPENDENCYONLY"])


# DIRECTORY: panda/src/char/
#

if (not RUNTIME):
  OPTS=['DIR:panda/src/char', 'BUILDING:PANDA']
  TargetAdd('p3char_composite1.obj', opts=OPTS, input='p3char_composite1.cxx')
  TargetAdd('p3char_composite2.obj', opts=OPTS, input='p3char_composite2.cxx')

  OPTS=['DIR:panda/src/char', 'PYTHON']
  IGATEFILES=GetDirectoryContents('panda/src/char', ["*.h", "*_composite*.cxx"])
  TargetAdd('libp3char.in', opts=OPTS, input=IGATEFILES)
  TargetAdd('libp3char.in', opts=['IMOD:panda3d.core', 'ILIB:libp3char', 'SRCDIR:panda/src/char'])
  TargetAdd('libp3char_igate.obj', input='libp3char.in', opts=["DEPENDENCYONLY"])

#
# DIRECTORY: panda/src/dgraph/
#

if (not RUNTIME):
  OPTS=['DIR:panda/src/dgraph', 'BUILDING:PANDA']
  TargetAdd('p3dgraph_composite1.obj', opts=OPTS, input='p3dgraph_composite1.cxx')
  TargetAdd('p3dgraph_composite2.obj', opts=OPTS, input='p3dgraph_composite2.cxx')

  OPTS=['DIR:panda/src/dgraph', 'PYTHON']
  IGATEFILES=GetDirectoryContents('panda/src/dgraph', ["*.h", "*_composite*.cxx"])
  TargetAdd('libp3dgraph.in', opts=OPTS, input=IGATEFILES)
  TargetAdd('libp3dgraph.in', opts=['IMOD:panda3d.core', 'ILIB:libp3dgraph', 'SRCDIR:panda/src/dgraph'])
  TargetAdd('libp3dgraph_igate.obj', input='libp3dgraph.in', opts=["DEPENDENCYONLY"])

#
# DIRECTORY: panda/src/device/
#

if (not RUNTIME):
  OPTS=['DIR:panda/src/device', 'BUILDING:PANDA']
  TargetAdd('p3device_composite1.obj', opts=OPTS, input='p3device_composite1.cxx')
  TargetAdd('p3device_composite2.obj', opts=OPTS, input='p3device_composite2.cxx')

  OPTS=['DIR:panda/src/device', 'PYTHON']
  IGATEFILES=GetDirectoryContents('panda/src/device', ["*.h", "*_composite*.cxx"])
  TargetAdd('libp3device.in', opts=OPTS, input=IGATEFILES)
  TargetAdd('libp3device.in', opts=['IMOD:panda3d.core', 'ILIB:libp3device', 'SRCDIR:panda/src/device'])
  TargetAdd('libp3device_igate.obj', input='libp3device.in', opts=["DEPENDENCYONLY"])

#
# DIRECTORY: panda/src/display/
#

if (not RUNTIME):
  OPTS=['DIR:panda/src/display', 'BUILDING:PANDA']
  TargetAdd('p3display_composite1.obj', opts=OPTS, input='p3display_composite1.cxx')
  TargetAdd('p3display_composite2.obj', opts=OPTS, input='p3display_composite2.cxx')

  OPTS=['DIR:panda/src/display', 'PYTHON']
  IGATEFILES=GetDirectoryContents('panda/src/display', ["*.h", "*_composite*.cxx"])
  IGATEFILES.remove("renderBuffer.h")
  TargetAdd('libp3display.in', opts=OPTS, input=IGATEFILES)
  TargetAdd('libp3display.in', opts=['IMOD:panda3d.core', 'ILIB:libp3display', 'SRCDIR:panda/src/display'])
  TargetAdd('libp3display_igate.obj', input='libp3display.in', opts=["DEPENDENCYONLY"])
  TargetAdd('p3display_graphicsStateGuardian_ext.obj', opts=OPTS, input='graphicsStateGuardian_ext.cxx')
  TargetAdd('p3display_graphicsWindow_ext.obj', opts=OPTS, input='graphicsWindow_ext.cxx')
  TargetAdd('p3display_pythonGraphicsWindowProc.obj', opts=OPTS, input='pythonGraphicsWindowProc.cxx')

  if RTDIST and GetTarget() == 'darwin':
    OPTS=['DIR:panda/src/display']
    TargetAdd('subprocessWindowBuffer.obj', opts=OPTS, input='subprocessWindowBuffer.cxx')
    TargetAdd('libp3subprocbuffer.ilb', input='subprocessWindowBuffer.obj')

#
# DIRECTORY: panda/src/pnmtext/
#

if (PkgSkip("FREETYPE")==0 and not RUNTIME):
  OPTS=['DIR:panda/src/pnmtext', 'BUILDING:PANDA',  'FREETYPE']
  TargetAdd('p3pnmtext_composite1.obj', opts=OPTS, input='p3pnmtext_composite1.cxx')

  OPTS=['DIR:panda/src/pnmtext', 'FREETYPE', 'PYTHON']
  IGATEFILES=GetDirectoryContents('panda/src/pnmtext', ["*.h", "*_composite*.cxx"])
  TargetAdd('libp3pnmtext.in', opts=OPTS, input=IGATEFILES)
  TargetAdd('libp3pnmtext.in', opts=['IMOD:panda3d.core', 'ILIB:libp3pnmtext', 'SRCDIR:panda/src/pnmtext'])
  TargetAdd('libp3pnmtext_igate.obj', input='libp3pnmtext.in', opts=["DEPENDENCYONLY"])

#
# DIRECTORY: panda/src/text/
#

if (not RUNTIME):
  if not PkgSkip("HARFBUZZ"):
    DefSymbol("HARFBUZZ", "HAVE_HARFBUZZ")

  OPTS=['DIR:panda/src/text', 'BUILDING:PANDA', 'ZLIB',  'FREETYPE', 'HARFBUZZ']
  TargetAdd('p3text_composite1.obj', opts=OPTS, input='p3text_composite1.cxx')
  TargetAdd('p3text_composite2.obj', opts=OPTS, input='p3text_composite2.cxx')

  OPTS=['DIR:panda/src/text', 'ZLIB', 'FREETYPE', 'PYTHON']
  IGATEFILES=GetDirectoryContents('panda/src/text', ["*.h", "*_composite*.cxx"])
  TargetAdd('libp3text.in', opts=OPTS, input=IGATEFILES)
  TargetAdd('libp3text.in', opts=['IMOD:panda3d.core', 'ILIB:libp3text', 'SRCDIR:panda/src/text'])
  TargetAdd('libp3text_igate.obj', input='libp3text.in', opts=["DEPENDENCYONLY"])

#
# DIRECTORY: panda/src/movies/
#

if (not RUNTIME):
  OPTS=['DIR:panda/src/movies', 'BUILDING:PANDA', 'VORBIS', 'OPUS']
  TargetAdd('p3movies_composite1.obj', opts=OPTS, input='p3movies_composite1.cxx')

  OPTS=['DIR:panda/src/movies', 'VORBIS', 'OPUS', 'PYTHON']
  IGATEFILES=GetDirectoryContents('panda/src/movies', ["*.h", "*_composite*.cxx"])
  TargetAdd('libp3movies.in', opts=OPTS, input=IGATEFILES)
  TargetAdd('libp3movies.in', opts=['IMOD:panda3d.core', 'ILIB:libp3movies', 'SRCDIR:panda/src/movies'])
  TargetAdd('libp3movies_igate.obj', input='libp3movies.in', opts=["DEPENDENCYONLY"])

#
# DIRECTORY: panda/src/grutil/
#

if (not RUNTIME):
  OPTS=['DIR:panda/src/grutil', 'BUILDING:PANDA']
  TargetAdd('p3grutil_multitexReducer.obj', opts=OPTS, input='multitexReducer.cxx')
  TargetAdd('p3grutil_composite1.obj', opts=OPTS, input='p3grutil_composite1.cxx')
  TargetAdd('p3grutil_composite2.obj', opts=OPTS, input='p3grutil_composite2.cxx')

  OPTS=['DIR:panda/src/grutil', 'PYTHON']
  IGATEFILES=GetDirectoryContents('panda/src/grutil', ["*.h", "*_composite*.cxx"])
  if 'convexHull.h' in IGATEFILES: IGATEFILES.remove('convexHull.h')
  TargetAdd('libp3grutil.in', opts=OPTS, input=IGATEFILES)
  TargetAdd('libp3grutil.in', opts=['IMOD:panda3d.core', 'ILIB:libp3grutil', 'SRCDIR:panda/src/grutil'])
  TargetAdd('libp3grutil_igate.obj', input='libp3grutil.in', opts=["DEPENDENCYONLY"])

#
# DIRECTORY: panda/src/tform/
#

if (not RUNTIME):
  OPTS=['DIR:panda/src/tform', 'BUILDING:PANDA']
  TargetAdd('p3tform_composite1.obj', opts=OPTS, input='p3tform_composite1.cxx')
  TargetAdd('p3tform_composite2.obj', opts=OPTS, input='p3tform_composite2.cxx')

  OPTS=['DIR:panda/src/tform', 'PYTHON']
  IGATEFILES=GetDirectoryContents('panda/src/tform', ["*.h", "*_composite*.cxx"])
  TargetAdd('libp3tform.in', opts=OPTS, input=IGATEFILES)
  TargetAdd('libp3tform.in', opts=['IMOD:panda3d.core', 'ILIB:libp3tform', 'SRCDIR:panda/src/tform'])
  TargetAdd('libp3tform_igate.obj', input='libp3tform.in', opts=["DEPENDENCYONLY"])

#
# DIRECTORY: panda/src/collide/
#

if (not RUNTIME):
  OPTS=['DIR:panda/src/collide', 'BUILDING:PANDA']
  TargetAdd('p3collide_composite1.obj', opts=OPTS, input='p3collide_composite1.cxx')
  TargetAdd('p3collide_composite2.obj', opts=OPTS, input='p3collide_composite2.cxx')

  OPTS=['DIR:panda/src/collide', 'PYTHON']
  IGATEFILES=GetDirectoryContents('panda/src/collide', ["*.h", "*_composite*.cxx"])
  TargetAdd('libp3collide.in', opts=OPTS, input=IGATEFILES)
  TargetAdd('libp3collide.in', opts=['IMOD:panda3d.core', 'ILIB:libp3collide', 'SRCDIR:panda/src/collide'])
  TargetAdd('libp3collide_igate.obj', input='libp3collide.in', opts=["DEPENDENCYONLY"])

#
# DIRECTORY: panda/src/parametrics/
#

if (not RUNTIME):
  OPTS=['DIR:panda/src/parametrics', 'BUILDING:PANDA']
  TargetAdd('p3parametrics_composite1.obj', opts=OPTS, input='p3parametrics_composite1.cxx')
  TargetAdd('p3parametrics_composite2.obj', opts=OPTS, input='p3parametrics_composite2.cxx')

  OPTS=['DIR:panda/src/parametrics', 'PYTHON']
  IGATEFILES=GetDirectoryContents('panda/src/parametrics', ["*.h", "*_composite*.cxx"])
  TargetAdd('libp3parametrics.in', opts=OPTS, input=IGATEFILES)
  TargetAdd('libp3parametrics.in', opts=['IMOD:panda3d.core', 'ILIB:libp3parametrics', 'SRCDIR:panda/src/parametrics'])
  TargetAdd('libp3parametrics_igate.obj', input='libp3parametrics.in', opts=["DEPENDENCYONLY"])

#
# DIRECTORY: panda/src/pgui/
#

if (not RUNTIME):
  OPTS=['DIR:panda/src/pgui', 'BUILDING:PANDA']
  TargetAdd('p3pgui_composite1.obj', opts=OPTS, input='p3pgui_composite1.cxx')
  TargetAdd('p3pgui_composite2.obj', opts=OPTS, input='p3pgui_composite2.cxx')

  OPTS=['DIR:panda/src/pgui', 'PYTHON']
  IGATEFILES=GetDirectoryContents('panda/src/pgui', ["*.h", "*_composite*.cxx"])
  TargetAdd('libp3pgui.in', opts=OPTS, input=IGATEFILES)
  TargetAdd('libp3pgui.in', opts=['IMOD:panda3d.core', 'ILIB:libp3pgui', 'SRCDIR:panda/src/pgui'])
  TargetAdd('libp3pgui_igate.obj', input='libp3pgui.in', opts=["DEPENDENCYONLY"])

#
# DIRECTORY: panda/src/pnmimagetypes/
#

if (not RUNTIME):
  OPTS=['DIR:panda/src/pnmimagetypes', 'DIR:panda/src/pnmimage', 'BUILDING:PANDA', 'PNG', 'ZLIB', 'JPEG', 'TIFF', 'OPENEXR', 'EXCEPTIONS']
  TargetAdd('p3pnmimagetypes_composite1.obj', opts=OPTS, input='p3pnmimagetypes_composite1.cxx')
  TargetAdd('p3pnmimagetypes_composite2.obj', opts=OPTS, input='p3pnmimagetypes_composite2.cxx')

#
# DIRECTORY: panda/src/recorder/
#

if (not RUNTIME):
  OPTS=['DIR:panda/src/recorder', 'BUILDING:PANDA']
  TargetAdd('p3recorder_composite1.obj', opts=OPTS, input='p3recorder_composite1.cxx')
  TargetAdd('p3recorder_composite2.obj', opts=OPTS, input='p3recorder_composite2.cxx')

  OPTS=['DIR:panda/src/recorder', 'PYTHON']
  IGATEFILES=GetDirectoryContents('panda/src/recorder', ["*.h", "*_composite*.cxx"])
  TargetAdd('libp3recorder.in', opts=OPTS, input=IGATEFILES)
  TargetAdd('libp3recorder.in', opts=['IMOD:panda3d.core', 'ILIB:libp3recorder', 'SRCDIR:panda/src/recorder'])
  TargetAdd('libp3recorder_igate.obj', input='libp3recorder.in', opts=["DEPENDENCYONLY"])

#
# DIRECTORY: panda/src/dxml/
#

DefSymbol("TINYXML", "TIXML_USE_STL", "")

OPTS=['DIR:panda/src/dxml', 'TINYXML']
TargetAdd('tinyxml_composite1.obj', opts=OPTS, input='tinyxml_composite1.cxx')
TargetAdd('libp3tinyxml.ilb', input='tinyxml_composite1.obj')

if (not RUNTIME):
  OPTS=['DIR:panda/src/dxml', 'BUILDING:PANDA', 'TINYXML']
  TargetAdd('p3dxml_composite1.obj', opts=OPTS, input='p3dxml_composite1.cxx')

  OPTS=['DIR:panda/src/dxml', 'TINYXML', 'PYTHON']
  IGATEFILES=GetDirectoryContents('panda/src/dxml', ["*.h", "p3dxml_composite1.cxx"])
  TargetAdd('libp3dxml.in', opts=OPTS, input=IGATEFILES)
  TargetAdd('libp3dxml.in', opts=['IMOD:panda3d.core', 'ILIB:libp3dxml', 'SRCDIR:panda/src/dxml'])
  TargetAdd('libp3dxml_igate.obj', input='libp3dxml.in', opts=["DEPENDENCYONLY"])

#
# DIRECTORY: panda/metalibs/panda/
#

if (not RUNTIME):
  OPTS=['DIR:panda/metalibs/panda', 'BUILDING:PANDA', 'JPEG', 'PNG', 'HARFBUZZ',
      'TIFF', 'OPENEXR', 'ZLIB', 'OPENSSL', 'FREETYPE', 'FFTW', 'ADVAPI', 'WINSOCK2',
<<<<<<< HEAD
      'SQUISH', 'NVIDIACG', 'VORBIS', 'WINUSER', 'WINMM', 'WINGDI', 'IPHLPAPI', 'SETUPAPI']
=======
      'SQUISH', 'NVIDIACG', 'VORBIS', 'OPUS', 'WINUSER', 'WINMM', 'WINGDI', 'IPHLPAPI']
>>>>>>> 9e8060d4

  TargetAdd('panda_panda.obj', opts=OPTS, input='panda.cxx')

  TargetAdd('libpanda.dll', input='panda_panda.obj')
  TargetAdd('libpanda.dll', input='p3recorder_composite1.obj')
  TargetAdd('libpanda.dll', input='p3recorder_composite2.obj')
  TargetAdd('libpanda.dll', input='p3pgraphnodes_composite1.obj')
  TargetAdd('libpanda.dll', input='p3pgraphnodes_composite2.obj')
  TargetAdd('libpanda.dll', input='p3pgraph_nodePath.obj')
  TargetAdd('libpanda.dll', input='p3pgraph_composite1.obj')
  TargetAdd('libpanda.dll', input='p3pgraph_composite2.obj')
  TargetAdd('libpanda.dll', input='p3pgraph_composite3.obj')
  TargetAdd('libpanda.dll', input='p3pgraph_composite4.obj')
  TargetAdd('libpanda.dll', input='p3cull_composite1.obj')
  TargetAdd('libpanda.dll', input='p3cull_composite2.obj')
  TargetAdd('libpanda.dll', input='p3movies_composite1.obj')
  TargetAdd('libpanda.dll', input='p3grutil_multitexReducer.obj')
  TargetAdd('libpanda.dll', input='p3grutil_composite1.obj')
  TargetAdd('libpanda.dll', input='p3grutil_composite2.obj')
  TargetAdd('libpanda.dll', input='p3chan_composite1.obj')
  TargetAdd('libpanda.dll', input='p3chan_composite2.obj')
  TargetAdd('libpanda.dll', input='p3pstatclient_composite1.obj')
  TargetAdd('libpanda.dll', input='p3pstatclient_composite2.obj')
  TargetAdd('libpanda.dll', input='p3char_composite1.obj')
  TargetAdd('libpanda.dll', input='p3char_composite2.obj')
  TargetAdd('libpanda.dll', input='p3collide_composite1.obj')
  TargetAdd('libpanda.dll', input='p3collide_composite2.obj')
  TargetAdd('libpanda.dll', input='p3device_composite1.obj')
  TargetAdd('libpanda.dll', input='p3device_composite2.obj')
  TargetAdd('libpanda.dll', input='p3dgraph_composite1.obj')
  TargetAdd('libpanda.dll', input='p3dgraph_composite2.obj')
  TargetAdd('libpanda.dll', input='p3display_composite1.obj')
  TargetAdd('libpanda.dll', input='p3display_composite2.obj')
  TargetAdd('libpanda.dll', input='p3pipeline_composite1.obj')
  TargetAdd('libpanda.dll', input='p3pipeline_composite2.obj')
  TargetAdd('libpanda.dll', input='p3pipeline_contextSwitch.obj')
  TargetAdd('libpanda.dll', input='p3event_composite1.obj')
  TargetAdd('libpanda.dll', input='p3event_composite2.obj')
  TargetAdd('libpanda.dll', input='p3gobj_composite1.obj')
  TargetAdd('libpanda.dll', input='p3gobj_composite2.obj')
  TargetAdd('libpanda.dll', input='p3gsgbase_composite1.obj')
  TargetAdd('libpanda.dll', input='p3linmath_composite1.obj')
  TargetAdd('libpanda.dll', input='p3linmath_composite2.obj')
  TargetAdd('libpanda.dll', input='p3mathutil_composite1.obj')
  TargetAdd('libpanda.dll', input='p3mathutil_composite2.obj')
  TargetAdd('libpanda.dll', input='p3parametrics_composite1.obj')
  TargetAdd('libpanda.dll', input='p3parametrics_composite2.obj')
  TargetAdd('libpanda.dll', input='p3pnmimagetypes_composite1.obj')
  TargetAdd('libpanda.dll', input='p3pnmimagetypes_composite2.obj')
  TargetAdd('libpanda.dll', input='p3pnmimage_composite1.obj')
  TargetAdd('libpanda.dll', input='p3pnmimage_composite2.obj')
  TargetAdd('libpanda.dll', input='p3pnmimage_convert_srgb_sse2.obj')
  TargetAdd('libpanda.dll', input='p3text_composite1.obj')
  TargetAdd('libpanda.dll', input='p3text_composite2.obj')
  TargetAdd('libpanda.dll', input='p3tform_composite1.obj')
  TargetAdd('libpanda.dll', input='p3tform_composite2.obj')
  TargetAdd('libpanda.dll', input='p3putil_composite1.obj')
  TargetAdd('libpanda.dll', input='p3putil_composite2.obj')
  TargetAdd('libpanda.dll', input='p3audio_composite1.obj')
  TargetAdd('libpanda.dll', input='p3pgui_composite1.obj')
  TargetAdd('libpanda.dll', input='p3pgui_composite2.obj')
  TargetAdd('libpanda.dll', input='p3net_composite1.obj')
  TargetAdd('libpanda.dll', input='p3net_composite2.obj')
  TargetAdd('libpanda.dll', input='p3nativenet_composite1.obj')
  TargetAdd('libpanda.dll', input='p3pandabase_pandabase.obj')
  TargetAdd('libpanda.dll', input='libpandaexpress.dll')
  TargetAdd('libpanda.dll', input='p3dxml_composite1.obj')
  TargetAdd('libpanda.dll', input='libp3dtoolconfig.dll')
  TargetAdd('libpanda.dll', input='libp3dtool.dll')

  if PkgSkip("FREETYPE")==0:
    TargetAdd('libpanda.dll', input="p3pnmtext_composite1.obj")

  TargetAdd('libpanda.dll', dep='dtool_have_freetype.dat')
  TargetAdd('libpanda.dll', opts=OPTS)

  TargetAdd('core_module.obj', input='libp3dtoolbase.in')
  TargetAdd('core_module.obj', input='libp3dtoolutil.in')
  TargetAdd('core_module.obj', input='libp3prc.in')

  TargetAdd('core_module.obj', input='libp3downloader.in')
  TargetAdd('core_module.obj', input='libp3express.in')

  TargetAdd('core_module.obj', input='libp3recorder.in')
  TargetAdd('core_module.obj', input='libp3pgraphnodes.in')
  TargetAdd('core_module.obj', input='libp3pgraph.in')
  TargetAdd('core_module.obj', input='libp3cull.in')
  TargetAdd('core_module.obj', input='libp3grutil.in')
  TargetAdd('core_module.obj', input='libp3chan.in')
  TargetAdd('core_module.obj', input='libp3pstatclient.in')
  TargetAdd('core_module.obj', input='libp3char.in')
  TargetAdd('core_module.obj', input='libp3collide.in')
  TargetAdd('core_module.obj', input='libp3device.in')
  TargetAdd('core_module.obj', input='libp3dgraph.in')
  TargetAdd('core_module.obj', input='libp3display.in')
  TargetAdd('core_module.obj', input='libp3pipeline.in')
  TargetAdd('core_module.obj', input='libp3event.in')
  TargetAdd('core_module.obj', input='libp3gobj.in')
  TargetAdd('core_module.obj', input='libp3gsgbase.in')
  TargetAdd('core_module.obj', input='libp3linmath.in')
  TargetAdd('core_module.obj', input='libp3mathutil.in')
  TargetAdd('core_module.obj', input='libp3parametrics.in')
  TargetAdd('core_module.obj', input='libp3pnmimage.in')
  TargetAdd('core_module.obj', input='libp3text.in')
  TargetAdd('core_module.obj', input='libp3tform.in')
  TargetAdd('core_module.obj', input='libp3putil.in')
  TargetAdd('core_module.obj', input='libp3audio.in')
  TargetAdd('core_module.obj', input='libp3nativenet.in')
  TargetAdd('core_module.obj', input='libp3net.in')
  TargetAdd('core_module.obj', input='libp3pgui.in')
  TargetAdd('core_module.obj', input='libp3movies.in')
  TargetAdd('core_module.obj', input='libp3dxml.in')

  if PkgSkip("FREETYPE")==0:
    TargetAdd('core_module.obj', input='libp3pnmtext.in')

  TargetAdd('core_module.obj', opts=['PYTHON'])
  TargetAdd('core_module.obj', opts=['IMOD:panda3d.core', 'ILIB:core'])

  TargetAdd('core.pyd', input='libp3dtoolbase_igate.obj')
  TargetAdd('core.pyd', input='p3dtoolbase_typeHandle_ext.obj')
  TargetAdd('core.pyd', input='libp3dtoolutil_igate.obj')
  TargetAdd('core.pyd', input='p3dtoolutil_ext_composite.obj')
  TargetAdd('core.pyd', input='libp3prc_igate.obj')
  TargetAdd('core.pyd', input='p3prc_ext_composite.obj')

  TargetAdd('core.pyd', input='libp3downloader_igate.obj')
  TargetAdd('core.pyd', input='p3downloader_stringStream_ext.obj')
  TargetAdd('core.pyd', input='p3express_ext_composite.obj')
  TargetAdd('core.pyd', input='libp3express_igate.obj')

  TargetAdd('core.pyd', input='libp3recorder_igate.obj')
  TargetAdd('core.pyd', input='libp3pgraphnodes_igate.obj')
  TargetAdd('core.pyd', input='libp3pgraph_igate.obj')
  TargetAdd('core.pyd', input='libp3movies_igate.obj')
  TargetAdd('core.pyd', input='libp3grutil_igate.obj')
  TargetAdd('core.pyd', input='libp3chan_igate.obj')
  TargetAdd('core.pyd', input='libp3pstatclient_igate.obj')
  TargetAdd('core.pyd', input='libp3char_igate.obj')
  TargetAdd('core.pyd', input='libp3collide_igate.obj')
  TargetAdd('core.pyd', input='libp3device_igate.obj')
  TargetAdd('core.pyd', input='libp3dgraph_igate.obj')
  TargetAdd('core.pyd', input='libp3display_igate.obj')
  TargetAdd('core.pyd', input='libp3pipeline_igate.obj')
  TargetAdd('core.pyd', input='libp3event_igate.obj')
  TargetAdd('core.pyd', input='libp3gobj_igate.obj')
  TargetAdd('core.pyd', input='libp3gsgbase_igate.obj')
  TargetAdd('core.pyd', input='libp3linmath_igate.obj')
  TargetAdd('core.pyd', input='libp3mathutil_igate.obj')
  TargetAdd('core.pyd', input='libp3parametrics_igate.obj')
  TargetAdd('core.pyd', input='libp3pnmimage_igate.obj')
  TargetAdd('core.pyd', input='libp3text_igate.obj')
  TargetAdd('core.pyd', input='libp3tform_igate.obj')
  TargetAdd('core.pyd', input='libp3putil_igate.obj')
  TargetAdd('core.pyd', input='libp3audio_igate.obj')
  TargetAdd('core.pyd', input='libp3pgui_igate.obj')
  TargetAdd('core.pyd', input='libp3net_igate.obj')
  TargetAdd('core.pyd', input='libp3nativenet_igate.obj')
  TargetAdd('core.pyd', input='libp3dxml_igate.obj')

  if PkgSkip("FREETYPE")==0:
    TargetAdd('core.pyd', input="libp3pnmtext_igate.obj")

  TargetAdd('core.pyd', input='p3pipeline_pythonThread.obj')
  TargetAdd('core.pyd', input='p3putil_ext_composite.obj')
  TargetAdd('core.pyd', input='p3pnmimage_pfmFile_ext.obj')
  TargetAdd('core.pyd', input='p3event_asyncFuture_ext.obj')
  TargetAdd('core.pyd', input='p3event_pythonTask.obj')
  TargetAdd('core.pyd', input='p3gobj_ext_composite.obj')
  TargetAdd('core.pyd', input='p3pgraph_ext_composite.obj')
  TargetAdd('core.pyd', input='p3display_graphicsStateGuardian_ext.obj')
  TargetAdd('core.pyd', input='p3display_graphicsWindow_ext.obj')
  TargetAdd('core.pyd', input='p3display_pythonGraphicsWindowProc.obj')

  TargetAdd('core.pyd', input='core_module.obj')
  if not GetLinkAllStatic() and GetTarget() != 'emscripten':
     TargetAdd('core.pyd', input='libp3tinyxml.ilb')
  TargetAdd('core.pyd', input='libp3interrogatedb.dll')
  TargetAdd('core.pyd', input=COMMON_PANDA_LIBS)
  TargetAdd('core.pyd', opts=['PYTHON', 'WINSOCK2'])

#
# DIRECTORY: panda/src/vision/
#

if (PkgSkip("VISION") == 0) and (not RUNTIME):
  # We want to know whether we have ffmpeg so that we can override the .avi association.
  if not PkgSkip("FFMPEG"):
    DefSymbol("OPENCV", "HAVE_FFMPEG")
  if not PkgSkip("OPENCV"):
    DefSymbol("OPENCV", "HAVE_OPENCV")
    if OPENCV_VER_23:
        DefSymbol("OPENCV", "OPENCV_VER_23")

  OPTS=['DIR:panda/src/vision', 'BUILDING:VISION', 'ARTOOLKIT', 'OPENCV', 'DX9', 'DIRECTCAM', 'JPEG', 'EXCEPTIONS']
  TargetAdd('p3vision_composite1.obj', opts=OPTS, input='p3vision_composite1.cxx', dep=[
    'dtool_have_ffmpeg.dat',
    'dtool_have_opencv.dat',
    'dtool_have_directcam.dat',
  ])

  TargetAdd('libp3vision.dll', input='p3vision_composite1.obj')
  TargetAdd('libp3vision.dll', input=COMMON_PANDA_LIBS)
  TargetAdd('libp3vision.dll', opts=OPTS)

  OPTS=['DIR:panda/src/vision', 'ARTOOLKIT', 'OPENCV', 'DX9', 'DIRECTCAM', 'JPEG', 'EXCEPTIONS', 'PYTHON']
  IGATEFILES=GetDirectoryContents('panda/src/vision', ["*.h", "*_composite*.cxx"])
  TargetAdd('libp3vision.in', opts=OPTS, input=IGATEFILES)
  TargetAdd('libp3vision.in', opts=['IMOD:panda3d.vision', 'ILIB:libp3vision', 'SRCDIR:panda/src/vision'])
  TargetAdd('libp3vision_igate.obj', input='libp3vision.in', opts=["DEPENDENCYONLY"])

  TargetAdd('vision_module.obj', input='libp3vision.in')
  TargetAdd('vision_module.obj', opts=OPTS)
  TargetAdd('vision_module.obj', opts=['IMOD:panda3d.vision', 'ILIB:vision', 'IMPORT:panda3d.core'])

  TargetAdd('vision.pyd', input='vision_module.obj')
  TargetAdd('vision.pyd', input='libp3vision_igate.obj')
  TargetAdd('vision.pyd', input='libp3vision.dll')
  TargetAdd('vision.pyd', input='libp3interrogatedb.dll')
  TargetAdd('vision.pyd', input=COMMON_PANDA_LIBS)
  TargetAdd('vision.pyd', opts=['PYTHON'])

#
# DIRECTORY: panda/src/rocket/
#

if (PkgSkip("ROCKET") == 0) and (not RUNTIME):
  OPTS=['DIR:panda/src/rocket', 'BUILDING:ROCKET', 'ROCKET', 'PYTHON']
  TargetAdd('p3rocket_composite1.obj', opts=OPTS, input='p3rocket_composite1.cxx')

  TargetAdd('libp3rocket.dll', input='p3rocket_composite1.obj')
  TargetAdd('libp3rocket.dll', input=COMMON_PANDA_LIBS)
  TargetAdd('libp3rocket.dll', opts=OPTS)

  OPTS=['DIR:panda/src/rocket', 'ROCKET', 'RTTI', 'EXCEPTIONS', 'PYTHON']
  IGATEFILES=GetDirectoryContents('panda/src/rocket', ["rocketInputHandler.h",
    "rocketInputHandler.cxx", "rocketRegion.h", "rocketRegion.cxx", "rocketRegion_ext.h"])
  TargetAdd('libp3rocket.in', opts=OPTS, input=IGATEFILES)
  TargetAdd('libp3rocket.in', opts=['IMOD:panda3d.rocket', 'ILIB:libp3rocket', 'SRCDIR:panda/src/rocket'])
  TargetAdd('libp3rocket_igate.obj', input='libp3rocket.in', opts=["DEPENDENCYONLY"])
  TargetAdd('p3rocket_rocketRegion_ext.obj', opts=OPTS, input='rocketRegion_ext.cxx')

  TargetAdd('rocket_module.obj', input='libp3rocket.in')
  TargetAdd('rocket_module.obj', opts=OPTS)
  TargetAdd('rocket_module.obj', opts=['IMOD:panda3d.rocket', 'ILIB:rocket', 'IMPORT:panda3d.core'])

  TargetAdd('rocket.pyd', input='rocket_module.obj')
  TargetAdd('rocket.pyd', input='libp3rocket_igate.obj')
  TargetAdd('rocket.pyd', input='p3rocket_rocketRegion_ext.obj')
  TargetAdd('rocket.pyd', input='libp3rocket.dll')
  TargetAdd('rocket.pyd', input='libp3interrogatedb.dll')
  TargetAdd('rocket.pyd', input=COMMON_PANDA_LIBS)
  TargetAdd('rocket.pyd', opts=['PYTHON', 'ROCKET'])

#
# DIRECTORY: panda/src/p3awesomium
#
if PkgSkip("AWESOMIUM") == 0 and not RUNTIME:
  OPTS=['DIR:panda/src/awesomium', 'BUILDING:PANDAAWESOMIUM',  'AWESOMIUM']
  TargetAdd('pandaawesomium_composite1.obj', opts=OPTS, input='pandaawesomium_composite1.cxx')
  TargetAdd('libp3awesomium.dll', input='pandaawesomium_composite1.obj')
  TargetAdd('libp3awesomium.dll', input=COMMON_PANDA_LIBS)
  TargetAdd('libp3awesomium.dll', opts=OPTS)

  OPTS=['DIR:panda/src/awesomium', 'AWESOMIUM', 'PYTHON']
  IGATEFILES=GetDirectoryContents('panda/src/awesomium', ["*.h", "*_composite1.cxx"])
  TargetAdd('libp3awesomium.in', opts=OPTS, input=IGATEFILES)
  TargetAdd('libp3awesomium.in', opts=['IMOD:panda3d.awesomium', 'ILIB:libp3awesomium', 'SRCDIR:panda/src/awesomium'])
  TargetAdd('libp3awesomium_igate.obj', input='libp3awesomium.in', opts=["DEPENDENCYONLY"])

  TargetAdd('awesomium_module.obj', input='libp3awesomium.in')
  TargetAdd('awesomium_module.obj', opts=OPTS)
  TargetAdd('awesomium_module.obj', opts=['IMOD:panda3d.awesomium', 'ILIB:awesomium', 'IMPORT:panda3d.core'])

  TargetAdd('awesomium.pyd', input='awesomium_module.obj')
  TargetAdd('awesomium.pyd', input='libp3awesomium_igate.obj')
  TargetAdd('awesomium.pyd', input='libp3awesomium.dll')
  TargetAdd('awesomium.pyd', input='libp3interrogatedb.dll')
  TargetAdd('awesomium.pyd', input=COMMON_PANDA_LIBS)
  TargetAdd('awesomium.pyd', opts=['PYTHON'])

#
# DIRECTORY: panda/src/p3skel
#

if (PkgSkip('SKEL')==0) and (not RUNTIME):
  OPTS=['DIR:panda/src/skel', 'BUILDING:PANDASKEL', 'ADVAPI']
  TargetAdd('p3skel_composite1.obj', opts=OPTS, input='p3skel_composite1.cxx')

  OPTS=['DIR:panda/src/skel', 'ADVAPI', 'PYTHON']
  IGATEFILES=GetDirectoryContents("panda/src/skel", ["*.h", "*_composite*.cxx"])
  TargetAdd('libp3skel.in', opts=OPTS, input=IGATEFILES)
  TargetAdd('libp3skel.in', opts=['IMOD:panda3d.skel', 'ILIB:libp3skel', 'SRCDIR:panda/src/skel'])
  TargetAdd('libp3skel_igate.obj', input='libp3skel.in', opts=["DEPENDENCYONLY"])

#
# DIRECTORY: panda/src/p3skel
#

if (PkgSkip('SKEL')==0) and (not RUNTIME):
  OPTS=['BUILDING:PANDASKEL', 'ADVAPI']
  TargetAdd('libpandaskel.dll', input='p3skel_composite1.obj')
  TargetAdd('libpandaskel.dll', input=COMMON_PANDA_LIBS)
  TargetAdd('libpandaskel.dll', opts=OPTS)

  OPTS=['PYTHON']
  TargetAdd('skel_module.obj', input='libp3skel.in')
  TargetAdd('skel_module.obj', opts=OPTS)
  TargetAdd('skel_module.obj', opts=['IMOD:panda3d.skel', 'ILIB:skel', 'IMPORT:panda3d.core'])

  TargetAdd('skel.pyd', input='skel_module.obj')
  TargetAdd('skel.pyd', input='libp3skel_igate.obj')
  TargetAdd('skel.pyd', input='libpandaskel.dll')
  TargetAdd('skel.pyd', input='libp3interrogatedb.dll')
  TargetAdd('skel.pyd', input=COMMON_PANDA_LIBS)
  TargetAdd('skel.pyd', opts=['PYTHON'])

#
# DIRECTORY: panda/src/distort/
#

if (PkgSkip('PANDAFX')==0) and (not RUNTIME):
  OPTS=['DIR:panda/src/distort', 'BUILDING:PANDAFX']
  TargetAdd('p3distort_composite1.obj', opts=OPTS, input='p3distort_composite1.cxx')

  OPTS=['DIR:panda/metalibs/pandafx', 'DIR:panda/src/distort', 'NVIDIACG', 'PYTHON']
  IGATEFILES=GetDirectoryContents('panda/src/distort', ["*.h", "*_composite*.cxx"])
  TargetAdd('libp3distort.in', opts=OPTS, input=IGATEFILES)
  TargetAdd('libp3distort.in', opts=['IMOD:panda3d.fx', 'ILIB:libp3distort', 'SRCDIR:panda/src/distort'])
  TargetAdd('libp3distort_igate.obj', input='libp3distort.in', opts=["DEPENDENCYONLY"])

#
# DIRECTORY: panda/metalibs/pandafx/
#

if (PkgSkip('PANDAFX')==0) and (not RUNTIME):
  OPTS=['DIR:panda/metalibs/pandafx', 'DIR:panda/src/distort', 'BUILDING:PANDAFX',  'NVIDIACG']
  TargetAdd('pandafx_pandafx.obj', opts=OPTS, input='pandafx.cxx')

  TargetAdd('libpandafx.dll', input='pandafx_pandafx.obj')
  TargetAdd('libpandafx.dll', input='p3distort_composite1.obj')
  TargetAdd('libpandafx.dll', input=COMMON_PANDA_LIBS)
  TargetAdd('libpandafx.dll', opts=['ADVAPI',  'NVIDIACG'])

  OPTS=['DIR:panda/metalibs/pandafx', 'DIR:panda/src/distort', 'NVIDIACG', 'PYTHON']
  TargetAdd('fx_module.obj', input='libp3distort.in')
  TargetAdd('fx_module.obj', opts=OPTS)
  TargetAdd('fx_module.obj', opts=['IMOD:panda3d.fx', 'ILIB:fx', 'IMPORT:panda3d.core'])

  TargetAdd('fx.pyd', input='fx_module.obj')
  TargetAdd('fx.pyd', input='libp3distort_igate.obj')
  TargetAdd('fx.pyd', input='libpandafx.dll')
  TargetAdd('fx.pyd', input='libp3interrogatedb.dll')
  TargetAdd('fx.pyd', input=COMMON_PANDA_LIBS)
  TargetAdd('fx.pyd', opts=['PYTHON'])

#
# DIRECTORY: panda/src/vrpn/
#

if (PkgSkip("VRPN")==0 and not RUNTIME):
  OPTS=['DIR:panda/src/vrpn', 'BUILDING:VRPN', 'VRPN']
  TargetAdd('p3vrpn_composite1.obj', opts=OPTS, input='p3vrpn_composite1.cxx')
  TargetAdd('libp3vrpn.dll', input='p3vrpn_composite1.obj')
  TargetAdd('libp3vrpn.dll', input=COMMON_PANDA_LIBS)
  TargetAdd('libp3vrpn.dll', opts=['VRPN'])

  OPTS=['DIR:panda/src/vrpn', 'VRPN', 'PYTHON']
  IGATEFILES=GetDirectoryContents('panda/src/vrpn', ["*.h", "*_composite*.cxx"])
  TargetAdd('libp3vrpn.in', opts=OPTS, input=IGATEFILES)
  TargetAdd('libp3vrpn.in', opts=['IMOD:panda3d.vrpn', 'ILIB:libp3vrpn', 'SRCDIR:panda/src/vrpn'])
  TargetAdd('libp3vrpn_igate.obj', input='libp3vrpn.in', opts=["DEPENDENCYONLY"])

  TargetAdd('vrpn_module.obj', input='libp3vrpn.in')
  TargetAdd('vrpn_module.obj', opts=OPTS)
  TargetAdd('vrpn_module.obj', opts=['IMOD:panda3d.vrpn', 'ILIB:vrpn', 'IMPORT:panda3d.core'])

  TargetAdd('vrpn.pyd', input='vrpn_module.obj')
  TargetAdd('vrpn.pyd', input='libp3vrpn_igate.obj')
  TargetAdd('vrpn.pyd', input='libp3vrpn.dll')
  TargetAdd('vrpn.pyd', input='libp3interrogatedb.dll')
  TargetAdd('vrpn.pyd', input=COMMON_PANDA_LIBS)
  TargetAdd('vrpn.pyd', opts=['PYTHON'])

#
# DIRECTORY: panda/src/ffmpeg
#
if PkgSkip("FFMPEG") == 0 and not RUNTIME:
  if not PkgSkip("SWSCALE"):
    DefSymbol("FFMPEG", "HAVE_SWSCALE")
  if not PkgSkip("SWRESAMPLE"):
    DefSymbol("FFMPEG", "HAVE_SWRESAMPLE")

  OPTS=['DIR:panda/src/ffmpeg', 'BUILDING:FFMPEG', 'FFMPEG', 'SWSCALE', 'SWRESAMPLE']
  TargetAdd('p3ffmpeg_composite1.obj', opts=OPTS, input='p3ffmpeg_composite1.cxx', dep=[
    'dtool_have_swscale.dat', 'dtool_have_swresample.dat'])

  TargetAdd('libp3ffmpeg.dll', input='p3ffmpeg_composite1.obj')
  TargetAdd('libp3ffmpeg.dll', input=COMMON_PANDA_LIBS)
  TargetAdd('libp3ffmpeg.dll', opts=OPTS)

#
# DIRECTORY: panda/src/audiotraits/
#

if PkgSkip("FMODEX") == 0 and not RUNTIME:
  OPTS=['DIR:panda/src/audiotraits', 'BUILDING:FMOD_AUDIO',  'FMODEX']
  TargetAdd('fmod_audio_fmod_audio_composite1.obj', opts=OPTS, input='fmod_audio_composite1.cxx')
  TargetAdd('libp3fmod_audio.dll', input='fmod_audio_fmod_audio_composite1.obj')
  TargetAdd('libp3fmod_audio.dll', input=COMMON_PANDA_LIBS)
  TargetAdd('libp3fmod_audio.dll', opts=['MODULE', 'ADVAPI', 'WINUSER', 'WINMM', 'FMODEX'])

if PkgSkip("OPENAL") == 0 and not RUNTIME:
  OPTS=['DIR:panda/src/audiotraits', 'BUILDING:OPENAL_AUDIO',  'OPENAL']
  TargetAdd('openal_audio_openal_audio_composite1.obj', opts=OPTS, input='openal_audio_composite1.cxx')
  TargetAdd('libp3openal_audio.dll', input='openal_audio_openal_audio_composite1.obj')
  TargetAdd('libp3openal_audio.dll', input=COMMON_PANDA_LIBS)
  TargetAdd('libp3openal_audio.dll', opts=['MODULE', 'ADVAPI', 'WINUSER', 'WINMM', 'WINSHELL', 'WINOLE', 'OPENAL'])

#
# DIRECTORY: panda/src/downloadertools/
#

if (PkgSkip("OPENSSL")==0 and not RTDIST and not RUNTIME and PkgSkip("DEPLOYTOOLS")==0):
  OPTS=['DIR:panda/src/downloadertools', 'OPENSSL', 'ZLIB', 'ADVAPI', 'WINSOCK2', 'WINSHELL', 'WINGDI', 'WINUSER']

  TargetAdd('apply_patch_apply_patch.obj', opts=OPTS, input='apply_patch.cxx')
  TargetAdd('apply_patch.exe', input=['apply_patch_apply_patch.obj'])
  TargetAdd('apply_patch.exe', input=COMMON_PANDA_LIBS)
  TargetAdd('apply_patch.exe', opts=OPTS)

  TargetAdd('build_patch_build_patch.obj', opts=OPTS, input='build_patch.cxx')
  TargetAdd('build_patch.exe', input=['build_patch_build_patch.obj'])
  TargetAdd('build_patch.exe', input=COMMON_PANDA_LIBS)
  TargetAdd('build_patch.exe', opts=OPTS)

  if not PkgSkip("ZLIB"):
    TargetAdd('check_adler_check_adler.obj', opts=OPTS, input='check_adler.cxx')
    TargetAdd('check_adler.exe', input=['check_adler_check_adler.obj'])
    TargetAdd('check_adler.exe', input=COMMON_PANDA_LIBS)
    TargetAdd('check_adler.exe', opts=OPTS)

    TargetAdd('check_crc_check_crc.obj', opts=OPTS, input='check_crc.cxx')
    TargetAdd('check_crc.exe', input=['check_crc_check_crc.obj'])
    TargetAdd('check_crc.exe', input=COMMON_PANDA_LIBS)
    TargetAdd('check_crc.exe', opts=OPTS)

  TargetAdd('check_md5_check_md5.obj', opts=OPTS, input='check_md5.cxx')
  TargetAdd('check_md5.exe', input=['check_md5_check_md5.obj'])
  TargetAdd('check_md5.exe', input=COMMON_PANDA_LIBS)
  TargetAdd('check_md5.exe', opts=OPTS)

  TargetAdd('pdecrypt_pdecrypt.obj', opts=OPTS, input='pdecrypt.cxx')
  TargetAdd('pdecrypt.exe', input=['pdecrypt_pdecrypt.obj'])
  TargetAdd('pdecrypt.exe', input=COMMON_PANDA_LIBS)
  TargetAdd('pdecrypt.exe', opts=OPTS)

  TargetAdd('pencrypt_pencrypt.obj', opts=OPTS, input='pencrypt.cxx')
  TargetAdd('pencrypt.exe', input=['pencrypt_pencrypt.obj'])
  TargetAdd('pencrypt.exe', input=COMMON_PANDA_LIBS)
  TargetAdd('pencrypt.exe', opts=OPTS)

  TargetAdd('show_ddb_show_ddb.obj', opts=OPTS, input='show_ddb.cxx')
  TargetAdd('show_ddb.exe', input=['show_ddb_show_ddb.obj'])
  TargetAdd('show_ddb.exe', input=COMMON_PANDA_LIBS)
  TargetAdd('show_ddb.exe', opts=OPTS)

#
# DIRECTORY: panda/src/downloadertools/
#

if (PkgSkip("ZLIB")==0 and not RTDIST and not RUNTIME and PkgSkip("DEPLOYTOOLS")==0):
  OPTS=['DIR:panda/src/downloadertools', 'ZLIB', 'OPENSSL', 'ADVAPI', 'WINSOCK2', 'WINSHELL', 'WINGDI', 'WINUSER']

  TargetAdd('multify_multify.obj', opts=OPTS, input='multify.cxx')
  TargetAdd('multify.exe', input=['multify_multify.obj'])
  TargetAdd('multify.exe', input=COMMON_PANDA_LIBS)
  TargetAdd('multify.exe', opts=OPTS)

  TargetAdd('pzip_pzip.obj', opts=OPTS, input='pzip.cxx')
  TargetAdd('pzip.exe', input=['pzip_pzip.obj'])
  TargetAdd('pzip.exe', input=COMMON_PANDA_LIBS)
  TargetAdd('pzip.exe', opts=OPTS)

  TargetAdd('punzip_punzip.obj', opts=OPTS, input='punzip.cxx')
  TargetAdd('punzip.exe', input=['punzip_punzip.obj'])
  TargetAdd('punzip.exe', input=COMMON_PANDA_LIBS)
  TargetAdd('punzip.exe', opts=OPTS)

#
# DIRECTORY: panda/src/windisplay/
#

if (GetTarget() == 'windows' and not RUNTIME):
  OPTS=['DIR:panda/src/windisplay', 'BUILDING:PANDAWIN']
  TargetAdd('p3windisplay_composite1.obj', opts=OPTS+["BIGOBJ"], input='p3windisplay_composite1.cxx')
  TargetAdd('p3windisplay_windetectdx9.obj', opts=OPTS + ["DX9"], input='winDetectDx9.cxx')
  TargetAdd('libp3windisplay.dll', input='p3windisplay_composite1.obj')
  TargetAdd('libp3windisplay.dll', input='p3windisplay_windetectdx9.obj')
  TargetAdd('libp3windisplay.dll', input=COMMON_PANDA_LIBS)
  TargetAdd('libp3windisplay.dll', opts=['WINIMM', 'WINGDI', 'WINKERNEL', 'WINOLDNAMES', 'WINUSER', 'WINMM',"BIGOBJ"])

#
# DIRECTORY: panda/metalibs/pandadx9/
#

if GetTarget() == 'windows' and PkgSkip("DX9")==0 and not RUNTIME:
  OPTS=['DIR:panda/src/dxgsg9', 'BUILDING:PANDADX', 'DX9',  'NVIDIACG', 'CGDX9']
  TargetAdd('p3dxgsg9_dxGraphicsStateGuardian9.obj', opts=OPTS, input='dxGraphicsStateGuardian9.cxx')
  TargetAdd('p3dxgsg9_composite1.obj', opts=OPTS, input='p3dxgsg9_composite1.cxx')
  OPTS=['DIR:panda/metalibs/pandadx9', 'BUILDING:PANDADX', 'DX9',  'NVIDIACG', 'CGDX9']
  TargetAdd('pandadx9_pandadx9.obj', opts=OPTS, input='pandadx9.cxx')
  TargetAdd('libpandadx9.dll', input='pandadx9_pandadx9.obj')
  TargetAdd('libpandadx9.dll', input='p3dxgsg9_dxGraphicsStateGuardian9.obj')
  TargetAdd('libpandadx9.dll', input='p3dxgsg9_composite1.obj')
  TargetAdd('libpandadx9.dll', input='libp3windisplay.dll')
  TargetAdd('libpandadx9.dll', input=COMMON_PANDA_LIBS)
  TargetAdd('libpandadx9.dll', opts=['MODULE', 'ADVAPI', 'WINGDI', 'WINKERNEL', 'WINUSER', 'WINMM', 'DX9',  'NVIDIACG', 'CGDX9'])

#
# DIRECTORY: panda/src/egg/
#

if not RUNTIME and not PkgSkip("EGG"):
  OPTS=['DIR:panda/src/egg', 'BUILDING:PANDAEGG', 'ZLIB', 'BISONPREFIX_eggyy', 'FLEXDASHI']
  CreateFile(GetOutputDir()+"/include/parser.h")
  TargetAdd('p3egg_parser.obj', opts=OPTS, input='parser.yxx')
  TargetAdd('parser.h', input='p3egg_parser.obj', opts=['DEPENDENCYONLY'])
  TargetAdd('p3egg_lexer.obj', opts=OPTS, input='lexer.lxx')
  TargetAdd('p3egg_composite1.obj', opts=OPTS, input='p3egg_composite1.cxx')
  TargetAdd('p3egg_composite2.obj', opts=OPTS, input='p3egg_composite2.cxx')

  OPTS=['DIR:panda/src/egg', 'ZLIB', 'PYTHON']
  IGATEFILES=GetDirectoryContents('panda/src/egg', ["*.h", "*_composite*.cxx"])
  if "parser.h" in IGATEFILES: IGATEFILES.remove("parser.h")
  TargetAdd('libp3egg.in', opts=OPTS, input=IGATEFILES)
  TargetAdd('libp3egg.in', opts=['IMOD:panda3d.egg', 'ILIB:libp3egg', 'SRCDIR:panda/src/egg'])
  TargetAdd('libp3egg_igate.obj', input='libp3egg.in', opts=["DEPENDENCYONLY"])
  TargetAdd('p3egg_eggGroupNode_ext.obj', opts=OPTS, input='eggGroupNode_ext.cxx')

#
# DIRECTORY: panda/src/egg2pg/
#

if not RUNTIME and not PkgSkip("EGG"):
  OPTS=['DIR:panda/src/egg2pg', 'BUILDING:PANDAEGG']
  TargetAdd('p3egg2pg_composite1.obj', opts=OPTS, input='p3egg2pg_composite1.cxx')
  TargetAdd('p3egg2pg_composite2.obj', opts=OPTS, input='p3egg2pg_composite2.cxx')

  OPTS=['DIR:panda/src/egg2pg', 'PYTHON']
  IGATEFILES=['load_egg_file.h']
  TargetAdd('libp3egg2pg.in', opts=OPTS, input=IGATEFILES)
  TargetAdd('libp3egg2pg.in', opts=['IMOD:panda3d.egg', 'ILIB:libp3egg2pg', 'SRCDIR:panda/src/egg2pg'])
  TargetAdd('libp3egg2pg_igate.obj', input='libp3egg2pg.in', opts=["DEPENDENCYONLY"])

#
# DIRECTORY: panda/src/framework/
#

if (not RUNTIME):
  deps = []
  # Framework wants to link in a renderer when building statically, so tell it what is available.
  if GetLinkAllStatic():
    deps = ['dtool_have_gl.dat', 'dtool_have_tinydisplay.dat', 'dtool_have_egg.dat']
    if not PkgSkip("GL"):
      DefSymbol("FRAMEWORK", "HAVE_GL")
    if not PkgSkip("TINYDISPLAY"):
      DefSymbol("FRAMEWORK", "HAVE_TINYDISPLAY")
    if not PkgSkip("EGG"):
      DefSymbol("FRAMEWORK", "HAVE_EGG")

  OPTS=['DIR:panda/src/framework', 'BUILDING:FRAMEWORK', 'FRAMEWORK']
  TargetAdd('p3framework_composite1.obj', opts=OPTS, input='p3framework_composite1.cxx', dep=deps)
  TargetAdd('libp3framework.dll', input='p3framework_composite1.obj')
  TargetAdd('libp3framework.dll', input=COMMON_PANDA_LIBS)
  TargetAdd('libp3framework.dll', opts=['ADVAPI'])

#
# DIRECTORY: panda/src/glgsg/
#

if (not RUNTIME and PkgSkip("GL")==0):
  OPTS=['DIR:panda/src/glgsg', 'DIR:panda/src/glstuff', 'BUILDING:PANDAGL', 'GL', 'NVIDIACG']
  TargetAdd('p3glgsg_config_glgsg.obj', opts=OPTS, input='config_glgsg.cxx')
  TargetAdd('p3glgsg_glgsg.obj', opts=OPTS, input='glgsg.cxx')

#
# DIRECTORY: panda/src/glesgsg/
#

if (not RUNTIME and PkgSkip("GLES")==0):
  OPTS=['DIR:panda/src/glesgsg', 'DIR:panda/src/glstuff', 'BUILDING:PANDAGLES', 'GLES']
  TargetAdd('p3glesgsg_config_glesgsg.obj', opts=OPTS, input='config_glesgsg.cxx')
  TargetAdd('p3glesgsg_glesgsg.obj', opts=OPTS, input='glesgsg.cxx')

#
# DIRECTORY: panda/src/gles2gsg/
#

if (not RUNTIME and PkgSkip("GLES2")==0):
  OPTS=['DIR:panda/src/gles2gsg', 'DIR:panda/src/glstuff', 'BUILDING:PANDAGLES2', 'GLES2']
  TargetAdd('p3gles2gsg_config_gles2gsg.obj', opts=OPTS, input='config_gles2gsg.cxx')
  TargetAdd('p3gles2gsg_gles2gsg.obj', opts=OPTS, input='gles2gsg.cxx')

#
# DIRECTORY: panda/metalibs/pandaegg/
#

if not RUNTIME and not PkgSkip("EGG"):
  OPTS=['DIR:panda/metalibs/pandaegg', 'DIR:panda/src/egg', 'BUILDING:PANDAEGG']
  TargetAdd('pandaegg_pandaegg.obj', opts=OPTS, input='pandaegg.cxx')

  TargetAdd('libpandaegg.dll', input='pandaegg_pandaegg.obj')
  TargetAdd('libpandaegg.dll', input='p3egg2pg_composite1.obj')
  TargetAdd('libpandaegg.dll', input='p3egg2pg_composite2.obj')
  TargetAdd('libpandaegg.dll', input='p3egg_composite1.obj')
  TargetAdd('libpandaegg.dll', input='p3egg_composite2.obj')
  TargetAdd('libpandaegg.dll', input='p3egg_parser.obj')
  TargetAdd('libpandaegg.dll', input='p3egg_lexer.obj')
  TargetAdd('libpandaegg.dll', input=COMMON_PANDA_LIBS)
  TargetAdd('libpandaegg.dll', opts=['ADVAPI'])

  OPTS=['DIR:panda/metalibs/pandaegg', 'DIR:panda/src/egg', 'PYTHON']
  TargetAdd('egg_module.obj', input='libp3egg2pg.in')
  TargetAdd('egg_module.obj', input='libp3egg.in')
  TargetAdd('egg_module.obj', opts=OPTS)
  TargetAdd('egg_module.obj', opts=['IMOD:panda3d.egg', 'ILIB:egg', 'IMPORT:panda3d.core'])

  TargetAdd('egg.pyd', input='egg_module.obj')
  TargetAdd('egg.pyd', input='p3egg_eggGroupNode_ext.obj')
  TargetAdd('egg.pyd', input='libp3egg_igate.obj')
  TargetAdd('egg.pyd', input='libp3egg2pg_igate.obj')
  TargetAdd('egg.pyd', input='libpandaegg.dll')
  TargetAdd('egg.pyd', input='libp3interrogatedb.dll')
  TargetAdd('egg.pyd', input=COMMON_PANDA_LIBS)
  TargetAdd('egg.pyd', opts=['PYTHON'])

#
# DIRECTORY: panda/src/x11display/
#

if (GetTarget() not in ['windows', 'darwin'] and PkgSkip("X11")==0 and not RUNTIME):
  OPTS=['DIR:panda/src/x11display', 'BUILDING:PANDAX11', 'X11']
  TargetAdd('p3x11display_composite1.obj', opts=OPTS, input='p3x11display_composite1.cxx')

#
# DIRECTORY: panda/src/glxdisplay/
#

if (GetTarget() not in ['windows', 'darwin'] and PkgSkip("GL")==0 and PkgSkip("X11")==0 and not RUNTIME):
  OPTS=['DIR:panda/src/glxdisplay', 'BUILDING:PANDAGL',  'GL', 'NVIDIACG', 'CGGL']
  TargetAdd('p3glxdisplay_composite1.obj', opts=OPTS, input='p3glxdisplay_composite1.cxx')
  OPTS=['DIR:panda/metalibs/pandagl', 'BUILDING:PANDAGL',  'GL', 'NVIDIACG', 'CGGL']
  TargetAdd('pandagl_pandagl.obj', opts=OPTS, input='pandagl.cxx')
  TargetAdd('libpandagl.dll', input='p3x11display_composite1.obj')
  TargetAdd('libpandagl.dll', input='pandagl_pandagl.obj')
  TargetAdd('libpandagl.dll', input='p3glgsg_config_glgsg.obj')
  TargetAdd('libpandagl.dll', input='p3glgsg_glgsg.obj')
  TargetAdd('libpandagl.dll', input='p3glxdisplay_composite1.obj')
  TargetAdd('libpandagl.dll', input=COMMON_PANDA_LIBS)
  TargetAdd('libpandagl.dll', opts=['MODULE', 'GL', 'NVIDIACG', 'CGGL', 'X11'])

#
# DIRECTORY: panda/src/cocoadisplay/
#

if (GetTarget() == 'darwin' and PkgSkip("COCOA")==0 and PkgSkip("GL")==0 and not RUNTIME):
  OPTS=['DIR:panda/src/cocoadisplay', 'BUILDING:PANDAGL', 'GL', 'NVIDIACG', 'CGGL']
  TargetAdd('p3cocoadisplay_composite1.obj', opts=OPTS, input='p3cocoadisplay_composite1.mm')
  OPTS=['DIR:panda/metalibs/pandagl', 'BUILDING:PANDAGL', 'GL', 'NVIDIACG', 'CGGL']
  TargetAdd('pandagl_pandagl.obj', opts=OPTS, input='pandagl.cxx')
  TargetAdd('libpandagl.dll', input='pandagl_pandagl.obj')
  TargetAdd('libpandagl.dll', input='p3glgsg_config_glgsg.obj')
  TargetAdd('libpandagl.dll', input='p3glgsg_glgsg.obj')
  TargetAdd('libpandagl.dll', input='p3cocoadisplay_composite1.obj')
  if (PkgSkip('PANDAFX')==0):
    TargetAdd('libpandagl.dll', input='libpandafx.dll')
  TargetAdd('libpandagl.dll', input=COMMON_PANDA_LIBS)
  TargetAdd('libpandagl.dll', opts=['MODULE', 'GL', 'NVIDIACG', 'CGGL', 'COCOA', 'CARBON'])

#
# DIRECTORY: panda/src/osxdisplay/
#

elif (GetTarget() == 'darwin' and PkgSkip("CARBON")==0 and PkgSkip("GL")==0 and not RUNTIME):
  OPTS=['DIR:panda/src/osxdisplay', 'BUILDING:PANDAGL',  'GL', 'NVIDIACG', 'CGGL']
  TargetAdd('p3osxdisplay_composite1.obj', opts=OPTS, input='p3osxdisplay_composite1.cxx')
  TargetAdd('p3osxdisplay_osxGraphicsWindow.obj', opts=OPTS, input='osxGraphicsWindow.mm')
  OPTS=['DIR:panda/metalibs/pandagl', 'BUILDING:PANDAGL',  'GL', 'NVIDIACG', 'CGGL']
  TargetAdd('pandagl_pandagl.obj', opts=OPTS, input='pandagl.cxx')
  TargetAdd('libpandagl.dll', input='pandagl_pandagl.obj')
  TargetAdd('libpandagl.dll', input='p3glgsg_config_glgsg.obj')
  TargetAdd('libpandagl.dll', input='p3glgsg_glgsg.obj')
  TargetAdd('libpandagl.dll', input='p3osxdisplay_composite1.obj')
  TargetAdd('libpandagl.dll', input='p3osxdisplay_osxGraphicsWindow.obj')
  if (PkgSkip('PANDAFX')==0):
    TargetAdd('libpandagl.dll', input='libpandafx.dll')
  TargetAdd('libpandagl.dll', input=COMMON_PANDA_LIBS)
  TargetAdd('libpandagl.dll', opts=['MODULE', 'GL', 'NVIDIACG', 'CGGL', 'CARBON', 'AGL', 'COCOA'])

#
# DIRECTORY: panda/src/wgldisplay/
#

if (GetTarget() == 'windows' and PkgSkip("GL")==0 and not RUNTIME):
  OPTS=['DIR:panda/src/wgldisplay', 'DIR:panda/src/glstuff', 'BUILDING:PANDAGL',  'NVIDIACG', 'CGGL']
  TargetAdd('p3wgldisplay_composite1.obj', opts=OPTS, input='p3wgldisplay_composite1.cxx')
  OPTS=['DIR:panda/metalibs/pandagl', 'BUILDING:PANDAGL',  'NVIDIACG', 'CGGL']
  TargetAdd('pandagl_pandagl.obj', opts=OPTS, input='pandagl.cxx')
  TargetAdd('libpandagl.dll', input='pandagl_pandagl.obj')
  TargetAdd('libpandagl.dll', input='p3glgsg_config_glgsg.obj')
  TargetAdd('libpandagl.dll', input='p3glgsg_glgsg.obj')
  TargetAdd('libpandagl.dll', input='p3wgldisplay_composite1.obj')
  TargetAdd('libpandagl.dll', input='libp3windisplay.dll')
  if (PkgSkip('PANDAFX')==0):
    TargetAdd('libpandagl.dll', input='libpandafx.dll')
  TargetAdd('libpandagl.dll', input=COMMON_PANDA_LIBS)
  TargetAdd('libpandagl.dll', opts=['MODULE', 'WINGDI', 'GL', 'WINKERNEL', 'WINOLDNAMES', 'WINUSER', 'WINMM',  'NVIDIACG', 'CGGL'])

#
# DIRECTORY: panda/src/egldisplay/
#

if (PkgSkip("EGL")==0 and PkgSkip("GLES")==0 and PkgSkip("X11")==0 and not RUNTIME):
  DefSymbol('GLES', 'OPENGLES_1', '')
  OPTS=['DIR:panda/src/egldisplay', 'DIR:panda/src/glstuff', 'BUILDING:PANDAGLES',  'GLES', 'EGL']
  TargetAdd('pandagles_egldisplay_composite1.obj', opts=OPTS, input='p3egldisplay_composite1.cxx')
  OPTS=['DIR:panda/metalibs/pandagles', 'BUILDING:PANDAGLES', 'GLES', 'EGL']
  TargetAdd('pandagles_pandagles.obj', opts=OPTS, input='pandagles.cxx')
  TargetAdd('libpandagles.dll', input='p3x11display_composite1.obj')
  TargetAdd('libpandagles.dll', input='pandagles_pandagles.obj')
  TargetAdd('libpandagles.dll', input='p3glesgsg_config_glesgsg.obj')
  TargetAdd('libpandagles.dll', input='p3glesgsg_glesgsg.obj')
  TargetAdd('libpandagles.dll', input='pandagles_egldisplay_composite1.obj')
  TargetAdd('libpandagles.dll', input=COMMON_PANDA_LIBS)
  TargetAdd('libpandagles.dll', opts=['MODULE', 'GLES', 'EGL', 'X11'])

#
# DIRECTORY: panda/src/egldisplay/
#

if (PkgSkip("EGL")==0 and PkgSkip("GLES2")==0 and PkgSkip("X11")==0 and not RUNTIME):
  DefSymbol('GLES2', 'OPENGLES_2', '')
  OPTS=['DIR:panda/src/egldisplay', 'DIR:panda/src/glstuff', 'BUILDING:PANDAGLES2',  'GLES2', 'EGL']
  TargetAdd('pandagles2_egldisplay_composite1.obj', opts=OPTS, input='p3egldisplay_composite1.cxx')
  OPTS=['DIR:panda/metalibs/pandagles2', 'BUILDING:PANDAGLES2', 'GLES2', 'EGL']
  TargetAdd('pandagles2_pandagles2.obj', opts=OPTS, input='pandagles2.cxx')
  TargetAdd('libpandagles2.dll', input='p3x11display_composite1.obj')
  TargetAdd('libpandagles2.dll', input='pandagles2_pandagles2.obj')
  TargetAdd('libpandagles2.dll', input='p3gles2gsg_config_gles2gsg.obj')
  TargetAdd('libpandagles2.dll', input='p3gles2gsg_gles2gsg.obj')
  TargetAdd('libpandagles2.dll', input='pandagles2_egldisplay_composite1.obj')
  TargetAdd('libpandagles2.dll', input=COMMON_PANDA_LIBS)
  TargetAdd('libpandagles2.dll', opts=['MODULE', 'GLES2', 'EGL', 'X11'])

#
# DIRECTORY: panda/src/ode/
#
if (PkgSkip("ODE")==0 and not RUNTIME):
  OPTS=['DIR:panda/src/ode', 'BUILDING:PANDAODE', 'ODE', 'PYTHON']
  TargetAdd('p3ode_composite1.obj', opts=OPTS, input='p3ode_composite1.cxx')
  TargetAdd('p3ode_composite2.obj', opts=OPTS, input='p3ode_composite2.cxx')
  TargetAdd('p3ode_composite3.obj', opts=OPTS, input='p3ode_composite3.cxx')

  OPTS=['DIR:panda/src/ode', 'ODE', 'PYTHON']
  IGATEFILES=GetDirectoryContents('panda/src/ode', ["*.h", "*_composite*.cxx"])
  IGATEFILES.remove("odeConvexGeom.h")
  IGATEFILES.remove("odeHeightFieldGeom.h")
  IGATEFILES.remove("odeHelperStructs.h")
  TargetAdd('libpandaode.in', opts=OPTS, input=IGATEFILES)
  TargetAdd('libpandaode.in', opts=['IMOD:panda3d.ode', 'ILIB:libpandaode', 'SRCDIR:panda/src/ode'])
  TargetAdd('libpandaode_igate.obj', input='libpandaode.in', opts=["DEPENDENCYONLY"])
  TargetAdd('p3ode_ext_composite.obj', opts=OPTS, input='p3ode_ext_composite.cxx')

#
# DIRECTORY: panda/metalibs/pandaode/
#
if (PkgSkip("ODE")==0 and not RUNTIME):
  OPTS=['DIR:panda/metalibs/pandaode', 'BUILDING:PANDAODE', 'ODE']
  TargetAdd('pandaode_pandaode.obj', opts=OPTS, input='pandaode.cxx')

  TargetAdd('libpandaode.dll', input='pandaode_pandaode.obj')
  TargetAdd('libpandaode.dll', input='p3ode_composite1.obj')
  TargetAdd('libpandaode.dll', input='p3ode_composite2.obj')
  TargetAdd('libpandaode.dll', input='p3ode_composite3.obj')
  TargetAdd('libpandaode.dll', input=COMMON_PANDA_LIBS)
  TargetAdd('libpandaode.dll', opts=['WINUSER', 'ODE'])

  OPTS=['DIR:panda/metalibs/pandaode', 'ODE', 'PYTHON']
  TargetAdd('ode_module.obj', input='libpandaode.in')
  TargetAdd('ode_module.obj', opts=OPTS)
  TargetAdd('ode_module.obj', opts=['IMOD:panda3d.ode', 'ILIB:ode', 'IMPORT:panda3d.core'])

  TargetAdd('ode.pyd', input='ode_module.obj')
  TargetAdd('ode.pyd', input='libpandaode_igate.obj')
  TargetAdd('ode.pyd', input='p3ode_ext_composite.obj')
  TargetAdd('ode.pyd', input='libpandaode.dll')
  TargetAdd('ode.pyd', input='libp3interrogatedb.dll')
  TargetAdd('ode.pyd', input=COMMON_PANDA_LIBS)
  TargetAdd('ode.pyd', opts=['PYTHON', 'WINUSER', 'ODE'])

#
# DIRECTORY: panda/src/bullet/
#
if (PkgSkip("BULLET")==0 and not RUNTIME):
  OPTS=['DIR:panda/src/bullet', 'BUILDING:PANDABULLET', 'BULLET']
  TargetAdd('p3bullet_composite.obj', opts=OPTS, input='p3bullet_composite.cxx')

  OPTS=['DIR:panda/src/bullet', 'BULLET', 'PYTHON']
  IGATEFILES=GetDirectoryContents('panda/src/bullet', ["*.h", "*_composite*.cxx"])
  TargetAdd('libpandabullet.in', opts=OPTS, input=IGATEFILES)
  TargetAdd('libpandabullet.in', opts=['IMOD:panda3d.bullet', 'ILIB:libpandabullet', 'SRCDIR:panda/src/bullet'])
  TargetAdd('libpandabullet_igate.obj', input='libpandabullet.in', opts=["DEPENDENCYONLY"])

#
# DIRECTORY: panda/metalibs/pandabullet/
#
if (PkgSkip("BULLET")==0 and not RUNTIME):
  OPTS=['DIR:panda/metalibs/pandabullet', 'BUILDING:PANDABULLET', 'BULLET']
  TargetAdd('pandabullet_pandabullet.obj', opts=OPTS, input='pandabullet.cxx')

  TargetAdd('libpandabullet.dll', input='pandabullet_pandabullet.obj')
  TargetAdd('libpandabullet.dll', input='p3bullet_composite.obj')
  TargetAdd('libpandabullet.dll', input=COMMON_PANDA_LIBS)
  TargetAdd('libpandabullet.dll', opts=['WINUSER', 'BULLET'])

  OPTS=['DIR:panda/metalibs/pandabullet', 'BULLET', 'PYTHON']
  TargetAdd('bullet_module.obj', input='libpandabullet.in')
  TargetAdd('bullet_module.obj', opts=OPTS)
  TargetAdd('bullet_module.obj', opts=['IMOD:panda3d.bullet', 'ILIB:bullet', 'IMPORT:panda3d.core'])

  TargetAdd('bullet.pyd', input='bullet_module.obj')
  TargetAdd('bullet.pyd', input='libpandabullet_igate.obj')
  TargetAdd('bullet.pyd', input='libpandabullet.dll')
  TargetAdd('bullet.pyd', input='libp3interrogatedb.dll')
  TargetAdd('bullet.pyd', input=COMMON_PANDA_LIBS)
  TargetAdd('bullet.pyd', opts=['PYTHON', 'WINUSER', 'BULLET'])

#
# DIRECTORY: panda/src/physx/
#

if (PkgSkip("PHYSX")==0):
  OPTS=['DIR:panda/src/physx', 'BUILDING:PANDAPHYSX', 'PHYSX', 'NOARCH:PPC', 'PYTHON']
  TargetAdd('p3physx_composite.obj', opts=OPTS, input='p3physx_composite.cxx')

  OPTS=['DIR:panda/src/physx', 'PHYSX', 'NOARCH:PPC', 'PYTHON']
  IGATEFILES=GetDirectoryContents('panda/src/physx', ["*.h", "*_composite*.cxx"])
  TargetAdd('libpandaphysx.in', opts=OPTS, input=IGATEFILES)
  TargetAdd('libpandaphysx.in', opts=['IMOD:panda3d.physx', 'ILIB:libpandaphysx', 'SRCDIR:panda/src/physx'])
  TargetAdd('libpandaphysx_igate.obj', input='libpandaphysx.in', opts=["DEPENDENCYONLY"])

#
# DIRECTORY: panda/metalibs/pandaphysx/
#

if (PkgSkip("PHYSX")==0):
  OPTS=['DIR:panda/metalibs/pandaphysx', 'BUILDING:PANDAPHYSX', 'PHYSX', 'NOARCH:PPC']
  TargetAdd('pandaphysx_pandaphysx.obj', opts=OPTS, input='pandaphysx.cxx')

  TargetAdd('libpandaphysx.dll', input='pandaphysx_pandaphysx.obj')
  TargetAdd('libpandaphysx.dll', input='p3physx_composite.obj')
  TargetAdd('libpandaphysx.dll', input=COMMON_PANDA_LIBS)
  TargetAdd('libpandaphysx.dll', opts=['WINUSER', 'PHYSX', 'NOARCH:PPC', 'PYTHON'])

  OPTS=['DIR:panda/metalibs/pandaphysx', 'PHYSX', 'NOARCH:PPC', 'PYTHON']
  TargetAdd('physx_module.obj', input='libpandaphysx.in')
  TargetAdd('physx_module.obj', opts=OPTS)
  TargetAdd('physx_module.obj', opts=['IMOD:panda3d.physx', 'ILIB:physx', 'IMPORT:panda3d.core'])

  TargetAdd('physx.pyd', input='physx_module.obj')
  TargetAdd('physx.pyd', input='libpandaphysx_igate.obj')
  TargetAdd('physx.pyd', input='libpandaphysx.dll')
  TargetAdd('physx.pyd', input='libp3interrogatedb.dll')
  TargetAdd('physx.pyd', input=COMMON_PANDA_LIBS)
  TargetAdd('physx.pyd', opts=['PYTHON', 'WINUSER', 'PHYSX', 'NOARCH:PPC'])

#
# DIRECTORY: panda/src/physics/
#

if (PkgSkip("PANDAPHYSICS")==0) and (not RUNTIME):
  OPTS=['DIR:panda/src/physics', 'BUILDING:PANDAPHYSICS']
  TargetAdd('p3physics_composite1.obj', opts=OPTS, input='p3physics_composite1.cxx')
  TargetAdd('p3physics_composite2.obj', opts=OPTS, input='p3physics_composite2.cxx')

  OPTS=['DIR:panda/src/physics', 'PYTHON']
  IGATEFILES=GetDirectoryContents('panda/src/physics', ["*.h", "*_composite*.cxx"])
  IGATEFILES.remove("forces.h")
  TargetAdd('libp3physics.in', opts=OPTS, input=IGATEFILES)
  TargetAdd('libp3physics.in', opts=['IMOD:panda3d.physics', 'ILIB:libp3physics', 'SRCDIR:panda/src/physics'])
  TargetAdd('libp3physics_igate.obj', input='libp3physics.in', opts=["DEPENDENCYONLY"])

#
# DIRECTORY: panda/src/particlesystem/
#

if (PkgSkip("PANDAPHYSICS")==0) and (PkgSkip("PANDAPARTICLESYSTEM")==0) and (not RUNTIME):
  OPTS=['DIR:panda/src/particlesystem', 'BUILDING:PANDAPHYSICS']
  TargetAdd('p3particlesystem_composite1.obj', opts=OPTS, input='p3particlesystem_composite1.cxx')
  TargetAdd('p3particlesystem_composite2.obj', opts=OPTS, input='p3particlesystem_composite2.cxx')

  OPTS=['DIR:panda/src/particlesystem', 'PYTHON']
  IGATEFILES=GetDirectoryContents('panda/src/particlesystem', ["*.h", "*_composite*.cxx"])
  IGATEFILES.remove('orientedParticle.h')
  IGATEFILES.remove('orientedParticleFactory.h')
  IGATEFILES.remove('particlefactories.h')
  IGATEFILES.remove('emitters.h')
  IGATEFILES.remove('particles.h')
  TargetAdd('libp3particlesystem.in', opts=OPTS, input=IGATEFILES)
  TargetAdd('libp3particlesystem.in', opts=['IMOD:panda3d.physics', 'ILIB:libp3particlesystem', 'SRCDIR:panda/src/particlesystem'])
  TargetAdd('libp3particlesystem_igate.obj', input='libp3particlesystem.in', opts=["DEPENDENCYONLY"])

#
# DIRECTORY: panda/metalibs/pandaphysics/
#

if (PkgSkip("PANDAPHYSICS")==0) and (not RUNTIME):
  OPTS=['DIR:panda/metalibs/pandaphysics', 'BUILDING:PANDAPHYSICS']
  TargetAdd('pandaphysics_pandaphysics.obj', opts=OPTS, input='pandaphysics.cxx')

  TargetAdd('libpandaphysics.dll', input='pandaphysics_pandaphysics.obj')
  TargetAdd('libpandaphysics.dll', input='p3physics_composite1.obj')
  TargetAdd('libpandaphysics.dll', input='p3physics_composite2.obj')
  TargetAdd('libpandaphysics.dll', input='p3particlesystem_composite1.obj')
  TargetAdd('libpandaphysics.dll', input='p3particlesystem_composite2.obj')
  TargetAdd('libpandaphysics.dll', input=COMMON_PANDA_LIBS)
  TargetAdd('libpandaphysics.dll', opts=['ADVAPI'])

  OPTS=['DIR:panda/metalibs/pandaphysics', 'PYTHON']
  TargetAdd('physics_module.obj', input='libp3physics.in')
  if (PkgSkip("PANDAPARTICLESYSTEM")==0):
    TargetAdd('physics_module.obj', input='libp3particlesystem.in')
  TargetAdd('physics_module.obj', opts=OPTS)
  TargetAdd('physics_module.obj', opts=['IMOD:panda3d.physics', 'ILIB:physics', 'IMPORT:panda3d.core'])

  TargetAdd('physics.pyd', input='physics_module.obj')
  TargetAdd('physics.pyd', input='libp3physics_igate.obj')
  if (PkgSkip("PANDAPARTICLESYSTEM")==0):
    TargetAdd('physics.pyd', input='libp3particlesystem_igate.obj')
  TargetAdd('physics.pyd', input='libpandaphysics.dll')
  TargetAdd('physics.pyd', input='libp3interrogatedb.dll')
  TargetAdd('physics.pyd', input=COMMON_PANDA_LIBS)
  TargetAdd('physics.pyd', opts=['PYTHON'])

#
# DIRECTORY: panda/src/speedtree/
#

if (PkgSkip("SPEEDTREE")==0):
  OPTS=['DIR:panda/src/speedtree', 'BUILDING:PANDASPEEDTREE', 'SPEEDTREE', 'PYTHON']
  TargetAdd('pandaspeedtree_composite1.obj', opts=OPTS, input='pandaspeedtree_composite1.cxx')
  IGATEFILES=GetDirectoryContents('panda/src/speedtree', ["*.h", "*_composite*.cxx"])
  TargetAdd('libpandaspeedtree.in', opts=OPTS, input=IGATEFILES)
  TargetAdd('libpandaspeedtree.in', opts=['IMOD:libpandaspeedtree', 'ILIB:libpandaspeedtree', 'SRCDIR:panda/src/speedtree'])
  TargetAdd('libpandaspeedtree_igate.obj', input='libpandaspeedtree.in', opts=["DEPENDENCYONLY"])
  TargetAdd('libpandaspeedtree_module.obj', input='libpandaspeedtree.in')
  TargetAdd('libpandaspeedtree_module.obj', opts=OPTS)
  TargetAdd('libpandaspeedtree_module.obj', opts=['IMOD:libpandaspeedtree', 'ILIB:libpandaspeedtree'])
  TargetAdd('libpandaspeedtree.dll', input='pandaspeedtree_composite1.obj')
  TargetAdd('libpandaspeedtree.dll', input='libpandaspeedtree_igate.obj')
  TargetAdd('libpandaspeedtree.dll', input='libpandaspeedtree_module.obj')
  TargetAdd('libpandaspeedtree.dll', input=COMMON_PANDA_LIBS)
  TargetAdd('libpandaspeedtree.dll', opts=['SPEEDTREE'])
  if SDK["SPEEDTREEAPI"] == 'OpenGL':
      TargetAdd('libpandaspeedtree.dll', opts=['GL', 'NVIDIACG', 'CGGL'])
  elif SDK["SPEEDTREEAPI"] == 'DirectX9':
      TargetAdd('libpandaspeedtree.dll', opts=['DX9',  'NVIDIACG', 'CGDX9'])

#
# DIRECTORY: panda/src/testbed/
#

if (not RTDIST and not RUNTIME and PkgSkip("PVIEW")==0 and GetTarget() != 'android'):
  OPTS=['DIR:panda/src/testbed']
  TargetAdd('pview_pview.obj', opts=OPTS, input='pview.cxx')
  TargetAdd('pview.exe', input='pview_pview.obj')
  TargetAdd('pview.exe', input='libp3framework.dll')
  if not PkgSkip("EGG"):
    TargetAdd('pview.exe', input='libpandaegg.dll')
  TargetAdd('pview.exe', input=COMMON_PANDA_LIBS)
  TargetAdd('pview.exe', opts=['ADVAPI', 'WINSOCK2', 'WINSHELL'])

#
# DIRECTORY: panda/src/android/
#

if (not RUNTIME and GetTarget() == 'android'):
  native_app_glue = os.path.join(SDK['ANDROID_NDK'], 'sources', 'android', 'native_app_glue')
  OPTS=['DIR:panda/src/android', 'DIR:' + native_app_glue]

  TargetAdd('p3android_composite1.obj', opts=OPTS, input='p3android_composite1.cxx')
  TargetAdd('libp3android.dll', input='p3android_composite1.obj')
  TargetAdd('libp3android.dll', input=COMMON_PANDA_LIBS)
  TargetAdd('libp3android.dll', opts=['JNIGRAPHICS'])

  TargetAdd('android_native_app_glue.obj', opts=OPTS + ['NOHIDDEN'], input='android_native_app_glue.c')
  TargetAdd('android_main.obj', opts=OPTS, input='android_main.cxx')

  if (not RTDIST and PkgSkip("PVIEW")==0):
    TargetAdd('pview_pview.obj', opts=OPTS, input='pview.cxx')
    TargetAdd('pview.exe', input='android_native_app_glue.obj')
    TargetAdd('pview.exe', input='android_main.obj')
    TargetAdd('pview.exe', input='pview_pview.obj')
    TargetAdd('pview.exe', input='libp3framework.dll')
    if not PkgSkip("EGG"):
      TargetAdd('pview.exe', input='libpandaegg.dll')
    TargetAdd('pview.exe', input='libp3android.dll')
    TargetAdd('pview.exe', input=COMMON_PANDA_LIBS)
    TargetAdd('AndroidManifest.xml', opts=OPTS, input='pview_manifest.xml')

#
# DIRECTORY: panda/src/androiddisplay/
#

if (GetTarget() == 'android' and PkgSkip("EGL")==0 and PkgSkip("GLES")==0 and not RUNTIME):
  DefSymbol('GLES', 'OPENGLES_1', '')
  OPTS=['DIR:panda/src/androiddisplay', 'DIR:panda/src/glstuff', 'DIR:' + native_app_glue, 'BUILDING:PANDAGLES',  'GLES', 'EGL']
  TargetAdd('pandagles_androiddisplay_composite1.obj', opts=OPTS, input='p3androiddisplay_composite1.cxx')
  OPTS=['DIR:panda/metalibs/pandagles', 'BUILDING:PANDAGLES', 'GLES', 'EGL']
  TargetAdd('pandagles_pandagles.obj', opts=OPTS, input='pandagles.cxx')
  TargetAdd('libpandagles.dll', input='pandagles_pandagles.obj')
  TargetAdd('libpandagles.dll', input='p3glesgsg_config_glesgsg.obj')
  TargetAdd('libpandagles.dll', input='p3glesgsg_glesgsg.obj')
  TargetAdd('libpandagles.dll', input='pandagles_androiddisplay_composite1.obj')
  TargetAdd('libpandagles.dll', input='libp3android.dll')
  TargetAdd('libpandagles.dll', input=COMMON_PANDA_LIBS)
  TargetAdd('libpandagles.dll', opts=['MODULE', 'GLES', 'EGL'])

#
# DIRECTORY: panda/src/tinydisplay/
#

if (not RUNTIME and (GetTarget() in ('windows', 'darwin') or PkgSkip("X11")==0) and PkgSkip("TINYDISPLAY")==0):
  OPTS=['DIR:panda/src/tinydisplay', 'BUILDING:TINYDISPLAY']
  TargetAdd('p3tinydisplay_composite1.obj', opts=OPTS, input='p3tinydisplay_composite1.cxx')
  TargetAdd('p3tinydisplay_composite2.obj', opts=OPTS, input='p3tinydisplay_composite2.cxx')
  TargetAdd('p3tinydisplay_ztriangle_1.obj', opts=OPTS, input='ztriangle_1.cxx')
  TargetAdd('p3tinydisplay_ztriangle_2.obj', opts=OPTS, input='ztriangle_2.cxx')
  TargetAdd('p3tinydisplay_ztriangle_3.obj', opts=OPTS, input='ztriangle_3.cxx')
  TargetAdd('p3tinydisplay_ztriangle_4.obj', opts=OPTS, input='ztriangle_4.cxx')
  TargetAdd('p3tinydisplay_ztriangle_table.obj', opts=OPTS, input='ztriangle_table.cxx')
  if GetTarget() == 'darwin':
    TargetAdd('p3tinydisplay_tinyOsxGraphicsWindow.obj', opts=OPTS, input='tinyOsxGraphicsWindow.mm')
    TargetAdd('libp3tinydisplay.dll', input='p3tinydisplay_tinyOsxGraphicsWindow.obj')
    TargetAdd('libp3tinydisplay.dll', opts=['CARBON', 'AGL', 'COCOA'])
  elif GetTarget() == 'windows':
    TargetAdd('libp3tinydisplay.dll', input='libp3windisplay.dll')
    TargetAdd('libp3tinydisplay.dll', opts=['WINIMM', 'WINGDI', 'WINKERNEL', 'WINOLDNAMES', 'WINUSER', 'WINMM'])
  else:
    TargetAdd('libp3tinydisplay.dll', input='p3x11display_composite1.obj')
    TargetAdd('libp3tinydisplay.dll', opts=['X11'])
  TargetAdd('libp3tinydisplay.dll', input='p3tinydisplay_composite1.obj')
  TargetAdd('libp3tinydisplay.dll', input='p3tinydisplay_composite2.obj')
  TargetAdd('libp3tinydisplay.dll', input='p3tinydisplay_ztriangle_1.obj')
  TargetAdd('libp3tinydisplay.dll', input='p3tinydisplay_ztriangle_2.obj')
  TargetAdd('libp3tinydisplay.dll', input='p3tinydisplay_ztriangle_3.obj')
  TargetAdd('libp3tinydisplay.dll', input='p3tinydisplay_ztriangle_4.obj')
  TargetAdd('libp3tinydisplay.dll', input='p3tinydisplay_ztriangle_table.obj')
  TargetAdd('libp3tinydisplay.dll', input=COMMON_PANDA_LIBS)

#
# DIRECTORY: direct/src/directbase/
#

if (PkgSkip("DIRECT")==0):
  OPTS=['DIR:direct/src/directbase', 'PYTHON']
  TargetAdd('p3directbase_directbase.obj', opts=OPTS+['BUILDING:DIRECT'], input='directbase.cxx')

#
# DIRECTORY: direct/src/dcparser/
#

if (PkgSkip("DIRECT")==0):
  OPTS=['DIR:direct/src/dcparser', 'WITHINPANDA', 'BISONPREFIX_dcyy', 'PYTHON']
  CreateFile(GetOutputDir()+"/include/dcParser.h")
  TargetAdd('p3dcparser_dcParser.obj', opts=OPTS, input='dcParser.yxx')
  TargetAdd('dcParser.h', input='p3dcparser_dcParser.obj', opts=['DEPENDENCYONLY'])
  TargetAdd('p3dcparser_dcLexer.obj', opts=OPTS, input='dcLexer.lxx')
  TargetAdd('p3dcparser_composite1.obj', opts=OPTS, input='p3dcparser_composite1.cxx')
  TargetAdd('p3dcparser_composite2.obj', opts=OPTS, input='p3dcparser_composite2.cxx')

  OPTS=['DIR:direct/src/dcparser', 'WITHINPANDA', 'PYTHON']
  IGATEFILES=GetDirectoryContents('direct/src/dcparser', ["*.h", "*_composite*.cxx"])
  if "dcParser.h" in IGATEFILES: IGATEFILES.remove("dcParser.h")
  if "dcmsgtypes.h" in IGATEFILES: IGATEFILES.remove('dcmsgtypes.h')
  TargetAdd('libp3dcparser.in', opts=OPTS, input=IGATEFILES)
  TargetAdd('libp3dcparser.in', opts=['IMOD:panda3d.direct', 'ILIB:libp3dcparser', 'SRCDIR:direct/src/dcparser'])
  TargetAdd('libp3dcparser_igate.obj', input='libp3dcparser.in', opts=["DEPENDENCYONLY"])

#
# DIRECTORY: direct/src/deadrec/
#

if (PkgSkip("DIRECT")==0):
  OPTS=['DIR:direct/src/deadrec', 'BUILDING:DIRECT']
  TargetAdd('p3deadrec_composite1.obj', opts=OPTS, input='p3deadrec_composite1.cxx')

  OPTS=['DIR:direct/src/deadrec', 'PYTHON']
  IGATEFILES=GetDirectoryContents('direct/src/deadrec', ["*.h", "*_composite*.cxx"])
  TargetAdd('libp3deadrec.in', opts=OPTS, input=IGATEFILES)
  TargetAdd('libp3deadrec.in', opts=['IMOD:panda3d.direct', 'ILIB:libp3deadrec', 'SRCDIR:direct/src/deadrec'])
  TargetAdd('libp3deadrec_igate.obj', input='libp3deadrec.in', opts=["DEPENDENCYONLY"])

#
# DIRECTORY: direct/src/distributed/
#

if (PkgSkip("DIRECT")==0):
  OPTS=['DIR:direct/src/distributed', 'DIR:direct/src/dcparser', 'WITHINPANDA', 'BUILDING:DIRECT', 'OPENSSL', 'PYTHON']
  TargetAdd('p3distributed_config_distributed.obj', opts=OPTS, input='config_distributed.cxx')
  TargetAdd('p3distributed_cConnectionRepository.obj', opts=OPTS, input='cConnectionRepository.cxx')
  TargetAdd('p3distributed_cDistributedSmoothNodeBase.obj', opts=OPTS, input='cDistributedSmoothNodeBase.cxx')

  OPTS=['DIR:direct/src/distributed', 'WITHINPANDA', 'OPENSSL', 'PYTHON']
  IGATEFILES=GetDirectoryContents('direct/src/distributed', ["*.h", "*.cxx"])
  TargetAdd('libp3distributed.in', opts=OPTS, input=IGATEFILES)
  TargetAdd('libp3distributed.in', opts=['IMOD:panda3d.direct', 'ILIB:libp3distributed', 'SRCDIR:direct/src/distributed'])
  TargetAdd('libp3distributed_igate.obj', input='libp3distributed.in', opts=["DEPENDENCYONLY"])

#
# DIRECTORY: direct/src/interval/
#

if (PkgSkip("DIRECT")==0):
  OPTS=['DIR:direct/src/interval', 'BUILDING:DIRECT']
  TargetAdd('p3interval_composite1.obj', opts=OPTS, input='p3interval_composite1.cxx')

  OPTS=['DIR:direct/src/interval', 'PYTHON']
  IGATEFILES=GetDirectoryContents('direct/src/interval', ["*.h", "*_composite*.cxx"])
  TargetAdd('libp3interval.in', opts=OPTS, input=IGATEFILES)
  TargetAdd('libp3interval.in', opts=['IMOD:panda3d.direct', 'ILIB:libp3interval', 'SRCDIR:direct/src/interval'])
  TargetAdd('libp3interval_igate.obj', input='libp3interval.in', opts=["DEPENDENCYONLY"])

#
# DIRECTORY: direct/src/showbase/
#

if (PkgSkip("DIRECT")==0):
  OPTS=['DIR:direct/src/showbase', 'BUILDING:DIRECT']
  TargetAdd('p3showbase_showBase.obj', opts=OPTS, input='showBase.cxx')
  if GetTarget() == 'darwin':
    TargetAdd('p3showbase_showBase_assist.obj', opts=OPTS, input='showBase_assist.mm')

  OPTS=['DIR:direct/src/showbase', 'PYTHON']
  IGATEFILES=GetDirectoryContents('direct/src/showbase', ["*.h", "showBase.cxx"])
  TargetAdd('libp3showbase.in', opts=OPTS, input=IGATEFILES)
  TargetAdd('libp3showbase.in', opts=['IMOD:panda3d.direct', 'ILIB:libp3showbase', 'SRCDIR:direct/src/showbase'])
  TargetAdd('libp3showbase_igate.obj', input='libp3showbase.in', opts=["DEPENDENCYONLY"])

#
# DIRECTORY: direct/src/motiontrail/
#

if (PkgSkip("DIRECT")==0):
  OPTS=['DIR:direct/src/motiontrail', 'BUILDING:DIRECT']
  TargetAdd('p3motiontrail_cMotionTrail.obj', opts=OPTS, input='cMotionTrail.cxx')
  TargetAdd('p3motiontrail_config_motiontrail.obj', opts=OPTS, input='config_motiontrail.cxx')

  OPTS=['DIR:direct/src/motiontrail', 'PYTHON']
  IGATEFILES=GetDirectoryContents('direct/src/motiontrail', ["*.h", "cMotionTrail.cxx"])
  TargetAdd('libp3motiontrail.in', opts=OPTS, input=IGATEFILES)
  TargetAdd('libp3motiontrail.in', opts=['IMOD:panda3d.direct', 'ILIB:libp3motiontrail', 'SRCDIR:direct/src/motiontrail'])
  TargetAdd('libp3motiontrail_igate.obj', input='libp3motiontrail.in', opts=["DEPENDENCYONLY"])

#
# DIRECTORY: direct/metalibs/direct/
#

if (PkgSkip("DIRECT")==0):
  TargetAdd('libp3direct.dll', input='p3directbase_directbase.obj')
  TargetAdd('libp3direct.dll', input='p3showbase_showBase.obj')
  if GetTarget() == 'darwin':
    TargetAdd('libp3direct.dll', input='p3showbase_showBase_assist.obj')
  TargetAdd('libp3direct.dll', input='p3deadrec_composite1.obj')
  TargetAdd('libp3direct.dll', input='p3interval_composite1.obj')
  TargetAdd('libp3direct.dll', input='p3motiontrail_config_motiontrail.obj')
  TargetAdd('libp3direct.dll', input='p3motiontrail_cMotionTrail.obj')
  TargetAdd('libp3direct.dll', input=COMMON_PANDA_LIBS)
  TargetAdd('libp3direct.dll', opts=['ADVAPI',  'OPENSSL', 'WINUSER', 'WINGDI'])

  OPTS=['PYTHON']
  TargetAdd('direct_module.obj', input='libp3dcparser.in')
  TargetAdd('direct_module.obj', input='libp3showbase.in')
  TargetAdd('direct_module.obj', input='libp3deadrec.in')
  TargetAdd('direct_module.obj', input='libp3interval.in')
  TargetAdd('direct_module.obj', input='libp3distributed.in')
  TargetAdd('direct_module.obj', input='libp3motiontrail.in')
  TargetAdd('direct_module.obj', opts=OPTS)
  TargetAdd('direct_module.obj', opts=['IMOD:panda3d.direct', 'ILIB:direct', 'IMPORT:panda3d.core'])

  TargetAdd('direct.pyd', input='libp3dcparser_igate.obj')
  TargetAdd('direct.pyd', input='libp3showbase_igate.obj')
  TargetAdd('direct.pyd', input='libp3deadrec_igate.obj')
  TargetAdd('direct.pyd', input='libp3interval_igate.obj')
  TargetAdd('direct.pyd', input='libp3distributed_igate.obj')
  TargetAdd('direct.pyd', input='libp3motiontrail_igate.obj')

  # These are part of direct.pyd, not libp3direct.dll, because they rely on
  # the Python libraries.  If a C++ user needs these modules, we can move them
  # back and filter out the Python-specific code.
  TargetAdd('direct.pyd', input='p3dcparser_composite1.obj')
  TargetAdd('direct.pyd', input='p3dcparser_composite2.obj')
  TargetAdd('direct.pyd', input='p3dcparser_dcParser.obj')
  TargetAdd('direct.pyd', input='p3dcparser_dcLexer.obj')
  TargetAdd('direct.pyd', input='p3distributed_config_distributed.obj')
  TargetAdd('direct.pyd', input='p3distributed_cConnectionRepository.obj')
  TargetAdd('direct.pyd', input='p3distributed_cDistributedSmoothNodeBase.obj')

  TargetAdd('direct.pyd', input='direct_module.obj')
  TargetAdd('direct.pyd', input='libp3direct.dll')
  TargetAdd('direct.pyd', input='libp3interrogatedb.dll')
  TargetAdd('direct.pyd', input=COMMON_PANDA_LIBS)
  TargetAdd('direct.pyd', opts=['PYTHON', 'OPENSSL', 'WINUSER', 'WINGDI', 'WINSOCK2'])

#
# DIRECTORY: direct/src/dcparse/
#

if (PkgSkip("PYTHON")==0 and PkgSkip("DIRECT")==0 and not RTDIST and not RUNTIME):
  OPTS=['DIR:direct/src/dcparse', 'DIR:direct/src/dcparser', 'WITHINPANDA', 'ADVAPI', 'PYTHON']
  TargetAdd('dcparse_dcparse.obj', opts=OPTS, input='dcparse.cxx')
  TargetAdd('p3dcparse.exe', input='p3dcparser_composite1.obj')
  TargetAdd('p3dcparse.exe', input='p3dcparser_composite2.obj')
  TargetAdd('p3dcparse.exe', input='p3dcparser_dcParser.obj')
  TargetAdd('p3dcparse.exe', input='p3dcparser_dcLexer.obj')
  TargetAdd('p3dcparse.exe', input='dcparse_dcparse.obj')
  TargetAdd('p3dcparse.exe', input='libp3direct.dll')
  TargetAdd('p3dcparse.exe', input=COMMON_PANDA_LIBS)
  TargetAdd('p3dcparse.exe', input='libp3pystub.lib')
  TargetAdd('p3dcparse.exe', opts=['ADVAPI', 'PYTHON'])

#
# DIRECTORY: direct/src/plugin/
#

if (RTDIST or RUNTIME):
  # Explicitly define this as we don't include dtool_config.h here.
  if GetTarget() not in ('windows', 'darwin'):
    DefSymbol("RUNTIME", "HAVE_X11", "1")

  OPTS=['DIR:direct/src/plugin', 'BUILDING:P3D_PLUGIN', 'RUNTIME', 'OPENSSL']
  TargetAdd('plugin_common.obj', opts=OPTS, input='plugin_common_composite1.cxx')

  OPTS += ['ZLIB', 'MSIMG']
  TargetAdd('plugin_plugin.obj', opts=OPTS, input='p3d_plugin_composite1.cxx')
  TargetAdd('plugin_mkdir_complete.obj', opts=OPTS, input='mkdir_complete.cxx')
  TargetAdd('plugin_wstring_encode.obj', opts=OPTS, input='wstring_encode.cxx')
  TargetAdd('plugin_parse_color.obj', opts=OPTS, input='parse_color.cxx')
  TargetAdd('plugin_get_twirl_data.obj', opts=OPTS, input='get_twirl_data.cxx')
  TargetAdd('plugin_find_root_dir.obj', opts=OPTS, input='find_root_dir.cxx')
  if GetTarget() == 'darwin':
    TargetAdd('plugin_find_root_dir_assist.obj', opts=OPTS, input='find_root_dir_assist.mm')
  TargetAdd('plugin_binaryXml.obj', opts=OPTS, input='binaryXml.cxx')
  TargetAdd('plugin_fileSpec.obj', opts=OPTS, input='fileSpec.cxx')
  TargetAdd('plugin_handleStream.obj', opts=OPTS, input='handleStream.cxx')
  TargetAdd('plugin_handleStreamBuf.obj', opts=OPTS, input='handleStreamBuf.cxx')
  if (RTDIST):
    for fname in ("p3d_plugin.dll", "libp3d_plugin_static.ilb"):
      TargetAdd(fname, input='plugin_plugin.obj')
      TargetAdd(fname, input='plugin_mkdir_complete.obj')
      TargetAdd(fname, input='plugin_wstring_encode.obj')
      TargetAdd(fname, input='plugin_parse_color.obj')
      TargetAdd(fname, input='plugin_find_root_dir.obj')
      if GetTarget() == 'darwin':
        TargetAdd(fname, input='plugin_find_root_dir_assist.obj')
      TargetAdd(fname, input='plugin_fileSpec.obj')
      TargetAdd(fname, input='plugin_binaryXml.obj')
      TargetAdd(fname, input='plugin_handleStream.obj')
      TargetAdd(fname, input='plugin_handleStreamBuf.obj')
      TargetAdd(fname, input='libp3tinyxml.ilb')
      if GetTarget() == 'darwin':
        TargetAdd(fname, input='libp3subprocbuffer.ilb')
      TargetAdd(fname, opts=['OPENSSL', 'ZLIB', 'X11', 'ADVAPI', 'WINUSER', 'WINGDI', 'WINSHELL', 'WINCOMCTL', 'WINOLE', 'MSIMG'])
    TargetAdd("libp3d_plugin_static.ilb", input='plugin_get_twirl_data.obj')

  if (PkgSkip("PYTHON")==0 and RTDIST):
    # Freeze VFSImporter and its dependency modules into p3dpython.
    # Mark panda3d.core as a dependency to make sure to build that first.
    TargetAdd('p3dpython_frozen.obj', input='VFSImporter.py', opts=['DIR:direct/src/showbase', 'FREEZE_STARTUP', 'PYTHON'])
    TargetAdd('p3dpython_frozen.obj', dep='core.pyd')

    OPTS += ['PYTHON']
    TargetAdd('p3dpython_p3dpython_composite1.obj', opts=OPTS, input='p3dpython_composite1.cxx')
    TargetAdd('p3dpython_p3dPythonMain.obj', opts=OPTS, input='p3dPythonMain.cxx')
    TargetAdd('p3dpython.exe', input='p3dpython_p3dpython_composite1.obj')
    TargetAdd('p3dpython.exe', input='p3dpython_p3dPythonMain.obj')
    TargetAdd('p3dpython.exe', input='p3dpython_frozen.obj')
    TargetAdd('p3dpython.exe', input=COMMON_PANDA_LIBS)
    TargetAdd('p3dpython.exe', input='libp3tinyxml.ilb')
    TargetAdd('p3dpython.exe', input='libp3interrogatedb.dll')
    TargetAdd('p3dpython.exe', opts=['PYTHON', 'WINUSER'])

    TargetAdd('libp3dpython.dll', input='p3dpython_p3dpython_composite1.obj')
    TargetAdd('libp3dpython.dll', input='p3dpython_frozen.obj')
    TargetAdd('libp3dpython.dll', input=COMMON_PANDA_LIBS)
    TargetAdd('libp3dpython.dll', input='libp3tinyxml.ilb')
    TargetAdd('libp3dpython.dll', input='libp3interrogatedb.dll')
    TargetAdd('libp3dpython.dll', opts=['PYTHON', 'WINUSER'])

    if GetTarget() == 'windows':
      DefSymbol("NON_CONSOLE", "NON_CONSOLE", "")
      OPTS.append("NON_CONSOLE")
      TargetAdd('p3dpythonw_p3dpython_composite1.obj', opts=OPTS, input='p3dpython_composite1.cxx')
      TargetAdd('p3dpythonw_p3dPythonMain.obj', opts=OPTS, input='p3dPythonMain.cxx')
      TargetAdd('p3dpythonw.exe', input='p3dpythonw_p3dpython_composite1.obj')
      TargetAdd('p3dpythonw.exe', input='p3dpythonw_p3dPythonMain.obj')
      TargetAdd('p3dpythonw.exe', input='p3dpython_frozen.obj')
      TargetAdd('p3dpythonw.exe', input=COMMON_PANDA_LIBS)
      TargetAdd('p3dpythonw.exe', input='libp3tinyxml.ilb')
      TargetAdd('p3dpythonw.exe', input='libp3interrogatedb.dll')
      TargetAdd('p3dpythonw.exe', opts=['SUBSYSTEM:WINDOWS', 'PYTHON', 'WINUSER'])

  if (PkgSkip("OPENSSL")==0 and RTDIST and False):
    OPTS=['DIR:direct/src/plugin', 'DIR:panda/src/express', 'OPENSSL']
    if GetTarget() == 'darwin':
        OPTS += ['OPT:2']
    if (PkgSkip("FLTK")==0):
      OPTS.append("FLTK")
      TargetAdd('plugin_p3dCert.obj', opts=OPTS, input='p3dCert.cxx')
      TargetAdd('plugin_p3dCert_strings.obj', opts=OPTS, input='p3dCert_strings.cxx')
      TargetAdd('p3dcert.exe', input='plugin_mkdir_complete.obj')
      TargetAdd('p3dcert.exe', input='plugin_wstring_encode.obj')
      TargetAdd('p3dcert.exe', input='plugin_p3dCert.obj')
      TargetAdd('p3dcert.exe', input='plugin_p3dCert_strings.obj')
      OPTS=['SUBSYSTEM:WINDOWS', 'OPENSSL', 'FLTK', 'X11', 'WINCOMCTL', 'WINSOCK', 'WINGDI', 'WINUSER', 'ADVAPI', 'WINOLE', 'WINSHELL', 'SUBSYSTEM:WINDOWS']
      if GetTarget() == 'darwin':
          OPTS += ['OPT:2']
      TargetAdd('p3dcert.exe', opts=OPTS)
    elif (PkgSkip("WX")==0):
      OPTS += ["WX", "RTTI"]
      TargetAdd('plugin_p3dCert.obj', opts=OPTS, input='p3dCert_wx.cxx')
      TargetAdd('p3dcert.exe', input='plugin_mkdir_complete.obj')
      TargetAdd('p3dcert.exe', input='plugin_wstring_encode.obj')
      TargetAdd('p3dcert.exe', input='plugin_p3dCert.obj')
      OPTS=['SUBSYSTEM:WINDOWS', 'OPENSSL', 'WX', 'CARBON', 'WINOLE', 'WINOLEAUT', 'WINUSER', 'ADVAPI', 'WINSHELL', 'WINCOMCTL', 'WINGDI', 'WINCOMDLG']
      if GetTarget() == "darwin":
          OPTS += ['GL', 'OPT:2']
      TargetAdd('p3dcert.exe', opts=OPTS)

#
# DIRECTORY: direct/src/plugin_npapi/
#

if RUNTIME:
  OPTS=['DIR:direct/src/plugin_npapi', 'RUNTIME', 'GTK2']
  if GetTarget() == 'windows':
    nppanda3d_rc = {"name" : "Panda3D Game Engine Plug-in",
                    "version" : VERSION,
                    "description" : "Runs 3-D games and interactive applets",
                    "filename" : "nppanda3d.dll",
                    "mimetype" : "application/x-panda3d",
                    "extension" : "p3d",
                    "filedesc" : "Panda3D applet"}
    TargetAdd('nppanda3d.res', opts=OPTS, winrc=nppanda3d_rc)
  elif GetTarget() == 'darwin':
    TargetAdd('nppanda3d.rsrc', opts=OPTS, input='nppanda3d.r')

  OPTS += ['GTK2']
  TargetAdd('plugin_npapi_nppanda3d_composite1.obj', opts=OPTS, input='nppanda3d_composite1.cxx')

  TargetAdd('nppanda3d.plugin', input='plugin_common.obj')
  TargetAdd('nppanda3d.plugin', input='plugin_parse_color.obj')
  TargetAdd('nppanda3d.plugin', input='plugin_get_twirl_data.obj')
  TargetAdd('nppanda3d.plugin', input='plugin_wstring_encode.obj')
  TargetAdd('nppanda3d.plugin', input='plugin_npapi_nppanda3d_composite1.obj')
  if GetTarget() == 'windows':
    TargetAdd('nppanda3d.plugin', input='nppanda3d.res')
    TargetAdd('nppanda3d.plugin', input='nppanda3d.def', ipath=OPTS)
  elif GetTarget() == 'darwin':
    TargetAdd('nppanda3d.plugin', input='nppanda3d.rsrc')
    TargetAdd('nppanda3d.plugin', input='nppanda3d.plist', ipath=OPTS)
    TargetAdd('nppanda3d.plugin', input='plugin_find_root_dir_assist.obj')
  TargetAdd('nppanda3d.plugin', input='libp3tinyxml.ilb')
  TargetAdd('nppanda3d.plugin', opts=['OPENSSL', 'WINGDI', 'WINUSER', 'WINSHELL', 'WINOLE', 'CARBON'])

#
# DIRECTORY: direct/src/plugin_activex/
#

if (RUNTIME and GetTarget() == 'windows' and PkgSkip("MFC")==0):
  OPTS=['DIR:direct/src/plugin_activex', 'RUNTIME', 'ACTIVEX', 'MFC']
  DefSymbol('ACTIVEX', '_USRDLL', '')
  DefSymbol('ACTIVEX', '_WINDLL', '')
  DefSymbol('ACTIVEX', '_AFXDLL', '')
  DefSymbol('ACTIVEX', '_MBCS', '')
  TargetAdd('P3DActiveX.tlb', opts=OPTS, input='P3DActiveX.idl')
  TargetAdd('P3DActiveX.res', opts=OPTS, input='P3DActiveX.rc')

  TargetAdd('plugin_activex_p3dactivex_composite1.obj', opts=OPTS, input='p3dactivex_composite1.cxx')

  TargetAdd('p3dactivex.ocx', input='plugin_common.obj')
  TargetAdd('p3dactivex.ocx', input='plugin_parse_color.obj')
  TargetAdd('p3dactivex.ocx', input='plugin_get_twirl_data.obj')
  TargetAdd('p3dactivex.ocx', input='plugin_wstring_encode.obj')
  TargetAdd('p3dactivex.ocx', input='plugin_activex_p3dactivex_composite1.obj')
  TargetAdd('p3dactivex.ocx', input='P3DActiveX.res')
  TargetAdd('p3dactivex.ocx', input='P3DActiveX.def', ipath=OPTS)
  TargetAdd('p3dactivex.ocx', input='libp3tinyxml.ilb')
  TargetAdd('p3dactivex.ocx', opts=['MFC', 'WINSOCK2', 'OPENSSL', 'WINGDI', 'WINUSER'])

#
# DIRECTORY: direct/src/plugin_standalone/
#

if (RUNTIME):
  OPTS=['DIR:direct/src/plugin_standalone', 'RUNTIME', 'OPENSSL']
  TargetAdd('plugin_standalone_panda3d.obj', opts=OPTS, input='panda3d.cxx')
  TargetAdd('plugin_standalone_panda3dBase.obj', opts=OPTS, input='panda3dBase.cxx')

  if GetTarget() == 'windows':
    panda3d_rc = {"name" : "Panda3D Game Engine Plug-in",
                  "version" : VERSION,
                  "description" : "Runs 3-D games and interactive applets",
                  "filename" : "panda3d.exe",
                  "mimetype" : "application/x-panda3d",
                  "extension" : "p3d",
                  "filedesc" : "Panda3D applet",
                  "icon" : "panda3d.ico"}
    TargetAdd('panda3d.res', opts=OPTS, winrc=panda3d_rc)

  TargetAdd('plugin_standalone_panda3dMain.obj', opts=OPTS, input='panda3dMain.cxx')
  TargetAdd('panda3d.exe', input='plugin_standalone_panda3d.obj')
  TargetAdd('panda3d.exe', input='plugin_standalone_panda3dMain.obj')
  TargetAdd('panda3d.exe', input='plugin_standalone_panda3dBase.obj')
  TargetAdd('panda3d.exe', input='plugin_common.obj')
  TargetAdd('panda3d.exe', input='plugin_wstring_encode.obj')
  if GetTarget() == 'darwin':
    TargetAdd('panda3d.exe', input='plugin_find_root_dir_assist.obj')
  elif GetTarget() == 'windows':
    TargetAdd('panda3d.exe', input='panda3d.res')
  TargetAdd('panda3d.exe', input='libpandaexpress.dll')
  TargetAdd('panda3d.exe', input='libp3dtoolconfig.dll')
  TargetAdd('panda3d.exe', input='libp3dtool.dll')
  #TargetAdd('panda3d.exe', input='libp3pystub.lib')
  TargetAdd('panda3d.exe', input='libp3tinyxml.ilb')
  TargetAdd('panda3d.exe', opts=['NOICON', 'OPENSSL', 'ZLIB', 'WINGDI', 'WINUSER', 'WINSHELL', 'ADVAPI', 'WINSOCK2', 'WINOLE', 'CARBON'])

  if (GetTarget() == 'darwin'):
    TargetAdd('plugin_standalone_panda3dMac.obj', opts=OPTS, input='panda3dMac.cxx')
    TargetAdd('Panda3D.app', input='plugin_standalone_panda3d.obj')
    TargetAdd('Panda3D.app', input='plugin_standalone_panda3dMac.obj')
    TargetAdd('Panda3D.app', input='plugin_standalone_panda3dBase.obj')
    TargetAdd('Panda3D.app', input='plugin_common.obj')
    TargetAdd('Panda3D.app', input='plugin_find_root_dir_assist.obj')
    TargetAdd('Panda3D.app', input='libpandaexpress.dll')
    TargetAdd('Panda3D.app', input='libp3dtoolconfig.dll')
    TargetAdd('Panda3D.app', input='libp3dtool.dll')
    #TargetAdd('Panda3D.app', input='libp3pystub.lib')
    TargetAdd('Panda3D.app', input='libp3tinyxml.ilb')
    TargetAdd('Panda3D.app', input='panda3d_mac.plist', ipath=OPTS)
    TargetAdd('Panda3D.app', input='models/plugin_images/panda3d.icns')
    TargetAdd('Panda3D.app', opts=['OPENSSL', 'ZLIB', 'WINGDI', 'WINUSER', 'WINSHELL', 'ADVAPI', 'WINSOCK2', 'WINOLE', 'CARBON'])
  elif (GetTarget() == 'windows'):
    TargetAdd('plugin_standalone_panda3dWinMain.obj', opts=OPTS, input='panda3dWinMain.cxx')
    TargetAdd('panda3dw.exe', input='plugin_standalone_panda3d.obj')
    TargetAdd('panda3dw.exe', input='plugin_standalone_panda3dWinMain.obj')
    TargetAdd('panda3dw.exe', input='plugin_standalone_panda3dBase.obj')
    TargetAdd('panda3dw.exe', input='plugin_wstring_encode.obj')
    TargetAdd('panda3dw.exe', input='plugin_common.obj')
    TargetAdd('panda3dw.exe', input='libpandaexpress.dll')
    TargetAdd('panda3dw.exe', input='libp3dtoolconfig.dll')
    TargetAdd('panda3dw.exe', input='libp3dtool.dll')
    #TargetAdd('panda3dw.exe', input='libp3pystub.lib')
    TargetAdd('panda3dw.exe', input='libp3tinyxml.ilb')
    TargetAdd('panda3dw.exe', opts=['SUBSYSTEM:WINDOWS', 'OPENSSL', 'ZLIB', 'WINGDI', 'WINUSER', 'WINSHELL', 'ADVAPI', 'WINSOCK2', 'WINOLE', 'CARBON'])

if (RTDIST):
  OPTS=['BUILDING:P3D_PLUGIN', 'DIR:direct/src/plugin_standalone', 'DIR:direct/src/plugin', 'DIR:dtool/src/dtoolbase', 'DIR:dtool/src/dtoolutil', 'DIR:dtool/src/pystub', 'DIR:dtool/src/prc', 'DIR:dtool/src/dconfig', 'DIR:panda/src/express', 'DIR:panda/src/downloader', 'RUNTIME', 'P3DEMBED', 'OPENSSL', 'ZLIB']
  # This is arguably a big fat ugly hack, but doing it otherwise would complicate the build process considerably.
  DefSymbol("P3DEMBED", "LINK_ALL_STATIC", "")
  TargetAdd('plugin_standalone_panda3dBase.obj', opts=OPTS, input='panda3dBase.cxx')
  TargetAdd('plugin_standalone_p3dEmbedMain.obj', opts=OPTS, input='p3dEmbedMain.cxx')
  TargetAdd('plugin_standalone_p3dEmbed.obj', opts=OPTS, input='p3dEmbed.cxx')
  #TargetAdd('plugin_standalone_pystub.obj', opts=OPTS, input='pystub.cxx')
  TargetAdd('plugin_standalone_dtoolbase_composite1.obj', opts=OPTS, input='p3dtoolbase_composite1.cxx')
  TargetAdd('plugin_standalone_dtoolbase_composite2.obj', opts=OPTS, input='p3dtoolbase_composite2.cxx')
  TargetAdd('plugin_standalone_lookup3.obj', opts=OPTS, input='lookup3.c')
  TargetAdd('plugin_standalone_indent.obj', opts=OPTS, input='indent.cxx')
  TargetAdd('plugin_standalone_dtoolutil_composite1.obj', opts=OPTS, input='p3dtoolutil_composite1.cxx')
  TargetAdd('plugin_standalone_dtoolutil_composite2.obj', opts=OPTS, input='p3dtoolutil_composite2.cxx')
  if (GetTarget() == 'darwin'):
      TargetAdd('plugin_standalone_dtoolutil_filename_assist.obj', opts=OPTS, input='filename_assist.mm')
  TargetAdd('plugin_standalone_prc_composite1.obj', opts=OPTS, input='p3prc_composite1.cxx')
  TargetAdd('plugin_standalone_prc_composite2.obj', opts=OPTS, input='p3prc_composite2.cxx')
  TargetAdd('plugin_standalone_dconfig_composite1.obj', opts=OPTS, input='p3dconfig_composite1.cxx')
  TargetAdd('plugin_standalone_express_composite1.obj', opts=OPTS, input='p3express_composite1.cxx')
  TargetAdd('plugin_standalone_express_composite2.obj', opts=OPTS, input='p3express_composite2.cxx')
  TargetAdd('plugin_standalone_downloader_composite1.obj', opts=OPTS, input='p3downloader_composite1.cxx')
  TargetAdd('plugin_standalone_downloader_composite2.obj', opts=OPTS, input='p3downloader_composite2.cxx')
  TargetAdd('p3dembed.exe', input='plugin_standalone_panda3dBase.obj')
  TargetAdd('p3dembed.exe', input='plugin_standalone_p3dEmbedMain.obj')
  TargetAdd('p3dembed.exe', input='plugin_standalone_p3dEmbed.obj')
  #TargetAdd('p3dembed.exe', input='plugin_standalone_pystub.obj')
  TargetAdd('p3dembed.exe', input='plugin_standalone_dtoolbase_composite1.obj')
  TargetAdd('p3dembed.exe', input='plugin_standalone_dtoolbase_composite2.obj')
  TargetAdd('p3dembed.exe', input='plugin_standalone_lookup3.obj')
  TargetAdd('p3dembed.exe', input='plugin_standalone_indent.obj')
  TargetAdd('p3dembed.exe', input='plugin_standalone_dtoolutil_composite1.obj')
  TargetAdd('p3dembed.exe', input='plugin_standalone_dtoolutil_composite2.obj')
  if GetTarget() == 'darwin':
      TargetAdd('p3dembed.exe', input='plugin_standalone_dtoolutil_filename_assist.obj')
  TargetAdd('p3dembed.exe', input='plugin_standalone_prc_composite1.obj')
  TargetAdd('p3dembed.exe', input='plugin_standalone_prc_composite2.obj')
  TargetAdd('p3dembed.exe', input='plugin_standalone_dconfig_composite1.obj')
  TargetAdd('p3dembed.exe', input='plugin_standalone_express_composite1.obj')
  TargetAdd('p3dembed.exe', input='plugin_standalone_express_composite2.obj')
  TargetAdd('p3dembed.exe', input='plugin_standalone_downloader_composite1.obj')
  TargetAdd('p3dembed.exe', input='plugin_standalone_downloader_composite2.obj')
  TargetAdd('p3dembed.exe', input='plugin_common.obj')
  if GetTarget() == 'darwin':
    TargetAdd('p3dembed.exe', input='plugin_find_root_dir_assist.obj')
    TargetAdd('p3dembed.exe', input='libp3subprocbuffer.ilb')
  TargetAdd('p3dembed.exe', input='libp3tinyxml.ilb')
  TargetAdd('p3dembed.exe', input='libp3d_plugin_static.ilb')
  TargetAdd('p3dembed.exe', opts=['NOICON', 'WINGDI', 'WINSOCK2', 'ZLIB', 'WINUSER', 'OPENSSL', 'WINOLE', 'CARBON', 'MSIMG', 'WINCOMCTL', 'ADVAPI', 'WINSHELL', 'X11'])

  if GetTarget() == 'windows':
    OPTS.append("P3DEMBEDW")
    DefSymbol("P3DEMBEDW", "P3DEMBEDW", "")
    TargetAdd('plugin_standalone_p3dEmbedWinMain.obj', opts=OPTS, input='p3dEmbedMain.cxx')
    TargetAdd('p3dembedw.exe', input='plugin_standalone_panda3dBase.obj')
    TargetAdd('p3dembedw.exe', input='plugin_standalone_p3dEmbedWinMain.obj')
    TargetAdd('p3dembedw.exe', input='plugin_standalone_p3dEmbed.obj')
    #TargetAdd('p3dembedw.exe', input='plugin_standalone_pystub.obj')
    TargetAdd('p3dembedw.exe', input='plugin_standalone_dtoolbase_composite1.obj')
    TargetAdd('p3dembedw.exe', input='plugin_standalone_dtoolbase_composite2.obj')
    TargetAdd('p3dembedw.exe', input='plugin_standalone_lookup3.obj')
    TargetAdd('p3dembedw.exe', input='plugin_standalone_indent.obj')
    TargetAdd('p3dembedw.exe', input='plugin_standalone_dtoolutil_composite1.obj')
    TargetAdd('p3dembedw.exe', input='plugin_standalone_dtoolutil_composite2.obj')
    TargetAdd('p3dembedw.exe', input='plugin_standalone_prc_composite1.obj')
    TargetAdd('p3dembedw.exe', input='plugin_standalone_prc_composite2.obj')
    TargetAdd('p3dembedw.exe', input='plugin_standalone_dconfig_composite1.obj')
    TargetAdd('p3dembedw.exe', input='plugin_standalone_express_composite1.obj')
    TargetAdd('p3dembedw.exe', input='plugin_standalone_express_composite2.obj')
    TargetAdd('p3dembedw.exe', input='plugin_standalone_downloader_composite1.obj')
    TargetAdd('p3dembedw.exe', input='plugin_standalone_downloader_composite2.obj')
    TargetAdd('p3dembedw.exe', input='plugin_common.obj')
    TargetAdd('p3dembedw.exe', input='libp3tinyxml.ilb')
    TargetAdd('p3dembedw.exe', input='libp3d_plugin_static.ilb')
    TargetAdd('p3dembedw.exe', opts=['SUBSYSTEM:WINDOWS', 'NOICON', 'WINGDI', 'WINSOCK2', 'ZLIB', 'WINUSER', 'OPENSSL', 'WINOLE', 'MSIMG', 'WINCOMCTL', 'ADVAPI', 'WINSHELL'])

#
# DIRECTORY: pandatool/src/pandatoolbase/
#

if (PkgSkip("PANDATOOL")==0):
  OPTS=['DIR:pandatool/src/pandatoolbase']
  TargetAdd('p3pandatoolbase_composite1.obj', opts=OPTS, input='p3pandatoolbase_composite1.cxx')
  TargetAdd('libp3pandatoolbase.lib', input='p3pandatoolbase_composite1.obj')

#
# DIRECTORY: pandatool/src/converter/
#

if not PkgSkip("PANDATOOL") and not PkgSkip("EGG"):
  OPTS=['DIR:pandatool/src/converter']
  TargetAdd('p3converter_somethingToEggConverter.obj', opts=OPTS, input='somethingToEggConverter.cxx')
  TargetAdd('p3converter_eggToSomethingConverter.obj', opts=OPTS, input='eggToSomethingConverter.cxx')
  TargetAdd('libp3converter.lib', input='p3converter_somethingToEggConverter.obj')
  TargetAdd('libp3converter.lib', input='p3converter_eggToSomethingConverter.obj')

#
# DIRECTORY: pandatool/src/progbase/
#

if not PkgSkip("PANDATOOL"):
  OPTS=['DIR:pandatool/src/progbase', 'ZLIB']
  TargetAdd('p3progbase_composite1.obj', opts=OPTS, input='p3progbase_composite1.cxx')
  TargetAdd('libp3progbase.lib', input='p3progbase_composite1.obj')

#
# DIRECTORY: pandatool/src/eggbase/
#

if not PkgSkip("PANDATOOL") and not PkgSkip("EGG"):
  OPTS=['DIR:pandatool/src/eggbase']
  TargetAdd('p3eggbase_composite1.obj', opts=OPTS, input='p3eggbase_composite1.cxx')
  TargetAdd('libp3eggbase.lib', input='p3eggbase_composite1.obj')

#
# DIRECTORY: pandatool/src/bam/
#

if not PkgSkip("PANDATOOL"):
  OPTS=['DIR:pandatool/src/bam']
  TargetAdd('bam-info_bamInfo.obj', opts=OPTS, input='bamInfo.cxx')
  TargetAdd('bam-info.exe', input='bam-info_bamInfo.obj')
  TargetAdd('bam-info.exe', input='libp3progbase.lib')
  TargetAdd('bam-info.exe', input='libp3pandatoolbase.lib')
  TargetAdd('bam-info.exe', input=COMMON_PANDA_LIBS)
  TargetAdd('bam-info.exe', opts=['ADVAPI', 'FFTW'])

  if not PkgSkip("EGG"):
    TargetAdd('bam2egg_bamToEgg.obj', opts=OPTS, input='bamToEgg.cxx')
    TargetAdd('bam2egg.exe', input='bam2egg_bamToEgg.obj')
    TargetAdd('bam2egg.exe', input=COMMON_EGG2X_LIBS)
    TargetAdd('bam2egg.exe', opts=['ADVAPI',  'FFTW'])

    TargetAdd('egg2bam_eggToBam.obj', opts=OPTS, input='eggToBam.cxx')
    TargetAdd('egg2bam.exe', input='egg2bam_eggToBam.obj')
    TargetAdd('egg2bam.exe', input=COMMON_EGG2X_LIBS)
    TargetAdd('egg2bam.exe', opts=['ADVAPI',  'FFTW'])

#
# DIRECTORY: pandatool/src/cvscopy/
#

if not PkgSkip("PANDATOOL"):
  OPTS=['DIR:pandatool/src/cvscopy']
  TargetAdd('p3cvscopy_composite1.obj', opts=OPTS, input='p3cvscopy_composite1.cxx')
  TargetAdd('libp3cvscopy.lib', input='p3cvscopy_composite1.obj')

#
# DIRECTORY: pandatool/src/daeegg/
#
if not PkgSkip("PANDATOOL") and not PkgSkip("FCOLLADA") and not PkgSkip("EGG"):
  OPTS=['DIR:pandatool/src/daeegg', 'FCOLLADA']
  TargetAdd('p3daeegg_composite1.obj', opts=OPTS, input='p3daeegg_composite1.cxx')
  TargetAdd('libp3daeegg.lib', input='p3daeegg_composite1.obj')
  TargetAdd('libp3daeegg.lib', opts=['FCOLLADA', 'CARBON'])

#
# DIRECTORY: pandatool/src/assimp
#
if not PkgSkip("PANDATOOL") and not PkgSkip("ASSIMP"):
  OPTS=['DIR:pandatool/src/assimp', 'BUILDING:ASSIMP', 'ASSIMP', 'MODULE']
  TargetAdd('p3assimp_composite1.obj', opts=OPTS, input='p3assimp_composite1.cxx')
  TargetAdd('libp3assimp.dll', input='p3assimp_composite1.obj')
  TargetAdd('libp3assimp.dll', input=COMMON_PANDA_LIBS)
  TargetAdd('libp3assimp.dll', opts=OPTS+['ZLIB'])

#
# DIRECTORY: pandatool/src/daeprogs/
#
if not PkgSkip("PANDATOOL") and not PkgSkip("FCOLLADA") and not PkgSkip("EGG"):
  OPTS=['DIR:pandatool/src/daeprogs', 'FCOLLADA']
  TargetAdd('dae2egg_daeToEgg.obj', opts=OPTS, input='daeToEgg.cxx')
  TargetAdd('dae2egg.exe', input='dae2egg_daeToEgg.obj')
  TargetAdd('dae2egg.exe', input='libp3daeegg.lib')
  TargetAdd('dae2egg.exe', input=COMMON_EGG2X_LIBS)
  TargetAdd('dae2egg.exe', opts=['WINUSER', 'FCOLLADA', 'CARBON'])

#
# DIRECTORY: pandatool/src/dxf/
#

if not PkgSkip("PANDATOOL"):
  OPTS=['DIR:pandatool/src/dxf']
  TargetAdd('p3dxf_composite1.obj', opts=OPTS, input='p3dxf_composite1.cxx')
  TargetAdd('libp3dxf.lib', input='p3dxf_composite1.obj')

#
# DIRECTORY: pandatool/src/dxfegg/
#

if not PkgSkip("PANDATOOL") and not PkgSkip("EGG"):
  OPTS=['DIR:pandatool/src/dxfegg']
  TargetAdd('p3dxfegg_dxfToEggConverter.obj', opts=OPTS, input='dxfToEggConverter.cxx')
  TargetAdd('p3dxfegg_dxfToEggLayer.obj', opts=OPTS, input='dxfToEggLayer.cxx')
  TargetAdd('libp3dxfegg.lib', input='p3dxfegg_dxfToEggConverter.obj')
  TargetAdd('libp3dxfegg.lib', input='p3dxfegg_dxfToEggLayer.obj')

#
# DIRECTORY: pandatool/src/dxfprogs/
#

if not PkgSkip("PANDATOOL"):
  OPTS=['DIR:pandatool/src/dxfprogs']
  TargetAdd('dxf-points_dxfPoints.obj', opts=OPTS, input='dxfPoints.cxx')
  TargetAdd('dxf-points.exe', input='dxf-points_dxfPoints.obj')
  TargetAdd('dxf-points.exe', input='libp3progbase.lib')
  TargetAdd('dxf-points.exe', input='libp3dxf.lib')
  TargetAdd('dxf-points.exe', input='libp3pandatoolbase.lib')
  TargetAdd('dxf-points.exe', input=COMMON_PANDA_LIBS)
  TargetAdd('dxf-points.exe', opts=['ADVAPI',  'FFTW'])

  if not PkgSkip("EGG"):
    TargetAdd('dxf2egg_dxfToEgg.obj', opts=OPTS, input='dxfToEgg.cxx')
    TargetAdd('dxf2egg.exe', input='dxf2egg_dxfToEgg.obj')
    TargetAdd('dxf2egg.exe', input='libp3dxfegg.lib')
    TargetAdd('dxf2egg.exe', input='libp3dxf.lib')
    TargetAdd('dxf2egg.exe', input=COMMON_EGG2X_LIBS)
    TargetAdd('dxf2egg.exe', opts=['ADVAPI',  'FFTW'])

    TargetAdd('egg2dxf_eggToDXF.obj', opts=OPTS, input='eggToDXF.cxx')
    TargetAdd('egg2dxf_eggToDXFLayer.obj', opts=OPTS, input='eggToDXFLayer.cxx')
    TargetAdd('egg2dxf.exe', input='egg2dxf_eggToDXF.obj')
    TargetAdd('egg2dxf.exe', input='egg2dxf_eggToDXFLayer.obj')
    TargetAdd('egg2dxf.exe', input='libp3dxf.lib')
    TargetAdd('egg2dxf.exe', input=COMMON_EGG2X_LIBS)
    TargetAdd('egg2dxf.exe', opts=['ADVAPI',  'FFTW'])

#
# DIRECTORY: pandatool/src/objegg/
#

if not PkgSkip("PANDATOOL") and not PkgSkip("EGG"):
  OPTS=['DIR:pandatool/src/objegg']
  TargetAdd('p3objegg_objToEggConverter.obj', opts=OPTS, input='objToEggConverter.cxx')
  TargetAdd('p3objegg_eggToObjConverter.obj', opts=OPTS, input='eggToObjConverter.cxx')
  TargetAdd('p3objegg_config_objegg.obj', opts=OPTS, input='config_objegg.cxx')
  TargetAdd('libp3objegg.lib', input='p3objegg_objToEggConverter.obj')
  TargetAdd('libp3objegg.lib', input='p3objegg_eggToObjConverter.obj')
  TargetAdd('libp3objegg.lib', input='p3objegg_config_objegg.obj')

#
# DIRECTORY: pandatool/src/objprogs/
#

if not PkgSkip("PANDATOOL") and not PkgSkip("EGG"):
  OPTS=['DIR:pandatool/src/objprogs']
  TargetAdd('obj2egg_objToEgg.obj', opts=OPTS, input='objToEgg.cxx')
  TargetAdd('obj2egg.exe', input='obj2egg_objToEgg.obj')
  TargetAdd('obj2egg.exe', input='libp3objegg.lib')
  TargetAdd('obj2egg.exe', input=COMMON_EGG2X_LIBS)

  TargetAdd('egg2obj_eggToObj.obj', opts=OPTS, input='eggToObj.cxx')
  TargetAdd('egg2obj.exe', input='egg2obj_eggToObj.obj')
  TargetAdd('egg2obj.exe', input='libp3objegg.lib')
  TargetAdd('egg2obj.exe', input=COMMON_EGG2X_LIBS)

#
# DIRECTORY: pandatool/src/palettizer/
#

if not PkgSkip("PANDATOOL") and not PkgSkip("EGG"):
  OPTS=['DIR:pandatool/src/palettizer']
  TargetAdd('p3palettizer_composite1.obj', opts=OPTS, input='p3palettizer_composite1.cxx')
  TargetAdd('libp3palettizer.lib', input='p3palettizer_composite1.obj')

#
# DIRECTORY: pandatool/src/egg-mkfont/
#

if not PkgSkip("FREETYPE") and not PkgSkip("PANDATOOL") and not PkgSkip("EGG"):
  OPTS=['DIR:pandatool/src/egg-mkfont', 'DIR:pandatool/src/palettizer', 'FREETYPE']
  TargetAdd('egg-mkfont_eggMakeFont.obj', opts=OPTS, input='eggMakeFont.cxx')
  TargetAdd('egg-mkfont_rangeDescription.obj', opts=OPTS, input='rangeDescription.cxx')
  TargetAdd('egg-mkfont_rangeIterator.obj', opts=OPTS, input='rangeIterator.cxx')
  TargetAdd('egg-mkfont.exe', input='egg-mkfont_eggMakeFont.obj')
  TargetAdd('egg-mkfont.exe', input='egg-mkfont_rangeDescription.obj')
  TargetAdd('egg-mkfont.exe', input='egg-mkfont_rangeIterator.obj')
  TargetAdd('egg-mkfont.exe', input='libp3palettizer.lib')
  TargetAdd('egg-mkfont.exe', input=COMMON_EGG2X_LIBS)
  TargetAdd('egg-mkfont.exe', opts=['ADVAPI', 'FREETYPE'])

#
# DIRECTORY: pandatool/src/eggcharbase/
#

if not PkgSkip("PANDATOOL") and not PkgSkip("EGG"):
  OPTS=['DIR:pandatool/src/eggcharbase', 'ZLIB']
  TargetAdd('p3eggcharbase_composite1.obj', opts=OPTS, input='p3eggcharbase_composite1.cxx')
  TargetAdd('libp3eggcharbase.lib', input='p3eggcharbase_composite1.obj')

#
# DIRECTORY: pandatool/src/egg-optchar/
#

if not PkgSkip("PANDATOOL") and not PkgSkip("EGG"):
  OPTS=['DIR:pandatool/src/egg-optchar']
  TargetAdd('egg-optchar_config_egg_optchar.obj', opts=OPTS, input='config_egg_optchar.cxx')
  TargetAdd('egg-optchar_eggOptchar.obj', opts=OPTS, input='eggOptchar.cxx')
  TargetAdd('egg-optchar_eggOptcharUserData.obj', opts=OPTS, input='eggOptcharUserData.cxx')
  TargetAdd('egg-optchar_vertexMembership.obj', opts=OPTS, input='vertexMembership.cxx')
  TargetAdd('egg-optchar.exe', input='egg-optchar_config_egg_optchar.obj')
  TargetAdd('egg-optchar.exe', input='egg-optchar_eggOptchar.obj')
  TargetAdd('egg-optchar.exe', input='egg-optchar_eggOptcharUserData.obj')
  TargetAdd('egg-optchar.exe', input='egg-optchar_vertexMembership.obj')
  TargetAdd('egg-optchar.exe', input='libp3eggcharbase.lib')
  TargetAdd('egg-optchar.exe', input=COMMON_EGG2X_LIBS)
  TargetAdd('egg-optchar.exe', opts=['ADVAPI', 'FREETYPE'])

#
# DIRECTORY: pandatool/src/egg-palettize/
#

if not PkgSkip("PANDATOOL") and not PkgSkip("EGG"):
  OPTS=['DIR:pandatool/src/egg-palettize', 'DIR:pandatool/src/palettizer']
  TargetAdd('egg-palettize_eggPalettize.obj', opts=OPTS, input='eggPalettize.cxx')
  TargetAdd('egg-palettize.exe', input='egg-palettize_eggPalettize.obj')
  TargetAdd('egg-palettize.exe', input='libp3palettizer.lib')
  TargetAdd('egg-palettize.exe', input=COMMON_EGG2X_LIBS)
  TargetAdd('egg-palettize.exe', opts=['ADVAPI'])

#
# DIRECTORY: pandatool/src/egg-qtess/
#

if not PkgSkip("PANDATOOL") and not PkgSkip("EGG"):
  OPTS=['DIR:pandatool/src/egg-qtess']
  TargetAdd('egg-qtess_composite1.obj', opts=OPTS, input='egg-qtess_composite1.cxx')
  TargetAdd('egg-qtess.exe', input='egg-qtess_composite1.obj')
  TargetAdd('egg-qtess.exe', input='libp3eggbase.lib')
  TargetAdd('egg-qtess.exe', input='libp3progbase.lib')
  TargetAdd('egg-qtess.exe', input='libp3converter.lib')
  TargetAdd('egg-qtess.exe', input=COMMON_EGG2X_LIBS)
  TargetAdd('egg-qtess.exe', opts=['ADVAPI'])

#
# DIRECTORY: pandatool/src/eggprogs/
#

if not PkgSkip("PANDATOOL") and not PkgSkip("EGG"):
  OPTS=['DIR:pandatool/src/eggprogs']
  TargetAdd('egg-crop_eggCrop.obj', opts=OPTS, input='eggCrop.cxx')
  TargetAdd('egg-crop.exe', input='egg-crop_eggCrop.obj')
  TargetAdd('egg-crop.exe', input=COMMON_EGG2X_LIBS)
  TargetAdd('egg-crop.exe', opts=['ADVAPI'])

  TargetAdd('egg-make-tube_eggMakeTube.obj', opts=OPTS, input='eggMakeTube.cxx')
  TargetAdd('egg-make-tube.exe', input='egg-make-tube_eggMakeTube.obj')
  TargetAdd('egg-make-tube.exe', input=COMMON_EGG2X_LIBS)
  TargetAdd('egg-make-tube.exe', opts=['ADVAPI'])

  TargetAdd('egg-texture-cards_eggTextureCards.obj', opts=OPTS, input='eggTextureCards.cxx')
  TargetAdd('egg-texture-cards.exe', input='egg-texture-cards_eggTextureCards.obj')
  TargetAdd('egg-texture-cards.exe', input=COMMON_EGG2X_LIBS)
  TargetAdd('egg-texture-cards.exe', opts=['ADVAPI'])

  TargetAdd('egg-topstrip_eggTopstrip.obj', opts=OPTS, input='eggTopstrip.cxx')
  TargetAdd('egg-topstrip.exe', input='egg-topstrip_eggTopstrip.obj')
  TargetAdd('egg-topstrip.exe', input='libp3eggcharbase.lib')
  TargetAdd('egg-topstrip.exe', input=COMMON_EGG2X_LIBS)
  TargetAdd('egg-topstrip.exe', opts=['ADVAPI'])

  TargetAdd('egg-trans_eggTrans.obj', opts=OPTS, input='eggTrans.cxx')
  TargetAdd('egg-trans.exe', input='egg-trans_eggTrans.obj')
  TargetAdd('egg-trans.exe', input=COMMON_EGG2X_LIBS)
  TargetAdd('egg-trans.exe', opts=['ADVAPI'])

  TargetAdd('egg2c_eggToC.obj', opts=OPTS, input='eggToC.cxx')
  TargetAdd('egg2c.exe', input='egg2c_eggToC.obj')
  TargetAdd('egg2c.exe', input=COMMON_EGG2X_LIBS)
  TargetAdd('egg2c.exe', opts=['ADVAPI'])

  TargetAdd('egg-rename_eggRename.obj', opts=OPTS, input='eggRename.cxx')
  TargetAdd('egg-rename.exe', input='egg-rename_eggRename.obj')
  TargetAdd('egg-rename.exe', input=COMMON_EGG2X_LIBS)
  TargetAdd('egg-rename.exe', opts=['ADVAPI'])

  TargetAdd('egg-retarget-anim_eggRetargetAnim.obj', opts=OPTS, input='eggRetargetAnim.cxx')
  TargetAdd('egg-retarget-anim.exe', input='egg-retarget-anim_eggRetargetAnim.obj')
  TargetAdd('egg-retarget-anim.exe', input='libp3eggcharbase.lib')
  TargetAdd('egg-retarget-anim.exe', input=COMMON_EGG2X_LIBS)
  TargetAdd('egg-retarget-anim.exe', opts=['ADVAPI'])

  TargetAdd('egg-list-textures_eggListTextures.obj', opts=OPTS, input='eggListTextures.cxx')
  TargetAdd('egg-list-textures.exe', input='egg-list-textures_eggListTextures.obj')
  TargetAdd('egg-list-textures.exe', input=COMMON_EGG2X_LIBS)
  TargetAdd('egg-list-textures.exe', opts=['ADVAPI'])

#
# DIRECTORY: pandatool/src/flt/
#

if not PkgSkip("PANDATOOL"):
  OPTS=['DIR:pandatool/src/flt', 'ZLIB']
  TargetAdd('p3flt_composite1.obj', opts=OPTS, input='p3flt_composite1.cxx')
  TargetAdd('libp3flt.lib', input=['p3flt_composite1.obj'])

#
# DIRECTORY: pandatool/src/fltegg/
#

if not PkgSkip("PANDATOOL") and not PkgSkip("EGG"):
  OPTS=['DIR:pandatool/src/fltegg']
  TargetAdd('p3fltegg_fltToEggConverter.obj', opts=OPTS, input='fltToEggConverter.cxx')
  TargetAdd('p3fltegg_fltToEggLevelState.obj', opts=OPTS, input='fltToEggLevelState.cxx')
  TargetAdd('libp3fltegg.lib', input=['p3fltegg_fltToEggConverter.obj', 'p3fltegg_fltToEggLevelState.obj'])

#
# DIRECTORY: pandatool/src/fltprogs/
#

if not PkgSkip("PANDATOOL"):
  OPTS=['DIR:pandatool/src/fltprogs', 'DIR:pandatool/src/flt', 'DIR:pandatool/src/cvscopy']
  TargetAdd('flt-info_fltInfo.obj', opts=OPTS, input='fltInfo.cxx')
  TargetAdd('flt-info.exe', input='flt-info_fltInfo.obj')
  TargetAdd('flt-info.exe', input='libp3flt.lib')
  TargetAdd('flt-info.exe', input='libp3progbase.lib')
  TargetAdd('flt-info.exe', input='libp3pandatoolbase.lib')
  TargetAdd('flt-info.exe', input=COMMON_PANDA_LIBS)
  TargetAdd('flt-info.exe', opts=['ADVAPI'])

  TargetAdd('flt-trans_fltTrans.obj', opts=OPTS, input='fltTrans.cxx')
  TargetAdd('flt-trans.exe', input='flt-trans_fltTrans.obj')
  TargetAdd('flt-trans.exe', input='libp3flt.lib')
  TargetAdd('flt-trans.exe', input='libp3progbase.lib')
  TargetAdd('flt-trans.exe', input='libp3pandatoolbase.lib')
  TargetAdd('flt-trans.exe', input=COMMON_PANDA_LIBS)
  TargetAdd('flt-trans.exe', opts=['ADVAPI'])

  TargetAdd('fltcopy_fltCopy.obj', opts=OPTS, input='fltCopy.cxx')
  TargetAdd('fltcopy.exe', input='fltcopy_fltCopy.obj')
  TargetAdd('fltcopy.exe', input='libp3cvscopy.lib')
  TargetAdd('fltcopy.exe', input='libp3flt.lib')
  TargetAdd('fltcopy.exe', input='libp3progbase.lib')
  TargetAdd('fltcopy.exe', input='libp3pandatoolbase.lib')
  TargetAdd('fltcopy.exe', input=COMMON_PANDA_LIBS)
  TargetAdd('fltcopy.exe', opts=['ADVAPI'])

  if not PkgSkip("EGG"):
    TargetAdd('egg2flt_eggToFlt.obj', opts=OPTS, input='eggToFlt.cxx')
    TargetAdd('egg2flt.exe', input='egg2flt_eggToFlt.obj')
    TargetAdd('egg2flt.exe', input='libp3flt.lib')
    TargetAdd('egg2flt.exe', input=COMMON_EGG2X_LIBS)
    TargetAdd('egg2flt.exe', opts=['ADVAPI'])

    TargetAdd('flt2egg_fltToEgg.obj', opts=OPTS, input='fltToEgg.cxx')
    TargetAdd('flt2egg.exe', input='flt2egg_fltToEgg.obj')
    TargetAdd('flt2egg.exe', input='libp3flt.lib')
    TargetAdd('flt2egg.exe', input='libp3fltegg.lib')
    TargetAdd('flt2egg.exe', input=COMMON_EGG2X_LIBS)
    TargetAdd('flt2egg.exe', opts=['ADVAPI'])

#
# DIRECTORY: pandatool/src/imagebase/
#

if not PkgSkip("PANDATOOL"):
  OPTS=['DIR:pandatool/src/imagebase']
  TargetAdd('p3imagebase_composite1.obj', opts=OPTS, input='p3imagebase_composite1.cxx')
  TargetAdd('libp3imagebase.lib', input='p3imagebase_composite1.obj')

#
# DIRECTORY: pandatool/src/imageprogs/
#

if not PkgSkip("PANDATOOL"):
  OPTS=['DIR:pandatool/src/imageprogs']
  TargetAdd('image-info_imageInfo.obj', opts=OPTS, input='imageInfo.cxx')
  TargetAdd('image-info.exe', input='image-info_imageInfo.obj')
  TargetAdd('image-info.exe', input='libp3imagebase.lib')
  TargetAdd('image-info.exe', input='libp3progbase.lib')
  TargetAdd('image-info.exe', input='libp3pandatoolbase.lib')
  TargetAdd('image-info.exe', input=COMMON_PANDA_LIBS)
  TargetAdd('image-info.exe', opts=['ADVAPI'])

  TargetAdd('image-resize_imageResize.obj', opts=OPTS, input='imageResize.cxx')
  TargetAdd('image-resize.exe', input='image-resize_imageResize.obj')
  TargetAdd('image-resize.exe', input='libp3imagebase.lib')
  TargetAdd('image-resize.exe', input='libp3progbase.lib')
  TargetAdd('image-resize.exe', input='libp3pandatoolbase.lib')
  TargetAdd('image-resize.exe', input=COMMON_PANDA_LIBS)
  TargetAdd('image-resize.exe', opts=['ADVAPI'])

  TargetAdd('image-trans_imageTrans.obj', opts=OPTS, input='imageTrans.cxx')
  TargetAdd('image-trans.exe', input='image-trans_imageTrans.obj')
  TargetAdd('image-trans.exe', input='libp3imagebase.lib')
  TargetAdd('image-trans.exe', input='libp3progbase.lib')
  TargetAdd('image-trans.exe', input='libp3pandatoolbase.lib')
  TargetAdd('image-trans.exe', input=COMMON_PANDA_LIBS)
  TargetAdd('image-trans.exe', opts=['ADVAPI'])

#
# DIRECTORY: pandatool/src/pfmprogs/
#

if not PkgSkip("PANDATOOL"):
  OPTS=['DIR:pandatool/src/pfmprogs']
  TargetAdd('pfm-trans_pfmTrans.obj', opts=OPTS, input='pfmTrans.cxx')
  TargetAdd('pfm-trans.exe', input='pfm-trans_pfmTrans.obj')
  TargetAdd('pfm-trans.exe', input='libp3progbase.lib')
  TargetAdd('pfm-trans.exe', input='libp3pandatoolbase.lib')
  TargetAdd('pfm-trans.exe', input=COMMON_PANDA_LIBS)
  TargetAdd('pfm-trans.exe', opts=['ADVAPI'])

  TargetAdd('pfm-bba_pfmBba.obj', opts=OPTS, input='pfmBba.cxx')
  TargetAdd('pfm-bba_config_pfm.obj', opts=OPTS, input='config_pfm.cxx')
  TargetAdd('pfm-bba.exe', input='pfm-bba_pfmBba.obj')
  TargetAdd('pfm-bba.exe', input='pfm-bba_config_pfm.obj')
  TargetAdd('pfm-bba.exe', input='libp3progbase.lib')
  TargetAdd('pfm-bba.exe', input='libp3pandatoolbase.lib')
  TargetAdd('pfm-bba.exe', input=COMMON_PANDA_LIBS)
  TargetAdd('pfm-bba.exe', opts=['ADVAPI'])

#
# DIRECTORY: pandatool/src/lwo/
#

if not PkgSkip("PANDATOOL"):
  OPTS=['DIR:pandatool/src/lwo']
  TargetAdd('p3lwo_composite1.obj', opts=OPTS, input='p3lwo_composite1.cxx')
  TargetAdd('libp3lwo.lib', input='p3lwo_composite1.obj')

#
# DIRECTORY: pandatool/src/lwoegg/
#

if not PkgSkip("PANDATOOL") and not PkgSkip("EGG"):
  OPTS=['DIR:pandatool/src/lwoegg']
  TargetAdd('p3lwoegg_composite1.obj', opts=OPTS, input='p3lwoegg_composite1.cxx')
  TargetAdd('libp3lwoegg.lib', input='p3lwoegg_composite1.obj')

#
# DIRECTORY: pandatool/src/lwoprogs/
#

if not PkgSkip("PANDATOOL"):
  OPTS=['DIR:pandatool/src/lwoprogs', 'DIR:pandatool/src/lwo']
  TargetAdd('lwo-scan_lwoScan.obj', opts=OPTS, input='lwoScan.cxx')
  TargetAdd('lwo-scan.exe', input='lwo-scan_lwoScan.obj')
  TargetAdd('lwo-scan.exe', input='libp3lwo.lib')
  TargetAdd('lwo-scan.exe', input='libp3progbase.lib')
  TargetAdd('lwo-scan.exe', input='libp3pandatoolbase.lib')
  TargetAdd('lwo-scan.exe', input=COMMON_PANDA_LIBS)
  TargetAdd('lwo-scan.exe', opts=['ADVAPI'])

  if not PkgSkip("EGG"):
    TargetAdd('lwo2egg_lwoToEgg.obj', opts=OPTS, input='lwoToEgg.cxx')
    TargetAdd('lwo2egg.exe', input='lwo2egg_lwoToEgg.obj')
    TargetAdd('lwo2egg.exe', input='libp3lwo.lib')
    TargetAdd('lwo2egg.exe', input='libp3lwoegg.lib')
    TargetAdd('lwo2egg.exe', input=COMMON_EGG2X_LIBS)
    TargetAdd('lwo2egg.exe', opts=['ADVAPI'])

#
# DIRECTORY: pandatool/src/maya/
#

for VER in MAYAVERSIONS:
  VNUM=VER[4:]
  if not PkgSkip(VER) and not PkgSkip("PANDATOOL"):
    OPTS=['DIR:pandatool/src/maya', VER]
    TargetAdd('maya'+VNUM+'_composite1.obj', opts=OPTS, input='p3maya_composite1.cxx')
    TargetAdd('libmaya'+VNUM+'.lib', input='maya'+VNUM+'_composite1.obj')

#
# DIRECTORY: pandatool/src/mayaegg/
#

for VER in MAYAVERSIONS:
  VNUM=VER[4:]
  if not PkgSkip(VER) and not PkgSkip("PANDATOOL") and not PkgSkip("EGG"):
    OPTS=['DIR:pandatool/src/mayaegg', 'DIR:pandatool/src/maya', VER]
    TargetAdd('mayaegg'+VNUM+'_loader.obj', opts=OPTS, input='mayaEggLoader.cxx')
    TargetAdd('mayaegg'+VNUM+'_composite1.obj', opts=OPTS, input='p3mayaegg_composite1.cxx')
    TargetAdd('libmayaegg'+VNUM+'.lib', input='mayaegg'+VNUM+'_loader.obj')
    TargetAdd('libmayaegg'+VNUM+'.lib', input='mayaegg'+VNUM+'_composite1.obj')

#
# DIRECTORY: pandatool/src/maxegg/
#

for VER in MAXVERSIONS:
  VNUM=VER[3:]
  if not PkgSkip(VER) and not PkgSkip("PANDATOOL") and not PkgSkip("EGG"):
    OPTS=['DIR:pandatool/src/maxegg', VER,  "WINCOMCTL", "WINCOMDLG", "WINUSER", "MSFORSCOPE", "RTTI"]
    TargetAdd('maxEgg'+VNUM+'.res', opts=OPTS, input='maxEgg.rc')
    TargetAdd('maxegg'+VNUM+'_loader.obj', opts=OPTS, input='maxEggLoader.cxx')
    TargetAdd('maxegg'+VNUM+'_composite1.obj', opts=OPTS, input='p3maxegg_composite1.cxx')
    TargetAdd('maxegg'+VNUM+'.dlo', input='maxegg'+VNUM+'_composite1.obj')
    TargetAdd('maxegg'+VNUM+'.dlo', input='maxEgg'+VNUM+'.res')
    TargetAdd('maxegg'+VNUM+'.dlo', input='maxEgg.def', ipath=OPTS)
    TargetAdd('maxegg'+VNUM+'.dlo', input=COMMON_EGG2X_LIBS)
    TargetAdd('maxegg'+VNUM+'.dlo', opts=OPTS)

#
# DIRECTORY: pandatool/src/maxprogs/
#

for VER in MAXVERSIONS:
  VNUM=VER[3:]
  if not PkgSkip(VER) and not PkgSkip("PANDATOOL") and not PkgSkip("EGG"):
    OPTS=['DIR:pandatool/src/maxprogs', VER,  "WINCOMCTL", "WINCOMDLG", "WINUSER", "MSFORSCOPE", "RTTI"]
    TargetAdd('maxImportRes.res', opts=OPTS, input='maxImportRes.rc')
    TargetAdd('maxprogs'+VNUM+'_maxeggimport.obj', opts=OPTS, input='maxEggImport.cxx')
    TargetAdd('maxeggimport'+VNUM+'.dle', input='maxegg'+VNUM+'_loader.obj')
    TargetAdd('maxeggimport'+VNUM+'.dle', input='maxprogs'+VNUM+'_maxeggimport.obj')
    TargetAdd('maxeggimport'+VNUM+'.dle', input='libpandaegg.dll')
    TargetAdd('maxeggimport'+VNUM+'.dle', input='libpanda.dll')
    TargetAdd('maxeggimport'+VNUM+'.dle', input='libpandaexpress.dll')
    TargetAdd('maxeggimport'+VNUM+'.dle', input='maxImportRes.res')
    TargetAdd('maxeggimport'+VNUM+'.dle', input='maxEggImport.def', ipath=OPTS)
    TargetAdd('maxeggimport'+VNUM+'.dle', input=COMMON_DTOOL_LIBS)
    TargetAdd('maxeggimport'+VNUM+'.dle', opts=OPTS)

#
# DIRECTORY: pandatool/src/vrml/
#

if not PkgSkip("PANDATOOL"):
  OPTS=['DIR:pandatool/src/vrml', 'ZLIB', 'BISONPREFIX_vrmlyy']
  CreateFile(GetOutputDir()+"/include/vrmlParser.h")
  TargetAdd('p3vrml_vrmlParser.obj', opts=OPTS, input='vrmlParser.yxx')
  TargetAdd('vrmlParser.h', input='p3vrml_vrmlParser.obj', opts=['DEPENDENCYONLY'])
  TargetAdd('p3vrml_vrmlLexer.obj', opts=OPTS, input='vrmlLexer.lxx')
  TargetAdd('p3vrml_parse_vrml.obj', opts=OPTS, input='parse_vrml.cxx')
  TargetAdd('p3vrml_standard_nodes.obj', opts=OPTS, input='standard_nodes.cxx')
  TargetAdd('p3vrml_vrmlNode.obj', opts=OPTS, input='vrmlNode.cxx')
  TargetAdd('p3vrml_vrmlNodeType.obj', opts=OPTS, input='vrmlNodeType.cxx')
  TargetAdd('libp3vrml.lib', input='p3vrml_parse_vrml.obj')
  TargetAdd('libp3vrml.lib', input='p3vrml_standard_nodes.obj')
  TargetAdd('libp3vrml.lib', input='p3vrml_vrmlNode.obj')
  TargetAdd('libp3vrml.lib', input='p3vrml_vrmlNodeType.obj')
  TargetAdd('libp3vrml.lib', input='p3vrml_vrmlParser.obj')
  TargetAdd('libp3vrml.lib', input='p3vrml_vrmlLexer.obj')

#
# DIRECTORY: pandatool/src/vrmlegg/
#

if not PkgSkip("PANDATOOL") and not PkgSkip("EGG"):
  OPTS=['DIR:pandatool/src/vrmlegg', 'DIR:pandatool/src/vrml']
  TargetAdd('p3vrmlegg_indexedFaceSet.obj', opts=OPTS, input='indexedFaceSet.cxx')
  TargetAdd('p3vrmlegg_vrmlAppearance.obj', opts=OPTS, input='vrmlAppearance.cxx')
  TargetAdd('p3vrmlegg_vrmlToEggConverter.obj', opts=OPTS, input='vrmlToEggConverter.cxx')
  TargetAdd('libp3vrmlegg.lib', input='p3vrmlegg_indexedFaceSet.obj')
  TargetAdd('libp3vrmlegg.lib', input='p3vrmlegg_vrmlAppearance.obj')
  TargetAdd('libp3vrmlegg.lib', input='p3vrmlegg_vrmlToEggConverter.obj')

#
# DIRECTORY: pandatool/src/xfile/
#

if not PkgSkip("PANDATOOL"):
    OPTS=['DIR:pandatool/src/xfile', 'ZLIB', 'BISONPREFIX_xyy', 'FLEXDASHI']
    CreateFile(GetOutputDir()+"/include/xParser.h")
    TargetAdd('p3xfile_xParser.obj', opts=OPTS, input='xParser.yxx')
    TargetAdd('xParser.h', input='p3xfile_xParser.obj', opts=['DEPENDENCYONLY'])
    TargetAdd('p3xfile_xLexer.obj', opts=OPTS, input='xLexer.lxx')
    TargetAdd('p3xfile_composite1.obj', opts=OPTS, input='p3xfile_composite1.cxx')
    TargetAdd('libp3xfile.lib', input='p3xfile_composite1.obj')
    TargetAdd('libp3xfile.lib', input='p3xfile_xParser.obj')
    TargetAdd('libp3xfile.lib', input='p3xfile_xLexer.obj')

#
# DIRECTORY: pandatool/src/xfileegg/
#

if not PkgSkip("PANDATOOL") and not PkgSkip("EGG"):
    OPTS=['DIR:pandatool/src/xfileegg', 'DIR:pandatool/src/xfile']
    TargetAdd('p3xfileegg_composite1.obj', opts=OPTS, input='p3xfileegg_composite1.cxx')
    TargetAdd('libp3xfileegg.lib', input='p3xfileegg_composite1.obj')

#
# DIRECTORY: pandatool/src/ptloader/
#

if not PkgSkip("PANDATOOL") and not PkgSkip("EGG"):
    if not PkgSkip("FCOLLADA"):
        DefSymbol("FCOLLADA", "HAVE_FCOLLADA")

    OPTS=['DIR:pandatool/src/ptloader', 'DIR:pandatool/src/flt', 'DIR:pandatool/src/lwo', 'DIR:pandatool/src/xfile', 'DIR:pandatool/src/xfileegg', 'DIR:pandatool/src/daeegg', 'BUILDING:PTLOADER', 'FCOLLADA']
    TargetAdd('p3ptloader_config_ptloader.obj', opts=OPTS, input='config_ptloader.cxx', dep='dtool_have_fcollada.dat')
    TargetAdd('p3ptloader_loaderFileTypePandatool.obj', opts=OPTS, input='loaderFileTypePandatool.cxx')
    TargetAdd('libp3ptloader.dll', input='p3ptloader_config_ptloader.obj')
    TargetAdd('libp3ptloader.dll', input='p3ptloader_loaderFileTypePandatool.obj')
    TargetAdd('libp3ptloader.dll', input='libp3fltegg.lib')
    TargetAdd('libp3ptloader.dll', input='libp3flt.lib')
    TargetAdd('libp3ptloader.dll', input='libp3lwoegg.lib')
    TargetAdd('libp3ptloader.dll', input='libp3lwo.lib')
    TargetAdd('libp3ptloader.dll', input='libp3dxfegg.lib')
    TargetAdd('libp3ptloader.dll', input='libp3dxf.lib')
    TargetAdd('libp3ptloader.dll', input='libp3objegg.lib')
    TargetAdd('libp3ptloader.dll', input='libp3vrmlegg.lib')
    TargetAdd('libp3ptloader.dll', input='libp3vrml.lib')
    TargetAdd('libp3ptloader.dll', input='libp3xfileegg.lib')
    TargetAdd('libp3ptloader.dll', input='libp3xfile.lib')
    if (PkgSkip("FCOLLADA")==0): TargetAdd('libp3ptloader.dll', input='libp3daeegg.lib')
    TargetAdd('libp3ptloader.dll', input='libp3eggbase.lib')
    TargetAdd('libp3ptloader.dll', input='libp3progbase.lib')
    TargetAdd('libp3ptloader.dll', input='libp3converter.lib')
    TargetAdd('libp3ptloader.dll', input='libp3pandatoolbase.lib')
    TargetAdd('libp3ptloader.dll', input='libpandaegg.dll')
    TargetAdd('libp3ptloader.dll', input=COMMON_PANDA_LIBS)
    TargetAdd('libp3ptloader.dll', opts=['MODULE', 'ADVAPI', 'FCOLLADA', 'WINUSER'])

#
# DIRECTORY: pandatool/src/miscprogs/
#

# This is a bit of an esoteric tool, and it causes issues because
# it conflicts with tools of the same name in different packages.
#if (PkgSkip("PANDATOOL")==0):
#    OPTS=['DIR:pandatool/src/miscprogs']
#    TargetAdd('bin2c_binToC.obj', opts=OPTS, input='binToC.cxx')
#    TargetAdd('bin2c.exe', input='bin2c_binToC.obj')
#    TargetAdd('bin2c.exe', input='libp3progbase.lib')
#    TargetAdd('bin2c.exe', input='libp3pandatoolbase.lib')
#    TargetAdd('bin2c.exe', input=COMMON_PANDA_LIBS)
#    TargetAdd('bin2c.exe', input='libp3pystub.lib')
#    TargetAdd('bin2c.exe', opts=['ADVAPI'])

#
# DIRECTORY: pandatool/src/pstatserver/
#

if (PkgSkip("PANDATOOL")==0):
    OPTS=['DIR:pandatool/src/pstatserver']
    TargetAdd('p3pstatserver_composite1.obj', opts=OPTS, input='p3pstatserver_composite1.cxx')
    TargetAdd('libp3pstatserver.lib', input='p3pstatserver_composite1.obj')

#
# DIRECTORY: pandatool/src/softprogs/
#

if (PkgSkip("PANDATOOL")==0):
    OPTS=['DIR:pandatool/src/softprogs', 'OPENSSL']
    TargetAdd('softcvs_softCVS.obj', opts=OPTS, input='softCVS.cxx')
    TargetAdd('softcvs_softFilename.obj', opts=OPTS, input='softFilename.cxx')
    TargetAdd('softcvs.exe', input='softcvs_softCVS.obj')
    TargetAdd('softcvs.exe', input='softcvs_softFilename.obj')
    TargetAdd('softcvs.exe', input='libp3progbase.lib')
    TargetAdd('softcvs.exe', input='libp3pandatoolbase.lib')
    TargetAdd('softcvs.exe', input=COMMON_PANDA_LIBS)
    TargetAdd('softcvs.exe', opts=['ADVAPI'])

#
# DIRECTORY: pandatool/src/text-stats/
#

if (PkgSkip("PANDATOOL")==0):
    OPTS=['DIR:pandatool/src/text-stats']
    TargetAdd('text-stats_textMonitor.obj', opts=OPTS, input='textMonitor.cxx')
    TargetAdd('text-stats_textStats.obj', opts=OPTS, input='textStats.cxx')
    TargetAdd('text-stats.exe', input='text-stats_textMonitor.obj')
    TargetAdd('text-stats.exe', input='text-stats_textStats.obj')
    TargetAdd('text-stats.exe', input='libp3progbase.lib')
    TargetAdd('text-stats.exe', input='libp3pstatserver.lib')
    TargetAdd('text-stats.exe', input='libp3pandatoolbase.lib')
    TargetAdd('text-stats.exe', input=COMMON_PANDA_LIBS)
    TargetAdd('text-stats.exe', opts=['ADVAPI'])

#
# DIRECTORY: pandatool/src/vrmlprogs/
#

if not PkgSkip("PANDATOOL"):
    OPTS=['DIR:pandatool/src/vrmlprogs', 'DIR:pandatool/src/vrml', 'DIR:pandatool/src/vrmlegg']
    TargetAdd('vrml-trans_vrmlTrans.obj', opts=OPTS, input='vrmlTrans.cxx')
    TargetAdd('vrml-trans.exe', input='vrml-trans_vrmlTrans.obj')
    TargetAdd('vrml-trans.exe', input='libp3vrml.lib')
    TargetAdd('vrml-trans.exe', input='libp3progbase.lib')
    TargetAdd('vrml-trans.exe', input='libp3pandatoolbase.lib')
    TargetAdd('vrml-trans.exe', input=COMMON_PANDA_LIBS)
    TargetAdd('vrml-trans.exe', opts=['ADVAPI'])

    if not PkgSkip("EGG"):
        TargetAdd('vrml2egg_vrmlToEgg.obj', opts=OPTS, input='vrmlToEgg.cxx')
        TargetAdd('vrml2egg.exe', input='vrml2egg_vrmlToEgg.obj')
        TargetAdd('vrml2egg.exe', input='libp3vrmlegg.lib')
        TargetAdd('vrml2egg.exe', input='libp3vrml.lib')
        TargetAdd('vrml2egg.exe', input=COMMON_EGG2X_LIBS)
        TargetAdd('vrml2egg.exe', opts=['ADVAPI'])

#
# DIRECTORY: pandatool/src/win-stats/
# DIRECTORY: pandatool/src/gtk-stats/
#

if (PkgSkip("PANDATOOL")==0 and (GetTarget() == 'windows' or PkgSkip("GTK2")==0)):
    if GetTarget() == 'windows':
      OPTS=['DIR:pandatool/src/win-stats']
      TargetAdd('pstats_composite1.obj', opts=OPTS, input='winstats_composite1.cxx')
    else:
      OPTS=['DIR:pandatool/src/gtk-stats', 'GTK2']
      TargetAdd('pstats_composite1.obj', opts=OPTS, input='gtkstats_composite1.cxx')
    TargetAdd('pstats.exe', input='pstats_composite1.obj')
    TargetAdd('pstats.exe', input='libp3pstatserver.lib')
    TargetAdd('pstats.exe', input='libp3progbase.lib')
    TargetAdd('pstats.exe', input='libp3pandatoolbase.lib')
    TargetAdd('pstats.exe', input=COMMON_PANDA_LIBS)
    TargetAdd('pstats.exe', opts=['SUBSYSTEM:WINDOWS', 'WINSOCK', 'WINIMM', 'WINGDI', 'WINKERNEL', 'WINOLDNAMES', 'WINUSER', 'WINMM', 'GTK2'])

#
# DIRECTORY: pandatool/src/xfileprogs/
#

if not PkgSkip("PANDATOOL"):
    OPTS=['DIR:pandatool/src/xfileprogs', 'DIR:pandatool/src/xfile', 'DIR:pandatool/src/xfileegg']
    TargetAdd('x-trans_xFileTrans.obj', opts=OPTS, input='xFileTrans.cxx')
    TargetAdd('x-trans.exe', input='x-trans_xFileTrans.obj')
    TargetAdd('x-trans.exe', input='libp3progbase.lib')
    TargetAdd('x-trans.exe', input='libp3xfile.lib')
    TargetAdd('x-trans.exe', input='libp3pandatoolbase.lib')
    TargetAdd('x-trans.exe', input=COMMON_PANDA_LIBS)
    TargetAdd('x-trans.exe', opts=['ADVAPI'])

    if not PkgSkip("EGG"):
        TargetAdd('egg2x_eggToX.obj', opts=OPTS, input='eggToX.cxx')
        TargetAdd('egg2x.exe', input='egg2x_eggToX.obj')
        TargetAdd('egg2x.exe', input='libp3xfileegg.lib')
        TargetAdd('egg2x.exe', input='libp3xfile.lib')
        TargetAdd('egg2x.exe', input=COMMON_EGG2X_LIBS)
        TargetAdd('egg2x.exe', opts=['ADVAPI'])

        TargetAdd('x2egg_xFileToEgg.obj', opts=OPTS, input='xFileToEgg.cxx')
        TargetAdd('x2egg.exe', input='x2egg_xFileToEgg.obj')
        TargetAdd('x2egg.exe', input='libp3xfileegg.lib')
        TargetAdd('x2egg.exe', input='libp3xfile.lib')
        TargetAdd('x2egg.exe', input=COMMON_EGG2X_LIBS)
        TargetAdd('x2egg.exe', opts=['ADVAPI'])

#
# DIRECTORY: pandatool/src/mayaprogs/
#

for VER in MAYAVERSIONS:
  VNUM = VER[4:]
  if not PkgSkip(VER) and not PkgSkip("PANDATOOL") and not PkgSkip("EGG"):
    if GetTarget() == 'darwin' and int(VNUM) >= 2012:
      ARCH_OPTS = ['NOARCH:PPC', 'NOARCH:I386']
      if len(OSX_ARCHS) != 0 and 'x86_64' not in OSX_ARCHS:
        continue
    elif GetTarget() == 'darwin' and int(VNUM) >= 2009:
      ARCH_OPTS = ['NOARCH:PPC']
    else:
      ARCH_OPTS = []

    OPTS=['DIR:pandatool/src/mayaprogs', 'DIR:pandatool/src/maya', 'DIR:pandatool/src/mayaegg', 'DIR:pandatool/src/cvscopy', 'BUILDING:MISC', VER] + ARCH_OPTS
    TargetAdd('mayaeggimport'+VNUM+'_mayaeggimport.obj', opts=OPTS, input='mayaEggImport.cxx')
    TargetAdd('mayaeggimport'+VNUM+'.mll', input='mayaegg'+VNUM+'_loader.obj')
    TargetAdd('mayaeggimport'+VNUM+'.mll', input='mayaeggimport'+VNUM+'_mayaeggimport.obj')
    TargetAdd('mayaeggimport'+VNUM+'.mll', input='libpandaegg.dll')
    TargetAdd('mayaeggimport'+VNUM+'.mll', input=COMMON_PANDA_LIBS)
    #if GetTarget() == 'windows':
    #  TargetAdd('mayaeggimport'+VNUM+'.mll', input='libp3pystub.lib')
    TargetAdd('mayaeggimport'+VNUM+'.mll', opts=['ADVAPI', VER]+ARCH_OPTS)

    TargetAdd('mayaloader'+VNUM+'_config_mayaloader.obj', opts=OPTS, input='config_mayaloader.cxx')
    TargetAdd('libp3mayaloader'+VNUM+'.dll', input='mayaloader'+VNUM+'_config_mayaloader.obj')
    TargetAdd('libp3mayaloader'+VNUM+'.dll', input='libmayaegg'+VNUM+'.lib')
    TargetAdd('libp3mayaloader'+VNUM+'.dll', input='libp3ptloader.dll')
    TargetAdd('libp3mayaloader'+VNUM+'.dll', input='libmaya'+VNUM+'.lib')
    TargetAdd('libp3mayaloader'+VNUM+'.dll', input='libp3fltegg.lib')
    TargetAdd('libp3mayaloader'+VNUM+'.dll', input='libp3flt.lib')
    TargetAdd('libp3mayaloader'+VNUM+'.dll', input='libp3lwoegg.lib')
    TargetAdd('libp3mayaloader'+VNUM+'.dll', input='libp3lwo.lib')
    TargetAdd('libp3mayaloader'+VNUM+'.dll', input='libp3dxfegg.lib')
    TargetAdd('libp3mayaloader'+VNUM+'.dll', input='libp3dxf.lib')
    TargetAdd('libp3mayaloader'+VNUM+'.dll', input='libp3objegg.lib')
    TargetAdd('libp3mayaloader'+VNUM+'.dll', input='libp3vrmlegg.lib')
    TargetAdd('libp3mayaloader'+VNUM+'.dll', input='libp3vrml.lib')
    TargetAdd('libp3mayaloader'+VNUM+'.dll', input='libp3xfileegg.lib')
    TargetAdd('libp3mayaloader'+VNUM+'.dll', input='libp3xfile.lib')
    TargetAdd('libp3mayaloader'+VNUM+'.dll', input='libp3eggbase.lib')
    TargetAdd('libp3mayaloader'+VNUM+'.dll', input='libp3progbase.lib')
    TargetAdd('libp3mayaloader'+VNUM+'.dll', input='libp3converter.lib')
    TargetAdd('libp3mayaloader'+VNUM+'.dll', input='libp3pandatoolbase.lib')
    TargetAdd('libp3mayaloader'+VNUM+'.dll', input='libpandaegg.dll')
    TargetAdd('libp3mayaloader'+VNUM+'.dll', input=COMMON_PANDA_LIBS)
    TargetAdd('libp3mayaloader'+VNUM+'.dll', opts=['ADVAPI', VER]+ARCH_OPTS)

    TargetAdd('mayapview'+VNUM+'_mayaPview.obj', opts=OPTS, input='mayaPview.cxx')
    TargetAdd('libmayapview'+VNUM+'.mll', input='mayapview'+VNUM+'_mayaPview.obj')
    TargetAdd('libmayapview'+VNUM+'.mll', input='libmayaegg'+VNUM+'.lib')
    TargetAdd('libmayapview'+VNUM+'.mll', input='libmaya'+VNUM+'.lib')
    TargetAdd('libmayapview'+VNUM+'.mll', input='libp3framework.dll')
    if GetTarget() == 'windows':
      TargetAdd('libmayapview'+VNUM+'.mll', input=COMMON_EGG2X_LIBS)
    else:
      TargetAdd('libmayapview'+VNUM+'.mll', input=COMMON_EGG2X_LIBS)
    TargetAdd('libmayapview'+VNUM+'.mll', opts=['ADVAPI', VER]+ARCH_OPTS)

    TargetAdd('maya2egg'+VNUM+'_mayaToEgg.obj', opts=OPTS, input='mayaToEgg.cxx')
    TargetAdd('maya2egg'+VNUM+'_bin.exe', input='maya2egg'+VNUM+'_mayaToEgg.obj')
    TargetAdd('maya2egg'+VNUM+'_bin.exe', input='libmayaegg'+VNUM+'.lib')
    TargetAdd('maya2egg'+VNUM+'_bin.exe', input='libmaya'+VNUM+'.lib')
    if GetTarget() == 'windows':
      TargetAdd('maya2egg'+VNUM+'_bin.exe', input=COMMON_EGG2X_LIBS)
    else:
      TargetAdd('maya2egg'+VNUM+'_bin.exe', input=COMMON_EGG2X_LIBS)
    TargetAdd('maya2egg'+VNUM+'_bin.exe', opts=['ADVAPI', VER]+ARCH_OPTS)

    TargetAdd('egg2maya'+VNUM+'_eggToMaya.obj', opts=OPTS, input='eggToMaya.cxx')
    TargetAdd('egg2maya'+VNUM+'_bin.exe', input='egg2maya'+VNUM+'_eggToMaya.obj')
    TargetAdd('egg2maya'+VNUM+'_bin.exe', input='libmayaegg'+VNUM+'.lib')
    TargetAdd('egg2maya'+VNUM+'_bin.exe', input='libmaya'+VNUM+'.lib')
    if GetTarget() == 'windows':
      TargetAdd('egg2maya'+VNUM+'_bin.exe', input=COMMON_EGG2X_LIBS)
    else:
      TargetAdd('egg2maya'+VNUM+'_bin.exe', input=COMMON_EGG2X_LIBS)
    TargetAdd('egg2maya'+VNUM+'_bin.exe', opts=['ADVAPI', VER]+ARCH_OPTS)

    TargetAdd('mayacopy'+VNUM+'_mayaCopy.obj', opts=OPTS, input='mayaCopy.cxx')
    TargetAdd('mayacopy'+VNUM+'_bin.exe', input='mayacopy'+VNUM+'_mayaCopy.obj')
    TargetAdd('mayacopy'+VNUM+'_bin.exe', input='libp3cvscopy.lib')
    TargetAdd('mayacopy'+VNUM+'_bin.exe', input='libmaya'+VNUM+'.lib')
    if GetTarget() == 'windows':
      TargetAdd('mayacopy'+VNUM+'_bin.exe', input=COMMON_EGG2X_LIBS)
    else:
      TargetAdd('mayacopy'+VNUM+'_bin.exe', input=COMMON_EGG2X_LIBS)
    TargetAdd('mayacopy'+VNUM+'_bin.exe', opts=['ADVAPI', VER]+ARCH_OPTS)

    TargetAdd('mayasavepview'+VNUM+'_mayaSavePview.obj', opts=OPTS, input='mayaSavePview.cxx')
    TargetAdd('libmayasavepview'+VNUM+'.mll', input='mayasavepview'+VNUM+'_mayaSavePview.obj')
    TargetAdd('libmayasavepview'+VNUM+'.mll', opts=['ADVAPI', VER]+ARCH_OPTS)

    TargetAdd('mayapath'+VNUM+'.obj', opts=OPTS, input='mayapath.cxx')

    TargetAdd('maya2egg'+VNUM+'.exe', input='mayapath'+VNUM+'.obj')
    TargetAdd('maya2egg'+VNUM+'.exe', input='libpandaexpress.dll')
    TargetAdd('maya2egg'+VNUM+'.exe', input=COMMON_DTOOL_LIBS)
    TargetAdd('maya2egg'+VNUM+'.exe', opts=['ADVAPI']+ARCH_OPTS)

    TargetAdd('egg2maya'+VNUM+'.exe', input='mayapath'+VNUM+'.obj')
    TargetAdd('egg2maya'+VNUM+'.exe', input='libpandaexpress.dll')
    TargetAdd('egg2maya'+VNUM+'.exe', input=COMMON_DTOOL_LIBS)
    TargetAdd('egg2maya'+VNUM+'.exe', opts=['ADVAPI']+ARCH_OPTS)

    TargetAdd('mayacopy'+VNUM+'.exe', input='mayapath'+VNUM+'.obj')
    TargetAdd('mayacopy'+VNUM+'.exe', input='libpandaexpress.dll')
    TargetAdd('mayacopy'+VNUM+'.exe', input=COMMON_DTOOL_LIBS)
    TargetAdd('mayacopy'+VNUM+'.exe', opts=['ADVAPI']+ARCH_OPTS)

#
# DIRECTORY: contrib/src/ai/
#
if (PkgSkip("CONTRIB")==0 and not RUNTIME):
  OPTS=['DIR:contrib/src/ai', 'BUILDING:PANDAAI']
  TargetAdd('p3ai_composite1.obj', opts=OPTS, input='p3ai_composite1.cxx')
  TargetAdd('libpandaai.dll', input='p3ai_composite1.obj')
  TargetAdd('libpandaai.dll', input=COMMON_PANDA_LIBS)

  OPTS=['DIR:contrib/src/ai', 'PYTHON']
  IGATEFILES=GetDirectoryContents('contrib/src/ai', ["*.h", "*_composite*.cxx"])
  TargetAdd('libpandaai.in', opts=OPTS, input=IGATEFILES)
  TargetAdd('libpandaai.in', opts=['IMOD:panda3d.ai', 'ILIB:libpandaai', 'SRCDIR:contrib/src/ai'])
  TargetAdd('libpandaai_igate.obj', input='libpandaai.in', opts=["DEPENDENCYONLY"])

  TargetAdd('ai_module.obj', input='libpandaai.in')
  TargetAdd('ai_module.obj', opts=OPTS)
  TargetAdd('ai_module.obj', opts=['IMOD:panda3d.ai', 'ILIB:ai', 'IMPORT:panda3d.core'])

  TargetAdd('ai.pyd', input='ai_module.obj')
  TargetAdd('ai.pyd', input='libpandaai_igate.obj')
  TargetAdd('ai.pyd', input='libpandaai.dll')
  TargetAdd('ai.pyd', input='libp3interrogatedb.dll')
  TargetAdd('ai.pyd', input=COMMON_PANDA_LIBS)
  TargetAdd('ai.pyd', opts=['PYTHON'])

#
# Generate the models directory and samples directory
#

if not PkgSkip("DIRECT") and not RUNTIME and not PkgSkip("EGG"):
  model_extensions = ["*.egg"]

  # Check if we have access to an flt2egg utility, either self-compiled or on the system.
  if ((PkgSkip("PANDATOOL")==0 and GetHost()==GetTarget()) or LocateBinary('flt2egg')):
      model_extensions.append("*.flt")

  for model in GetDirectoryContents("dmodels/src/misc", model_extensions):
      if (PkgSkip("ZLIB")==0 and PkgSkip("DEPLOYTOOLS")==0 and not RTDIST):
          newname = model[:-4] + ".egg.pz"
      else:
          newname = model[:-4] + ".egg"
      TargetAdd(GetOutputDir()+"/models/misc/"+newname, input="dmodels/src/misc/"+model)

  for model in GetDirectoryContents("dmodels/src/gui", model_extensions):
      if (PkgSkip("ZLIB")==0 and PkgSkip("DEPLOYTOOLS")==0 and not RTDIST):
          newname = model[:-4] + ".egg.pz"
      else:
          newname = model[:-4] + ".egg"
      TargetAdd(GetOutputDir()+"/models/gui/"+newname, input="dmodels/src/gui/"+model)

  for model in GetDirectoryContents("models", model_extensions):
      if (PkgSkip("ZLIB")==0 and PkgSkip("DEPLOYTOOLS")==0 and not RTDIST):
          newname = model[:-4] + ".egg.pz"
      else:
          newname = model[:-4] + ".egg"
      TargetAdd(GetOutputDir()+"/models/"+newname, input="models/"+model)

if not PkgSkip("DIRECT") and not RUNTIME:
  CopyAllFiles(GetOutputDir()+"/models/audio/sfx/",  "dmodels/src/audio/sfx/", ".wav")
  CopyAllFiles(GetOutputDir()+"/models/icons/",      "dmodels/src/icons/",     ".gif")

  CopyAllFiles(GetOutputDir()+"/models/maps/",       "models/maps/",           ".jpg")
  CopyAllFiles(GetOutputDir()+"/models/maps/",       "models/maps/",           ".png")
  CopyAllFiles(GetOutputDir()+"/models/maps/",       "models/maps/",           ".rgb")
  CopyAllFiles(GetOutputDir()+"/models/maps/",       "models/maps/",           ".rgba")

  CopyAllFiles(GetOutputDir()+"/models/maps/",       "dmodels/src/maps/",      ".jpg")
  CopyAllFiles(GetOutputDir()+"/models/maps/",       "dmodels/src/maps/",      ".png")
  CopyAllFiles(GetOutputDir()+"/models/maps/",       "dmodels/src/maps/",      ".rgb")
  CopyAllFiles(GetOutputDir()+"/models/maps/",       "dmodels/src/maps/",      ".rgba")

#
# Build the rtdist.
#

if (RTDIST):
  OPTS=['DIR:direct/src/p3d']
  TargetAdd('_panda3d', opts=OPTS, input='panda3d.pdef')
  TargetAdd('_coreapi', opts=OPTS, input='coreapi.pdef')
  TargetAdd('_thirdparty', opts=OPTS, input='thirdparty.pdef')

#
# If we have a host URL and distributor, we can make .p3d deployment tools.
#

if not PkgSkip("DIRECT") and not PkgSkip("DEPLOYTOOLS") and not RUNTIME and not RTDIST and HOST_URL and DISTRIBUTOR:
    OPTS=['DIR:direct/src/p3d']

    TargetAdd('packp3d.p3d', opts=OPTS, input='panda3d.pdef')
    TargetAdd('pdeploy.p3d', opts=OPTS, input='panda3d.pdef')
    TargetAdd('pmerge.p3d', opts=OPTS, input='panda3d.pdef')
    TargetAdd('ppackage.p3d', opts=OPTS, input='panda3d.pdef')
    TargetAdd('ppatcher.p3d', opts=OPTS, input='panda3d.pdef')

##########################################################################################
#
# Dependency-Based Distributed Build System.
#
##########################################################################################

DEPENDENCYQUEUE=[]

for target in TARGET_LIST:
    name = target.name
    inputs = target.inputs
    opts = target.opts
    deps = target.deps
    DEPENDENCYQUEUE.append([CompileAnything, [name, inputs, opts], [name], deps, []])

def BuildWorker(taskqueue, donequeue):
    while True:
        try:
            task = taskqueue.get(timeout=1)
        except:
            ProgressOutput(None, "Waiting for tasks...")
            task = taskqueue.get()
        sys.stdout.flush()
        if (task == 0): return
        try:
            task[0](*task[1])
            donequeue.put(task)
        except:
            donequeue.put(0)

def AllSourcesReady(task, pending):
    sources = task[3]
    for x in sources:
        if (x in pending):
            return 0
    sources = task[1][1]
    for x in sources:
        if (x in pending):
            return 0
    altsources = task[4]
    for x in altsources:
        if (x in pending):
            return 0
    return 1

def ParallelMake(tasklist):
    # Create the communication queues.
    donequeue = queue.Queue()
    taskqueue = queue.Queue()
    # Build up a table listing all the pending targets
    #task = [CompileAnything, [name, inputs, opts], [name], deps, []]
    # task[2] = [name]
    # task[3] = deps
    # The python tool package, in particular fltegg seems to throw parallelmake off
    # A hack for now is to divide the tasklist into two parts, one to be built in parallel
    # and another subpart to be built sequentially. The most time consuming part of the process
    # is the c++ code generation anyways.

    tasklist_seq = []
    i = 0
    while i < len(tasklist):
        if tasklist[i][2][0].endswith('.egg') | tasklist[i][2][0].endswith('.egg.pz'):
            break
        i += 1
    if i < len(tasklist):
        tasklist_seq = tasklist[i:]
        tasklist = tasklist[:i]
    iNumStartingTasks = len(tasklist)

    pending = {}
    for task in tasklist:
        for target in task[2]:
            pending[target] = 1
    # Create the workers
    for slave in range(THREADCOUNT):
        th = threading.Thread(target=BuildWorker, args=[taskqueue, donequeue])
        th.setDaemon(1)
        th.start()
    # Feed tasks to the workers.
    tasksqueued = 0
    while True:
        if (tasksqueued < THREADCOUNT):
            extras = []
            for task in tasklist:
                if (tasksqueued < THREADCOUNT) and (AllSourcesReady(task, pending)):
                    if (NeedsBuild(task[2], task[3])):
                        tasksqueued += 1
                        taskqueue.put(task)
                    else:
                        for target in task[2]:
                            del pending[target]
                else:
                    extras.append(task)
            tasklist = extras
        sys.stdout.flush()
        if (tasksqueued == 0): break
        donetask = donequeue.get()
        if (donetask == 0):
            exit("Build process aborting.")
        sys.stdout.flush()
        tasksqueued -= 1
        JustBuilt(donetask[2], donetask[3])
        for target in donetask[2]:
            del pending[target]
    # Kill the workers.
    for slave in range(THREADCOUNT):
        taskqueue.put(0)
    # Make sure there aren't any unsatisfied tasks
    if len(tasklist) > 0:
        exit("Dependency problems: " + str(len(tasklist)) + " tasks not finished. First task unsatisfied: "+str(tasklist[0][2]))
    SequentialMake(tasklist_seq)


def SequentialMake(tasklist):
    i = 0
    for task in tasklist:
        if (NeedsBuild(task[2], task[3])):
            task[0](*task[1] + [(i * 100.0) / len(tasklist)])
            JustBuilt(task[2], task[3])
        i += 1

def RunDependencyQueue(tasklist):
    if (THREADCOUNT!=0):
        ParallelMake(tasklist)
    else:
        SequentialMake(tasklist)

try:
    RunDependencyQueue(DEPENDENCYQUEUE)
except:
    SaveDependencyCache()
    raise

# Run the test suite.
if RUNTESTS:
    cmdstr = BracketNameWithQuotes(SDK["PYTHONEXEC"].replace('\\', '/'))
    if sys.version_info >= (2, 6):
        cmdstr += " -B"
    cmdstr += " -m pytest tests"
    if GetVerbose():
        cmdstr += " --verbose"
    oscmd(cmdstr)

##########################################################################################
#
# The Installers
#
# Under windows, we can build an 'exe' package using NSIS
# Under linux, we can build a 'deb' package or an 'rpm' package.
# Under OSX, we can make a 'dmg' package.
#
##########################################################################################

def MakeInstallerNSIS(file, title, installdir):
    if (os.path.isfile(file)):
        os.remove(file)
    elif (os.path.isdir(file)):
        shutil.rmtree(file)

    if GetTargetArch() == 'x64':
        regview = '64'
    else:
        regview = '32'

    if (RUNTIME):
        # Invoke the make_installer script.
        AddToPathEnv("PATH", GetOutputDir() + "\\bin")
        AddToPathEnv("PATH", GetOutputDir() + "\\plugins")

        cmd = sys.executable + " -B -u " + os.path.join("direct", "src", "plugin_installer", "make_installer.py")
        cmd += " --version %s --regview %s" % (VERSION, regview)

        if GetTargetArch() == 'x64':
            cmd += " --install \"$PROGRAMFILES64\\Panda3D\" "
        else:
            cmd += " --install \"$PROGRAMFILES32\\Panda3D\" "

        oscmd(cmd)
        shutil.move(os.path.join("direct", "src", "plugin_installer", "p3d-setup.exe"), file)
        return

    print("Building "+title+" installer at %s" % (file))
    if (COMPRESSOR != "lzma"):
        print("Note: you are using zlib, which is faster, but lzma gives better compression.")
    if (os.path.exists("nsis-output.exe")):
        os.remove("nsis-output.exe")
    WriteFile(GetOutputDir()+"/tmp/__init__.py", "")

    nsis_defs = {
        'COMPRESSOR'  : COMPRESSOR,
        'TITLE'       : title,
        'INSTALLDIR'  : installdir,
        'OUTFILE'     : '..\\' + file,
        'BUILT'       : '..\\' + GetOutputDir(),
        'SOURCE'      : '..',
        'PYVER'       : SDK["PYTHONVERSION"][6:9],
        'REGVIEW'     : regview,
    }

    if GetHost() == 'windows':
        cmd = os.path.join(GetThirdpartyBase(), 'win-nsis', 'makensis') + ' /V2'
        for item in nsis_defs.items():
            cmd += ' /D%s="%s"' % item
    else:
        cmd = 'makensis -V2'
        for item in nsis_defs.items():
            cmd += ' -D%s="%s"' % item

    cmd += ' "makepanda\installer.nsi"'
    oscmd(cmd)

def MakeDebugSymbolArchive(zipname, dirname):
    import zipfile
    zip = zipfile.ZipFile(zipname, 'w', zipfile.ZIP_DEFLATED)

    for fn in glob.glob(os.path.join(GetOutputDir(), 'bin', '*.pdb')):
        zip.write(fn, dirname + '/bin/' + os.path.basename(fn))

    for fn in glob.glob(os.path.join(GetOutputDir(), 'panda3d', '*.pdb')):
        zip.write(fn, dirname + '/panda3d/' + os.path.basename(fn))

    for fn in glob.glob(os.path.join(GetOutputDir(), 'plugins', '*.pdb')):
        zip.write(fn, dirname + '/plugins/' + os.path.basename(fn))

    for fn in glob.glob(os.path.join(GetOutputDir(), 'python', '*.pdb')):
        zip.write(fn, dirname + '/python/' + os.path.basename(fn))

    for fn in glob.glob(os.path.join(GetOutputDir(), 'python', 'DLLs', '*.pdb')):
        zip.write(fn, dirname + '/python/DLLs/' + os.path.basename(fn))

    zip.close()

INSTALLER_DEB_FILE="""
Package: panda3dMAJOR
Version: VERSION
Section: libdevel
Priority: optional
Architecture: ARCH
Essential: no
Depends: DEPENDS
Recommends: RECOMMENDS
Suggests: panda3d-runtime
Provides: panda3d
Conflicts: panda3d
Replaces: panda3d
Maintainer: rdb <me@rdb.name>
Installed-Size: INSTSIZE
Description: Panda3D free 3D engine SDK
 Panda3D is a game engine which includes graphics, audio, I/O, collision detection, and other abilities relevant to the creation of 3D games. Panda3D is open source and free software under the revised BSD license, and can be used for both free and commercial game development at no financial cost.
 Panda3D's intended game-development language is Python. The engine itself is written in C++, and utilizes an automatic wrapper-generator to expose the complete functionality of the engine in a Python interface.
 .
 This package contains the SDK for development with Panda3D, install panda3d-runtime for the runtime files.

"""

RUNTIME_INSTALLER_DEB_FILE="""
Package: panda3d-runtime
Version: VERSION
Section: web
Priority: optional
Architecture: ARCH
Essential: no
Depends: DEPENDS
Provides: panda3d-runtime
Maintainer: rdb <me@rdb.name>
Installed-Size: INSTSIZE
Description: Runtime binary and browser plugin for the Panda3D Game Engine
 This package contains the runtime distribution and browser plugin of the Panda3D engine. It allows you view webpages that contain Panda3D content and to run games created with Panda3D that are packaged as .p3d file.

"""


# We're not putting "python" in the "Requires" field,
# since the rpm-based distros don't have a common
# naming for the Python package.
INSTALLER_SPEC_FILE="""
Summary: The Panda3D free 3D engine SDK
Name: panda3d
Version: VERSION
Release: RPMRELEASE
License: BSD License
Group: Development/Libraries
BuildRoot: PANDASOURCE/targetroot
%description
Panda3D is a game engine which includes graphics, audio, I/O, collision detection, and other abilities relevant to the creation of 3D games. Panda3D is open source and free software under the revised BSD license, and can be used for both free and commercial game development at no financial cost.
Panda3D's intended game-development language is Python. The engine itself is written in C++, and utilizes an automatic wrapper-generator to expose the complete functionality of the engine in a Python interface.

This package contains the SDK for development with Panda3D, install panda3d-runtime for the runtime files.
%post
/sbin/ldconfig
%postun
/sbin/ldconfig
%files
%defattr(-,root,root)
/etc/Confauto.prc
/etc/Config.prc
/usr/share/panda3d
/usr/share/mime-info/panda3d.mime
/usr/share/mime-info/panda3d.keys
/usr/share/mime/packages/panda3d.xml
/usr/share/application-registry/panda3d.applications
/usr/share/applications/*.desktop
/etc/ld.so.conf.d/panda3d.conf
/usr/%_lib/panda3d
""" + PYTHON_SITEPACKAGES + """
/usr/include/panda3d
"""

RUNTIME_INSTALLER_SPEC_FILE="""
Summary: Runtime binary and browser plugin for the Panda3D Game Engine
Name: panda3d-runtime
Version: VERSION
Release: RPMRELEASE
License: BSD License
Group: Productivity/Graphics/Other
BuildRoot: PANDASOURCE/targetroot
%description
This package contains the runtime distribution and browser plugin of the Panda3D engine. It allows you view webpages that contain Panda3D content and to run games created with Panda3D that are packaged as .p3d file.
%files
%defattr(-,root,root)
/usr/bin/panda3d
/usr/%_lib/nppanda3d.so
/usr/%_lib/mozilla/plugins/nppanda3d.so
/usr/%_lib/mozilla-firefox/plugins/nppanda3d.so
/usr/%_lib/xulrunner-addons/plugins/nppanda3d.so
/usr/share/mime-info/panda3d-runtime.mime
/usr/share/mime-info/panda3d-runtime.keys
/usr/share/mime/packages/panda3d-runtime.xml
/usr/share/application-registry/panda3d-runtime.applications
/usr/share/applications/*.desktop
"""

# plist file for Mac OSX
Info_plist = """<?xml version="1.0" encoding="UTF-8"?>
<!DOCTYPE plist PUBLIC "-//Apple//DTD PLIST 1.0//EN" "http://www.apple.com/DTDs/PropertyList-1.0.dtd">
<plist version="1.0">
<dict>
  <key>CFBundleIdentifier</key>
  <string>%(package_id)s</string>
  <key>CFBundleShortVersionString</key>
  <string>%(version)s</string>
  <key>IFPkgFlagRelocatable</key>
  <false/>
  <key>IFPkgFlagAuthorizationAction</key>
  <string>RootAuthorization</string>
  <key>IFPkgFlagAllowBackRev</key>
  <true/>
</dict>
</plist>
"""

# FreeBSD pkg-descr
INSTALLER_PKG_DESCR_FILE = """
Panda3D is a game engine which includes graphics, audio, I/O, collision detection, and other abilities relevant to the creation of 3D games. Panda3D is open source and free software under the revised BSD license, and can be used for both free and commercial game development at no financial cost.
Panda3D's intended game-development language is Python. The engine itself is written in C++, and utilizes an automatic wrapper-generator to expose the complete functionality of the engine in a Python interface.

This package contains the SDK for development with Panda3D, install panda3d-runtime for the runtime files.

WWW: https://www.panda3d.org/
"""

# FreeBSD pkg-descr
RUNTIME_INSTALLER_PKG_DESCR_FILE = """
Runtime binary and browser plugin for the Panda3D Game Engine

This package contains the runtime distribution and browser plugin of the Panda3D engine. It allows you view webpages that contain Panda3D content and to run games created with Panda3D that are packaged as .p3d file.

WWW: https://www.panda3d.org/
"""

# FreeBSD PKG Manifest template file
INSTALLER_PKG_MANIFEST_FILE = """
name: NAME
version: VERSION
arch: ARCH
origin: ORIGIN
comment: "Panda3D free 3D engine SDK"
www: https://www.panda3d.org
maintainer: rdb <me@rdb.name>
prefix: /usr/local
flatsize: INSTSIZEMB
deps: {DEPENDS}
"""

def MakeInstallerLinux():
    if not RUNTIME and not PkgSkip("PYTHON"):
        PYTHONV = SDK["PYTHONVERSION"].rstrip('dmu')
    else:
        PYTHONV = "python"
    PV = PYTHONV.replace("python", "")

    # Clean and set up a directory to install Panda3D into
    oscmd("rm -rf targetroot data.tar.gz control.tar.gz panda3d.spec")
    oscmd("mkdir --mode=0755 targetroot")

    dpkg_present = False
    if os.path.exists("/usr/bin/dpkg-architecture") and os.path.exists("/usr/bin/dpkg-deb"):
        dpkg_present = True
    rpmbuild_present = False
    if os.path.exists("/usr/bin/rpmbuild"):
        rpmbuild_present = True

    if dpkg_present and rpmbuild_present:
        print("Warning: both dpkg and rpmbuild present.")

    if dpkg_present:
        # Invoke installpanda.py to install it into a temporary dir
        lib_dir = GetDebLibDir()
        if RUNTIME:
            InstallRuntime(destdir="targetroot", prefix="/usr", outputdir=GetOutputDir(), libdir=lib_dir)
        else:
            InstallPanda(destdir="targetroot", prefix="/usr", outputdir=GetOutputDir(), libdir=lib_dir)
            oscmd("chmod -R 755 targetroot/usr/share/panda3d")
            oscmd("mkdir -p targetroot/usr/share/man/man1")
            oscmd("cp doc/man/*.1 targetroot/usr/share/man/man1/")

        oscmd("dpkg --print-architecture > "+GetOutputDir()+"/tmp/architecture.txt")
        pkg_arch = ReadFile(GetOutputDir()+"/tmp/architecture.txt").strip()
        if (RUNTIME):
            txt = RUNTIME_INSTALLER_DEB_FILE[1:]
        else:
            txt = INSTALLER_DEB_FILE[1:]
        txt = txt.replace("VERSION", DEBVERSION).replace("ARCH", pkg_arch).replace("PV", PV).replace("MAJOR", MAJOR_VERSION)
        txt = txt.replace("INSTSIZE", str(GetDirectorySize("targetroot") / 1024))
        oscmd("mkdir --mode=0755 -p targetroot/DEBIAN")
        oscmd("cd targetroot && (find usr -type f -exec md5sum {} ;) > DEBIAN/md5sums")
        if (not RUNTIME):
          oscmd("cd targetroot && (find etc -type f -exec md5sum {} ;) >> DEBIAN/md5sums")
          WriteFile("targetroot/DEBIAN/conffiles","/etc/Config.prc\n")
        WriteFile("targetroot/DEBIAN/postinst","#!/bin/sh\necho running ldconfig\nldconfig\n")
        oscmd("cp targetroot/DEBIAN/postinst targetroot/DEBIAN/postrm")

        # Determine the package name and the locations that
        # dpkg-shlibdeps should look in for executables.
        pkg_version = DEBVERSION
        if RUNTIME:
            pkg_name = "panda3d-runtime"
            lib_pattern = "debian/%s/usr/%s/*.so" % (pkg_name, lib_dir)
        else:
            pkg_name = "panda3d" + MAJOR_VERSION
            lib_pattern = "debian/%s/usr/%s/panda3d/*.so*" % (pkg_name, lib_dir)
        bin_pattern = "debian/%s/usr/bin/*" % (pkg_name)

        # dpkg-shlibdeps looks in the debian/{pkg_name}/DEBIAN/shlibs directory
        # and also expects a debian/control file, so we create this dummy set-up.
        oscmd("mkdir targetroot/debian")
        oscmd("ln -s .. targetroot/debian/" + pkg_name)
        WriteFile("targetroot/debian/control", "")

        dpkg_shlibdeps = "dpkg-shlibdeps"
        if GetVerbose():
            dpkg_shlibdeps += " -v"

        if RUNTIME:
            # The runtime doesn't export any useful symbols, so just query the dependencies.
            oscmd("cd targetroot && %(dpkg_shlibdeps)s -x%(pkg_name)s %(lib_pattern)s %(bin_pattern)s*" % locals())
            depends = ReadFile("targetroot/debian/substvars").replace("shlibs:Depends=", "").strip()
            recommends = ""
        else:
            pkg_name = "panda3d" + MAJOR_VERSION
            pkg_dir = "debian/panda3d" + MAJOR_VERSION

            # Generate a symbols file so that other packages can know which symbols we export.
            oscmd("cd targetroot && dpkg-gensymbols -q -ODEBIAN/symbols -v%(pkg_version)s -p%(pkg_name)s -e%(lib_pattern)s" % locals())

            # Library dependencies are required, binary dependencies are recommended.
            # We explicitly exclude libphysx-extras since we don't want to depend on PhysX.
            oscmd("cd targetroot && LD_LIBRARY_PATH=usr/%(lib_dir)s/panda3d %(dpkg_shlibdeps)s -Tdebian/substvars_dep --ignore-missing-info -x%(pkg_name)s -xlibphysx-extras %(lib_pattern)s" % locals())
            oscmd("cd targetroot && LD_LIBRARY_PATH=usr/%(lib_dir)s/panda3d %(dpkg_shlibdeps)s -Tdebian/substvars_rec --ignore-missing-info -x%(pkg_name)s %(bin_pattern)s" % locals())

            # Parse the substvars files generated by dpkg-shlibdeps.
            depends = ReadFile("targetroot/debian/substvars_dep").replace("shlibs:Depends=", "").strip()
            recommends = ReadFile("targetroot/debian/substvars_rec").replace("shlibs:Depends=", "").strip()
            if PkgSkip("PYTHON")==0:
                depends += ", " + PYTHONV
                recommends += ", python-wxversion, python-profiler (>= " + PV + "), python-pmw, python-tk (>= " + PV + ")"
            if PkgSkip("NVIDIACG")==0:
                depends += ", nvidia-cg-toolkit"

        # Write back the dependencies, and delete the dummy set-up.
        txt = txt.replace("DEPENDS", depends.strip(', '))
        txt = txt.replace("RECOMMENDS", recommends.strip(', '))
        WriteFile("targetroot/DEBIAN/control", txt)
        oscmd("rm -rf targetroot/debian")

        # Package it all up into a .deb file.
        oscmd("chmod -R 755 targetroot/DEBIAN")
        oscmd("chmod 644 targetroot/DEBIAN/control targetroot/DEBIAN/md5sums")
        if not RUNTIME:
            oscmd("chmod 644 targetroot/DEBIAN/conffiles targetroot/DEBIAN/symbols")
        oscmd("fakeroot dpkg-deb -b targetroot %s_%s_%s.deb" % (pkg_name, pkg_version, pkg_arch))

    elif rpmbuild_present:
        # Invoke installpanda.py to install it into a temporary dir
        if RUNTIME:
            InstallRuntime(destdir="targetroot", prefix="/usr", outputdir=GetOutputDir(), libdir=GetRPMLibDir())
        else:
            InstallPanda(destdir="targetroot", prefix="/usr", outputdir=GetOutputDir(), libdir=GetRPMLibDir())
            oscmd("chmod -R 755 targetroot/usr/share/panda3d")

        oscmd("rpm -E '%_target_cpu' > "+GetOutputDir()+"/tmp/architecture.txt")
        ARCH = ReadFile(GetOutputDir()+"/tmp/architecture.txt").strip()
        pandasource = os.path.abspath(os.getcwd())

        if RUNTIME:
            txt = RUNTIME_INSTALLER_SPEC_FILE[1:]
        else:
            txt = INSTALLER_SPEC_FILE[1:]
            # Add the binaries in /usr/bin explicitly to the spec file
            for base in os.listdir(GetOutputDir() + "/bin"):
                txt += "/usr/bin/%s\n" % (base)

        # Write out the spec file.
        txt = txt.replace("VERSION", VERSION)
        txt = txt.replace("RPMRELEASE", RPMRELEASE)
        txt = txt.replace("PANDASOURCE", pandasource)
        txt = txt.replace("PV", PV)
        WriteFile("panda3d.spec", txt)

        oscmd("fakeroot rpmbuild --define '_rpmdir "+pandasource+"' --buildroot '"+os.path.abspath("targetroot")+"' -bb panda3d.spec")
        if (RUNTIME):
            oscmd("mv "+ARCH+"/panda3d-runtime-"+VERSION+"-"+RPMRELEASE+"."+ARCH+".rpm .")
        else:
            oscmd("mv "+ARCH+"/panda3d-"+VERSION+"-"+RPMRELEASE+"."+ARCH+".rpm .")
        oscmd("rm -rf "+ARCH, True)

    else:
        exit("To build an installer, either rpmbuild or dpkg-deb must be present on your system!")

def MakeInstallerOSX():
    if (RUNTIME):
        # Invoke the make_installer script.
        AddToPathEnv("DYLD_LIBRARY_PATH", GetOutputDir() + "/plugins")
        cmdstr = sys.executable + " "
        if sys.version_info >= (2, 6):
            cmdstr += "-B "

        cmdstr += "direct/src/plugin_installer/make_installer.py --version %s" % VERSION
        oscmd(cmdstr)
        return

    dmg_name = "Panda3D-" + VERSION
    if not SDK["PYTHONVERSION"].startswith("python2."):
        dmg_name += '-py' + SDK["PYTHONVERSION"][6:9]
    dmg_name += ".dmg"

    import compileall
    if (os.path.isfile(dmg_name)): oscmd("rm -f %s" % dmg_name)
    if (os.path.exists("dstroot")): oscmd("rm -rf dstroot")
    if (os.path.exists("Panda3D-rw.dmg")): oscmd('rm -f Panda3D-rw.dmg')

    oscmd("mkdir -p dstroot/base/Developer/Panda3D/lib")
    oscmd("mkdir -p dstroot/base/Developer/Panda3D/etc")
    oscmd("cp %s/etc/Config.prc           dstroot/base/Developer/Panda3D/etc/Config.prc" % GetOutputDir())
    oscmd("cp %s/etc/Confauto.prc         dstroot/base/Developer/Panda3D/etc/Confauto.prc" % GetOutputDir())
    oscmd("cp -R %s/models                dstroot/base/Developer/Panda3D/models" % GetOutputDir())
    oscmd("cp -R doc/LICENSE              dstroot/base/Developer/Panda3D/LICENSE")
    oscmd("cp -R doc/ReleaseNotes         dstroot/base/Developer/Panda3D/ReleaseNotes")
    oscmd("cp -R %s/Frameworks            dstroot/base/Developer/Panda3D/Frameworks" % GetOutputDir())
    if os.path.isdir(GetOutputDir()+"/plugins"):
        oscmd("cp -R %s/plugins           dstroot/base/Developer/Panda3D/plugins" % GetOutputDir())

    # Libraries that shouldn't be in base, but are instead in other modules.
    no_base_libs = ['libp3ffmpeg', 'libp3fmod_audio', 'libfmodex', 'libfmodexL']

    for base in os.listdir(GetOutputDir()+"/lib"):
        if not base.endswith(".a") and base.split('.')[0] not in no_base_libs:
            libname = "dstroot/base/Developer/Panda3D/lib/" + base
            # We really need to specify -R in order not to follow symlinks
            # On OSX, just specifying -P is not enough to do that.
            oscmd("cp -R -P " + GetOutputDir() + "/lib/" + base + " " + libname)

    oscmd("mkdir -p dstroot/tools/Developer/Panda3D/bin")
    oscmd("mkdir -p dstroot/tools/Developer/Tools")
    oscmd("ln -s ../Panda3D/bin dstroot/tools/Developer/Tools/Panda3D")
    oscmd("mkdir -p dstroot/tools/etc/paths.d")
    # Trailing newline is important, works around a bug in OSX
    WriteFile("dstroot/tools/etc/paths.d/Panda3D", "/Developer/Panda3D/bin\n")

    oscmd("mkdir -p dstroot/tools/usr/local/share/man/man1")
    oscmd("cp doc/man/*.1 dstroot/tools/usr/local/share/man/man1/")

    for base in os.listdir(GetOutputDir()+"/bin"):
        binname = "dstroot/tools/Developer/Panda3D/bin/" + base
        # OSX needs the -R argument to copy symbolic links correctly, it doesn't have -d. How weird.
        oscmd("cp -R " + GetOutputDir() + "/bin/" + base + " " + binname)

    if PkgSkip("PYTHON")==0:
        PV = SDK["PYTHONVERSION"][6:9]
        oscmd("mkdir -p dstroot/pythoncode/usr/local/bin")
        oscmd("mkdir -p dstroot/pythoncode/Developer/Panda3D/panda3d")
        oscmd("mkdir -p dstroot/pythoncode/Library/Python/%s/site-packages" % PV)
        WriteFile("dstroot/pythoncode/Library/Python/%s/site-packages/Panda3D.pth" % PV, "/Developer/Panda3D")
        oscmd("cp -R %s/pandac                dstroot/pythoncode/Developer/Panda3D/pandac" % GetOutputDir())
        oscmd("cp -R %s/direct                dstroot/pythoncode/Developer/Panda3D/direct" % GetOutputDir())
        oscmd("ln -s %s                       dstroot/pythoncode/usr/local/bin/ppython" % SDK["PYTHONEXEC"])
        oscmd("cp -R %s/*.so                  dstroot/pythoncode/Developer/Panda3D/" % GetOutputDir(), True)
        oscmd("cp -R %s/*.py                  dstroot/pythoncode/Developer/Panda3D/" % GetOutputDir(), True)
        if os.path.isdir(GetOutputDir()+"/Pmw"):
            oscmd("cp -R %s/Pmw               dstroot/pythoncode/Developer/Panda3D/Pmw" % GetOutputDir())
            compileall.compile_dir("dstroot/pythoncode/Developer/Panda3D/Pmw")
        WriteFile("dstroot/pythoncode/Developer/Panda3D/direct/__init__.py", "")
        for base in os.listdir("dstroot/pythoncode/Developer/Panda3D/direct"):
            if ((base != "extensions") and (base != "extensions_native")):
                compileall.compile_dir("dstroot/pythoncode/Developer/Panda3D/direct/"+base)

        for base in os.listdir(GetOutputDir()+"/panda3d"):
            if base.endswith('.py') or base.endswith('.so'):
                libname = "dstroot/pythoncode/Developer/Panda3D/panda3d/" + base
                # We really need to specify -R in order not to follow symlinks
                # On OSX, just specifying -P is not enough to do that.
                oscmd("cp -R -P " + GetOutputDir() + "/panda3d/" + base + " " + libname)

    if not PkgSkip("FFMPEG"):
        oscmd("mkdir -p dstroot/ffmpeg/Developer/Panda3D/lib")
        oscmd("cp -R %s/lib/libp3ffmpeg.* dstroot/ffmpeg/Developer/Panda3D/lib/" % GetOutputDir())

    #if not PkgSkip("OPENAL"):
    #    oscmd("mkdir -p dstroot/openal/Developer/Panda3D/lib")
    #    oscmd("cp -R %s/lib/libp3openal_audio.* dstroot/openal/Developer/Panda3D/lib/" % GetOutputDir())

    if not PkgSkip("FMODEX"):
        oscmd("mkdir -p dstroot/fmodex/Developer/Panda3D/lib")
        oscmd("cp -R %s/lib/libp3fmod_audio.* dstroot/fmodex/Developer/Panda3D/lib/" % GetOutputDir())
        oscmd("cp -R %s/lib/libfmodex* dstroot/fmodex/Developer/Panda3D/lib/" % GetOutputDir())

    oscmd("mkdir -p dstroot/headers/Developer/Panda3D/lib")
    oscmd("cp -R %s/include               dstroot/headers/Developer/Panda3D/include" % GetOutputDir())
    if os.path.isfile(GetOutputDir() + "/lib/libp3pystub.a"):
        oscmd("cp -R -P %s/lib/libp3pystub.a dstroot/headers/Developer/Panda3D/lib/" % GetOutputDir())

    if os.path.isdir("samples"):
        oscmd("mkdir -p dstroot/samples/Developer/Examples/Panda3D")
        oscmd("cp -R samples/* dstroot/samples/Developer/Examples/Panda3D/")

    oscmd("chmod -R 0775 dstroot/*")
    DeleteVCS("dstroot")
    DeleteBuildFiles("dstroot")
    # We need to be root to perform a chown. Bleh.
    # Fortunately PackageMaker does it for us, on 10.5 and above.
    #oscmd("chown -R root:admin dstroot/*", True)

    oscmd("mkdir -p dstroot/Panda3D/Panda3D.mpkg/Contents/Packages/")
    oscmd("mkdir -p dstroot/Panda3D/Panda3D.mpkg/Contents/Resources/en.lproj/")

    pkgs = ["base", "tools", "headers"]
    if not PkgSkip("PYTHON"):    pkgs.append("pythoncode")
    if not PkgSkip("FFMPEG"):    pkgs.append("ffmpeg")
    #if not PkgSkip("OPENAL"):    pkgs.append("openal")
    if not PkgSkip("FMODEX"):    pkgs.append("fmodex")
    if os.path.isdir("samples"): pkgs.append("samples")
    for pkg in pkgs:
        identifier = "org.panda3d.panda3d.%s.pkg" % pkg
        plist = open("/tmp/Info_plist", "w")
        plist.write(Info_plist % { "package_id" : identifier, "version" : VERSION })
        plist.close()
        if not os.path.isdir("dstroot/" + pkg):
            os.makedirs("dstroot/" + pkg)

        if OSXTARGET and OSXTARGET <= (10, 5):
            target = '--target %d.%d' % (OSXTARGET)
        else:
            target = ''

        if os.path.exists("/usr/bin/pkgbuild"):
            # This new package builder is used in Lion and above.
            cmd = '/usr/bin/pkgbuild --identifier ' + identifier + ' --version ' + VERSION + ' --root dstroot/' + pkg + '/ dstroot/Panda3D/Panda3D.mpkg/Contents/Packages/' + pkg + '.pkg'

        # In older versions, we use PackageMaker.  Apple keeps changing its location.
        elif os.path.exists("/Developer/usr/bin/packagemaker"):
            cmd = '/Developer/usr/bin/packagemaker --info /tmp/Info_plist --version ' + VERSION + ' --out dstroot/Panda3D/Panda3D.mpkg/Contents/Packages/' + pkg + '.pkg ' + target + ' --domain system --root dstroot/' + pkg + '/ --no-relocate'
        elif os.path.exists("/Applications/Xcode.app/Contents/Applications/PackageMaker.app/Contents/MacOS/PackageMaker"):
            cmd = '/Applications/Xcode.app/Contents/Applications/PackageMaker.app/Contents/MacOS/PackageMaker --info /tmp/Info_plist --version ' + VERSION + ' --out dstroot/Panda3D/Panda3D.mpkg/Contents/Packages/' + pkg + '.pkg ' + target + ' --domain system --root dstroot/' + pkg + '/ --no-relocate'
        elif os.path.exists("/Developer/Tools/PackageMaker.app/Contents/MacOS/PackageMaker"):
            cmd = '/Developer/Tools/PackageMaker.app/Contents/MacOS/PackageMaker --info /tmp/Info_plist --version ' + VERSION + ' --out dstroot/Panda3D/Panda3D.mpkg/Contents/Packages/' + pkg + '.pkg ' + target + ' --domain system --root dstroot/' + pkg + '/ --no-relocate'
        elif os.path.exists("/Developer/Tools/packagemaker"):
            cmd = '/Developer/Tools/packagemaker -build -f dstroot/' + pkg + '/ -p dstroot/Panda3D/Panda3D.mpkg/Contents/Packages/' + pkg + '.pkg -i /tmp/Info_plist'
        elif os.path.exists("/Applications/PackageMaker.app/Contents/MacOS/PackageMaker"):
            cmd = '/Applications/PackageMaker.app/Contents/MacOS/PackageMaker --info /tmp/Info_plist --version ' + VERSION + ' --out dstroot/Panda3D/Panda3D.mpkg/Contents/Packages/' + pkg + '.pkg ' + target + ' --domain system --root dstroot/' + pkg + '/ --no-relocate'
        else:
            exit("Neither pkgbuild nor PackageMaker could be found!")
        oscmd(cmd)

    if os.path.isfile("/tmp/Info_plist"):
        oscmd("rm -f /tmp/Info_plist")

    # Now that we've built all of the individual packages, build the metapackage.
    dist = open("dstroot/Panda3D/Panda3D.mpkg/Contents/distribution.dist", "w")
    dist.write('<?xml version="1.0" encoding="utf-8"?>\n')
    dist.write('<installer-script minSpecVersion="1.000000" authoringTool="com.apple.PackageMaker" authoringToolVersion="3.0.3" authoringToolBuild="174">\n')
    dist.write('    <title>Panda3D SDK %s</title>\n' % (VERSION))
    dist.write('    <options customize="always" allow-external-scripts="no" rootVolumeOnly="false"/>\n')
    dist.write('    <license language="en" mime-type="text/plain">%s</license>\n' % ReadFile("doc/LICENSE"))
    dist.write('    <choices-outline>\n')
    for pkg in pkgs:
        dist.write('        <line choice="%s"/>\n' % (pkg))
    dist.write('    </choices-outline>\n')
    dist.write('    <choice id="base" title="Panda3D Base Installation" description="This package contains the Panda3D libraries, configuration files and models/textures that are needed to use Panda3D. Location: /Developer/Panda3D/" start_enabled="false">\n')
    dist.write('        <pkg-ref id="org.panda3d.panda3d.base.pkg"/>\n')
    dist.write('    </choice>\n')
    dist.write('    <choice id="tools" title="Tools" tooltip="Useful tools and model converters to help with Panda3D development" description="This package contains the various utilities that ship with Panda3D, including packaging tools, model converters, and many more. Location: /Developer/Panda3D/bin/">\n')
    dist.write('        <pkg-ref id="org.panda3d.panda3d.tools.pkg"/>\n')
    dist.write('    </choice>\n')

    if not PkgSkip("PYTHON"):
        dist.write('    <choice id="pythoncode" title="Python Support" tooltip="Python bindings for the Panda3D libraries" description="This package contains the \'direct\', \'pandac\' and \'panda3d\' python packages that are needed to do Python development with Panda3D. Location: /Developer/Panda3D/">\n')
        dist.write('        <pkg-ref id="org.panda3d.panda3d.pythoncode.pkg"/>\n')
        dist.write('    </choice>\n')

    if not PkgSkip("FFMPEG"):
        dist.write('    <choice id="ffmpeg" title="FFMpeg Plug-In" tooltip="FFMpeg video and audio decoding plug-in" description="This package contains the FFMpeg plug-in, which is used for decoding video and audio files with OpenAL.')
        if PkgSkip("VORBIS") and PkgSkip("OPUS"):
            dist.write('  It is not required for loading .wav files, which Panda3D can read out of the box.">\n')
        elif PkgSkip("VORBIS"):
            dist.write('  It is not required for loading .wav or .opus files, which Panda3D can read out of the box.">\n')
        elif PkgSkip("OPUS"):
            dist.write('  It is not required for loading .wav or .ogg files, which Panda3D can read out of the box.">\n')
        else:
            dist.write('  It is not required for loading .wav, .ogg or .opus files, which Panda3D can read out of the box.">\n')
        dist.write('        <pkg-ref id="org.panda3d.panda3d.ffmpeg.pkg"/>\n')
        dist.write('    </choice>\n')

    #if not PkgSkip("OPENAL"):
    #    dist.write('    <choice id="openal" title="OpenAL Audio Plug-In" tooltip="OpenAL audio output plug-in" description="This package contains the OpenAL audio plug-in, which is an open-source library for playing sounds.">\n')
    #    dist.write('        <pkg-ref id="org.panda3d.panda3d.openal.pkg"/>\n')
    #    dist.write('    </choice>\n')

    if not PkgSkip("FMODEX"):
        dist.write('    <choice id="fmodex" title="FMOD Ex Plug-In" tooltip="FMOD Ex audio output plug-in" description="This package contains the FMOD Ex audio plug-in, which is a commercial library for playing sounds.  It is an optional component as Panda3D can use the open-source alternative OpenAL instead.">\n')
        dist.write('        <pkg-ref id="org.panda3d.panda3d.fmodex.pkg"/>\n')
        dist.write('    </choice>\n')

    if os.path.isdir("samples"):
        dist.write('    <choice id="samples" title="Sample Programs" tooltip="Python sample programs that use Panda3D" description="This package contains the Python sample programs that can help you with learning how to use Panda3D. Location: /Developer/Examples/Panda3D/">\n')
        dist.write('        <pkg-ref id="org.panda3d.panda3d.samples.pkg"/>\n')
        dist.write('    </choice>\n')

    dist.write('    <choice id="headers" title="C++ Header Files" tooltip="Header files for C++ development with Panda3D" description="This package contains the C++ header files that are needed in order to do C++ development with Panda3D. You don\'t need this if you want to develop in Python. Location: /Developer/Panda3D/include/" start_selected="false">\n')
    dist.write('        <pkg-ref id="org.panda3d.panda3d.headers.pkg"/>\n')
    dist.write('    </choice>\n')
    for pkg in pkgs:
        size = GetDirectorySize("dstroot/" + pkg) // 1024
        dist.write('    <pkg-ref id="org.panda3d.panda3d.%s.pkg" installKBytes="%d" version="1" auth="Root">file:./Contents/Packages/%s.pkg</pkg-ref>\n' % (pkg, size, pkg))
    dist.write('</installer-script>\n')
    dist.close()

    oscmd('hdiutil create Panda3D-rw.dmg -volname "Panda3D SDK %s" -srcfolder dstroot/Panda3D' % (VERSION))
    oscmd('hdiutil convert Panda3D-rw.dmg -format UDBZ -o %s' % (dmg_name))
    oscmd('rm -f Panda3D-rw.dmg')

def MakeInstallerFreeBSD():
    oscmd("rm -rf targetroot +DESC pkg-plist +MANIFEST")
    oscmd("mkdir targetroot")

    # Invoke installpanda.py to install it into a temporary dir
    if RUNTIME:
        InstallRuntime(destdir = "targetroot", prefix = "/usr/local", outputdir = GetOutputDir())
    else:
        InstallPanda(destdir = "targetroot", prefix = "/usr/local", outputdir = GetOutputDir())

    if not os.path.exists("/usr/sbin/pkg"):
        exit("Cannot create an installer without pkg")

    plist_txt = ''
    for root, dirs, files in os.walk("targetroot/usr/local/", True):
        for f in files:
            plist_txt += os.path.join(root, f)[21:] + "\n"

    if not RUNTIME:
        plist_txt += "@postexec /sbin/ldconfig -m /usr/local/lib/panda3d\n"
        plist_txt += "@postunexec /sbin/ldconfig -R\n"

        for remdir in ("lib/panda3d", "share/panda3d", "include/panda3d"):
            for root, dirs, files in os.walk("targetroot/usr/local/" + remdir, False):
                for d in dirs:
                    plist_txt += "@dir %s\n" % os.path.join(root, d)[21:]
            plist_txt += "@dir %s\n" % remdir

    oscmd("echo \"`pkg config abi | tr '[:upper:]' '[:lower:]' | cut -d: -f1,2`:*\" > " + GetOutputDir() + "/tmp/architecture.txt")
    pkg_arch = ReadFile(GetOutputDir()+"/tmp/architecture.txt").strip()

    dependencies = ''
    if PkgSkip("PYTHON") == 0:
        # If this version of Python was installed from a package or ports, let's mark it as dependency.
        oscmd("rm -f %s/tmp/python_dep" % GetOutputDir())
        oscmd("pkg query \"\n\t%%n : {\n\t\torigin : %%o,\n\t\tversion : %%v\n\t},\n\" python%s > %s/tmp/python_dep" % (SDK["PYTHONVERSION"][6:9:2], GetOutputDir()), True)
        if os.path.isfile(GetOutputDir() + "/tmp/python_dep"):
            python_pkg = ReadFile(GetOutputDir() + "/tmp/python_dep")
            if python_pkg:
                dependencies += python_pkg

    manifest_txt = INSTALLER_PKG_MANIFEST_FILE[1:].replace("NAME", 'panda3d' if not RUNTIME else 'panda3d-runtime')
    manifest_txt = manifest_txt.replace("VERSION", VERSION)
    manifest_txt = manifest_txt.replace("ARCH", pkg_arch)
    manifest_txt = manifest_txt.replace("ORIGIN", 'devel/panda3d' if not RUNTIME else 'graphics/panda3d-runtime')
    manifest_txt = manifest_txt.replace("DEPENDS", dependencies)
    manifest_txt = manifest_txt.replace("INSTSIZE", str(GetDirectorySize("targetroot") / 1024 / 1024))

    WriteFile("pkg-plist", plist_txt)
    WriteFile("+DESC", INSTALLER_PKG_DESCR_FILE[1:] if not RUNTIME else RUNTIME_INSTALLER_PKG_DESCR_FILE[1:])
    WriteFile("+MANIFEST", manifest_txt)
    oscmd("pkg create -p pkg-plist -r %s  -m . -o . %s" % (os.path.abspath("targetroot"), "--verbose" if GetVerbose() else "--quiet"))

try:
    if INSTALLER:
        ProgressOutput(100.0, "Building installer")
        target = GetTarget()
        if target == 'windows':
            fn = "Panda3D-"
            dir = "Panda3D-" + VERSION

            if RUNTIME:
                fn += "Runtime-"
                title = "Panda3D " + VERSION
            else:
                title = "Panda3D SDK " + VERSION

            fn += VERSION

            if not RUNTIME and SDK["PYTHONVERSION"] != "python2.7":
                fn += '-py' + SDK["PYTHONVERSION"][6:]

            if GetOptimize() <= 2:
                fn += "-dbg"
            if GetTargetArch() == 'x64':
                fn += '-x64'
                dir += '-x64'

            MakeInstallerNSIS(fn + '.exe', title, 'C:\\' + dir)
            if not RUNTIME:
                MakeDebugSymbolArchive(fn + '-pdb.zip', dir)
        elif (target == 'linux'):
            MakeInstallerLinux()
        elif (target == 'darwin'):
            MakeInstallerOSX()
        elif (target == 'freebsd'):
            MakeInstallerFreeBSD()
        else:
            exit("Do not know how to make an installer for this platform")

    if WHEEL:
        ProgressOutput(100.0, "Building wheel")
        from makewheel import makewheel
        makewheel(WHLVERSION, GetOutputDir())
finally:
    SaveDependencyCache()

##########################################################################################
#
# Print final status report.
#
##########################################################################################

WARNINGS.append("Elapsed Time: "+PrettyTime(time.time() - STARTTIME))

printStatus("Makepanda Final Status Report", WARNINGS)
print(GetColor("green") + "Build successfully finished, elapsed time: " + PrettyTime(time.time() - STARTTIME) + GetColor())<|MERGE_RESOLUTION|>--- conflicted
+++ resolved
@@ -4060,11 +4060,8 @@
 if (not RUNTIME):
   OPTS=['DIR:panda/metalibs/panda', 'BUILDING:PANDA', 'JPEG', 'PNG', 'HARFBUZZ',
       'TIFF', 'OPENEXR', 'ZLIB', 'OPENSSL', 'FREETYPE', 'FFTW', 'ADVAPI', 'WINSOCK2',
-<<<<<<< HEAD
-      'SQUISH', 'NVIDIACG', 'VORBIS', 'WINUSER', 'WINMM', 'WINGDI', 'IPHLPAPI', 'SETUPAPI']
-=======
-      'SQUISH', 'NVIDIACG', 'VORBIS', 'OPUS', 'WINUSER', 'WINMM', 'WINGDI', 'IPHLPAPI']
->>>>>>> 9e8060d4
+      'SQUISH', 'NVIDIACG', 'VORBIS', 'OPUS', 'WINUSER', 'WINMM', 'WINGDI', 'IPHLPAPI',
+      'SETUPAPI']
 
   TargetAdd('panda_panda.obj', opts=OPTS, input='panda.cxx')
 
