#!/usr/bin/env python
########################################################################
#
# To build panda using this script, type 'makepanda.py' on unix
# or 'makepanda.bat' on windows, and examine the help-text.
# Then run the script again with the appropriate options to compile
# panda3d.
#
########################################################################

import sys
if sys.version_info < (3, 5):
    print("This version of Python is not supported, use version 3.5 or higher.")
    exit(1)

try:
    import os, platform, time, stat, re, getopt, threading, signal, shutil
    import plistlib
    import queue
except KeyboardInterrupt:
    raise
except:
    print("You are either using an incomplete or an old version of Python!")
    print("Please install the development package of Python and try again.")
    exit(1)

from makepandacore import *
from distutils.util import get_platform
import time
import os
import sys

########################################################################
##
## PARSING THE COMMAND LINE OPTIONS
##
## You might be tempted to change the defaults by editing them
## here.  Don't do it.  Instead, create a script that compiles
## panda with your preferred options.  Or, create
## a 'makepandaPreferences' file and put it into your python path.
##
########################################################################

COMPILER=0
INSTALLER=0
WHEEL=0
RUNTESTS=0
GENMAN=0
COMPRESSOR="zlib"
THREADCOUNT=0
CFLAGS=""
CXXFLAGS=""
LDFLAGS=""
DISTRIBUTOR=""
VERSION=None
DEBVERSION=None
WHLVERSION=None
RPMRELEASE="1"
GIT_COMMIT=None
MAJOR_VERSION=None
OSXTARGET=None
global STRDXSDKVERSION, BOOUSEINTELCOMPILER
STRDXSDKVERSION = 'default'
WINDOWS_SDK = None
MSVC_VERSION = None
BOOUSEINTELCOMPILER = False
OPENCV_VER_23 = False
PLATFORM = None
COPY_PYTHON = True

if "MACOSX_DEPLOYMENT_TARGET" in os.environ:
    OSXTARGET=os.environ["MACOSX_DEPLOYMENT_TARGET"]

PkgListSet(["PYTHON", "DIRECT",                        # Python support
  "GL", "VULKAN"] + DXVERSIONS + ["TINYDISPLAY",       # 3D graphics
  "EGL", "GLES", "GLES2",                              # OpenGL (ES) integration
  "NVIDIACG",                                          # Shaders
  "EIGEN",                                             # Linear algebra acceleration
  "OPENAL", "FMODEX",                                  # Audio playback
  "VORBIS", "OPUS", "FFMPEG", "SWSCALE", "SWRESAMPLE", # Audio decoding
  "ODE", "BULLET", "PANDAPHYSICS",                     # Physics
  "SPEEDTREE",                                         # SpeedTree
  "ZLIB", "PNG", "JPEG", "TIFF", "OPENEXR", "SQUISH",  # 2D Formats support
  ] + MAYAVERSIONS + MAXVERSIONS + [ "FCOLLADA", "ASSIMP", "EGG", # 3D Formats support
  "FREETYPE", "HARFBUZZ",                              # Text rendering
  "VRPN", "OPENSSL",                                   # Transport
  "FFTW",                                              # Algorithm helpers
  "ARTOOLKIT", "OPENCV", "DIRECTCAM", "VISION",        # Augmented Reality
  "GTK2",                                              # GTK2 is used for PStats on Unix
  "MFC", "WX", "FLTK",                                 # Used for web plug-in only
  "COCOA",                                             # Mac OS X toolkits
  "X11",                                               # Unix platform support
  "PANDATOOL", "PVIEW", "DEPLOYTOOLS",                 # Toolchain
  "SKEL",                                              # Example SKEL project
  "PANDAFX",                                           # Some distortion special lenses
  "PANDAPARTICLESYSTEM",                               # Built in particle system
  "CONTRIB",                                           # Experimental
  "SSE2", "NEON",                                      # Compiler features
])

CheckPandaSourceTree()

def keyboardInterruptHandler(x,y):
    exit("keyboard interrupt")

signal.signal(signal.SIGINT, keyboardInterruptHandler)

########################################################################
##
## Command-line parser.
##
## You can type "makepanda --help" to see all the options.
##
########################################################################

def usage(problem):
    if (problem):
        print("")
        print("Error parsing command-line input: %s" % (problem))

    print("")
    print("Makepanda generates a 'built' subdirectory containing a")
    print("compiled copy of Panda3D.  Command-line arguments are:")
    print("")
    print("  --help            (print the help message you're reading now)")
    print("  --verbose         (print out more information)")
    print("  --tests           (run the test suite)")
    print("  --installer       (build an installer)")
    print("  --wheel           (build a pip-installable .whl)")
    print("  --optimize X      (optimization level can be 1,2,3,4)")
    print("  --version X       (set the panda version number)")
    print("  --lzma            (use lzma compression when building Windows installer)")
    print("  --distributor X   (short string identifying the distributor of the build)")
    print("  --outputdir X     (use the specified directory instead of 'built')")
    print("  --threads N       (use the multithreaded build system. see manual)")
    print("  --osxtarget N     (the OS X version number to build for (OS X only))")
    print("  --override \"O=V\"  (override dtool_config/prc option value)")
    print("  --static          (builds libraries for static linking)")
    print("  --target X        (experimental cross-compilation (android only))")
    print("  --arch X          (target architecture for cross-compilation)")
    print("")
    for pkg in PkgListGet():
        p = pkg.lower()
        print("  --use-%-9s   --no-%-9s (enable/disable use of %s)"%(p, p, pkg))
    if sys.platform != 'win32':
        print("  --<PKG>-incdir    (custom location for header files of thirdparty package)")
        print("  --<PKG>-libdir    (custom location for library files of thirdparty package)")
    print("")
    print("  --nothing         (disable every third-party lib)")
    print("  --everything      (enable every third-party lib)")
    print("  --directx-sdk=X   (specify version of DirectX SDK to use: jun2010, aug2009)")
    print("  --windows-sdk=X   (specify Windows SDK version, eg. 7.1, 8.1 or 10.  Default is 8.1)")
    print("  --msvc-version=X  (specify Visual C++ version, eg. 10, 11, 12, 14, 14.1, 14.2.  Default is 14)")
    print("  --use-icl         (experimental setting to use an intel compiler instead of MSVC on Windows)")
    print("")
    print("The simplest way to compile panda is to just type:")
    print("")
    print("  makepanda --everything")
    print("")
    os._exit(1)

def parseopts(args):
    global INSTALLER,WHEEL,RUNTESTS,GENMAN,DISTRIBUTOR,VERSION
    global COMPRESSOR,THREADCOUNT,OSXTARGET
    global DEBVERSION,WHLVERSION,RPMRELEASE,GIT_COMMIT
    global STRDXSDKVERSION, WINDOWS_SDK, MSVC_VERSION, BOOUSEINTELCOMPILER
    global COPY_PYTHON

    # Options for which to display a deprecation warning.
    removedopts = [
        "use-touchinput", "no-touchinput", "no-awesomium", "no-directscripts",
        "no-carbon", "universal", "no-physx", "no-rocket"
        ]

    # All recognized options.
    longopts = [
        "help","distributor=","verbose","osxtarget=","tests",
        "optimize=","everything","nothing","installer","wheel","rtdist","nocolor",
        "version=","lzma","no-python","threads=","outputdir=","override=",
        "static","debversion=","rpmrelease=","p3dsuffix=","rtdist-version=",
        "directx-sdk=", "windows-sdk=", "msvc-version=", "clean", "use-icl",
        "target=", "arch=", "git-commit=", "no-copy-python",
        "cggl-incdir=", "cggl-libdir=",
        ] + removedopts

    anything = 0
    optimize = ""
    target = None
    target_arch = None
    clean_build = False
    for pkg in PkgListGet():
        longopts.append("use-" + pkg.lower())
        longopts.append("no-" + pkg.lower())
        longopts.append(pkg.lower() + "-incdir=")
        longopts.append(pkg.lower() + "-libdir=")

    try:
        opts, extras = getopt.getopt(args, "", longopts)
        for option, value in opts:
            if (option=="--help"): raise Exception
            elif (option=="--optimize"): optimize=value
            elif (option=="--installer"): INSTALLER=1
            elif (option=="--tests"): RUNTESTS=1
            elif (option=="--wheel"): WHEEL=1
            elif (option=="--verbose"): SetVerbose(True)
            elif (option=="--distributor"): DISTRIBUTOR=value
            elif (option=="--genman"): GENMAN=1
            elif (option=="--everything"): PkgEnableAll()
            elif (option=="--nothing"): PkgDisableAll()
            elif (option=="--threads"): THREADCOUNT=int(value)
            elif (option=="--outputdir"): SetOutputDir(value.strip())
            elif (option=="--osxtarget"): OSXTARGET=value.strip()
            elif (option=="--target"): target = value.strip()
            elif (option=="--arch"): target_arch = value.strip()
            elif (option=="--nocolor"): DisableColors()
            elif (option=="--version"):
                match = re.match(r'^\d+\.\d+(\.\d+)+', value)
                if not match:
                    usage("version requires three digits")
                WHLVERSION = value
                VERSION = match.group()
            elif (option=="--lzma"): COMPRESSOR="lzma"
            elif (option=="--override"): AddOverride(value.strip())
            elif (option=="--static"): SetLinkAllStatic(True)
            elif (option=="--debversion"): DEBVERSION=value
            elif (option=="--rpmrelease"): RPMRELEASE=value
            elif (option=="--git-commit"): GIT_COMMIT=value
            # Backward compatibility, OPENGL was renamed to GL
            elif (option=="--use-opengl"): PkgEnable("GL")
            elif (option=="--no-opengl"): PkgDisable("GL")
            elif (option=="--directx-sdk"):
                STRDXSDKVERSION = value.strip().lower()
                if STRDXSDKVERSION == '':
                    print("No DirectX SDK version specified. Using 'default' DirectX SDK search")
                    STRDXSDKVERSION = 'default'
            elif (option=="--windows-sdk"):
                WINDOWS_SDK = value.strip().lower()
            elif (option=="--msvc-version"):
                MSVC_VERSION = value.strip().lower()
            elif (option=="--use-icl"): BOOUSEINTELCOMPILER = True
            elif (option=="--clean"): clean_build = True
            elif (option=="--no-copy-python"): COPY_PYTHON = False
            elif (option[2:] in removedopts):
                Warn("Ignoring removed option %s" % (option))
            else:
                for pkg in PkgListGet() + ['CGGL']:
                    if option == "--use-" + pkg.lower():
                        PkgEnable(pkg)
                        break
                    elif option == "--no-" + pkg.lower():
                        PkgDisable(pkg)
                        break
                    elif option == "--" + pkg.lower() + "-incdir":
                        PkgSetCustomLocation(pkg)
                        IncDirectory(pkg, value)
                        break
                    elif option == "--" + pkg.lower() + "-libdir":
                        PkgSetCustomLocation(pkg)
                        LibDirectory(pkg, value)
                        break
            if (option == "--everything" or option.startswith("--use-")
                or option == "--nothing" or option.startswith("--no-")):
                anything = 1
    except:
        usage(sys.exc_info()[1])

    if not anything:
        usage("You should specify a list of packages to use or --everything to enable all packages.")

    if (optimize==""): optimize = "3"

    if OSXTARGET:
        try:
            maj, min = OSXTARGET.strip().split('.')
            OSXTARGET = int(maj), int(min)
            assert OSXTARGET[0] == 10
        except:
            usage("Invalid setting for OSXTARGET")

        if OSXTARGET < (10, 9):
            warn_prefix = "%sERROR:%s " % (GetColor("red"), GetColor())
            print("=========================================================================")
            print(warn_prefix + "Support for macOS versions before 10.9 has been discontinued.")
            print(warn_prefix + "For more information, or any questions, please visit:")
            print("  https://github.com/panda3d/panda3d/issues/300")
            print("=========================================================================")
            sys.stdout.flush()
            time.sleep(1.0)
            sys.exit(1)
    else:
        OSXTARGET = None

    if target is not None or target_arch is not None:
        SetTarget(target, target_arch)

    try:
        SetOptimize(int(optimize))
        assert GetOptimize() in [1, 2, 3, 4]
    except:
        usage("Invalid setting for OPTIMIZE")

    if GIT_COMMIT is not None and not re.match("^[a-f0-9]{40}$", GIT_COMMIT):
        usage("Invalid SHA-1 hash given for --git-commit option!")

    if GetTarget() == 'windows':
        if not MSVC_VERSION:
            print("No MSVC version specified. Defaulting to 14 (Visual Studio 2015).")
            MSVC_VERSION = (14, 0)
        else:
            try:
                MSVC_VERSION = tuple(int(d) for d in MSVC_VERSION.split('.'))[:2]
                if (len(MSVC_VERSION) == 1):
                    MSVC_VERSION += (0,)
            except:
                usage("Invalid setting for --msvc-version")

        if MSVC_VERSION < (14, 0):
            warn_prefix = "%sERROR:%s " % (GetColor("red"), GetColor())
            print("=========================================================================")
            print(warn_prefix + "Support for MSVC versions before 2015 has been discontinued.")
            print(warn_prefix + "For more information, or any questions, please visit:")
            print(warn_prefix + "  https://github.com/panda3d/panda3d/issues/288")
            print("=========================================================================")
            sys.stdout.flush()
            time.sleep(1.0)
            sys.exit(1)

    if clean_build and os.path.isdir(GetOutputDir()):
        print("Deleting %s" % (GetOutputDir()))
        shutil.rmtree(GetOutputDir())

parseopts(sys.argv[1:])

########################################################################
##
## Handle environment variables.
##
########################################################################

if ("CFLAGS" in os.environ):
    CFLAGS = os.environ["CFLAGS"].strip()

if ("CXXFLAGS" in os.environ):
    CXXFLAGS = os.environ["CXXFLAGS"].strip()

if ("RPM_OPT_FLAGS" in os.environ):
    CFLAGS += " " + os.environ["RPM_OPT_FLAGS"].strip()
    CXXFLAGS += " " + os.environ["RPM_OPT_FLAGS"].strip()

if ("LDFLAGS" in os.environ):
    LDFLAGS = os.environ["LDFLAGS"].strip()

os.environ["MAKEPANDA"] = os.path.abspath(sys.argv[0])
if GetHost() == "darwin" and OSXTARGET is not None:
    os.environ["MACOSX_DEPLOYMENT_TARGET"] = "%d.%d" % OSXTARGET

########################################################################
##
## Configure things based on the command-line parameters.
##
########################################################################

if VERSION is None:
    # Take the value from the setup.cfg file.
    VERSION = GetMetadataValue('version')

if WHLVERSION is None:
    WHLVERSION = VERSION

print("Version: %s" % VERSION)

if DEBVERSION is None:
    DEBVERSION = VERSION

MAJOR_VERSION = '.'.join(VERSION.split('.')[:2])

# Now determine the distutils-style platform tag for the target system.
target = GetTarget()
if target == 'windows':
    if GetTargetArch() == 'x64':
        PLATFORM = 'win-amd64'
    else:
        PLATFORM = 'win32'

elif target == 'darwin':
    if OSXTARGET:
        osxver = OSXTARGET
    else:
        maj, min = platform.mac_ver()[0].split('.')[:2]
        osxver = int(maj), int(min)
        if osxver < (10, 9):
            osxver = (10, 9)

    arch_tag = GetTargetArch()
    PLATFORM = 'macosx-{0}.{1}-{2}'.format(osxver[0], osxver[1], arch_tag)

elif target == 'linux' and (os.path.isfile("/lib/libc-2.5.so") or os.path.isfile("/lib64/libc-2.5.so")) and os.path.isdir("/opt/python"):
    # This is manylinux1.  A bit of a sloppy check, though.
    if GetTargetArch() in ('x86_64', 'amd64'):
        PLATFORM = 'manylinux1-x86_64'
    else:
        PLATFORM = 'manylinux1-i686'

elif target == 'linux' and (os.path.isfile("/lib/libc-2.12.so") or os.path.isfile("/lib64/libc-2.12.so")) and os.path.isdir("/opt/python"):
    # Same sloppy check for manylinux2010.
    if GetTargetArch() in ('x86_64', 'amd64'):
        PLATFORM = 'manylinux2010-x86_64'
    else:
        PLATFORM = 'manylinux2010-i686'

elif target == 'linux' and (os.path.isfile("/lib/libc-2.17.so") or os.path.isfile("/lib64/libc-2.17.so")) and os.path.isdir("/opt/python"):
    # Same sloppy check for manylinux2014.
    if GetTargetArch() in ('x86_64', 'amd64'):
        PLATFORM = 'manylinux2014-x86_64'
    else:
        PLATFORM = 'manylinux2014-i686'

elif not CrossCompiling():
    if HasTargetArch():
        # Replace the architecture in the platform string.
        platform_parts = get_platform().rsplit('-', 1)
        target_arch = GetTargetArch()
        if target_arch == 'amd64':
            target_arch = 'x86_64'
        PLATFORM = platform_parts[0] + '-' + target_arch
    else:
        # We're not cross-compiling; just take the host arch.
        PLATFORM = get_platform()

else:
    target_arch = GetTargetArch()
    if target_arch == 'amd64':
        target_arch = 'x86_64'
    PLATFORM = '{0}-{1}'.format(target, target_arch)


print("Platform: %s" % PLATFORM)

outputdir_suffix = ""

if DISTRIBUTOR == "":
    DISTRIBUTOR = "makepanda"

if not IsCustomOutputDir():
    if GetTarget() == "windows" and GetTargetArch() == 'x64':
        outputdir_suffix += '_x64'

    SetOutputDir("built" + outputdir_suffix)

if (INSTALLER) and (PkgSkip("PYTHON")) and GetTarget() == 'windows':
    exit("Cannot build installer on Windows without python")

if WHEEL and PkgSkip("PYTHON"):
    exit("Cannot build wheel without Python")

if not os.path.isdir("contrib"):
    PkgDisable("CONTRIB")

########################################################################
##
## Load the dependency cache.
##
########################################################################

LoadDependencyCache()

########################################################################
##
## Locate various SDKs.
##
########################################################################

MakeBuildTree()

SdkLocateDirectX(STRDXSDKVERSION)
SdkLocateMaya()
SdkLocateMax()
SdkLocateMacOSX(OSXTARGET)
SdkLocatePython(False)
SdkLocateWindows(WINDOWS_SDK)
SdkLocateSpeedTree()
SdkLocateAndroid()
SdkLocateVulkan()

SdkAutoDisableDirectX()
SdkAutoDisableMaya()
SdkAutoDisableMax()
SdkAutoDisableSpeedTree()

if not PkgSkip("PYTHON") and SDK["PYTHONVERSION"] == "python2.7":
    pref = "%sERROR:%s " % (GetColor("red"), GetColor())
    print("========================================================================")
    print(pref + "Python 2.7 has reached EOL as of January 1, 2020 and is no longer")
    print(pref + "supported.  Please upgrade to Python 3.5 or later.")
    print("========================================================================")
    sys.stdout.flush()
    sys.exit(1)

########################################################################
##
## Choose a Compiler.
##
## This should also set up any environment variables needed to make
## the compiler work.
##
########################################################################

if GetHost() == 'windows' and GetTarget() == 'windows':
    COMPILER = "MSVC"
    SdkLocateVisualStudio(MSVC_VERSION)
else:
    COMPILER = "GCC"

SetupBuildEnvironment(COMPILER)

########################################################################
##
## External includes, external libraries, and external defsyms.
##
########################################################################

IncDirectory("ALWAYS", GetOutputDir()+"/tmp")
IncDirectory("ALWAYS", GetOutputDir()+"/include")

if (COMPILER == "MSVC"):
    PkgDisable("X11")
    PkgDisable("GLES")
    PkgDisable("GLES2")
    PkgDisable("EGL")
    PkgDisable("COCOA")
    DefSymbol("FLEX", "YY_NO_UNISTD_H")
    if (PkgSkip("PYTHON")==0):
        IncDirectory("ALWAYS", SDK["PYTHON"] + "/include")
        LibDirectory("ALWAYS", SDK["PYTHON"] + "/libs")
    SmartPkgEnable("EIGEN",     "eigen3",     (), ("Eigen/Dense",), target_pkg = 'ALWAYS')
    for pkg in PkgListGet():
        if (PkgSkip(pkg)==0):
            if (pkg[:4]=="MAYA"):
                IncDirectory(pkg, SDK[pkg]      + "/include")
                DefSymbol(pkg, "MAYAVERSION", pkg)
                DefSymbol(pkg, "MLIBRARY_DONTUSE_MFC_MANIFEST", "")
            elif (pkg[:3]=="MAX"):
                IncDirectory(pkg, SDK[pkg]      + "/include")
                IncDirectory(pkg, SDK[pkg]      + "/include/CS")
                IncDirectory(pkg, SDK[pkg+"CS"] + "/include")
                IncDirectory(pkg, SDK[pkg+"CS"] + "/include/CS")
                DefSymbol(pkg, "MAX", pkg)
                if (int(pkg[3:]) >= 2013):
                    DefSymbol(pkg, "UNICODE", "")
                    DefSymbol(pkg, "_UNICODE", "")
            elif (pkg[:2]=="DX"):
                IncDirectory(pkg, SDK[pkg]      + "/include")
            elif pkg == "VULKAN":
                IncDirectory(pkg, SDK[pkg] + "/Include")
                LibName(pkg, SDK[pkg] + "/Source/lib/vulkan-1.lib")
            elif GetThirdpartyDir() is not None:
                IncDirectory(pkg, GetThirdpartyDir() + pkg.lower() + "/include")
    for pkg in DXVERSIONS:
        if (PkgSkip(pkg)==0):
            vnum=pkg[2:]

            if GetTargetArch() == 'x64':
              LibDirectory(pkg, SDK[pkg] + '/lib/x64')
            else:
              LibDirectory(pkg, SDK[pkg] + '/lib/x86')
              LibDirectory(pkg, SDK[pkg] + '/lib')

            LibName(pkg, 'd3dVNUM.lib'.replace("VNUM", vnum))
            LibName(pkg, 'd3dxVNUM.lib'.replace("VNUM", vnum))
            LibName(pkg, 'dxerr.lib')
            #LibName(pkg, 'ddraw.lib')
            LibName(pkg, 'dxguid.lib')

            if SDK.get("VISUALSTUDIO_VERSION") >= (14,0):
                # dxerr needs this for __vsnwprintf definition.
                LibName(pkg, 'legacy_stdio_definitions.lib')

    if not PkgSkip("FREETYPE") and os.path.isdir(GetThirdpartyDir() + "freetype/include/freetype2"):
        IncDirectory("FREETYPE", GetThirdpartyDir() + "freetype/include/freetype2")

    IncDirectory("ALWAYS", GetThirdpartyDir() + "extras/include")
    LibName("WINSOCK", "wsock32.lib")
    LibName("WINSOCK2", "wsock32.lib")
    LibName("WINSOCK2", "ws2_32.lib")
    LibName("WINCOMCTL", "comctl32.lib")
    LibName("WINCOMDLG", "comdlg32.lib")
    LibName("WINUSER", "user32.lib")
    LibName("WINMM", "winmm.lib")
    LibName("WINIMM", "imm32.lib")
    LibName("WINKERNEL", "kernel32.lib")
    LibName("WINOLE", "ole32.lib")
    LibName("WINOLEAUT", "oleaut32.lib")
    LibName("WINOLDNAMES", "oldnames.lib")
    LibName("WINSHELL", "shell32.lib")
    LibName("WINGDI", "gdi32.lib")
    LibName("ADVAPI", "advapi32.lib")
    LibName("IPHLPAPI", "iphlpapi.lib")
    LibName("SETUPAPI", "setupapi.lib")
    LibName("GL", "opengl32.lib")
    LibName("GLES", "libgles_cm.lib")
    LibName("GLES2", "libGLESv2.lib")
    LibName("EGL", "libEGL.lib")
    LibName("MSIMG", "msimg32.lib")
    if (PkgSkip("DIRECTCAM")==0): LibName("DIRECTCAM", "strmiids.lib")
    if (PkgSkip("DIRECTCAM")==0): LibName("DIRECTCAM", "quartz.lib")
    if (PkgSkip("DIRECTCAM")==0): LibName("DIRECTCAM", "odbc32.lib")
    if (PkgSkip("DIRECTCAM")==0): LibName("DIRECTCAM", "odbccp32.lib")
    if (PkgSkip("OPENSSL")==0):
        if os.path.isfile(GetThirdpartyDir() + "openssl/lib/libpandassl.lib"):
            LibName("OPENSSL", GetThirdpartyDir() + "openssl/lib/libpandassl.lib")
            LibName("OPENSSL", GetThirdpartyDir() + "openssl/lib/libpandaeay.lib")
        else:
            LibName("OPENSSL", GetThirdpartyDir() + "openssl/lib/libeay32.lib")
            LibName("OPENSSL", GetThirdpartyDir() + "openssl/lib/ssleay32.lib")
    if (PkgSkip("PNG")==0):
        if os.path.isfile(GetThirdpartyDir() + "png/lib/libpng16_static.lib"):
            LibName("PNG", GetThirdpartyDir() + "png/lib/libpng16_static.lib")
        else:
            LibName("PNG", GetThirdpartyDir() + "png/lib/libpng_static.lib")
    if (PkgSkip("TIFF")==0):
        if os.path.isfile(GetThirdpartyDir() + "tiff/lib/libtiff.lib"):
            LibName("TIFF", GetThirdpartyDir() + "tiff/lib/libtiff.lib")
        else:
            LibName("TIFF", GetThirdpartyDir() + "tiff/lib/tiff.lib")
    if (PkgSkip("OPENEXR")==0):
        suffix = ""
        if os.path.isfile(GetThirdpartyDir() + "openexr/lib/IlmImf-2_2.lib"):
            suffix = "-2_2"
        elif os.path.isfile(GetThirdpartyDir() + "openexr/lib/IlmImf-2_3.lib"):
            suffix = "-2_3"
        elif os.path.isfile(GetThirdpartyDir() + "openexr/lib/IlmImf-2_4.lib"):
            suffix = "-2_4"
            LibName("OPENEXR", GetThirdpartyDir() + "openexr/lib/Imath" + suffix + ".lib")
        if os.path.isfile(GetThirdpartyDir() + "openexr/lib/IlmImf" + suffix + "_s.lib"):
            suffix += "_s"  # _s suffix observed for OpenEXR 2.3 only so far
        LibName("OPENEXR", GetThirdpartyDir() + "openexr/lib/IlmImf" + suffix + ".lib")
        LibName("OPENEXR", GetThirdpartyDir() + "openexr/lib/IlmThread" + suffix + ".lib")
        LibName("OPENEXR", GetThirdpartyDir() + "openexr/lib/Iex" + suffix + ".lib")
        if suffix == "-2_2":
            LibName("OPENEXR", GetThirdpartyDir() + "openexr/lib/Half.lib")
        else:
            LibName("OPENEXR", GetThirdpartyDir() + "openexr/lib/Half" + suffix + ".lib")
        IncDirectory("OPENEXR", GetThirdpartyDir() + "openexr/include/OpenEXR")
    if (PkgSkip("JPEG")==0):     LibName("JPEG",     GetThirdpartyDir() + "jpeg/lib/jpeg-static.lib")
    if (PkgSkip("ZLIB")==0):     LibName("ZLIB",     GetThirdpartyDir() + "zlib/lib/zlibstatic.lib")
    if (PkgSkip("VRPN")==0):     LibName("VRPN",     GetThirdpartyDir() + "vrpn/lib/vrpn.lib")
    if (PkgSkip("VRPN")==0):     LibName("VRPN",     GetThirdpartyDir() + "vrpn/lib/quat.lib")
    if (PkgSkip("NVIDIACG")==0): LibName("CGGL",     GetThirdpartyDir() + "nvidiacg/lib/cgGL.lib")
    if (PkgSkip("NVIDIACG")==0): LibName("CGDX9",    GetThirdpartyDir() + "nvidiacg/lib/cgD3D9.lib")
    if (PkgSkip("NVIDIACG")==0): LibName("NVIDIACG", GetThirdpartyDir() + "nvidiacg/lib/cg.lib")
    if (PkgSkip("FREETYPE")==0): LibName("FREETYPE", GetThirdpartyDir() + "freetype/lib/freetype.lib")
    if (PkgSkip("HARFBUZZ")==0):
        LibName("HARFBUZZ", GetThirdpartyDir() + "harfbuzz/lib/harfbuzz.lib")
        IncDirectory("HARFBUZZ", GetThirdpartyDir() + "harfbuzz/include/harfbuzz")
    if (PkgSkip("FFTW")==0):     LibName("FFTW",     GetThirdpartyDir() + "fftw/lib/fftw3.lib")
    if (PkgSkip("ARTOOLKIT")==0):LibName("ARTOOLKIT",GetThirdpartyDir() + "artoolkit/lib/libAR.lib")
    if (PkgSkip("OPENCV")==0):   LibName("OPENCV",   GetThirdpartyDir() + "opencv/lib/cv.lib")
    if (PkgSkip("OPENCV")==0):   LibName("OPENCV",   GetThirdpartyDir() + "opencv/lib/highgui.lib")
    if (PkgSkip("OPENCV")==0):   LibName("OPENCV",   GetThirdpartyDir() + "opencv/lib/cvaux.lib")
    if (PkgSkip("OPENCV")==0):   LibName("OPENCV",   GetThirdpartyDir() + "opencv/lib/ml.lib")
    if (PkgSkip("OPENCV")==0):   LibName("OPENCV",   GetThirdpartyDir() + "opencv/lib/cxcore.lib")
    if (PkgSkip("FFMPEG")==0):   LibName("FFMPEG",   GetThirdpartyDir() + "ffmpeg/lib/avcodec.lib")
    if (PkgSkip("FFMPEG")==0):   LibName("FFMPEG",   GetThirdpartyDir() + "ffmpeg/lib/avformat.lib")
    if (PkgSkip("FFMPEG")==0):   LibName("FFMPEG",   GetThirdpartyDir() + "ffmpeg/lib/avutil.lib")
    if (PkgSkip("SWSCALE")==0):  LibName("SWSCALE",  GetThirdpartyDir() + "ffmpeg/lib/swscale.lib")
    if (PkgSkip("SWRESAMPLE")==0):LibName("SWRESAMPLE",GetThirdpartyDir() + "ffmpeg/lib/swresample.lib")
    if (PkgSkip("FCOLLADA")==0):
        LibName("FCOLLADA", GetThirdpartyDir() + "fcollada/lib/FCollada.lib")
        IncDirectory("FCOLLADA", GetThirdpartyDir() + "fcollada/include/FCollada")
    if (PkgSkip("ASSIMP")==0):
        LibName("ASSIMP", GetThirdpartyDir() + "assimp/lib/assimp.lib")
        if os.path.isfile(GetThirdpartyDir() + "assimp/lib/IrrXML.lib"):
            LibName("ASSIMP", GetThirdpartyDir() + "assimp/lib/IrrXML.lib")
        IncDirectory("ASSIMP", GetThirdpartyDir() + "assimp/include")
    if (PkgSkip("SQUISH")==0):
        if GetOptimize() <= 2:
            LibName("SQUISH",   GetThirdpartyDir() + "squish/lib/squishd.lib")
        else:
            LibName("SQUISH",   GetThirdpartyDir() + "squish/lib/squish.lib")
    if (PkgSkip("OPENAL")==0):
        LibName("OPENAL", GetThirdpartyDir() + "openal/lib/OpenAL32.lib")
        if not os.path.isfile(GetThirdpartyDir() + "openal/bin/OpenAL32.dll"):
            # Link OpenAL Soft statically.
            DefSymbol("OPENAL", "AL_LIBTYPE_STATIC")
    if (PkgSkip("ODE")==0):
        LibName("ODE",      GetThirdpartyDir() + "ode/lib/ode_single.lib")
        DefSymbol("ODE",    "dSINGLE", "")
    if (PkgSkip("FMODEX")==0):
        if (GetTargetArch() == 'x64'):
            LibName("FMODEX",   GetThirdpartyDir() + "fmodex/lib/fmodex64_vc.lib")
        else:
            LibName("FMODEX",   GetThirdpartyDir() + "fmodex/lib/fmodex_vc.lib")
    if (PkgSkip("VORBIS")==0):
        for lib in ('ogg', 'vorbis', 'vorbisfile'):
            path = GetThirdpartyDir() + "vorbis/lib/lib{0}_static.lib".format(lib)
            if not os.path.isfile(path):
                path = GetThirdpartyDir() + "vorbis/lib/{0}.lib".format(lib)
            LibName("VORBIS", path)
    if (PkgSkip("OPUS")==0):
        IncDirectory("OPUS", GetThirdpartyDir() + "opus/include/opus")
        for lib in ('ogg', 'opus', 'opusfile'):
            path = GetThirdpartyDir() + "opus/lib/lib{0}_static.lib".format(lib)
            if not os.path.isfile(path):
                path = GetThirdpartyDir() + "opus/lib/{0}.lib".format(lib)
            LibName("OPUS", path)
    for pkg in MAYAVERSIONS:
        if (PkgSkip(pkg)==0):
            LibName(pkg, '"' + SDK[pkg] + '/lib/Foundation.lib"')
            LibName(pkg, '"' + SDK[pkg] + '/lib/OpenMaya.lib"')
            LibName(pkg, '"' + SDK[pkg] + '/lib/OpenMayaAnim.lib"')
            LibName(pkg, '"' + SDK[pkg] + '/lib/OpenMayaUI.lib"')
    for pkg in MAXVERSIONS:
        if (PkgSkip(pkg)==0):
            LibName(pkg, SDK[pkg] +  '/lib/core.lib')
            LibName(pkg, SDK[pkg] +  '/lib/edmodel.lib')
            LibName(pkg, SDK[pkg] +  '/lib/gfx.lib')
            LibName(pkg, SDK[pkg] +  '/lib/geom.lib')
            LibName(pkg, SDK[pkg] +  '/lib/mesh.lib')
            LibName(pkg, SDK[pkg] +  '/lib/maxutil.lib')
            LibName(pkg, SDK[pkg] +  '/lib/paramblk2.lib')

    if (PkgSkip("SPEEDTREE")==0):
        if GetTargetArch() == 'x64':
            libdir = SDK["SPEEDTREE"] + "/Lib/Windows/VC10.x64/"
            p64ext = '64'
        else:
            libdir = SDK["SPEEDTREE"] + "/Lib/Windows/VC10/"
            p64ext = ''

        debugext = ''
        if (GetOptimize() <= 2): debugext = "_d"
        libsuffix = "_v%s_VC100MT%s_Static%s.lib" % (
            SDK["SPEEDTREEVERSION"], p64ext, debugext)
        LibName("SPEEDTREE", "%sSpeedTreeCore%s" % (libdir, libsuffix))
        LibName("SPEEDTREE", "%sSpeedTreeForest%s" % (libdir, libsuffix))
        LibName("SPEEDTREE", "%sSpeedTree%sRenderer%s" % (libdir, SDK["SPEEDTREEAPI"], libsuffix))
        LibName("SPEEDTREE", "%sSpeedTreeRenderInterface%s" % (libdir, libsuffix))
        if (SDK["SPEEDTREEAPI"] == "OpenGL"):
            LibName("SPEEDTREE",  "%sglew32.lib" % (libdir))
            LibName("SPEEDTREE",  "glu32.lib")
        IncDirectory("SPEEDTREE", SDK["SPEEDTREE"] + "/Include")
    if (PkgSkip("BULLET")==0):
        suffix = '.lib'
        if GetTargetArch() == 'x64' and os.path.isfile(GetThirdpartyDir() + "bullet/lib/BulletCollision_x64.lib"):
            suffix = '_x64.lib'
        LibName("BULLET", GetThirdpartyDir() + "bullet/lib/LinearMath" + suffix)
        LibName("BULLET", GetThirdpartyDir() + "bullet/lib/BulletCollision" + suffix)
        LibName("BULLET", GetThirdpartyDir() + "bullet/lib/BulletDynamics" + suffix)
        LibName("BULLET", GetThirdpartyDir() + "bullet/lib/BulletSoftBody" + suffix)

    IncDirectory("GLSLANG", GetThirdpartyDir() + "glslang/include")
    LibName("GLSLANG", GetThirdpartyDir() + "glslang/lib/glslang.lib")
    LibName("GLSLANG", GetThirdpartyDir() + "glslang/lib/HLSL.lib")
    LibName("GLSLANG", GetThirdpartyDir() + "glslang/lib/OGLCompiler.lib")
    LibName("GLSLANG", GetThirdpartyDir() + "glslang/lib/OSDependent.lib")
    LibName("GLSLANG", GetThirdpartyDir() + "glslang/lib/SPIRV.lib")

    IncDirectory("SPIRV-TOOLS", GetThirdpartyDir() + "spirv-tools/include")
    LibName("SPIRV-TOOLS", GetThirdpartyDir() + "spirv-tools/lib/SPIRV-Tools.lib")
    LibName("SPIRV-TOOLS", GetThirdpartyDir() + "spirv-tools/lib/SPIRV-Tools-Opt.lib")

    IncDirectory("SPIRV-CROSS-GLSL", GetThirdpartyDir() + "spirv-cross/include")
    LibName("SPIRV-CROSS-GLSL", GetThirdpartyDir() + "spirv-cross/lib/spirv-cross-core.lib")
    LibName("SPIRV-CROSS-GLSL", GetThirdpartyDir() + "spirv-cross/lib/spirv-cross-glsl.lib")

if (COMPILER=="GCC"):
    if GetTarget() != "darwin":
        PkgDisable("COCOA")

    #if (PkgSkip("PYTHON")==0):
    #    IncDirectory("PYTHON", SDK["PYTHON"])
    if (GetHost() == "darwin"):
        if (PkgSkip("FREETYPE")==0 and not os.path.isdir(GetThirdpartyDir() + 'freetype')):
          IncDirectory("FREETYPE", "/usr/X11/include")
          IncDirectory("FREETYPE", "/usr/X11/include/freetype2")
          LibDirectory("FREETYPE", "/usr/X11/lib")

    if (GetHost() == "freebsd"):
        IncDirectory("ALWAYS", "/usr/local/include")
        LibDirectory("ALWAYS", "/usr/local/lib")
        if (os.path.isdir("/usr/PCBSD")):
            IncDirectory("ALWAYS", "/usr/PCBSD/local/include")
            LibDirectory("ALWAYS", "/usr/PCBSD/local/lib")

    if GetTarget() != "windows":
        PkgDisable("DIRECTCAM")

    fcollada_libs = ("FColladaD", "FColladaSD", "FColladaS")
    # WARNING! The order of the ffmpeg libraries matters!
    ffmpeg_libs = ("libavformat", "libavcodec", "libavutil")
    assimp_libs = ("libassimp", "libassimpd")

    #         Name         pkg-config   libs, include(dir)s

    SmartPkgEnable("EIGEN",     "eigen3",    (), ("Eigen/Dense",), target_pkg = 'ALWAYS')
    SmartPkgEnable("ARTOOLKIT", "",          ("AR"), "AR/ar.h")
    SmartPkgEnable("FCOLLADA",  "",          ChooseLib(fcollada_libs, "FCOLLADA"), ("FCollada", "FCollada/FCollada.h"))
    SmartPkgEnable("ASSIMP",    "assimp",    ChooseLib(assimp_libs, "ASSIMP"), "assimp/Importer.hpp")
    SmartPkgEnable("FFMPEG",    ffmpeg_libs, ffmpeg_libs, ("libavformat/avformat.h", "libavcodec/avcodec.h", "libavutil/avutil.h"))
    SmartPkgEnable("SWSCALE",   "libswscale", "libswscale", ("libswscale/swscale.h"), target_pkg = "FFMPEG", thirdparty_dir = "ffmpeg")
    SmartPkgEnable("SWRESAMPLE","libswresample", "libswresample", ("libswresample/swresample.h"), target_pkg = "FFMPEG", thirdparty_dir = "ffmpeg")
    SmartPkgEnable("FFTW",      "",          ("fftw3"), ("fftw.h"))
    SmartPkgEnable("FMODEX",    "",          ("fmodex"), ("fmodex", "fmodex/fmod.h"))
    SmartPkgEnable("FREETYPE",  "freetype2", ("freetype"), ("freetype2", "freetype2/freetype/freetype.h"))
    SmartPkgEnable("HARFBUZZ",  "harfbuzz",  ("harfbuzz"), ("harfbuzz", "harfbuzz/hb-ft.h"))
    SmartPkgEnable("GL",        "gl",        ("GL"), ("GL/gl.h"), framework = "OpenGL")
    SmartPkgEnable("GLES",      "glesv1_cm", ("GLESv1_CM"), ("GLES/gl.h"), framework = "OpenGLES")
    SmartPkgEnable("GLES2",     "glesv2",    ("GLESv2"), ("GLES2/gl2.h")) #framework = "OpenGLES"?
    SmartPkgEnable("EGL",       "egl",       ("EGL"), ("EGL/egl.h"))
    SmartPkgEnable("NVIDIACG",  "",          ("Cg"), "Cg/cg.h", framework = "Cg")
    SmartPkgEnable("ODE",       "",          ("ode"), "ode/ode.h", tool = "ode-config")
    SmartPkgEnable("OPENAL",    "openal",    ("openal"), "AL/al.h", framework = "OpenAL")
    SmartPkgEnable("SQUISH",    "",          ("squish"), "squish.h")
    SmartPkgEnable("TIFF",      "libtiff-4", ("tiff"), "tiff.h")
    SmartPkgEnable("OPENEXR",   "OpenEXR",   ("IlmImf", "Imath", "Half", "Iex", "IexMath", "IlmThread"), ("OpenEXR", "OpenEXR/ImfOutputFile.h"))
    SmartPkgEnable("VRPN",      "",          ("vrpn", "quat"), ("vrpn", "quat.h", "vrpn/vrpn_Types.h"))
    SmartPkgEnable("BULLET", "bullet", ("BulletSoftBody", "BulletDynamics", "BulletCollision", "LinearMath"), ("bullet", "bullet/btBulletDynamicsCommon.h"))
    SmartPkgEnable("VORBIS",    "vorbisfile",("vorbisfile", "vorbis", "ogg"), ("ogg/ogg.h", "vorbis/vorbisfile.h"))
    SmartPkgEnable("OPUS",      "opusfile",  ("opusfile", "opus", "ogg"), ("ogg/ogg.h", "opus/opusfile.h", "opus"))
    SmartPkgEnable("JPEG",      "",          ("jpeg"), "jpeglib.h")
    SmartPkgEnable("PNG",       "libpng",    ("png"), "png.h", tool = "libpng-config")
<<<<<<< HEAD
    SmartPkgEnable("VULKAN",    "",          ("vulkan"), "vulkan/vulkan.h")
=======
    SmartPkgEnable("GLSLANG",   "",          ("glslang", "SPIRV", "OSDependent", "OGLCompiler", "HLSL"), "glslang/Public/ShaderLang.h")
    SmartPkgEnable("SPIRV-TOOLS", "",        ("SPIRV-Tools", "SPIRV-Tools-opt"), "spirv-tools/optimizer.hpp")
    SmartPkgEnable("SPIRV-CROSS-GLSL", "",   ("spirv-cross-core", "spirv-cross-glsl"), "spirv_cross/spirv_cross.hpp")

    # Copy freetype libraries to be specified after harfbuzz libraries as well,
    # because there's a circular dependency between the two libraries.
    if not PkgSkip("FREETYPE") and not PkgSkip("HARFBUZZ"):
        for (opt, name) in LIBNAMES:
            if opt == "FREETYPE":
                LibName("HARFBUZZ", name)
>>>>>>> 20e74bb3

    if not PkgSkip("FFMPEG"):
        if GetTarget() == "darwin":
            LibName("FFMPEG", "-framework VideoDecodeAcceleration")
        elif os.path.isfile(GetThirdpartyDir() + "ffmpeg/lib/libavcodec.a"):
            # Needed when linking ffmpeg statically on Linux.
            LibName("FFMPEG", "-Wl,-Bsymbolic")
            # Don't export ffmpeg symbols from libp3ffmpeg when linking statically.
            for ffmpeg_lib in ffmpeg_libs:
                LibName("FFMPEG", "-Wl,--exclude-libs,%s.a" % (ffmpeg_lib))

    if GetTarget() != "darwin":
        for fcollada_lib in fcollada_libs:
            LibName("FCOLLADA", "-Wl,--exclude-libs,lib%s.a" % (fcollada_lib))

        if not PkgSkip("SWSCALE"):
            LibName("SWSCALE", "-Wl,--exclude-libs,libswscale.a")

        if not PkgSkip("SWRESAMPLE"):
            LibName("SWRESAMPLE", "-Wl,--exclude-libs,libswresample.a")

        if not PkgSkip("JPEG"):
            LibName("JPEG", "-Wl,--exclude-libs,libjpeg.a")

        if not PkgSkip("TIFF"):
            LibName("TIFF", "-Wl,--exclude-libs,libtiff.a")

        if not PkgSkip("PNG"):
            LibName("PNG", "-Wl,--exclude-libs,libpng.a")
            LibName("PNG", "-Wl,--exclude-libs,libpng16.a")

        if not PkgSkip("SQUISH"):
            LibName("SQUISH", "-Wl,--exclude-libs,libsquish.a")

        if not PkgSkip("OPENEXR"):
            LibName("OPENEXR", "-Wl,--exclude-libs,libHalf.a")
            LibName("OPENEXR", "-Wl,--exclude-libs,libIex.a")
            LibName("OPENEXR", "-Wl,--exclude-libs,libIexMath.a")
            LibName("OPENEXR", "-Wl,--exclude-libs,libIlmImf.a")
            LibName("OPENEXR", "-Wl,--exclude-libs,libIlmImfUtil.a")
            LibName("OPENEXR", "-Wl,--exclude-libs,libIlmThread.a")
            LibName("OPENEXR", "-Wl,--exclude-libs,libImath.a")

        if not PkgSkip("VORBIS"):
            LibName("VORBIS", "-Wl,--exclude-libs,libogg.a")
            LibName("VORBIS", "-Wl,--exclude-libs,libvorbis.a")
            LibName("VORBIS", "-Wl,--exclude-libs,libvorbisenc.a")
            LibName("VORBIS", "-Wl,--exclude-libs,libvorbisfile.a")

        if not PkgSkip("OPUS"):
            LibName("OPUS", "-Wl,--exclude-libs,libogg.a")
            LibName("OPUS", "-Wl,--exclude-libs,libopus.a")
            LibName("OPUS", "-Wl,--exclude-libs,libopusfile.a")

        if not PkgSkip("VRPN"):
            LibName("VRPN", "-Wl,--exclude-libs,libvrpn.a")
            LibName("VRPN", "-Wl,--exclude-libs,libquat.a")

        if not PkgSkip("ARTOOLKIT"):
            LibName("ARTOOLKIT", "-Wl,--exclude-libs,libAR.a")
            LibName("ARTOOLKIT", "-Wl,--exclude-libs,libARMulti.a")

        LibName("GLSLANG", "-Wl,--exclude-libs,libglslang.a")
        LibName("GLSLANG", "-Wl,--exclude-libs,libSPIRV.a")
        LibName("GLSLANG", "-Wl,--exclude-libs,libOSDependent.a")
        LibName("GLSLANG", "-Wl,--exclude-libs,libOGLCompiler.a")
        LibName("GLSLANG", "-Wl,--exclude-libs,libHLSL.a")

        LibName("SPIRV-TOOLS", "-Wl,--exclude-libs,libSPIRV-Tools.a")
        LibName("SPIRV-TOOLS", "-Wl,--exclude-libs,libSPIRV-Tools-opt.a")

        LibName("SPIRV-CROSS-GLSL", "-Wl,--exclude-libs,libspirv-cross-core.a")
        LibName("SPIRV-CROSS-GLSL", "-Wl,--exclude-libs,libspirv-cross-glsl.a")

    if PkgSkip("FFMPEG") or GetTarget() == "darwin":
        cv_lib = ChooseLib(("opencv_core", "cv"), "OPENCV")
        if cv_lib == "opencv_core":
            OPENCV_VER_23 = True
            SmartPkgEnable("OPENCV", "opencv",   ("opencv_core", "opencv_highgui"), ("opencv2/core/core.hpp"))
        else:
            SmartPkgEnable("OPENCV", "opencv",   ("cv", "highgui", "cvaux", "ml", "cxcore"),
                           ("opencv", "opencv/cv.h", "opencv/cxcore.h", "opencv/highgui.h"))
    else:
        PkgDisable("OPENCV")

    if not PkgSkip("OPENAL"):
        if GetTarget() == "darwin":
            LibName("OPENAL", "-framework AudioUnit")
            LibName("OPENAL", "-framework AudioToolbox")
            LibName("OPENAL", "-framework CoreAudio")
        else:
            LibName("OPENAL", "-Wl,--exclude-libs,libopenal.a")

    if not PkgSkip("ASSIMP") and \
        os.path.isfile(GetThirdpartyDir() + "assimp/lib/libassimp.a"):
        # Also pick up IrrXML, which is needed when linking statically.
        irrxml = GetThirdpartyDir() + "assimp/lib/libIrrXML.a"
        if os.path.isfile(irrxml):
            LibName("ASSIMP", irrxml)

            if GetTarget() != "darwin":
                LibName("ASSIMP", "-Wl,--exclude-libs,libassimp.a")
                LibName("ASSIMP", "-Wl,--exclude-libs,libIrrXML.a")

    if not PkgSkip("PYTHON"):
        python_lib = SDK["PYTHONVERSION"]
        SmartPkgEnable("PYTHON", "", python_lib, (SDK["PYTHONVERSION"], SDK["PYTHONVERSION"] + "/Python.h"))

        if GetTarget() == "linux":
            LibName("PYTHON", "-lutil")
            LibName("PYTHON", "-lrt")

    SmartPkgEnable("OPENSSL",   "openssl",   ("ssl", "crypto"), ("openssl/ssl.h", "openssl/crypto.h"))
    SmartPkgEnable("ZLIB",      "zlib",      ("z"), "zlib.h")
    SmartPkgEnable("GTK2",      "gtk+-2.0")

    if not PkgSkip("OPENSSL") and GetTarget() != "darwin":
        LibName("OPENSSL", "-Wl,--exclude-libs,libssl.a")
        LibName("OPENSSL", "-Wl,--exclude-libs,libcrypto.a")

    if GetTarget() != 'darwin':
        # CgGL is covered by the Cg framework, and we don't need X11 components on OSX
        if not PkgSkip("NVIDIACG"):
            SmartPkgEnable("CGGL", "", ("CgGL"), "Cg/cgGL.h", thirdparty_dir = "nvidiacg")
        SmartPkgEnable("X11", "x11", "X11", ("X11", "X11/Xlib.h", "X11/XKBlib.h"))

    if GetHost() != "darwin":
        # Workaround for an issue where pkg-config does not include this path
        if GetTargetArch() in ("x86_64", "amd64"):
            if (os.path.isdir("/usr/lib64/glib-2.0/include")):
                IncDirectory("GTK2", "/usr/lib64/glib-2.0/include")
            if (os.path.isdir("/usr/lib64/gtk-2.0/include")):
                IncDirectory("GTK2", "/usr/lib64/gtk-2.0/include")

            if not PkgSkip("X11"):
                if (os.path.isdir("/usr/X11R6/lib64")):
                    LibDirectory("ALWAYS", "/usr/X11R6/lib64")
                else:
                    LibDirectory("ALWAYS", "/usr/X11R6/lib")
        elif not PkgSkip("X11"):
            LibDirectory("ALWAYS", "/usr/X11R6/lib")

    for pkg in MAYAVERSIONS:
        if (PkgSkip(pkg)==0 and (pkg in SDK)):
            if (GetHost() == "darwin"):
                # Sheesh, Autodesk really can't make up their mind
                # regarding the location of the Maya devkit on OS X.
                if (os.path.isdir(SDK[pkg] + "/Maya.app/Contents/lib")):
                    LibDirectory(pkg, SDK[pkg] + "/Maya.app/Contents/lib")
                if (os.path.isdir(SDK[pkg] + "/Maya.app/Contents/MacOS")):
                    LibDirectory(pkg, SDK[pkg] + "/Maya.app/Contents/MacOS")
                if (os.path.isdir(SDK[pkg] + "/lib")):
                    LibDirectory(pkg, SDK[pkg] + "/lib")
                if (os.path.isdir(SDK[pkg] + "/Maya.app/Contents/include/maya")):
                    IncDirectory(pkg, SDK[pkg] + "/Maya.app/Contents/include")
                if (os.path.isdir(SDK[pkg] + "/devkit/include/maya")):
                    IncDirectory(pkg, SDK[pkg] + "/devkit/include")
                if (os.path.isdir(SDK[pkg] + "/include/maya")):
                    IncDirectory(pkg, SDK[pkg] + "/include")
            else:
                LibDirectory(pkg, SDK[pkg] + "/lib")
                IncDirectory(pkg, SDK[pkg] + "/include")
            DefSymbol(pkg, "MAYAVERSION", pkg)

    if GetTarget() == 'darwin':
        LibName("ALWAYS", "-framework AppKit")
        LibName("IOKIT", "-framework IOKit")
        LibName("QUARTZ", "-framework Quartz")
        LibName("AGL", "-framework AGL")
        LibName("CARBON", "-framework Carbon")
        LibName("COCOA", "-framework Cocoa")
        # Fix for a bug in OSX Leopard:
        LibName("GL", "-dylib_file /System/Library/Frameworks/OpenGL.framework/Versions/A/Libraries/libGL.dylib:/System/Library/Frameworks/OpenGL.framework/Versions/A/Libraries/libGL.dylib")

        # Temporary exceptions to removal of this flag
        if not PkgSkip("FFMPEG"):
            LibName("FFMPEG", "-undefined dynamic_lookup")
        if not PkgSkip("ASSIMP"):
            LibName("ASSIMP", "-undefined dynamic_lookup")
        if not PkgSkip("OPENEXR"):
            LibName("OPENEXR", "-undefined dynamic_lookup")
        if not PkgSkip("VRPN"):
            LibName("VRPN", "-undefined dynamic_lookup")

    if GetTarget() == 'android':
        LibName("ALWAYS", '-llog')
        LibName("ANDROID", '-landroid')
        LibName("JNIGRAPHICS", '-ljnigraphics')

    for pkg in MAYAVERSIONS:
        if (PkgSkip(pkg)==0 and (pkg in SDK)):
            if GetTarget() == 'darwin':
                LibName(pkg, "-Wl,-rpath,/Applications/Autodesk/" + pkg.lower() + "/Maya.app/Contents/MacOS")
            else:
                LibName(pkg, "-Wl,-rpath," + SDK[pkg] + "/lib")
            LibName(pkg, "-lOpenMaya")
            LibName(pkg, "-lOpenMayaAnim")
            LibName(pkg, "-lOpenMayaUI")
            LibName(pkg, "-lAnimSlice")
            LibName(pkg, "-lDeformSlice")
            LibName(pkg, "-lModifiers")
            LibName(pkg, "-lDynSlice")
            LibName(pkg, "-lKinSlice")
            LibName(pkg, "-lModelSlice")
            LibName(pkg, "-lNurbsSlice")
            LibName(pkg, "-lPolySlice")
            LibName(pkg, "-lProjectSlice")
            LibName(pkg, "-lImage")
            LibName(pkg, "-lShared")
            LibName(pkg, "-lTranslators")
            LibName(pkg, "-lDataModel")
            LibName(pkg, "-lRenderModel")
            LibName(pkg, "-lNurbsEngine")
            LibName(pkg, "-lDependEngine")
            LibName(pkg, "-lCommandEngine")
            LibName(pkg, "-lFoundation")
            if pkg != "MAYA2020":
                LibName(pkg, "-lIMFbase")
            if GetTarget() != 'darwin':
                LibName(pkg, "-lOpenMayalib")
            else:
                LibName(pkg, "-dylib_file /System/Library/Frameworks/OpenGL.framework/Versions/A/Libraries/libGL.dylib:/System/Library/Frameworks/OpenGL.framework/Versions/A/Libraries/libGL.dylib")

DefSymbol("WITHINPANDA", "WITHIN_PANDA", "1")
if GetLinkAllStatic():
    DefSymbol("ALWAYS", "LINK_ALL_STATIC")
if GetTarget() == 'android':
    DefSymbol("ALWAYS", "ANDROID")

if not PkgSkip("EIGEN"):
    if GetOptimize() >= 3:
        if COMPILER == "MSVC":
            # Squeeze out a bit more performance on MSVC builds...
            # Only do this if EIGEN_NO_DEBUG is also set, otherwise it
            # will turn them into runtime assertions.
            DefSymbol("ALWAYS", "EIGEN_NO_STATIC_ASSERT")

########################################################################
##
## Give a Status Report on Command-Line Options
##
########################################################################

def printStatus(header,warnings):
    if GetVerbose():
        print("")
        print("-------------------------------------------------------------------")
        print(header)
        tkeep = ""
        tomit = ""
        for x in PkgListGet():
            if PkgSkip(x):
                tomit = tomit + x + " "
            else:
                tkeep = tkeep + x + " "

        print("Makepanda: Compiler: %s" % (COMPILER))
        print("Makepanda: Optimize: %d" % (GetOptimize()))
        print("Makepanda: Keep Pkg: %s" % (tkeep))
        print("Makepanda: Omit Pkg: %s" % (tomit))

        if GENMAN:
            print("Makepanda: Generate API reference manual")
        else:
            print("Makepanda: Don't generate API reference manual")

        if GetHost() == "windows":
            if INSTALLER:
                print("Makepanda: Build installer, using %s" % (COMPRESSOR))
            else:
                print("Makepanda: Don't build installer")

        print("Makepanda: Version ID: %s" % (VERSION))
        for x in warnings:
            print("Makepanda: %s" % (x))
        print("-------------------------------------------------------------------")
        print("")
        sys.stdout.flush()

########################################################################
##
## BracketNameWithQuotes
##
########################################################################

def BracketNameWithQuotes(name):
    # Workaround for OSX bug - compiler doesn't like those flags quoted.
    if (name.startswith("-framework")): return name
    if (name.startswith("-dylib_file")): return name
    if (name.startswith("-undefined ")): return name

    # Don't add quotes when it's not necessary.
    if " " not in name: return name

    # Account for quoted name (leave as is) but quote everything else (e.g., to protect spaces within paths from improper parsing)
    if (name.startswith('"') and name.endswith('"')): return name
    else: return '"' + name + '"'

########################################################################
##
## CompileCxx
##
########################################################################

def CompileCxx(obj,src,opts):
    ipath = GetListOption(opts, "DIR:")
    optlevel = GetOptimizeOption(opts)
    if (COMPILER=="MSVC"):
        if not BOOUSEINTELCOMPILER:
            cmd = "cl "
            if GetTargetArch() == 'x64':
                cmd += "/favor:blend "
            cmd += "/wd4996 /wd4275 /wd4273 "

            # Set the minimum version to Windows Vista.
            cmd += "/DWINVER=0x600 "

            cmd += "/Fo" + obj + " /nologo /c"
            if GetTargetArch() != 'x64' and (not PkgSkip("SSE2") or 'SSE2' in opts):
                cmd += " /arch:SSE2"
            for x in ipath: cmd += " /I" + x
            for (opt,dir) in INCDIRECTORIES:
                if (opt=="ALWAYS") or (opt in opts): cmd += " /I" + BracketNameWithQuotes(dir)
            for (opt,var,val) in DEFSYMBOLS:
                if (opt=="ALWAYS") or (opt in opts): cmd += " /D" + var + "=" + val
            if (opts.count('MSFORSCOPE')): cmd += ' /Zc:forScope-'

            if (optlevel==1): cmd += " /MDd /Zi /RTCs /GS"
            if (optlevel==2): cmd += " /MDd /Zi"
            if (optlevel==3): cmd += " /MD /Zi /GS- /O2 /Ob2 /Oi /Ot /fp:fast"
            if (optlevel==4):
                cmd += " /MD /Zi /GS- /Ox /Ob2 /Oi /Ot /fp:fast /DFORCE_INLINING /DNDEBUG /GL"
                cmd += " /Oy /Zp16"      # jean-claude add /Zp16 insures correct static alignment for SSEx

            cmd += " /Fd" + os.path.splitext(obj)[0] + ".pdb"

            building = GetValueOption(opts, "BUILDING:")
            if (building):
                cmd += " /DBUILDING_" + building

            if ("BIGOBJ" in opts) or GetTargetArch() == 'x64':
                cmd += " /bigobj"

            cmd += " /Zm300"
            if 'EXCEPTIONS' in opts:
                cmd += " /EHsc"
            else:
                cmd += " /D_HAS_EXCEPTIONS=0"

            if 'RTTI' not in opts:
                 cmd += " /GR-"

            cmd += " /W3 " + BracketNameWithQuotes(src)
            oscmd(cmd)
        else:
            cmd = "icl "
            if GetTargetArch() == 'x64':
                cmd += "/favor:blend "
            cmd += "/wd4996 /wd4275 /wd4267 /wd4101 /wd4273 "
            cmd += "/DWINVER=0x600 "
            cmd += "/Fo" + obj + " /c"
            for x in ipath: cmd += " /I" + x
            for (opt,dir) in INCDIRECTORIES:
                if (opt=="ALWAYS") or (opt in opts): cmd += " /I" + BracketNameWithQuotes(dir)
            for (opt,var,val) in DEFSYMBOLS:
                if (opt=="ALWAYS") or (opt in opts): cmd += " /D" + var + "=" + val
            if (opts.count('MSFORSCOPE')):  cmd += ' /Zc:forScope-'

            if (optlevel==1): cmd += " /MDd /Zi /RTCs /GS"
            if (optlevel==2): cmd += " /MDd /Zi /arch:SSE3"
            # core changes from jean-claude (dec 2011)
            # ----------------------------------------
            # performance will be seeked at level 3 & 4
            # -----------------------------------------
            if (optlevel==3):
                cmd += " /MD /Zi /O2 /Oi /Ot /arch:SSE3"
                cmd += " /Ob0"
                cmd += " /Qipo-"                            # beware of IPO !!!
            ##      Lesson learned: Don't use /GL flag -> end result is MESSY
            ## ----------------------------------------------------------------
            if (optlevel==4):
                cmd += " /MD /Zi /O3 /Oi /Ot /Ob0 /Yc /DNDEBUG"  # /Ob0 a ete rajoute en cours de route a 47%
                cmd += " /Qipo"                              # optimization multi file

            # for 3 & 4 optimization levels
            # -----------------------------
            if (optlevel>=3):
                cmd += " /fp:fast=2"
                cmd += " /Qftz"
                cmd += " /Qfp-speculation:fast"
                cmd += " /Qopt-matmul"                        # needs /O2 or /O3
                cmd += " /Qprec-div-"
                cmd += " /Qsimd"

                cmd += " /QxHost"                            # compile for target host; Compiling for distribs should probably strictly enforce /arch:..
                cmd += " /Quse-intel-optimized-headers"        # use intel optimized headers
                cmd += " /Qparallel"                        # enable parallelization
                cmd += " /Qvc10"                                # for Microsoft Visual C++ 2010

            ## PCH files coexistence: the /Qpchi option causes the Intel C++ Compiler to name its
            ## PCH files with a .pchi filename suffix and reduce build time.
            ## The /Qpchi option is on by default but interferes with Microsoft libs; so use /Qpchi- to turn it off.
            ## I need to have a deeper look at this since the compile time is quite influenced by this setting !!!
            cmd += " /Qpchi-"                                 # keep it this way!

            ## Inlining seems to be an issue here ! (the linker doesn't find necessary info later on)
            ## ------------------------------------
            ## so don't use cmd += " /DFORCE_INLINING"        (need to check why with Panda developpers!)
            ## Inline expansion  /Ob1    :    Allow functions marked inline to be inlined.
            ## Inline any        /Ob2    :    Inline functions deemed appropriate by compiler.

            ## Ctor displacement /vd0    :    Disable constructor displacement.
            ## Choose this option only if no class constructors or destructors call virtual functions.
            ## Use /vd1 (default) to enable. Alternate: #pragma vtordisp

            ## Best case ptrs    /vmb    :    Use best case "pointer to class member" representation.
            ## Use this option if you always define a class before you declare a pointer to a member of the class.
            ## The compiler will issue an error if it encounters a pointer declaration before the class is defined.
            ## Alternate: #pragma pointers_to_members

            cmd += " /Fd" + os.path.splitext(obj)[0] + ".pdb"
            building = GetValueOption(opts, "BUILDING:")
            if (building): cmd += " /DBUILDING_" + building
            if ("BIGOBJ" in opts) or GetTargetArch() == 'x64':
                cmd += " /bigobj"

            # level of warnings and optimization reports
            if GetVerbose():
                cmd += " /W3 " # or /W4 or /Wall
                cmd += " /Qopt-report:2 /Qopt-report-phase:hlo /Qopt-report-phase:hpo"    # some optimization reports
            else:
                cmd += " /W1 "
            cmd += " /EHa /Zm300"
            cmd += " " + BracketNameWithQuotes(src)

            oscmd(cmd)

    if (COMPILER=="GCC"):
        if (src.endswith(".c")): cmd = GetCC() +' -fPIC -c -o ' + obj
        else:                    cmd = GetCXX()+' -std=gnu++11 -ftemplate-depth-70 -fPIC -c -o ' + obj
        for (opt, dir) in INCDIRECTORIES:
            if (opt=="ALWAYS") or (opt in opts): cmd += ' -I' + BracketNameWithQuotes(dir)
        for (opt, dir) in FRAMEWORKDIRECTORIES:
            if (opt=="ALWAYS") or (opt in opts): cmd += ' -F' + BracketNameWithQuotes(dir)
        for (opt,var,val) in DEFSYMBOLS:
            if (opt=="ALWAYS") or (opt in opts): cmd += ' -D' + var + '=' + val
        for x in ipath: cmd += ' -I' + x

        if not GetLinkAllStatic() and 'NOHIDDEN' not in opts:
            cmd += ' -fvisibility=hidden'

        # Mac-specific flags.
        if GetTarget() == "darwin":
            cmd += " -Wno-deprecated-declarations"
            if OSXTARGET is not None:
                cmd += " -isysroot " + SDK["MACOSX"]
                cmd += " -mmacosx-version-min=%d.%d" % (OSXTARGET)

            # Use libc++ to enable C++11 features.
            cmd += " -stdlib=libc++"

            arch = GetTargetArch()
            cmd += " -arch %s" % arch

        if "SYSROOT" in SDK:
            if GetTarget() != "android":
                cmd += ' --sysroot=%s' % (SDK["SYSROOT"])
            else:
                ndk_dir = SDK["ANDROID_NDK"].replace('\\', '/')
                cmd += ' -isystem %s/sysroot/usr/include' % (ndk_dir)
                cmd += ' -isystem %s/sysroot/usr/include/%s' % (ndk_dir, SDK["ANDROID_TRIPLE"])
            cmd += ' -no-canonical-prefixes'

        # Android-specific flags.
        arch = GetTargetArch()

        if GetTarget() == "android":
            # Most of the specific optimization flags here were
            # just copied from the default Android Makefiles.
            if "ANDROID_API" in SDK:
                cmd += ' -D__ANDROID_API__=' + str(SDK["ANDROID_API"])
            if "ANDROID_GCC_TOOLCHAIN" in SDK:
                cmd += ' -gcc-toolchain ' + SDK["ANDROID_GCC_TOOLCHAIN"].replace('\\', '/')
            cmd += ' -ffunction-sections -funwind-tables'
            if arch == 'armv7a':
                cmd += ' -target armv7-none-linux-androideabi'
                cmd += ' -march=armv7-a -mfloat-abi=softfp -mfpu=vfpv3-d16'
                cmd += ' -fno-integrated-as'
            elif arch == 'arm':
                cmd += ' -target armv5te-none-linux-androideabi'
                cmd += ' -march=armv5te -mtune=xscale -msoft-float'
                cmd += ' -fno-integrated-as'
            elif arch == 'aarch64':
                cmd += ' -target aarch64-none-linux-android'
            elif arch == 'mips':
                cmd += ' -target mipsel-none-linux-android'
                cmd += ' -mips32'
            elif arch == 'mips64':
                cmd += ' -target mips64el-none-linux-android'
                cmd += ' -fintegrated-as'
            elif arch == 'x86':
                cmd += ' -target i686-none-linux-android'
                cmd += ' -march=i686 -mtune=intel -mssse3 -mfpmath=sse -m32'
                cmd += ' -mstackrealign'
            elif arch == 'x86_64':
                cmd += ' -target x86_64-none-linux-android'
                cmd += ' -march=x86-64 -msse4.2 -mpopcnt -m64 -mtune=intel'

            cmd += " -Wa,--noexecstack"

            # Do we want thumb or arm instructions?
            if arch.startswith('arm'):
                if optlevel >= 3:
                    cmd += ' -mthumb'
                else:
                    cmd += ' -marm'

            # Enable SIMD instructions if requested
            if arch.startswith('arm') and PkgSkip("NEON") == 0:
                cmd += ' -mfpu=neon'

        else:
            cmd += " -pthread"

        if not src.endswith(".c"):
            # We don't use exceptions for most modules.
            if 'EXCEPTIONS' in opts:
                cmd += " -fexceptions"
            else:
                cmd += " -fno-exceptions"

                if src.endswith(".mm"):
                    # Work around Apple compiler bug.
                    cmd += " -U__EXCEPTIONS"

            target = GetTarget()
            if 'RTTI' not in opts and target != "darwin":
                # We always disable RTTI on Android for memory usage reasons.
                if optlevel >= 4 or target == "android":
                    cmd += " -fno-rtti"

        if ('SSE2' in opts or not PkgSkip("SSE2")) and not arch.startswith("arm") and arch != 'aarch64':
            cmd += " -msse2"

        # Needed by both Python, Panda, Eigen, all of which break aliasing rules.
        cmd += " -fno-strict-aliasing"

        if optlevel >= 3:
            cmd += " -ffast-math -fno-stack-protector"
        if optlevel == 3:
            # Fast math is nice, but we'd like to see NaN in dev builds.
            cmd += " -fno-finite-math-only"

        # Make sure this is off to avoid GCC/Eigen bug (see GitHub #228)
        cmd += " -fno-unsafe-math-optimizations"

        if (optlevel==1): cmd += " -ggdb -D_DEBUG"
        if (optlevel==2): cmd += " -O1 -D_DEBUG"
        if (optlevel==3): cmd += " -O2"
        if (optlevel==4): cmd += " -O3 -DNDEBUG"

        # Enable more warnings.
        cmd += " -Wall -Wno-unused-function"

        if not src.endswith(".c"):
            cmd += " -Wno-reorder"

        # Ignore unused variables in NDEBUG builds, often used in asserts.
        if optlevel == 4:
            cmd += " -Wno-unused-variable"

        if src.endswith(".c"):
            cmd += ' ' + CFLAGS
        else:
            cmd += ' ' + CXXFLAGS
        cmd = cmd.rstrip()

        building = GetValueOption(opts, "BUILDING:")
        if (building): cmd += " -DBUILDING_" + building
        cmd += ' ' + BracketNameWithQuotes(src)
        oscmd(cmd)

########################################################################
##
## CompileBison
##
########################################################################

def CompileBison(wobj, wsrc, opts):
    ifile = os.path.basename(wsrc)
    wdsth = GetOutputDir()+"/include/" + ifile[:-4] + ".h"
    wdstc = GetOutputDir()+"/tmp/" + ifile + ".cxx"
    pre = GetValueOption(opts, "BISONPREFIX_")
    bison = GetBison()
    if bison is None:
        # We don't have bison.  See if there is a prebuilt file.
        base, ext = os.path.splitext(wsrc)
        if os.path.isfile(base + '.h.prebuilt') and \
           os.path.isfile(base + '.cxx.prebuilt'):
            CopyFile(wdstc, base + '.cxx.prebuilt')
            CopyFile(wdsth, base + '.h.prebuilt')
        else:
            exit('Could not find bison!')
    else:
        oscmd(bison + ' -y -d -o'+GetOutputDir()+'/tmp/'+ifile+'.c -p '+pre+' '+wsrc)
        CopyFile(wdstc, GetOutputDir()+"/tmp/"+ifile+".c")
        CopyFile(wdsth, GetOutputDir()+"/tmp/"+ifile+".h")

    # Finally, compile the generated source file.
    CompileCxx(wobj, wdstc, opts + ["FLEX"])

########################################################################
##
## CompileFlex
##
########################################################################

def CompileFlex(wobj,wsrc,opts):
    ifile = os.path.basename(wsrc)
    wdst = GetOutputDir()+"/tmp/"+ifile+".cxx"
    pre = GetValueOption(opts, "BISONPREFIX_")
    dashi = opts.count("FLEXDASHI")
    flex = GetFlex()
    if flex is None:
        # We don't have flex.  See if there is a prebuilt file.
        base, ext = os.path.splitext(wsrc)
        if os.path.isfile(base + '.cxx.prebuilt'):
            CopyFile(wdst, base + '.cxx.prebuilt')
        else:
            exit('Could not find flex!')
    else:
        if (dashi):
            oscmd(flex + " -i -P" + pre + " -o"+wdst+" "+wsrc)
        else:
            oscmd(flex +    " -P" + pre + " -o"+wdst+" "+wsrc)

    # Finally, compile the generated source file.
    CompileCxx(wobj,wdst,opts)

########################################################################
##
## CompileIgate
##
########################################################################

def CompileIgate(woutd,wsrc,opts):
    outbase = os.path.basename(woutd)[:-3]
    woutc = GetOutputDir()+"/tmp/"+outbase+"_igate.cxx"
    srcdir = GetValueOption(opts, "SRCDIR:")
    module = GetValueOption(opts, "IMOD:")
    library = GetValueOption(opts, "ILIB:")
    ipath = GetListOption(opts, "DIR:")
    if (PkgSkip("PYTHON")):
        WriteFile(woutc, "")
        WriteFile(woutd, "")
        ConditionalWriteFile(woutd, "")
        return

    if not CrossCompiling():
        # If we're compiling for this platform, we can use the one we've built.
        cmd = os.path.join(GetOutputDir(), 'bin', 'interrogate')
    else:
        # Assume that interrogate is on the PATH somewhere.
        cmd = 'interrogate'

    if GetVerbose():
        cmd += ' -v'

    cmd += ' -srcdir %s -I%s' % (srcdir, srcdir)
    cmd += ' -DCPPPARSER -D__STDC__=1 -D__cplusplus=201103L'
    if (COMPILER=="MSVC"):
        cmd += ' -D_WIN32'
        if GetTargetArch() == 'x64':
            cmd += ' -D_WIN64 -D_M_X64 -D_M_AMD64'
        else:
            cmd += ' -D_M_IX86'
        # NOTE: this 1600 value is the version number for VC2010.
        cmd += ' -D_MSC_VER=1600 -D"__declspec(param)=" -D__cdecl -D_near -D_far -D__near -D__far -D__stdcall'
    if (COMPILER=="GCC"):
        cmd += ' -D__attribute__\\(x\\)='
        target_arch = GetTargetArch()
        if target_arch in ("x86_64", "amd64"):
            cmd += ' -D_LP64'
        elif target_arch == 'aarch64':
            cmd += ' -D_LP64 -D__LP64__ -D__aarch64__'
        else:
            cmd += ' -D__i386__'

        target = GetTarget()
        if target == 'darwin':
            cmd += ' -D__APPLE__'
        elif target == 'android':
            cmd += ' -D__ANDROID__'

    optlevel = GetOptimizeOption(opts)
    if (optlevel==1): cmd += ' -D_DEBUG'
    if (optlevel==2): cmd += ' -D_DEBUG'
    if (optlevel==3): pass
    if (optlevel==4): cmd += ' -DNDEBUG'
    cmd += ' -oc ' + woutc + ' -od ' + woutd
    cmd += ' -fnames -string -refcount -assert -python-native'
    cmd += ' -S' + GetOutputDir() + '/include/parser-inc'

    # Add -I, -S and -D flags
    for x in ipath:
        cmd += ' -I' + BracketNameWithQuotes(x)
    for (opt,dir) in INCDIRECTORIES:
        if (opt=="ALWAYS") or (opt in opts):
            cmd += ' -S' + BracketNameWithQuotes(dir)
    for (opt,var,val) in DEFSYMBOLS:
        if (opt=="ALWAYS") or (opt in opts):
            cmd += ' -D' + var + '=' + val

    #building = GetValueOption(opts, "BUILDING:")
    #if (building): cmd += " -DBUILDING_"+building
    cmd += ' -module ' + module + ' -library ' + library
    for x in wsrc:
        if (x.startswith("/")):
            cmd += ' ' + BracketNameWithQuotes(x)
        else:
            cmd += ' ' + BracketNameWithQuotes(os.path.basename(x))
    oscmd(cmd)

########################################################################
##
## CompileImod
##
########################################################################

def CompileImod(wobj, wsrc, opts):
    module = GetValueOption(opts, "IMOD:")
    library = GetValueOption(opts, "ILIB:")
    if (COMPILER=="MSVC"):
        woutc = wobj[:-4]+".cxx"
    if (COMPILER=="GCC"):
        woutc = wobj[:-2]+".cxx"
    if (PkgSkip("PYTHON")):
        WriteFile(woutc, "")
        CompileCxx(wobj, woutc, opts)
        return

    if not CrossCompiling():
        # If we're compiling for this platform, we can use the one we've built.
        cmd = os.path.join(GetOutputDir(), 'bin', 'interrogate_module')
    else:
        # Assume that interrogate_module is on the PATH somewhere.
        cmd = 'interrogate_module'

    cmd += ' -oc ' + woutc + ' -module ' + module + ' -library ' + library + ' -python-native'
    importmod = GetValueOption(opts, "IMPORT:")
    if importmod:
        cmd += ' -import ' + importmod
    for x in wsrc: cmd += ' ' + BracketNameWithQuotes(x)
    oscmd(cmd)
    CompileCxx(wobj,woutc,opts)
    return

########################################################################
##
## CompileLib
##
########################################################################

def CompileLib(lib, obj, opts):
    if (COMPILER=="MSVC"):
        if not BOOUSEINTELCOMPILER:
            #Use MSVC Linker
            cmd = 'link /lib /nologo'
            if GetOptimizeOption(opts) == 4:
                cmd += " /LTCG"
            if HasTargetArch():
                cmd += " /MACHINE:" + GetTargetArch().upper()
            cmd += ' /OUT:' + BracketNameWithQuotes(lib)
            for x in obj:
                if not x.endswith('.lib'):
                    cmd += ' ' + BracketNameWithQuotes(x)
            oscmd(cmd)
        else:
            # Choose Intel linker; from Jean-Claude
            cmd = 'xilink /verbose:lib /lib '
            if HasTargetArch():
                cmd += " /MACHINE:" + GetTargetArch().upper()
            cmd += ' /OUT:' + BracketNameWithQuotes(lib)
            for x in obj: cmd += ' ' + BracketNameWithQuotes(x)
            cmd += ' /LIBPATH:"C:\\Program Files (x86)\\Intel\\Composer XE 2011 SP1\\ipp\\lib\\ia32"'
            cmd += ' /LIBPATH:"C:\\Program Files (x86)\\Intel\\Composer XE 2011 SP1\\TBB\\Lib\\ia32\\vc10"'
            cmd += ' /LIBPATH:"C:\\Program Files (x86)\\Intel\\Composer XE 2011 SP1\\compiler\\lib\\ia32"'
            oscmd(cmd)

    if (COMPILER=="GCC"):
        if GetTarget() == 'darwin':
            cmd = 'libtool -static -o ' + BracketNameWithQuotes(lib)
        else:
            cmd = GetAR() + ' cru ' + BracketNameWithQuotes(lib)
        for x in obj:
            if GetLinkAllStatic() and x.endswith('.a'):
                continue
            cmd += ' ' + BracketNameWithQuotes(x)
        oscmd(cmd)

        oscmd(GetRanlib() + ' ' + BracketNameWithQuotes(lib))

########################################################################
##
## CompileLink
##
########################################################################

def CompileLink(dll, obj, opts):
    if (COMPILER=="MSVC"):
        if not BOOUSEINTELCOMPILER:
            cmd = "link /nologo "
            if HasTargetArch():
                cmd += " /MACHINE:" + GetTargetArch().upper()
            if ("MFC" not in opts):
                cmd += " /NOD:MFC90.LIB /NOD:MFC80.LIB /NOD:LIBCMT"
            cmd += " /NOD:LIBCI.LIB /DEBUG"
            cmd += " /nod:libc /nod:libcmtd /nod:atlthunk /nod:atls /nod:atlsd"
            if (GetOrigExt(dll) != ".exe"): cmd += " /DLL"
            optlevel = GetOptimizeOption(opts)
            if (optlevel==1): cmd += " /MAP /MAPINFO:EXPORTS /NOD:MSVCRT.LIB /NOD:MSVCPRT.LIB /NOD:MSVCIRT.LIB"
            if (optlevel==2): cmd += " /MAP:NUL /NOD:MSVCRT.LIB /NOD:MSVCPRT.LIB /NOD:MSVCIRT.LIB"
            if (optlevel==3): cmd += " /MAP:NUL /NOD:MSVCRTD.LIB /NOD:MSVCPRTD.LIB /NOD:MSVCIRTD.LIB"
            if (optlevel==4): cmd += " /MAP:NUL /LTCG /NOD:MSVCRTD.LIB /NOD:MSVCPRTD.LIB /NOD:MSVCIRTD.LIB"
            if ("MFC" in opts):
                if (optlevel<=2): cmd += " /NOD:MSVCRTD.LIB mfcs100d.lib MSVCRTD.lib"
                else: cmd += " /NOD:MSVCRT.LIB mfcs100.lib MSVCRT.lib"
            cmd += " /FIXED:NO /OPT:REF /STACK:4194304 /INCREMENTAL:NO "
            cmd += ' /OUT:' + BracketNameWithQuotes(dll)

            if not PkgSkip("PYTHON"):
                # If we're building without Python, don't pick it up implicitly.
                if "PYTHON" not in opts:
                    pythonv = SDK["PYTHONVERSION"].replace('.', '')
                    if optlevel <= 2:
                        cmd += ' /NOD:{}d.lib'.format(pythonv)
                    else:
                        cmd += ' /NOD:{}.lib'.format(pythonv)

            # Set the subsystem.  Specify that we want to target Windows XP.
            subsystem = GetValueOption(opts, "SUBSYSTEM:") or "CONSOLE"
            cmd += " /SUBSYSTEM:" + subsystem
            if GetTargetArch() == 'x64':
                cmd += ",6.00"
            else:
                cmd += ",6.00"

            if dll.endswith(".dll") or dll.endswith(".pyd"):
                cmd += ' /IMPLIB:' + GetOutputDir() + '/lib/' + os.path.splitext(os.path.basename(dll))[0] + ".lib"

            for (opt, dir) in LIBDIRECTORIES:
                if (opt=="ALWAYS") or (opt in opts):
                    cmd += ' /LIBPATH:' + BracketNameWithQuotes(dir)

            for x in obj:
                if x.endswith(".dll") or x.endswith(".pyd"):
                    cmd += ' ' + GetOutputDir() + '/lib/' + os.path.splitext(os.path.basename(x))[0] + ".lib"
                elif x.endswith(".lib"):
                    dname = os.path.splitext(os.path.basename(x))[0] + ".dll"
                    if (GetOrigExt(x) != ".ilb" and os.path.exists(GetOutputDir()+"/bin/" + dname)):
                        exit("Error: in makepanda, specify "+dname+", not "+x)
                    cmd += ' ' + BracketNameWithQuotes(x)
                elif x.endswith(".def"):
                    cmd += ' /DEF:' + BracketNameWithQuotes(x)
                elif x.endswith(".dat"):
                    pass
                else:
                    cmd += ' ' + BracketNameWithQuotes(x)

            if (GetOrigExt(dll)==".exe" and "NOICON" not in opts):
                cmd += " " + GetOutputDir() + "/tmp/pandaIcon.res"

            for (opt, name) in LIBNAMES:
                if (opt=="ALWAYS") or (opt in opts):
                    cmd += " " + BracketNameWithQuotes(name)

            oscmd(cmd)
        else:
            cmd = "xilink"
            if GetVerbose(): cmd += " /verbose:lib"
            if HasTargetArch():
                cmd += " /MACHINE:" + GetTargetArch().upper()
            if ("MFC" not in opts):
                cmd += " /NOD:MFC90.LIB /NOD:MFC80.LIB /NOD:LIBCMT"
            cmd += " /NOD:LIBCI.LIB /DEBUG"
            cmd += " /nod:libc /nod:libcmtd /nod:atlthunk /nod:atls"
            cmd += ' /LIBPATH:"C:\\Program Files (x86)\\Intel\\Composer XE 2011 SP1\\ipp\\lib\\ia32"'
            cmd += ' /LIBPATH:"C:\\Program Files (x86)\\Intel\\Composer XE 2011 SP1\\TBB\\Lib\\ia32\\vc10"'
            cmd += ' /LIBPATH:"C:\\Program Files (x86)\\Intel\\Composer XE 2011 SP1\\compiler\\lib\\ia32"'
            if (GetOrigExt(dll) != ".exe"): cmd += " /DLL"
            optlevel = GetOptimizeOption(opts)
            if (optlevel==1): cmd += " /MAP /MAPINFO:EXPORTS /NOD:MSVCRT.LIB /NOD:MSVCPRT.LIB /NOD:MSVCIRT.LIB"
            if (optlevel==2): cmd += " /MAP:NUL /NOD:MSVCRT.LIB /NOD:MSVCPRT.LIB /NOD:MSVCIRT.LIB"
            if (optlevel==3): cmd += " /MAP:NUL /NOD:MSVCRTD.LIB /NOD:MSVCPRTD.LIB /NOD:MSVCIRTD.LIB"
            if (optlevel==4): cmd += " /MAP:NUL /LTCG /NOD:MSVCRTD.LIB /NOD:MSVCPRTD.LIB /NOD:MSVCIRTD.LIB"
            if ("MFC" in opts):
                if (optlevel<=2): cmd += " /NOD:MSVCRTD.LIB mfcs100d.lib MSVCRTD.lib"
                else: cmd += " /NOD:MSVCRT.LIB mfcs100.lib MSVCRT.lib"
            cmd += " /FIXED:NO /OPT:REF /STACK:4194304 /INCREMENTAL:NO "
            cmd += ' /OUT:' + BracketNameWithQuotes(dll)

            subsystem = GetValueOption(opts, "SUBSYSTEM:")
            if subsystem:
                cmd += " /SUBSYSTEM:" + subsystem

            if dll.endswith(".dll"):
                cmd += ' /IMPLIB:' + GetOutputDir() + '/lib/' + os.path.splitext(os.path.basename(dll))[0] + ".lib"

            for (opt, dir) in LIBDIRECTORIES:
                if (opt=="ALWAYS") or (opt in opts):
                    cmd += ' /LIBPATH:' + BracketNameWithQuotes(dir)

            for x in obj:
                if x.endswith(".dll") or x.endswith(".pyd"):
                    cmd += ' ' + GetOutputDir() + '/lib/' + os.path.splitext(os.path.basename(x))[0] + ".lib"
                elif x.endswith(".lib"):
                    dname = os.path.splitext(dll)[0]+".dll"
                    if (GetOrigExt(x) != ".ilb" and os.path.exists(GetOutputDir()+"/bin/" + os.path.splitext(os.path.basename(x))[0] + ".dll")):
                        exit("Error: in makepanda, specify "+dname+", not "+x)
                    cmd += ' ' + BracketNameWithQuotes(x)
                elif x.endswith(".def"):
                    cmd += ' /DEF:' + BracketNameWithQuotes(x)
                elif x.endswith(".dat"):
                    pass
                else:
                    cmd += ' ' + BracketNameWithQuotes(x)

            if (GetOrigExt(dll)==".exe" and "NOICON" not in opts):
                cmd += " " + GetOutputDir() + "/tmp/pandaIcon.res"

            for (opt, name) in LIBNAMES:
                if (opt=="ALWAYS") or (opt in opts):
                    cmd += " " + BracketNameWithQuotes(name)

            oscmd(cmd)

    if COMPILER == "GCC":
        cxx = GetCXX()
        if GetOrigExt(dll) == ".exe":
            cmd = cxx + ' -o ' + dll + ' -L' + GetOutputDir() + '/lib -L' + GetOutputDir() + '/tmp'
            if GetTarget() == "android":
                # Necessary to work around an issue with libandroid depending on vendor libraries
                cmd += ' -Wl,--allow-shlib-undefined'
        else:
            if (GetTarget() == "darwin"):
                cmd = cxx
                if GetOrigExt(dll) == ".pyd":
                    cmd += ' -bundle -undefined dynamic_lookup'
                elif "BUNDLE" in opts:
                    cmd += ' -bundle'
                else:
                    install_name = '@loader_path/../lib/' + os.path.basename(dll)
                    cmd += ' -dynamiclib -install_name ' + install_name
                    cmd += ' -compatibility_version ' + MAJOR_VERSION + ' -current_version ' + VERSION
                cmd += ' -o ' + dll + ' -L' + GetOutputDir() + '/lib -L' + GetOutputDir() + '/tmp'
            else:
                cmd = cxx + ' -shared'
                # Always set soname on Android to avoid a linker warning when loading the library.
                if "MODULE" not in opts or GetTarget() == 'android':
                    cmd += " -Wl,-soname=" + os.path.basename(dll)
                cmd += ' -o ' + dll + ' -L' + GetOutputDir() + '/lib -L' + GetOutputDir() + '/tmp'

        for x in obj:
            if GetOrigExt(x) != ".dat":
                cmd += ' ' + x

        if (GetOrigExt(dll) == ".exe" and GetTarget() == 'windows' and "NOICON" not in opts):
            cmd += " " + GetOutputDir() + "/tmp/pandaIcon.res"

        # Mac OS X specific flags.
        if GetTarget() == 'darwin':
            cmd += " -headerpad_max_install_names"
            if OSXTARGET is not None:
                cmd += " -isysroot " + SDK["MACOSX"] + " -Wl,-syslibroot," + SDK["MACOSX"]
                cmd += " -mmacosx-version-min=%d.%d" % (OSXTARGET)

            # Use libc++ to enable C++11 features.
            cmd += " -stdlib=libc++"

            arch = GetTargetArch()
            cmd += " -arch %s" % arch

        elif GetTarget() == 'android':
            arch = GetTargetArch()
            if "ANDROID_GCC_TOOLCHAIN" in SDK:
                cmd += ' -gcc-toolchain ' + SDK["ANDROID_GCC_TOOLCHAIN"].replace('\\', '/')
            cmd += " -Wl,-z,noexecstack -Wl,-z,relro -Wl,-z,now"
            if arch == 'armv7a':
                cmd += ' -target armv7-none-linux-androideabi'
                cmd += " -march=armv7-a -Wl,--fix-cortex-a8"
            elif arch == 'arm':
                cmd += ' -target armv5te-none-linux-androideabi'
            elif arch == 'aarch64':
                cmd += ' -target aarch64-none-linux-android'
            elif arch == 'mips':
                cmd += ' -target mipsel-none-linux-android'
                cmd += ' -mips32'
            elif arch == 'mips64':
                cmd += ' -target mips64el-none-linux-android'
            elif arch == 'x86':
                cmd += ' -target i686-none-linux-android'
            elif arch == 'x86_64':
                cmd += ' -target x86_64-none-linux-android'
            cmd += ' -lc -lm'
        else:
            cmd += " -pthread"

        if "SYSROOT" in SDK:
            cmd += " --sysroot=%s -no-canonical-prefixes" % (SDK["SYSROOT"])

        if LDFLAGS != "":
            cmd += " " + LDFLAGS

        # Don't link libraries with Python, except on Android.
        if "PYTHON" in opts and GetOrigExt(dll) != ".exe" and GetTarget() != 'android':
            opts = opts[:]
            opts.remove("PYTHON")

        for (opt, dir) in LIBDIRECTORIES:
            if (opt=="ALWAYS") or (opt in opts):
                cmd += ' -L' + BracketNameWithQuotes(dir)
        for (opt, dir) in FRAMEWORKDIRECTORIES:
            if (opt=="ALWAYS") or (opt in opts):
                cmd += ' -F' + BracketNameWithQuotes(dir)
        for (opt, name) in LIBNAMES:
            if (opt=="ALWAYS") or (opt in opts):
                cmd += ' ' + BracketNameWithQuotes(name)

        if GetTarget() != 'freebsd':
            cmd += " -ldl"

        oscmd(cmd)

        if GetOptimizeOption(opts) == 4 and GetTarget() in ('linux', 'android'):
            oscmd(GetStrip() + " --strip-unneeded " + BracketNameWithQuotes(dll))

        os.system("chmod +x " + BracketNameWithQuotes(dll))

        if dll.endswith("." + MAJOR_VERSION + ".dylib"):
            newdll = dll[:-6-len(MAJOR_VERSION)] + "dylib"
            if os.path.isfile(newdll):
                os.remove(newdll)
            oscmd("ln -s " + BracketNameWithQuotes(os.path.basename(dll)) + " " + BracketNameWithQuotes(newdll))

        elif dll.endswith("." + MAJOR_VERSION):
            newdll = dll[:-len(MAJOR_VERSION)-1]
            if os.path.isfile(newdll):
                os.remove(newdll)
            oscmd("ln -s " + BracketNameWithQuotes(os.path.basename(dll)) + " " + BracketNameWithQuotes(newdll))

##########################################################################################
#
# CompileEgg
#
##########################################################################################

def CompileEgg(eggfile, src, opts):
    pz = False
    if eggfile.endswith(".pz"):
        pz = True
        eggfile = eggfile[:-3]

    # Determine the location of the pzip and flt2egg tools.
    if CrossCompiling():
        # We may not be able to use our generated versions of these tools,
        # so we'll expect them to already be present in the PATH.
        pzip = 'pzip'
        flt2egg = 'flt2egg'
    else:
        # If we're compiling for this machine, we can use the binaries we've built.
        pzip = os.path.join(GetOutputDir(), 'bin', 'pzip')
        flt2egg = os.path.join(GetOutputDir(), 'bin', 'flt2egg')
        if not os.path.isfile(pzip):
            pzip = 'pzip'
        if not os.path.isfile(flt2egg):
            flt2egg = 'flt2egg'

    if src.endswith(".egg"):
        CopyFile(eggfile, src)
    elif src.endswith(".flt"):
        oscmd(flt2egg + ' -ps keep -o ' + BracketNameWithQuotes(eggfile) + ' ' + BracketNameWithQuotes(src))

    if pz:
        oscmd(pzip + ' ' + BracketNameWithQuotes(eggfile))

##########################################################################################
#
# CompileRes, CompileRsrc
#
##########################################################################################

def CompileRes(target, src, opts):
    """Compiles a Windows .rc file into a .res file."""
    ipath = GetListOption(opts, "DIR:")
    if (COMPILER == "MSVC"):
        cmd = "rc"
        cmd += " /Fo" + BracketNameWithQuotes(target)
        for x in ipath: cmd += " /I" + x
        for (opt,dir) in INCDIRECTORIES:
            if (opt=="ALWAYS") or (opt in opts):
                cmd += " /I" + BracketNameWithQuotes(dir)
        for (opt,var,val) in DEFSYMBOLS:
            if (opt=="ALWAYS") or (opt in opts):
                cmd += " /D" + var + "=" + val
        cmd += " " + BracketNameWithQuotes(src)
    else:
        cmd = "windres"
        for x in ipath: cmd += " -I" + x
        for (opt,dir) in INCDIRECTORIES:
            if (opt=="ALWAYS") or (opt in opts):
                cmd += " -I" + BracketNameWithQuotes(dir)
        for (opt,var,val) in DEFSYMBOLS:
            if (opt=="ALWAYS") or (opt in opts):
                cmd += " -D" + var + "=" + val
        cmd += " -i " + BracketNameWithQuotes(src)
        cmd += " -o " + BracketNameWithQuotes(target)

    oscmd(cmd)

def CompileRsrc(target, src, opts):
    """Compiles a Mac OS .r file into an .rsrc file."""
    ipath = GetListOption(opts, "DIR:")
    if os.path.isfile("/usr/bin/Rez"):
        cmd = "Rez -useDF"
    elif os.path.isfile("/Library/Developer/CommandLineTools/usr/bin/Rez"):
        cmd = "/Library/Developer/CommandLineTools/usr/bin/Rez -useDF"
    else:
        cmd = "/Developer/Tools/Rez -useDF"
    cmd += " -o " + BracketNameWithQuotes(target)
    for x in ipath:
        cmd += " -i " + x
    for (opt,dir) in INCDIRECTORIES:
        if (opt=="ALWAYS") or (opt in opts):
            cmd += " -i " + BracketNameWithQuotes(dir)
    for (opt,var,val) in DEFSYMBOLS:
        if (opt=="ALWAYS") or (opt in opts):
            if (val == ""):
                cmd += " -d " + var
            else:
                cmd += " -d " + var + " = " + val

    cmd += " " + BracketNameWithQuotes(src)
    oscmd(cmd)

##########################################################################################
#
# CompileJava (Android only)
#
##########################################################################################

def CompileJava(target, src, opts):
    """Compiles a .java file into a .class file."""
    if GetHost() == 'android':
        cmd = "ecj "
    else:
        cmd = "javac -bootclasspath " + BracketNameWithQuotes(SDK["ANDROID_JAR"]) + " "

    optlevel = GetOptimizeOption(opts)
    if optlevel >= 4:
        cmd += "-debug:none "

    cmd += "-cp " + GetOutputDir() + "/classes "
    cmd += "-d " + GetOutputDir() + "/classes "
    cmd += BracketNameWithQuotes(src)
    oscmd(cmd)

##########################################################################################
#
# FreezePy
#
##########################################################################################

def FreezePy(target, inputs, opts):
    assert len(inputs) > 0

    cmdstr = BracketNameWithQuotes(SDK["PYTHONEXEC"].replace('\\', '/')) + " "
    cmdstr += "-B "

    cmdstr += os.path.join(GetOutputDir(), "direct", "dist", "pfreeze.py")

    if 'FREEZE_STARTUP' in opts:
        cmdstr += " -s"

    if GetOrigExt(target) == '.exe':
        src = inputs.pop(0)
    else:
        src = ""

    for i in inputs:
        i = os.path.splitext(i)[0]
        i = i.replace('/', '.')

        if i.startswith('direct.src'):
            i = i.replace('.src.', '.')

        cmdstr += " -i " + i

    cmdstr += " -o " + target + " " + src

    if ("LINK_PYTHON_STATIC" in opts):
        os.environ["LINK_PYTHON_STATIC"] = "1"
    oscmd(cmdstr)
    if ("LINK_PYTHON_STATIC" in os.environ):
        del os.environ["LINK_PYTHON_STATIC"]

    if (not os.path.exists(target)):
        exit("FREEZER_ERROR")

##########################################################################################
#
# CompileBundle
#
##########################################################################################

def CompileBundle(target, inputs, opts):
    assert GetTarget() == "darwin", 'bundles can only be made for Mac OS X'
    plist = None
    resources = []
    objects = []
    for i in inputs:
        if (i.endswith(".plist")):
            if (plist != None): exit("Only one plist file can be used when creating a bundle!")
            plist = i
        elif (i.endswith(".rsrc") or i.endswith(".icns")):
            resources.append(i)
        elif (GetOrigExt(i) == ".obj" or GetOrigExt(i) in SUFFIX_LIB or GetOrigExt(i) in SUFFIX_DLL):
            objects.append(i)
        else:
            exit("Don't know how to bundle file %s" % i)

    # Now link the object files to form the bundle.
    if (plist == None): exit("One plist file must be used when creating a bundle!")
    bundleName = plistlib.readPlist(plist)["CFBundleExecutable"]

    oscmd("rm -rf %s" % target)
    oscmd("mkdir -p %s/Contents/MacOS/" % target)
    oscmd("mkdir -p %s/Contents/Resources/" % target)
    if target.endswith(".app"):
        SetOrigExt("%s/Contents/MacOS/%s" % (target, bundleName), ".exe")
    else:
        SetOrigExt("%s/Contents/MacOS/%s" % (target, bundleName), ".dll")
    CompileLink("%s/Contents/MacOS/%s" % (target, bundleName), objects, opts + ["BUNDLE"])
    oscmd("cp %s %s/Contents/Info.plist" % (plist, target))
    for r in resources:
        oscmd("cp %s %s/Contents/Resources/" % (r, target))

##########################################################################################
#
# CompileMIDL
#
##########################################################################################

def CompileMIDL(target, src, opts):
    ipath = GetListOption(opts, "DIR:")
    if (COMPILER=="MSVC"):
        cmd = "midl"
        cmd += " /out" + BracketNameWithQuotes(os.path.dirname(target))
        for x in ipath: cmd += " /I" + x
        for (opt,dir) in INCDIRECTORIES:
            if (opt=="ALWAYS") or (opt in opts): cmd += " /I" + BracketNameWithQuotes(dir)
        for (opt,var,val) in DEFSYMBOLS:
            if (opt=="ALWAYS") or (opt in opts): cmd += " /D" + var + "=" + val
        cmd += " " + BracketNameWithQuotes(src)

        oscmd(cmd)

##########################################################################################
#
# CompileAnything
#
##########################################################################################

def CompileAnything(target, inputs, opts, progress = None):
    if (opts.count("DEPENDENCYONLY")):
        return
    if (len(inputs)==0):
        exit("No input files for target "+target)
    infile = inputs[0]
    origsuffix = GetOrigExt(target)

    if (len(inputs) == 1 and origsuffix == GetOrigExt(infile)):
        # It must be a simple copy operation.
        ProgressOutput(progress, "Copying file", target)
        CopyFile(target, infile)
        if (origsuffix==".exe" and GetHost() != "windows"):
            os.system("chmod +x \"%s\"" % target)
        return

    elif (infile.endswith(".py")):
        if origsuffix == ".obj":
            source = os.path.splitext(target)[0] + ".c"
            SetOrigExt(source, ".c")
            ProgressOutput(progress, "Building frozen source", source)
            FreezePy(source, inputs, opts)
            ProgressOutput(progress, "Building C++ object", target)
            return CompileCxx(target, source, opts)

        if origsuffix == ".exe":
            ProgressOutput(progress, "Building frozen executable", target)
        else:
            ProgressOutput(progress, "Building frozen library", target)
        return FreezePy(target, inputs, opts)

    elif (infile.endswith(".idl")):
        ProgressOutput(progress, "Compiling MIDL file", infile)
        return CompileMIDL(target, infile, opts)
    elif origsuffix in SUFFIX_LIB:
        ProgressOutput(progress, "Linking static library", target)
        return CompileLib(target, inputs, opts)
    elif origsuffix in SUFFIX_DLL or (origsuffix==".plugin" and GetTarget() != "darwin"):
        if (origsuffix==".exe"):
            ProgressOutput(progress, "Linking executable", target)
        else:
            ProgressOutput(progress, "Linking dynamic library", target)

        # Add version number to the dynamic library, on unix
        if origsuffix == ".dll" and "MODULE" not in opts:
            tplatform = GetTarget()
            if tplatform == "darwin":
                # On Mac, libraries are named like libpanda.1.2.dylib
                if target.lower().endswith(".dylib"):
                    target = target[:-5] + MAJOR_VERSION + ".dylib"
                    SetOrigExt(target, origsuffix)
            elif tplatform != "windows" and tplatform != "android":
                # On Linux, libraries are named like libpanda.so.1.2
                target += "." + MAJOR_VERSION
                SetOrigExt(target, origsuffix)
        return CompileLink(target, inputs, opts)
    elif (origsuffix==".in"):
        ProgressOutput(progress, "Building Interrogate database", target)
        return CompileIgate(target, inputs, opts)
    elif (origsuffix==".plugin" and GetTarget() == "darwin"):
        ProgressOutput(progress, "Building plugin bundle", target)
        return CompileBundle(target, inputs, opts)
    elif (origsuffix==".app"):
        ProgressOutput(progress, "Building application bundle", target)
        return CompileBundle(target, inputs, opts)
    elif (origsuffix==".pz"):
        ProgressOutput(progress, "Compressing", target)
        return CompileEgg(target, infile, opts)
    elif (origsuffix==".egg"):
        ProgressOutput(progress, "Converting", target)
        return CompileEgg(target, infile, opts)
    elif (origsuffix==".res"):
        ProgressOutput(progress, "Building resource object", target)
        return CompileRes(target, infile, opts)
    elif (origsuffix==".rsrc"):
        ProgressOutput(progress, "Building resource object", target)
        return CompileRsrc(target, infile, opts)
    elif (origsuffix==".class"):
        ProgressOutput(progress, "Building Java class", target)
        return CompileJava(target, infile, opts)
    elif (origsuffix==".obj"):
        if (infile.endswith(".cxx")):
            ProgressOutput(progress, "Building C++ object", target)
            return CompileCxx(target, infile, opts)
        elif (infile.endswith(".c")):
            ProgressOutput(progress, "Building C object", target)
            return CompileCxx(target, infile, opts)
        elif (infile.endswith(".mm")):
            ProgressOutput(progress, "Building Objective-C++ object", target)
            return CompileCxx(target, infile, opts)
        elif (infile.endswith(".yxx")):
            ProgressOutput(progress, "Building Bison object", target)
            return CompileBison(target, infile, opts)
        elif (infile.endswith(".lxx")):
            ProgressOutput(progress, "Building Flex object", target)
            return CompileFlex(target, infile, opts)
        elif (infile.endswith(".in")):
            ProgressOutput(progress, "Building Interrogate object", target)
            return CompileImod(target, inputs, opts)
        elif (infile.endswith(".rc")):
            ProgressOutput(progress, "Building resource object", target)
            return CompileRes(target, infile, opts)
        elif (infile.endswith(".r")):
            ProgressOutput(progress, "Building resource object", target)
            return CompileRsrc(target, infile, opts)
    exit("Don't know how to compile: %s from %s" % (target, inputs))

##########################################################################################
#
# Generate dtool_config.h, prc_parameters.h, and dtool_have_xxx.dat
#
##########################################################################################

DTOOL_CONFIG=[
    #_Variable_________________________Windows___________________Unix__________
    ("HAVE_PYTHON",                    '1',                      '1'),
    ("USE_DEBUG_PYTHON",               'UNDEF',                  'UNDEF'),
    ("PYTHON_FRAMEWORK",               'UNDEF',                  'UNDEF'),
    ("COMPILE_IN_DEFAULT_FONT",        '1',                      '1'),
    ("STDFLOAT_DOUBLE",                'UNDEF',                  'UNDEF'),
    ("HAVE_MAYA",                      '1',                      '1'),
    ("REPORT_OPENSSL_ERRORS",          '1',                      '1'),
    ("USE_PANDAFILESTREAM",            '1',                      '1'),
    ("USE_DELETED_CHAIN",              '1',                      '1'),
    ("HAVE_GLX",                       'UNDEF',                  '1'),
    ("HAVE_WGL",                       '1',                      'UNDEF'),
    ("HAVE_DX9",                       'UNDEF',                  'UNDEF'),
    ("HAVE_THREADS",                   '1',                      '1'),
    ("SIMPLE_THREADS",                 'UNDEF',                  'UNDEF'),
    ("OS_SIMPLE_THREADS",              '1',                      '1'),
    ("DEBUG_THREADS",                  'UNDEF',                  'UNDEF'),
    ("HAVE_POSIX_THREADS",             'UNDEF',                  '1'),
    ("MUTEX_SPINLOCK",                 'UNDEF',                  'UNDEF'),
    ("HAVE_AUDIO",                     '1',                      '1'),
    ("NOTIFY_DEBUG",                   'UNDEF',                  'UNDEF'),
    ("DO_PSTATS",                      'UNDEF',                  'UNDEF'),
    ("DO_DCAST",                       'UNDEF',                  'UNDEF'),
    ("DO_COLLISION_RECORDING",         'UNDEF',                  'UNDEF'),
    ("SUPPORT_IMMEDIATE_MODE",         'UNDEF',                  'UNDEF'),
    ("SUPPORT_FIXED_FUNCTION",         '1',                      '1'),
    ("DO_MEMORY_USAGE",                'UNDEF',                  'UNDEF'),
    ("DO_PIPELINING",                  '1',                      '1'),
    ("DEFAULT_PATHSEP",                '";"',                    '":"'),
    ("WORDS_BIGENDIAN",                'UNDEF',                  'UNDEF'),
    ("PHAVE_LOCKF",                    '1',                      '1'),
    ("SIMPLE_STRUCT_POINTERS",         '1',                      'UNDEF'),
    ("HAVE_DINKUM",                    'UNDEF',                  'UNDEF'),
    ("HAVE_STL_HASH",                  'UNDEF',                  'UNDEF'),
    ("GETTIMEOFDAY_ONE_PARAM",         'UNDEF',                  'UNDEF'),
    ("HAVE_GETOPT",                    'UNDEF',                  '1'),
    ("HAVE_GETOPT_LONG_ONLY",          'UNDEF',                  '1'),
    ("PHAVE_GETOPT_H",                 'UNDEF',                  '1'),
    ("PHAVE_LINUX_INPUT_H",            'UNDEF',                  '1'),
    ("IOCTL_TERMINAL_WIDTH",           'UNDEF',                  '1'),
    ("HAVE_IOS_TYPEDEFS",              '1',                      '1'),
    ("HAVE_IOS_BINARY",                '1',                      '1'),
    ("STATIC_INIT_GETENV",             '1',                      'UNDEF'),
    ("HAVE_PROC_SELF_EXE",             'UNDEF',                  '1'),
    ("HAVE_PROC_SELF_MAPS",            'UNDEF',                  '1'),
    ("HAVE_PROC_SELF_ENVIRON",         'UNDEF',                  '1'),
    ("HAVE_PROC_SELF_CMDLINE",         'UNDEF',                  '1'),
    ("HAVE_PROC_CURPROC_FILE",         'UNDEF',                  'UNDEF'),
    ("HAVE_PROC_CURPROC_MAP",          'UNDEF',                  'UNDEF'),
    ("HAVE_PROC_SELF_CMDLINE",         'UNDEF',                  'UNDEF'),
    ("HAVE_GLOBAL_ARGV",               '1',                      'UNDEF'),
    ("PROTOTYPE_GLOBAL_ARGV",          'UNDEF',                  'UNDEF'),
    ("GLOBAL_ARGV",                    '__argv',                 'UNDEF'),
    ("GLOBAL_ARGC",                    '__argc',                 'UNDEF'),
    ("PHAVE_IO_H",                     '1',                      'UNDEF'),
    ("PHAVE_IOSTREAM",                 '1',                      '1'),
    ("PHAVE_STRING_H",                 'UNDEF',                  '1'),
    ("PHAVE_LIMITS_H",                 'UNDEF',                  '1'),
    ("PHAVE_STDLIB_H",                 'UNDEF',                  '1'),
    ("PHAVE_MALLOC_H",                 '1',                      '1'),
    ("PHAVE_SYS_MALLOC_H",             'UNDEF',                  'UNDEF'),
    ("PHAVE_ALLOCA_H",                 'UNDEF',                  '1'),
    ("PHAVE_LOCALE_H",                 'UNDEF',                  '1'),
    ("PHAVE_SSTREAM",                  '1',                      '1'),
    ("PHAVE_NEW",                      '1',                      '1'),
    ("PHAVE_SYS_TYPES_H",              '1',                      '1'),
    ("PHAVE_SYS_TIME_H",               'UNDEF',                  '1'),
    ("PHAVE_UNISTD_H",                 'UNDEF',                  '1'),
    ("PHAVE_UTIME_H",                  'UNDEF',                  '1'),
    ("PHAVE_GLOB_H",                   'UNDEF',                  '1'),
    ("PHAVE_DIRENT_H",                 'UNDEF',                  '1'),
    ("PHAVE_UCONTEXT_H",               'UNDEF',                  '1'),
    ("PHAVE_STDINT_H",                 '1',                      '1'),
    ("HAVE_RTTI",                      '1',                      '1'),
    ("HAVE_X11",                       'UNDEF',                  '1'),
    ("IS_LINUX",                       'UNDEF',                  '1'),
    ("IS_OSX",                         'UNDEF',                  'UNDEF'),
    ("IS_FREEBSD",                     'UNDEF',                  'UNDEF'),
    ("HAVE_EIGEN",                     'UNDEF',                  'UNDEF'),
    ("LINMATH_ALIGN",                  '1',                      '1'),
    ("HAVE_ZLIB",                      'UNDEF',                  'UNDEF'),
    ("HAVE_PNG",                       'UNDEF',                  'UNDEF'),
    ("HAVE_JPEG",                      'UNDEF',                  'UNDEF'),
    ("HAVE_VIDEO4LINUX",               'UNDEF',                  '1'),
    ("HAVE_TIFF",                      'UNDEF',                  'UNDEF'),
    ("HAVE_OPENEXR",                   'UNDEF',                  'UNDEF'),
    ("HAVE_SGI_RGB",                   '1',                      '1'),
    ("HAVE_TGA",                       '1',                      '1'),
    ("HAVE_IMG",                       '1',                      '1'),
    ("HAVE_SOFTIMAGE_PIC",             '1',                      '1'),
    ("HAVE_BMP",                       '1',                      '1'),
    ("HAVE_PNM",                       '1',                      '1'),
    ("HAVE_STB_IMAGE",                 '1',                      '1'),
    ("HAVE_VORBIS",                    'UNDEF',                  'UNDEF'),
    ("HAVE_OPUS",                      'UNDEF',                  'UNDEF'),
    ("HAVE_FREETYPE",                  'UNDEF',                  'UNDEF'),
    ("HAVE_FFTW",                      'UNDEF',                  'UNDEF'),
    ("HAVE_OPENSSL",                   'UNDEF',                  'UNDEF'),
    ("HAVE_NET",                       'UNDEF',                  'UNDEF'),
    ("WANT_NATIVE_NET",                '1',                      '1'),
    ("SIMULATE_NETWORK_DELAY",         'UNDEF',                  'UNDEF'),
    ("HAVE_CG",                        'UNDEF',                  'UNDEF'),
    ("HAVE_CGGL",                      'UNDEF',                  'UNDEF'),
    ("HAVE_CGDX9",                     'UNDEF',                  'UNDEF'),
    ("HAVE_ARTOOLKIT",                 'UNDEF',                  'UNDEF'),
    ("HAVE_DIRECTCAM",                 'UNDEF',                  'UNDEF'),
    ("HAVE_SQUISH",                    'UNDEF',                  'UNDEF'),
    ("HAVE_COCOA",                     'UNDEF',                  'UNDEF'),
    ("HAVE_OPENAL_FRAMEWORK",          'UNDEF',                  'UNDEF'),
    ("USE_TAU",                        'UNDEF',                  'UNDEF'),
    ("PRC_SAVE_DESCRIPTIONS",          '1',                      '1'),
#    ("_SECURE_SCL",                    '0',                      'UNDEF'),
#    ("_SECURE_SCL_THROWS",             '0',                      'UNDEF'),
]

PRC_PARAMETERS=[
    ("DEFAULT_PRC_DIR",                '"<auto>etc"',            '"<auto>etc"'),
    ("PRC_DIR_ENVVARS",                '"PANDA_PRC_DIR"',        '"PANDA_PRC_DIR"'),
    ("PRC_PATH_ENVVARS",               '"PANDA_PRC_PATH"',       '"PANDA_PRC_PATH"'),
    ("PRC_PATH2_ENVVARS",              '""',                     '""'),
    ("PRC_PATTERNS",                   '"*.prc"',                '"*.prc"'),
    ("PRC_ENCRYPTED_PATTERNS",         '"*.prc.pe"',             '"*.prc.pe"'),
    ("PRC_ENCRYPTION_KEY",             '""',                     '""'),
    ("PRC_EXECUTABLE_PATTERNS",        '""',                     '""'),
    ("PRC_EXECUTABLE_ARGS_ENVVAR",     '"PANDA_PRC_XARGS"',      '"PANDA_PRC_XARGS"'),
    ("PRC_PUBLIC_KEYS_FILENAME",       '""',                     '""'),
    ("PRC_RESPECT_TRUST_LEVEL",        'UNDEF',                  'UNDEF'),
    ("PRC_DCONFIG_TRUST_LEVEL",        '0',                      '0'),
    ("PRC_INC_TRUST_LEVEL",            '0',                      '0'),
]

def WriteConfigSettings():
    dtool_config={}
    prc_parameters={}
    speedtree_parameters={}

    if (GetTarget() == 'windows'):
        for key,win,unix in DTOOL_CONFIG:
            dtool_config[key] = win
        for key,win,unix in PRC_PARAMETERS:
            prc_parameters[key] = win
    else:
        for key,win,unix in DTOOL_CONFIG:
            dtool_config[key] = unix
        for key,win,unix in PRC_PARAMETERS:
            prc_parameters[key] = unix

    for x in PkgListGet():
        if ("HAVE_"+x in dtool_config):
            if (PkgSkip(x)==0):
                dtool_config["HAVE_"+x] = '1'
            else:
                dtool_config["HAVE_"+x] = 'UNDEF'

    dtool_config["HAVE_NET"] = '1'

    if (PkgSkip("NVIDIACG")==0):
        dtool_config["HAVE_CG"] = '1'
        dtool_config["HAVE_CGGL"] = '1'
        dtool_config["HAVE_CGDX9"] = '1'

    if GetTarget() not in ("linux", "android"):
        dtool_config["HAVE_PROC_SELF_EXE"] = 'UNDEF'
        dtool_config["HAVE_PROC_SELF_MAPS"] = 'UNDEF'
        dtool_config["HAVE_PROC_SELF_CMDLINE"] = 'UNDEF'
        dtool_config["HAVE_PROC_SELF_ENVIRON"] = 'UNDEF'

    if (GetTarget() == "darwin"):
        dtool_config["PYTHON_FRAMEWORK"] = 'Python'
        dtool_config["PHAVE_MALLOC_H"] = 'UNDEF'
        dtool_config["PHAVE_SYS_MALLOC_H"] = '1'
        dtool_config["HAVE_OPENAL_FRAMEWORK"] = '1'
        dtool_config["HAVE_X11"] = 'UNDEF'  # We might have X11, but we don't need it.
        dtool_config["HAVE_GLX"] = 'UNDEF'
        dtool_config["IS_LINUX"] = 'UNDEF'
        dtool_config["HAVE_VIDEO4LINUX"] = 'UNDEF'
        dtool_config["PHAVE_LINUX_INPUT_H"] = 'UNDEF'
        dtool_config["IS_OSX"] = '1'
        # 10.4 had a broken ucontext implementation
        if int(platform.mac_ver()[0][3]) <= 4:
            dtool_config["PHAVE_UCONTEXT_H"] = 'UNDEF'

    if PkgSkip("X11"):
        dtool_config["HAVE_GLX"] = 'UNDEF'

    if (GetTarget() == "freebsd"):
        dtool_config["IS_LINUX"] = 'UNDEF'
        dtool_config["HAVE_VIDEO4LINUX"] = 'UNDEF'
        dtool_config["IS_FREEBSD"] = '1'
        dtool_config["PHAVE_ALLOCA_H"] = 'UNDEF'
        dtool_config["PHAVE_MALLOC_H"] = 'UNDEF'
        dtool_config["PHAVE_LINUX_INPUT_H"] = 'UNDEF'
        dtool_config["HAVE_PROC_CURPROC_FILE"] = '1'
        dtool_config["HAVE_PROC_CURPROC_MAP"] = '1'
        dtool_config["HAVE_PROC_CURPROC_CMDLINE"] = '1'

    if (GetTarget() == "android"):
        # Android does have RTTI, but we disable it anyway.
        dtool_config["HAVE_RTTI"] = 'UNDEF'
        dtool_config["PHAVE_GLOB_H"] = 'UNDEF'
        dtool_config["PHAVE_LOCKF"] = 'UNDEF'
        dtool_config["HAVE_VIDEO4LINUX"] = 'UNDEF'

    if (GetOptimize() <= 2 and GetTarget() == "windows"):
        dtool_config["USE_DEBUG_PYTHON"] = '1'

    if (GetOptimize() <= 3):
        if (dtool_config["HAVE_NET"] != 'UNDEF'):
            dtool_config["DO_PSTATS"] = '1'

    if (GetOptimize() <= 3):
        dtool_config["DO_DCAST"] = '1'

    if (GetOptimize() <= 3):
        dtool_config["DO_COLLISION_RECORDING"] = '1'

    if (GetOptimize() <= 3):
        dtool_config["DO_MEMORY_USAGE"] = '1'

    if (GetOptimize() <= 3):
        dtool_config["NOTIFY_DEBUG"] = '1'

    if (GetOptimize() >= 4):
        dtool_config["PRC_SAVE_DESCRIPTIONS"] = 'UNDEF'

    if (GetOptimize() >= 4):
        # Disable RTTI on release builds.
        dtool_config["HAVE_RTTI"] = 'UNDEF'

    # Now that we have OS_SIMPLE_THREADS, we can support
    # SIMPLE_THREADS on exotic architectures like win64, so we no
    # longer need to disable it for this platform.
##     if GetTarget() == 'windows' and GetTargetArch() == 'x64':
##         dtool_config["SIMPLE_THREADS"] = 'UNDEF'

    if (PkgSkip("SPEEDTREE")==0):
        speedtree_parameters["SPEEDTREE_OPENGL"] = "UNDEF"
        speedtree_parameters["SPEEDTREE_DIRECTX9"] = "UNDEF"
        if SDK["SPEEDTREEAPI"] == "OpenGL":
            speedtree_parameters["SPEEDTREE_OPENGL"] = "1"
        elif SDK["SPEEDTREEAPI"] == "DirectX9":
            speedtree_parameters["SPEEDTREE_DIRECTX9"] = "1"

        speedtree_parameters["SPEEDTREE_BIN_DIR"] = (SDK["SPEEDTREE"] + "/Bin")

    conf = "/* prc_parameters.h.  Generated automatically by makepanda.py */\n"
    for key in sorted(prc_parameters.keys()):
        if ((key == "DEFAULT_PRC_DIR") or (key[:4]=="PRC_")):
            val = OverrideValue(key, prc_parameters[key])
            if (val == 'UNDEF'): conf = conf + "#undef " + key + "\n"
            else:                conf = conf + "#define " + key + " " + val + "\n"
    ConditionalWriteFile(GetOutputDir() + '/include/prc_parameters.h', conf)

    conf = "/* dtool_config.h.  Generated automatically by makepanda.py */\n"
    for key in sorted(dtool_config.keys()):
        val = OverrideValue(key, dtool_config[key])
        if (val == 'UNDEF'): conf = conf + "#undef " + key + "\n"
        else:                conf = conf + "#define " + key + " " + val + "\n"
    ConditionalWriteFile(GetOutputDir() + '/include/dtool_config.h', conf)

    if (PkgSkip("SPEEDTREE")==0):
        conf = "/* speedtree_parameters.h.  Generated automatically by makepanda.py */\n"
        for key in sorted(speedtree_parameters.keys()):
            val = OverrideValue(key, speedtree_parameters[key])
            if (val == 'UNDEF'): conf = conf + "#undef " + key + "\n"
            else:                conf = conf + "#define " + key + " \"" + val.replace("\\", "\\\\") + "\"\n"
        ConditionalWriteFile(GetOutputDir() + '/include/speedtree_parameters.h', conf)

    for x in PkgListGet():
        if (PkgSkip(x)): ConditionalWriteFile(GetOutputDir() + '/tmp/dtool_have_'+x.lower()+'.dat', "0\n")
        else:            ConditionalWriteFile(GetOutputDir() + '/tmp/dtool_have_'+x.lower()+'.dat', "1\n")

    # Finally, write a platform.dat with the platform we are compiling for.
    ConditionalWriteFile(GetOutputDir() + '/tmp/platform.dat', PLATFORM)

    # This is useful for tools like makepackage that need to know things about
    # the build parameters.
    ConditionalWriteFile(GetOutputDir() + '/tmp/optimize.dat', str(GetOptimize()))


WriteConfigSettings()

WarnConflictingFiles()
if SystemLibraryExists("dtoolbase"):
    Warn("Found conflicting Panda3D libraries from other ppremake build!")
if SystemLibraryExists("p3dtoolconfig"):
    Warn("Found conflicting Panda3D libraries from other makepanda build!")

##########################################################################################
#
# Generate pandaVersion.h, pythonversion, null.cxx, etc.
#
##########################################################################################

PANDAVERSION_H="""
#define PANDA_MAJOR_VERSION $VERSION1
#define PANDA_MINOR_VERSION $VERSION2
#define PANDA_SEQUENCE_VERSION $VERSION3
#define PANDA_VERSION $NVERSION
#define PANDA_NUMERIC_VERSION $NVERSION
#define PANDA_VERSION_STR "$VERSION"
#define PANDA_ABI_VERSION_STR "$VERSION1.$VERSION2"
#define PANDA_DISTRIBUTOR "$DISTRIBUTOR"
"""

CHECKPANDAVERSION_CXX="""
# include "dtoolbase.h"
EXPCL_DTOOL_DTOOLBASE int panda_version_$VERSION1_$VERSION2 = 0;
"""

CHECKPANDAVERSION_H="""
# ifndef CHECKPANDAVERSION_H
# define CHECKPANDAVERSION_H
# include "dtoolbase.h"
extern EXPCL_DTOOL_DTOOLBASE int panda_version_$VERSION1_$VERSION2;
// Hack to forcibly depend on the check
template<typename T>
class CheckPandaVersion {
public:
  int check_version() { return panda_version_$VERSION1_$VERSION2; }
};
template class CheckPandaVersion<void>;
# endif
"""


def CreatePandaVersionFiles():
    version1=int(VERSION.split(".")[0])
    version2=int(VERSION.split(".")[1])
    version3=int(VERSION.split(".")[2])
    nversion=version1*1000000+version2*1000+version3
    if (DISTRIBUTOR != "cmu"):
        # Subtract 1 if we are not an official version.
        nversion -= 1

    pandaversion_h = PANDAVERSION_H
    pandaversion_h = pandaversion_h.replace("$VERSION1",str(version1))
    pandaversion_h = pandaversion_h.replace("$VERSION2",str(version2))
    pandaversion_h = pandaversion_h.replace("$VERSION3",str(version3))
    pandaversion_h = pandaversion_h.replace("$VERSION",VERSION)
    pandaversion_h = pandaversion_h.replace("$NVERSION",str(nversion))
    pandaversion_h = pandaversion_h.replace("$DISTRIBUTOR",DISTRIBUTOR)
    if (DISTRIBUTOR == "cmu"):
        pandaversion_h += "\n#define PANDA_OFFICIAL_VERSION\n"
    else:
        pandaversion_h += "\n#undef  PANDA_OFFICIAL_VERSION\n"

    if GIT_COMMIT:
        pandaversion_h += "\n#define PANDA_GIT_COMMIT_STR \"%s\"\n" % (GIT_COMMIT)

    checkpandaversion_cxx = CHECKPANDAVERSION_CXX.replace("$VERSION1",str(version1))
    checkpandaversion_cxx = checkpandaversion_cxx.replace("$VERSION2",str(version2))
    checkpandaversion_cxx = checkpandaversion_cxx.replace("$VERSION3",str(version3))
    checkpandaversion_cxx = checkpandaversion_cxx.replace("$NVERSION",str(nversion))

    checkpandaversion_h = CHECKPANDAVERSION_H.replace("$VERSION1",str(version1))
    checkpandaversion_h = checkpandaversion_h.replace("$VERSION2",str(version2))
    checkpandaversion_h = checkpandaversion_h.replace("$VERSION3",str(version3))
    checkpandaversion_h = checkpandaversion_h.replace("$NVERSION",str(nversion))

    ConditionalWriteFile(GetOutputDir()+'/include/pandaVersion.h',        pandaversion_h)
    ConditionalWriteFile(GetOutputDir()+'/include/checkPandaVersion.cxx', checkpandaversion_cxx)
    ConditionalWriteFile(GetOutputDir()+'/include/checkPandaVersion.h',   checkpandaversion_h)
    ConditionalWriteFile(GetOutputDir()+"/tmp/null.cxx","")

CreatePandaVersionFiles()

##########################################################################################
#
# Copy the "direct" tree
#
##########################################################################################

if (PkgSkip("DIRECT")==0):
    CopyPythonTree(GetOutputDir() + '/direct', 'direct/src', threads=THREADCOUNT)
    ConditionalWriteFile(GetOutputDir() + '/direct/__init__.py', "")

    # This file used to be copied, but would nowadays cause conflicts.
    # Let's get it out of the way in case someone hasn't cleaned their build since.
    if os.path.isfile(GetOutputDir() + '/bin/panda3d.py'):
        os.remove(GetOutputDir() + '/bin/panda3d.py')
    if os.path.isfile(GetOutputDir() + '/lib/panda3d.py'):
        os.remove(GetOutputDir() + '/lib/panda3d.py')

    # This directory doesn't exist at all any more.
    if os.path.isdir(os.path.join(GetOutputDir(), 'direct', 'ffi')):
        shutil.rmtree(os.path.join(GetOutputDir(), 'direct', 'ffi'))

# These files used to exist; remove them to avoid conflicts.
del_files = ['core.py', 'core.pyc', 'core.pyo',
             '_core.pyd', '_core.so',
             'direct.py', 'direct.pyc', 'direct.pyo',
             '_direct.pyd', '_direct.so',
             'dtoolconfig.pyd', 'dtoolconfig.so']

for basename in del_files:
    path = os.path.join(GetOutputDir(), 'panda3d', basename)
    if os.path.isfile(path):
        print("Removing %s" % (path))
        os.remove(path)

# Write an appropriate panda3d/__init__.py
p3d_init = """"Python bindings for the Panda3D libraries"

__version__ = '%s'

if __debug__:
    if 1 / 2 == 0:
        raise ImportError("Python 2 is not supported.")
""" % (WHLVERSION)

if GetTarget() == 'windows':
    p3d_init += """
if '__file__' in locals():
    import os

    bindir = os.path.join(os.path.dirname(__file__), '..', 'bin')
    if os.path.isdir(bindir):
        if hasattr(os, 'add_dll_directory'):
            os.add_dll_directory(bindir)
        elif not os.environ.get('PATH'):
            os.environ['PATH'] = bindir
        else:
            os.environ['PATH'] = bindir + os.pathsep + os.environ['PATH']
    del os, bindir
"""

if not PkgSkip("PYTHON"):
    ConditionalWriteFile(GetOutputDir() + '/panda3d/__init__.py', p3d_init)

    # Also add this file, for backward compatibility.
    ConditionalWriteFile(GetOutputDir() + '/panda3d/dtoolconfig.py', """\
'''Alias of :mod:`panda3d.interrogatedb`.

.. deprecated:: 1.10.0
   This module has been renamed to :mod:`panda3d.interrogatedb`.
'''

if __debug__:
    print("Warning: panda3d.dtoolconfig is deprecated, use panda3d.interrogatedb instead.")
from .interrogatedb import *
""")

# PandaModules is now deprecated; generate a shim for backward compatibility.
for fn in glob.glob(GetOutputDir() + '/pandac/*.py') + glob.glob(GetOutputDir() + '/pandac/*.py[co]'):
    if os.path.basename(fn) not in ('PandaModules.py', '__init__.py'):
        os.remove(fn)

panda_modules = ['core']
if not PkgSkip("PANDAPHYSICS"):
    panda_modules.append('physics')
if not PkgSkip('PANDAFX'):
    panda_modules.append('fx')
if not PkgSkip("DIRECT"):
    panda_modules.append('direct')
if not PkgSkip("VISION"):
    panda_modules.append('vision')
if not PkgSkip("SKEL"):
    panda_modules.append('skel')
if not PkgSkip("EGG"):
    panda_modules.append('egg')
if not PkgSkip("ODE"):
    panda_modules.append('ode')
if not PkgSkip("VRPN"):
    panda_modules.append('vrpn')

panda_modules_code = """
"This module is deprecated.  Import from panda3d.core and other panda3d.* modules instead."

if __debug__:
    print("Warning: pandac.PandaModules is deprecated, import from panda3d.core instead")
"""

for module in panda_modules:
    panda_modules_code += """
try:
    from panda3d.%s import *
except ImportError as err:
    if "No module named %s" not in str(err):
        raise""" % (module, module)

panda_modules_code += """

from direct.showbase import DConfig

def get_config_showbase():
    return DConfig

def get_config_express():
    return DConfig

getConfigShowbase = get_config_showbase
getConfigExpress = get_config_express
"""

exthelpers_code = """
"This module is deprecated.  Import from direct.extensions_native.extension_native_helpers instead."
from direct.extensions_native.extension_native_helpers import *
"""

if not PkgSkip("PYTHON"):
    ConditionalWriteFile(GetOutputDir() + '/pandac/PandaModules.py', panda_modules_code)
    ConditionalWriteFile(GetOutputDir() + '/pandac/extension_native_helpers.py', exthelpers_code)
    ConditionalWriteFile(GetOutputDir() + '/pandac/__init__.py', '')

##########################################################################################
#
# Write the dist-info directory.
#
##########################################################################################

# This is just some basic stuff since setuptools just needs this file to
# exist, otherwise it will not read the entry_points.txt file.  Maybe we will
# eventually want to merge this with the metadata generator in makewheel.py.
METADATA = """Metadata-Version: 2.0
Name: Panda3D
Version: {version}
License: BSD
Home-page: https://www.panda3d.org/
Author: Panda3D Team
Author-email: etc-panda3d@lists.andrew.cmu.edu
"""

ENTRY_POINTS = """[distutils.commands]
build_apps = direct.dist.commands:build_apps
bdist_apps = direct.dist.commands:bdist_apps
"""

if not PkgSkip("DIRECT"):
    dist_dir = os.path.join(GetOutputDir(), 'panda3d.dist-info')
    MakeDirectory(dist_dir)

    ConditionalWriteFile(os.path.join(dist_dir, 'METADATA'), METADATA.format(version=VERSION))
    ConditionalWriteFile(os.path.join(dist_dir, 'entry_points.txt'), ENTRY_POINTS)

##########################################################################################
#
# Generate the PRC files into the ETC directory.
#
##########################################################################################

confautoprc = ReadFile("makepanda/confauto.in")
if (PkgSkip("SPEEDTREE")==0):
    # If SpeedTree is available, enable it in the config file
    confautoprc = confautoprc.replace('#st#', '')
else:
    # otherwise, disable it.
    confautoprc = confautoprc.replace('#st#', '#')

confautoprc = confautoprc.replace('\r\n', '\n')

if PkgSkip("ASSIMP") or GetLinkAllStatic():
    confautoprc = confautoprc.replace("load-file-type p3assimp", "#load-file-type p3assimp")

if PkgSkip("EGG") or GetLinkAllStatic():
    confautoprc = confautoprc.replace("load-file-type egg pandaegg", "#load-file-type egg pandaegg")

if PkgSkip("PANDATOOL") or PkgSkip("EGG") or GetLinkAllStatic():
    confautoprc = confautoprc.replace("load-file-type p3ptloader", "#load-file-type p3ptloader")

if PkgSkip("FFMPEG") or GetLinkAllStatic():
    confautoprc = confautoprc.replace("load-audio-type * p3ffmpeg", "#load-audio-type * p3ffmpeg")
    confautoprc = confautoprc.replace("load-video-type * p3ffmpeg", "#load-video-type * p3ffmpeg")

if (os.path.isfile("makepanda/myconfig.in")):
    configprc = ReadFile("makepanda/myconfig.in")
else:
    configprc = ReadFile("makepanda/config.in")

configprc = configprc.replace('\r\n', '\n')

if (GetTarget() == 'windows'):
    configprc = configprc.replace("$XDG_CACHE_HOME/panda3d", "$USER_APPDATA/Panda3D-%s" % MAJOR_VERSION)
else:
    configprc = configprc.replace("aux-display pandadx9", "")

if (GetTarget() == 'darwin'):
    configprc = configprc.replace("$XDG_CACHE_HOME/panda3d", "$HOME/Library/Caches/Panda3D-%s" % MAJOR_VERSION)

if PkgSkip("GL") or GetLinkAllStatic():
    configprc = configprc.replace("\nload-display pandagl", "\n#load-display pandagl")

if PkgSkip("GLES") or GetLinkAllStatic():
    configprc = configprc.replace("\n#load-display pandagles", "")

if PkgSkip("DX9") or GetLinkAllStatic():
    configprc = configprc.replace("\n#load-display pandadx9", "")

if PkgSkip("TINYDISPLAY") or GetLinkAllStatic():
    configprc = configprc.replace("\n#load-display p3tinydisplay", "")

if PkgSkip("OPENAL") or GetLinkAllStatic():
    configprc = configprc.replace("audio-library-name p3openal_audio", "#audio-library-name p3openal_audio")

if GetTarget() == 'windows':
    # Convert to Windows newlines.
    ConditionalWriteFile(GetOutputDir()+"/etc/Config.prc", configprc, newline='\r\n')
    ConditionalWriteFile(GetOutputDir()+"/etc/Confauto.prc", confautoprc, newline='\r\n')
else:
    ConditionalWriteFile(GetOutputDir()+"/etc/Config.prc", configprc)
    ConditionalWriteFile(GetOutputDir()+"/etc/Confauto.prc", confautoprc)

##########################################################################################
#
# Copy the precompiled binaries and DLLs into the build.
#
##########################################################################################

tp_dir = GetThirdpartyDir()
if tp_dir is not None:
    dylibs = {}

    if GetTarget() == 'darwin':
        # Make a list of all the dylibs we ship, to figure out whether we should use
        # install_name_tool to correct the library reference to point to our copy.
        for lib in glob.glob(tp_dir + "/*/lib/*.dylib"):
            dylibs[os.path.basename(lib)] = os.path.basename(os.path.realpath(lib))

        if not PkgSkip("PYTHON"):
            for lib in glob.glob(tp_dir + "/*/lib/" + SDK["PYTHONVERSION"] + "/*.dylib"):
                dylibs[os.path.basename(lib)] = os.path.basename(os.path.realpath(lib))

    for pkg in PkgListGet():
        if PkgSkip(pkg):
            continue
        tp_pkg = tp_dir + pkg.lower()

        if GetTarget() == 'windows':
            if os.path.exists(tp_pkg + "/bin"):
                CopyAllFiles(GetOutputDir() + "/bin/", tp_pkg + "/bin/")
                if (PkgSkip("PYTHON")==0 and os.path.exists(tp_pkg + "/bin/" + SDK["PYTHONVERSION"])):
                    CopyAllFiles(GetOutputDir() + "/bin/", tp_pkg + "/bin/" + SDK["PYTHONVERSION"] + "/")

        elif GetTarget() == 'darwin':
            tp_libs = glob.glob(tp_pkg + "/lib/*.dylib")

            if not PkgSkip("PYTHON"):
                tp_libs += glob.glob(os.path.join(tp_pkg, "lib", SDK["PYTHONVERSION"], "*.dylib"))
                tp_libs += glob.glob(os.path.join(tp_pkg, "lib", SDK["PYTHONVERSION"], "*.so"))
                if pkg != 'PYTHON':
                    tp_libs += glob.glob(os.path.join(tp_pkg, "lib", SDK["PYTHONVERSION"], "*.py"))

            for tp_lib in tp_libs:
                basename = os.path.basename(tp_lib)
                if basename.endswith('.dylib'):
                    # It's a dynamic link library.  Put it in the lib directory.
                    target = GetOutputDir() + "/lib/" + basename
                    dep_prefix = "@loader_path/../lib/"
                    lib_id = dep_prefix + basename
                else:
                    # It's a Python module, like _rocketcore.so.  Copy it to the root, because
                    # nowadays the 'lib' directory may no longer be on the PYTHONPATH.
                    target = GetOutputDir() + "/" + basename
                    dep_prefix = "@loader_path/lib/"
                    lib_id = basename

                if not NeedsBuild([target], [tp_lib]):
                    continue

                CopyFile(target, tp_lib)
                if os.path.islink(target) or target.endswith('.py'):
                    continue

                # Correct the inter-library dependencies so that the build is relocatable.
                oscmd('install_name_tool -id %s %s' % (lib_id, target))
                oscmd("otool -L %s | grep .dylib > %s/tmp/otool-libs.txt" % (target, GetOutputDir()), True)

                for line in open(GetOutputDir() + "/tmp/otool-libs.txt", "r"):
                    line = line.strip()
                    if not line or line.startswith(dep_prefix) or line.endswith(":"):
                        continue

                    libdep = line.split(" ", 1)[0]
                    dep_basename = os.path.basename(libdep)
                    if dep_basename in dylibs:
                        dep_target = dylibs[dep_basename]
                        oscmd("install_name_tool -change %s %s%s %s" % (libdep, dep_prefix, dep_target, target), True)

                JustBuilt([target], [tp_lib])

            for fwx in glob.glob(tp_pkg + "/*.framework"):
                CopyTree(GetOutputDir() + "/Frameworks/" + os.path.basename(fwx), fwx)

        else:  # Linux / FreeBSD case.
            for tp_lib in glob.glob(tp_pkg + "/lib/*.so*"):
                CopyFile(GetOutputDir() + "/lib/" + os.path.basename(tp_lib), tp_lib)

            if not PkgSkip("PYTHON"):
                for tp_lib in glob.glob(os.path.join(tp_pkg, "lib", SDK["PYTHONVERSION"], "*.so*")):
                    base = os.path.basename(tp_lib)
                    if base.startswith('lib'):
                        CopyFile(GetOutputDir() + "/lib/" + base, tp_lib)
                    else:
                        # It's a Python module, like _rocketcore.so.
                        CopyFile(GetOutputDir() + "/" + base, tp_lib)

    if GetTarget() == 'windows':
        if os.path.isdir(os.path.join(tp_dir, "extras", "bin")):
            CopyAllFiles(GetOutputDir() + "/bin/", tp_dir + "extras/bin/")

        if not PkgSkip("PYTHON"):
            # We need to copy the Python DLL to the bin directory for now.
            pydll = "/" + SDK["PYTHONVERSION"].replace(".", "")
            if GetOptimize() <= 2:
                pydll += "_d.dll"
            else:
                pydll += ".dll"
            CopyFile(GetOutputDir() + "/bin" + pydll, SDK["PYTHON"] + pydll)

            for fn in glob.glob(SDK["PYTHON"] + "/vcruntime*.dll"):
                CopyFile(GetOutputDir() + "/bin/", fn)

            # Copy the whole Python directory.
            if COPY_PYTHON:
                CopyTree(GetOutputDir() + "/python", SDK["PYTHON"])

            # NB: Python does not always ship with the correct manifest/dll.
            # Figure out the correct one to ship, and grab it from WinSxS dir.
            manifest = GetOutputDir() + '/tmp/python.manifest'
            if os.path.isfile(manifest):
                os.unlink(manifest)
            oscmd('mt -inputresource:"%s\\python.exe";#1 -out:"%s" -nologo' % (SDK["PYTHON"], manifest), True)

            if COPY_PYTHON and os.path.isfile(manifest):
                import xml.etree.ElementTree as ET
                tree = ET.parse(manifest)
                idents = tree.findall('./{urn:schemas-microsoft-com:asm.v1}dependency/{urn:schemas-microsoft-com:asm.v1}dependentAssembly/{urn:schemas-microsoft-com:asm.v1}assemblyIdentity')
            else:
                idents = ()

            for ident in idents:
                sxs_name = '_'.join([
                    ident.get('processorArchitecture'),
                    ident.get('name').lower(),
                    ident.get('publicKeyToken'),
                    ident.get('version'),
                ])

                # Find the manifest matching these parameters.
                pattern = os.path.join('C:' + os.sep, 'Windows', 'WinSxS', 'Manifests', sxs_name + '_*.manifest')
                manifests = glob.glob(pattern)
                if not manifests:
                    Warn("Could not locate manifest %s.  You may need to reinstall the Visual C++ Redistributable." % (pattern))
                    continue

                CopyFile(GetOutputDir() + "/python/" + ident.get('name') + ".manifest", manifests[0])

                # Also copy the corresponding msvcr dll.
                pattern = os.path.join('C:' + os.sep, 'Windows', 'WinSxS', sxs_name + '_*', 'msvcr*.dll')
                for file in glob.glob(pattern):
                    CopyFile(GetOutputDir() + "/python/", file)

            # Copy python.exe to ppython.exe.
            if COPY_PYTHON:
                if not os.path.isfile(SDK["PYTHON"] + "/ppython.exe") and os.path.isfile(SDK["PYTHON"] + "/python.exe"):
                    CopyFile(GetOutputDir() + "/python/ppython.exe", SDK["PYTHON"] + "/python.exe")
                if not os.path.isfile(SDK["PYTHON"] + "/ppythonw.exe") and os.path.isfile(SDK["PYTHON"] + "/pythonw.exe"):
                    CopyFile(GetOutputDir() + "/python/ppythonw.exe", SDK["PYTHON"] + "/pythonw.exe")
                ConditionalWriteFile(GetOutputDir() + "/python/panda.pth", "..\n../bin\n")

# Copy over the MSVC runtime.
if GetTarget() == 'windows' and "VISUALSTUDIO" in SDK:
    vcver = "%s%s" % (SDK["MSVC_VERSION"][0], 0)        # ignore minor version.
    crtname = "Microsoft.VC%s.CRT" % (vcver)
    if ("VCTOOLSVERSION" in SDK):
        dir = os.path.join(SDK["VISUALSTUDIO"], "VC", "Redist", "MSVC", SDK["VCTOOLSVERSION"], "onecore", GetTargetArch(), crtname)
    else:
        dir = os.path.join(SDK["VISUALSTUDIO"], "VC", "redist", GetTargetArch(), crtname)

    if os.path.isfile(os.path.join(dir, "msvcr" + vcver + ".dll")):
        CopyFile(GetOutputDir() + "/bin/", os.path.join(dir, "msvcr" + vcver + ".dll"))
    if os.path.isfile(os.path.join(dir, "msvcp" + vcver + ".dll")):
        CopyFile(GetOutputDir() + "/bin/", os.path.join(dir, "msvcp" + vcver + ".dll"))
    if os.path.isfile(os.path.join(dir, "vcruntime" + vcver + ".dll")):
        CopyFile(GetOutputDir() + "/bin/", os.path.join(dir, "vcruntime" + vcver + ".dll"))

########################################################################
##
## Copy various stuff into the build.
##
########################################################################

if GetTarget() == 'windows':
    # Convert to Windows newlines so they can be opened by notepad.
    WriteFile(GetOutputDir() + "/LICENSE", ReadFile("doc/LICENSE"), newline='\r\n')
    WriteFile(GetOutputDir() + "/ReleaseNotes", ReadFile("doc/ReleaseNotes"), newline='\r\n')
    CopyFile(GetOutputDir() + "/pandaIcon.ico", "panda/src/configfiles/pandaIcon.ico")
else:
    CopyFile(GetOutputDir()+"/", "doc/LICENSE")
    CopyFile(GetOutputDir()+"/", "doc/ReleaseNotes")

if (PkgSkip("PANDATOOL")==0):
    CopyAllFiles(GetOutputDir()+"/plugins/",  "pandatool/src/scripts/", ".mel")
    CopyAllFiles(GetOutputDir()+"/plugins/",  "pandatool/src/scripts/", ".ms")
if (PkgSkip("PYTHON")==0 and os.path.isdir(GetThirdpartyBase()+"/Pmw")):
    CopyTree(GetOutputDir()+'/Pmw',         GetThirdpartyBase()+'/Pmw')
ConditionalWriteFile(GetOutputDir()+'/include/ctl3d.h', '/* dummy file to make MAX happy */')

# Since Eigen is included by all sorts of core headers, as a convenience
# to C++ users on Win and Mac, we include it in the Panda include directory.
if not PkgSkip("EIGEN") and GetTarget() in ("windows", "darwin") and GetThirdpartyDir():
    CopyTree(GetOutputDir()+'/include/Eigen', GetThirdpartyDir()+'eigen/include/Eigen')

########################################################################
#
# Copy header files to the built/include/parser-inc directory.
#
########################################################################

CopyTree(GetOutputDir()+'/include/parser-inc','dtool/src/parser-inc')
DeleteVCS(GetOutputDir()+'/include/parser-inc')

########################################################################
#
# Transfer all header files to the built/include directory.
#
########################################################################

CopyAllHeaders('dtool/src/dtoolbase')
CopyAllHeaders('dtool/src/dtoolutil', skip=["pandaVersion.h", "checkPandaVersion.h"])
CopyFile(GetOutputDir()+'/include/','dtool/src/dtoolutil/vector_src.cxx')
CopyAllHeaders('dtool/metalibs/dtool')
CopyAllHeaders('dtool/src/cppparser')
CopyAllHeaders('dtool/src/prc', skip=["prc_parameters.h"])
CopyAllHeaders('dtool/src/dconfig')
CopyAllHeaders('dtool/src/interrogatedb')
CopyAllHeaders('dtool/metalibs/dtoolconfig')
CopyAllHeaders('dtool/src/interrogate')
CopyAllHeaders('dtool/src/test_interrogate')
CopyAllHeaders('panda/src/putil')
CopyAllHeaders('panda/src/pandabase')
CopyAllHeaders('panda/src/express')
CopyAllHeaders('panda/src/downloader')
CopyAllHeaders('panda/metalibs/pandaexpress')

CopyAllHeaders('panda/src/pipeline')
CopyAllHeaders('panda/src/linmath')
CopyAllHeaders('panda/src/putil')
CopyAllHeaders('dtool/src/prckeys')
CopyAllHeaders('panda/src/audio')
CopyAllHeaders('panda/src/event')
CopyAllHeaders('panda/src/mathutil')
CopyAllHeaders('panda/src/gsgbase')
CopyAllHeaders('panda/src/pnmimage')
CopyAllHeaders('panda/src/nativenet')
CopyAllHeaders('panda/src/net')
CopyAllHeaders('panda/src/pstatclient')
CopyAllHeaders('panda/src/gobj')
CopyAllHeaders('panda/src/movies')
CopyAllHeaders('panda/src/pgraphnodes')
CopyAllHeaders('panda/src/pgraph')
CopyAllHeaders('panda/src/cull')
CopyAllHeaders('panda/src/shaderpipeline')
CopyAllHeaders('panda/src/display')
CopyAllHeaders('panda/src/chan')
CopyAllHeaders('panda/src/char')
CopyAllHeaders('panda/src/dgraph')
CopyAllHeaders('panda/src/device')
CopyAllHeaders('panda/src/pnmtext')
CopyAllHeaders('panda/src/text')
CopyAllHeaders('panda/src/grutil')
if (PkgSkip("VISION")==0):
    CopyAllHeaders('panda/src/vision')
if (PkgSkip("FFMPEG")==0):
    CopyAllHeaders('panda/src/ffmpeg')
CopyAllHeaders('panda/src/tform')
CopyAllHeaders('panda/src/collide')
CopyAllHeaders('panda/src/parametrics')
CopyAllHeaders('panda/src/pgui')
CopyAllHeaders('panda/src/pnmimagetypes')
CopyAllHeaders('panda/src/recorder')
if (PkgSkip("VRPN")==0):
    CopyAllHeaders('panda/src/vrpn')
CopyAllHeaders('panda/src/wgldisplay')
CopyAllHeaders('panda/src/ode')
CopyAllHeaders('panda/metalibs/pandaode')
if (PkgSkip("PANDAPHYSICS")==0):
    CopyAllHeaders('panda/src/physics')
    if (PkgSkip("PANDAPARTICLESYSTEM")==0):
        CopyAllHeaders('panda/src/particlesystem')
CopyAllHeaders('panda/src/dxml')
CopyAllHeaders('panda/metalibs/panda')
CopyAllHeaders('panda/src/audiotraits')
CopyAllHeaders('panda/src/audiotraits')
CopyAllHeaders('panda/src/distort')
CopyAllHeaders('panda/src/downloadertools')
CopyAllHeaders('panda/src/windisplay')
CopyAllHeaders('panda/src/dxgsg9')
CopyAllHeaders('panda/metalibs/pandadx9')
if not PkgSkip("EGG"):
    CopyAllHeaders('panda/src/egg')
    CopyAllHeaders('panda/src/egg2pg')
CopyAllHeaders('panda/src/framework')
CopyAllHeaders('panda/metalibs/pandafx')
CopyAllHeaders('panda/src/glstuff')
CopyAllHeaders('panda/src/glgsg')
CopyAllHeaders('panda/src/glesgsg')
CopyAllHeaders('panda/src/gles2gsg')
if not PkgSkip("EGG"):
    CopyAllHeaders('panda/metalibs/pandaegg')
if GetTarget() == 'windows':
    CopyAllHeaders('panda/src/wgldisplay')
elif GetTarget() == 'darwin':
    CopyAllHeaders('panda/src/cocoadisplay')
elif GetTarget() == 'android':
    CopyAllHeaders('panda/src/android')
    CopyAllHeaders('panda/src/androiddisplay')
else:
    CopyAllHeaders('panda/src/x11display')
    CopyAllHeaders('panda/src/glxdisplay')
CopyAllHeaders('panda/src/egldisplay')
CopyAllHeaders('panda/src/vulkandisplay')
CopyAllHeaders('panda/metalibs/pandagl')
CopyAllHeaders('panda/metalibs/pandagles')
CopyAllHeaders('panda/metalibs/pandagles2')

CopyAllHeaders('panda/metalibs/pandaphysics')
CopyAllHeaders('panda/src/testbed')

if (PkgSkip("BULLET")==0):
    CopyAllHeaders('panda/src/bullet')
    CopyAllHeaders('panda/metalibs/pandabullet')

if (PkgSkip("SPEEDTREE")==0):
    CopyAllHeaders('panda/src/speedtree')

if (PkgSkip("DIRECT")==0):
    CopyAllHeaders('direct/src/directbase')
    CopyAllHeaders('direct/src/dcparser')
    CopyAllHeaders('direct/src/deadrec')
    CopyAllHeaders('direct/src/distributed')
    CopyAllHeaders('direct/src/interval')
    CopyAllHeaders('direct/src/showbase')
    CopyAllHeaders('direct/src/dcparse')

if (PkgSkip("PANDATOOL")==0):
    CopyAllHeaders('pandatool/src/pandatoolbase')
    CopyAllHeaders('pandatool/src/converter')
    CopyAllHeaders('pandatool/src/progbase')
    CopyAllHeaders('pandatool/src/eggbase')
    CopyAllHeaders('pandatool/src/bam')
    CopyAllHeaders('pandatool/src/daeegg')
    CopyAllHeaders('pandatool/src/daeprogs')
    CopyAllHeaders('pandatool/src/dxf')
    CopyAllHeaders('pandatool/src/dxfegg')
    CopyAllHeaders('pandatool/src/dxfprogs')
    CopyAllHeaders('pandatool/src/palettizer')
    CopyAllHeaders('pandatool/src/egg-mkfont')
    CopyAllHeaders('pandatool/src/eggcharbase')
    CopyAllHeaders('pandatool/src/egg-optchar')
    CopyAllHeaders('pandatool/src/egg-palettize')
    CopyAllHeaders('pandatool/src/egg-qtess')
    CopyAllHeaders('pandatool/src/eggprogs')
    CopyAllHeaders('pandatool/src/flt')
    CopyAllHeaders('pandatool/src/fltegg')
    CopyAllHeaders('pandatool/src/fltprogs')
    CopyAllHeaders('pandatool/src/imagebase')
    CopyAllHeaders('pandatool/src/imageprogs')
    CopyAllHeaders('pandatool/src/pfmprogs')
    CopyAllHeaders('pandatool/src/lwo')
    CopyAllHeaders('pandatool/src/lwoegg')
    CopyAllHeaders('pandatool/src/lwoprogs')
    CopyAllHeaders('pandatool/src/maya')
    CopyAllHeaders('pandatool/src/mayaegg')
    CopyAllHeaders('pandatool/src/maxegg')
    CopyAllHeaders('pandatool/src/maxprogs')
    CopyAllHeaders('pandatool/src/objegg')
    CopyAllHeaders('pandatool/src/objprogs')
    CopyAllHeaders('pandatool/src/vrml')
    CopyAllHeaders('pandatool/src/vrmlegg')
    CopyAllHeaders('pandatool/src/xfile')
    CopyAllHeaders('pandatool/src/xfileegg')
    CopyAllHeaders('pandatool/src/ptloader')
    CopyAllHeaders('pandatool/src/miscprogs')
    CopyAllHeaders('pandatool/src/pstatserver')
    CopyAllHeaders('pandatool/src/text-stats')
    CopyAllHeaders('pandatool/src/vrmlprogs')
    CopyAllHeaders('pandatool/src/win-stats')
    CopyAllHeaders('pandatool/src/xfileprogs')

if (PkgSkip("CONTRIB")==0):
    CopyAllHeaders('contrib/src/contribbase')
    CopyAllHeaders('contrib/src/ai')

########################################################################
#
# These definitions are syntactic shorthand.  They make it easy
# to link with the usual libraries without listing them all.
#
########################################################################

COMMON_DTOOL_LIBS=[
    'libp3dtool.dll',
    'libp3dtoolconfig.dll',
]

COMMON_PANDA_LIBS=[
    'libpanda.dll',
    'libpandaexpress.dll'
] + COMMON_DTOOL_LIBS

COMMON_EGG2X_LIBS=[
    'libp3eggbase.lib',
    'libp3progbase.lib',
    'libp3converter.lib',
    'libp3pandatoolbase.lib',
    'libpandaegg.dll',
] + COMMON_PANDA_LIBS

########################################################################
#
# This section contains a list of all the files that need to be compiled.
#
########################################################################

print("Generating dependencies...")
sys.stdout.flush()

#
# Compile Panda icon resource file.
# We do it first because we need it at
# the time we compile an executable.
#

if GetTarget() == 'windows':
  OPTS=['DIR:panda/src/configfiles']
  TargetAdd('pandaIcon.res', opts=OPTS, input='pandaIcon.rc')

#
# DIRECTORY: dtool/src/dtoolbase/
#

OPTS=['DIR:dtool/src/dtoolbase', 'BUILDING:DTOOL']
TargetAdd('p3dtoolbase_composite1.obj', opts=OPTS, input='p3dtoolbase_composite1.cxx')
TargetAdd('p3dtoolbase_composite2.obj', opts=OPTS, input='p3dtoolbase_composite2.cxx')
TargetAdd('p3dtoolbase_lookup3.obj',    opts=OPTS, input='lookup3.c')
TargetAdd('p3dtoolbase_indent.obj',     opts=OPTS, input='indent.cxx')

#
# DIRECTORY: dtool/src/dtoolutil/
#

OPTS=['DIR:dtool/src/dtoolutil', 'BUILDING:DTOOL']
TargetAdd('p3dtoolutil_composite1.obj',   opts=OPTS, input='p3dtoolutil_composite1.cxx')
TargetAdd('p3dtoolutil_composite2.obj',   opts=OPTS, input='p3dtoolutil_composite2.cxx')
if GetTarget() == 'darwin':
  TargetAdd('p3dtoolutil_filename_assist.obj',   opts=OPTS, input='filename_assist.mm')

#
# DIRECTORY: dtool/metalibs/dtool/
#

OPTS=['DIR:dtool/metalibs/dtool', 'BUILDING:DTOOL']
TargetAdd('p3dtool_dtool.obj', opts=OPTS, input='dtool.cxx')
TargetAdd('libp3dtool.dll', input='p3dtool_dtool.obj')
TargetAdd('libp3dtool.dll', input='p3dtoolutil_composite1.obj')
TargetAdd('libp3dtool.dll', input='p3dtoolutil_composite2.obj')
if GetTarget() == 'darwin':
  TargetAdd('libp3dtool.dll', input='p3dtoolutil_filename_assist.obj')
TargetAdd('libp3dtool.dll', input='p3dtoolbase_composite1.obj')
TargetAdd('libp3dtool.dll', input='p3dtoolbase_composite2.obj')
TargetAdd('libp3dtool.dll', input='p3dtoolbase_indent.obj')
TargetAdd('libp3dtool.dll', input='p3dtoolbase_lookup3.obj')
TargetAdd('libp3dtool.dll', opts=['ADVAPI','WINSHELL','WINKERNEL'])

#
# DIRECTORY: dtool/src/cppparser/
#

OPTS=['DIR:dtool/src/cppparser', 'BISONPREFIX_cppyy']
CreateFile(GetOutputDir()+"/include/cppBison.h")
TargetAdd('p3cppParser_cppBison.obj',  opts=OPTS, input='cppBison.yxx')
TargetAdd('cppBison.h', input='p3cppParser_cppBison.obj', opts=['DEPENDENCYONLY'])
TargetAdd('p3cppParser_composite1.obj', opts=OPTS, input='p3cppParser_composite1.cxx')
TargetAdd('p3cppParser_composite2.obj', opts=OPTS, input='p3cppParser_composite2.cxx')
TargetAdd('libp3cppParser.ilb', input='p3cppParser_composite1.obj')
TargetAdd('libp3cppParser.ilb', input='p3cppParser_composite2.obj')
TargetAdd('libp3cppParser.ilb', input='p3cppParser_cppBison.obj')

#
# DIRECTORY: dtool/src/prc/
#

OPTS=['DIR:dtool/src/prc', 'BUILDING:DTOOLCONFIG', 'OPENSSL']
TargetAdd('p3prc_composite1.obj', opts=OPTS, input='p3prc_composite1.cxx')
TargetAdd('p3prc_composite2.obj', opts=OPTS, input='p3prc_composite2.cxx')

#
# DIRECTORY: dtool/metalibs/dtoolconfig/
#

OPTS=['DIR:dtool/metalibs/dtoolconfig', 'BUILDING:DTOOLCONFIG']
TargetAdd('p3dtoolconfig_dtoolconfig.obj', opts=OPTS, input='dtoolconfig.cxx')
TargetAdd('libp3dtoolconfig.dll', input='p3dtoolconfig_dtoolconfig.obj')
TargetAdd('libp3dtoolconfig.dll', input='p3prc_composite1.obj')
TargetAdd('libp3dtoolconfig.dll', input='p3prc_composite2.obj')
TargetAdd('libp3dtoolconfig.dll', input='libp3dtool.dll')
TargetAdd('libp3dtoolconfig.dll', opts=['ADVAPI', 'OPENSSL', 'WINGDI', 'WINUSER'])

#
# DIRECTORY: dtool/src/interrogatedb/
#

OPTS=['DIR:dtool/src/interrogatedb', 'BUILDING:INTERROGATEDB']
TargetAdd('p3interrogatedb_composite1.obj', opts=OPTS, input='p3interrogatedb_composite1.cxx')
TargetAdd('p3interrogatedb_composite2.obj', opts=OPTS, input='p3interrogatedb_composite2.cxx')
TargetAdd('libp3interrogatedb.dll', input='p3interrogatedb_composite1.obj')
TargetAdd('libp3interrogatedb.dll', input='p3interrogatedb_composite2.obj')
TargetAdd('libp3interrogatedb.dll', input='libp3dtool.dll')
TargetAdd('libp3interrogatedb.dll', input='libp3dtoolconfig.dll')

# This used to be called dtoolconfig.pyd, but it just contains the interrogatedb
# stuff, so it has been renamed appropriately.
OPTS=['DIR:dtool/metalibs/dtoolconfig']
PyTargetAdd('interrogatedb_pydtool.obj', opts=OPTS, input="pydtool.cxx")
PyTargetAdd('interrogatedb.pyd', input='interrogatedb_pydtool.obj')
PyTargetAdd('interrogatedb.pyd', input='libp3dtool.dll')
PyTargetAdd('interrogatedb.pyd', input='libp3dtoolconfig.dll')
PyTargetAdd('interrogatedb.pyd', input='libp3interrogatedb.dll')

#
# DIRECTORY: dtool/src/interrogate/
#

OPTS=['DIR:dtool/src/interrogate', 'DIR:dtool/src/cppparser', 'DIR:dtool/src/interrogatedb']
TargetAdd('interrogate_composite1.obj', opts=OPTS, input='interrogate_composite1.cxx')
TargetAdd('interrogate_composite2.obj', opts=OPTS, input='interrogate_composite2.cxx')
TargetAdd('interrogate.exe', input='interrogate_composite1.obj')
TargetAdd('interrogate.exe', input='interrogate_composite2.obj')
TargetAdd('interrogate.exe', input='libp3cppParser.ilb')
TargetAdd('interrogate.exe', input=COMMON_DTOOL_LIBS)
TargetAdd('interrogate.exe', input='libp3interrogatedb.dll')
TargetAdd('interrogate.exe', opts=['ADVAPI', 'WINSHELL', 'WINGDI', 'WINUSER'])

preamble = WriteEmbeddedStringFile('interrogate_preamble_python_native', inputs=[
'dtool/src/interrogatedb/py_panda.cxx',
'dtool/src/interrogatedb/py_compat.cxx',
'dtool/src/interrogatedb/py_wrappers.cxx',
'dtool/src/interrogatedb/dtool_super_base.cxx',
])
TargetAdd('interrogate_module_preamble_python_native.obj', opts=OPTS, input=preamble)
TargetAdd('interrogate_module_interrogate_module.obj', opts=OPTS, input='interrogate_module.cxx')
TargetAdd('interrogate_module.exe', input='interrogate_module_interrogate_module.obj')
TargetAdd('interrogate_module.exe', input='interrogate_module_preamble_python_native.obj')
TargetAdd('interrogate_module.exe', input='libp3cppParser.ilb')
TargetAdd('interrogate_module.exe', input=COMMON_DTOOL_LIBS)
TargetAdd('interrogate_module.exe', input='libp3interrogatedb.dll')
TargetAdd('interrogate_module.exe', opts=['ADVAPI', 'WINSHELL', 'WINGDI', 'WINUSER'])

TargetAdd('parse_file_parse_file.obj', opts=OPTS, input='parse_file.cxx')
TargetAdd('parse_file.exe', input='parse_file_parse_file.obj')
TargetAdd('parse_file.exe', input='libp3cppParser.ilb')
TargetAdd('parse_file.exe', input=COMMON_DTOOL_LIBS)
TargetAdd('parse_file.exe', input='libp3interrogatedb.dll')
TargetAdd('parse_file.exe', opts=['ADVAPI', 'WINSHELL', 'WINGDI', 'WINUSER'])

#
# DIRECTORY: dtool/src/prckeys/
#

if (PkgSkip("OPENSSL")==0):
  OPTS=['DIR:dtool/src/prckeys', 'OPENSSL']
  TargetAdd('make-prc-key_makePrcKey.obj', opts=OPTS, input='makePrcKey.cxx')
  TargetAdd('make-prc-key.exe', input='make-prc-key_makePrcKey.obj')
  TargetAdd('make-prc-key.exe', input=COMMON_DTOOL_LIBS)
  TargetAdd('make-prc-key.exe', opts=['ADVAPI', 'OPENSSL', 'WINSHELL', 'WINGDI', 'WINUSER'])

#
# DIRECTORY: dtool/src/test_interrogate/
#

OPTS=['DIR:dtool/src/test_interrogate']
TargetAdd('test_interrogate_test_interrogate.obj', opts=OPTS, input='test_interrogate.cxx')
TargetAdd('test_interrogate.exe', input='test_interrogate_test_interrogate.obj')
TargetAdd('test_interrogate.exe', input='libp3interrogatedb.dll')
TargetAdd('test_interrogate.exe', input=COMMON_DTOOL_LIBS)
TargetAdd('test_interrogate.exe', opts=['ADVAPI', 'WINSHELL', 'WINGDI', 'WINUSER'])

#
# DIRECTORY: dtool/src/dtoolbase/
#

OPTS=['DIR:dtool/src/dtoolbase']
IGATEFILES=GetDirectoryContents('dtool/src/dtoolbase', ["*_composite*.cxx"])
IGATEFILES += [
    "typeHandle.h",
    "typeHandle_ext.h",
    "typeRegistry.h",
    "typedObject.h",
    "neverFreeMemory.h",
]
TargetAdd('libp3dtoolbase.in', opts=OPTS, input=IGATEFILES)
TargetAdd('libp3dtoolbase.in', opts=['IMOD:panda3d.core', 'ILIB:libp3dtoolbase', 'SRCDIR:dtool/src/dtoolbase'])
PyTargetAdd('p3dtoolbase_typeHandle_ext.obj', opts=OPTS, input='typeHandle_ext.cxx')

#
# DIRECTORY: dtool/src/dtoolutil/
#

OPTS=['DIR:dtool/src/dtoolutil']
IGATEFILES=GetDirectoryContents('dtool/src/dtoolutil', ["*_composite*.cxx"])
IGATEFILES += [
    "config_dtoolutil.h",
    "pandaSystem.h",
    "dSearchPath.h",
    "executionEnvironment.h",
    "textEncoder.h",
    "textEncoder_ext.h",
    "filename.h",
    "filename_ext.h",
    "globPattern.h",
    "globPattern_ext.h",
    "pandaFileStream.h",
    "lineStream.h",
    "iostream_ext.h",
]
TargetAdd('libp3dtoolutil.in', opts=OPTS, input=IGATEFILES)
TargetAdd('libp3dtoolutil.in', opts=['IMOD:panda3d.core', 'ILIB:libp3dtoolutil', 'SRCDIR:dtool/src/dtoolutil'])
PyTargetAdd('p3dtoolutil_ext_composite.obj', opts=OPTS, input='p3dtoolutil_ext_composite.cxx')

#
# DIRECTORY: dtool/src/prc/
#

OPTS=['DIR:dtool/src/prc']
IGATEFILES=GetDirectoryContents('dtool/src/prc', ["*.h", "*_composite*.cxx"])
TargetAdd('libp3prc.in', opts=OPTS, input=IGATEFILES)
TargetAdd('libp3prc.in', opts=['IMOD:panda3d.core', 'ILIB:libp3prc', 'SRCDIR:dtool/src/prc'])
PyTargetAdd('p3prc_ext_composite.obj', opts=OPTS, input='p3prc_ext_composite.cxx')

#
# DIRECTORY: panda/src/pandabase/
#

OPTS=['DIR:panda/src/pandabase', 'BUILDING:PANDAEXPRESS']
TargetAdd('p3pandabase_pandabase.obj', opts=OPTS, input='pandabase.cxx')

#
# DIRECTORY: panda/src/express/
#

OPTS=['DIR:panda/src/express', 'BUILDING:PANDAEXPRESS', 'OPENSSL', 'ZLIB']
TargetAdd('p3express_composite1.obj', opts=OPTS, input='p3express_composite1.cxx')
TargetAdd('p3express_composite2.obj', opts=OPTS, input='p3express_composite2.cxx')

OPTS=['DIR:panda/src/express', 'OPENSSL', 'ZLIB']
IGATEFILES=GetDirectoryContents('panda/src/express', ["*.h", "*_composite*.cxx"])
TargetAdd('libp3express.in', opts=OPTS, input=IGATEFILES)
TargetAdd('libp3express.in', opts=['IMOD:panda3d.core', 'ILIB:libp3express', 'SRCDIR:panda/src/express'])
PyTargetAdd('p3express_ext_composite.obj', opts=OPTS, input='p3express_ext_composite.cxx')

#
# DIRECTORY: panda/src/downloader/
#

OPTS=['DIR:panda/src/downloader', 'BUILDING:PANDAEXPRESS', 'OPENSSL', 'ZLIB']
TargetAdd('p3downloader_composite1.obj', opts=OPTS, input='p3downloader_composite1.cxx')
TargetAdd('p3downloader_composite2.obj', opts=OPTS, input='p3downloader_composite2.cxx')

OPTS=['DIR:panda/src/downloader', 'OPENSSL', 'ZLIB']
IGATEFILES=GetDirectoryContents('panda/src/downloader', ["*.h", "*_composite*.cxx"])
TargetAdd('libp3downloader.in', opts=OPTS, input=IGATEFILES)
TargetAdd('libp3downloader.in', opts=['IMOD:panda3d.core', 'ILIB:libp3downloader', 'SRCDIR:panda/src/downloader'])

#
# DIRECTORY: panda/metalibs/pandaexpress/
#

OPTS=['DIR:panda/metalibs/pandaexpress', 'BUILDING:PANDAEXPRESS', 'ZLIB']
TargetAdd('pandaexpress_pandaexpress.obj', opts=OPTS, input='pandaexpress.cxx')
TargetAdd('libpandaexpress.dll', input='pandaexpress_pandaexpress.obj')
TargetAdd('libpandaexpress.dll', input='p3downloader_composite1.obj')
TargetAdd('libpandaexpress.dll', input='p3downloader_composite2.obj')
TargetAdd('libpandaexpress.dll', input='p3express_composite1.obj')
TargetAdd('libpandaexpress.dll', input='p3express_composite2.obj')
TargetAdd('libpandaexpress.dll', input='p3pandabase_pandabase.obj')
TargetAdd('libpandaexpress.dll', input=COMMON_DTOOL_LIBS)
TargetAdd('libpandaexpress.dll', opts=['ADVAPI', 'WINSOCK2', 'OPENSSL', 'ZLIB', 'WINGDI', 'WINUSER', 'ANDROID'])

#
# DIRECTORY: panda/src/pipeline/
#

OPTS=['DIR:panda/src/pipeline', 'BUILDING:PANDA']
TargetAdd('p3pipeline_composite1.obj', opts=OPTS, input='p3pipeline_composite1.cxx')
TargetAdd('p3pipeline_composite2.obj', opts=OPTS, input='p3pipeline_composite2.cxx')
TargetAdd('p3pipeline_contextSwitch.obj', opts=OPTS, input='contextSwitch.c')

OPTS=['DIR:panda/src/pipeline']
IGATEFILES=GetDirectoryContents('panda/src/pipeline', ["*.h", "*_composite*.cxx"])
TargetAdd('libp3pipeline.in', opts=OPTS, input=IGATEFILES)
TargetAdd('libp3pipeline.in', opts=['IMOD:panda3d.core', 'ILIB:libp3pipeline', 'SRCDIR:panda/src/pipeline'])
PyTargetAdd('p3pipeline_pythonThread.obj', opts=OPTS, input='pythonThread.cxx')

#
# DIRECTORY: panda/src/linmath/
#

OPTS=['DIR:panda/src/linmath', 'BUILDING:PANDA']
TargetAdd('p3linmath_composite1.obj', opts=OPTS, input='p3linmath_composite1.cxx')
TargetAdd('p3linmath_composite2.obj', opts=OPTS, input='p3linmath_composite2.cxx')

OPTS=['DIR:panda/src/linmath']
IGATEFILES=GetDirectoryContents('panda/src/linmath', ["*.h", "*_composite*.cxx"])
for ifile in IGATEFILES[:]:
    if "_src." in ifile:
        IGATEFILES.remove(ifile)
IGATEFILES.remove('cast_to_double.h')
IGATEFILES.remove('lmat_ops.h')
IGATEFILES.remove('cast_to_float.h')
TargetAdd('libp3linmath.in', opts=OPTS, input=IGATEFILES)
TargetAdd('libp3linmath.in', opts=['IMOD:panda3d.core', 'ILIB:libp3linmath', 'SRCDIR:panda/src/linmath'])

#
# DIRECTORY: panda/src/putil/
#

OPTS=['DIR:panda/src/putil', 'BUILDING:PANDA',  'ZLIB']
TargetAdd('p3putil_composite1.obj', opts=OPTS, input='p3putil_composite1.cxx')
TargetAdd('p3putil_composite2.obj', opts=OPTS, input='p3putil_composite2.cxx')

OPTS=['DIR:panda/src/putil', 'ZLIB']
IGATEFILES=GetDirectoryContents('panda/src/putil', ["*.h", "*_composite*.cxx"])
IGATEFILES.remove("test_bam.h")
IGATEFILES.remove("config_util.h")
TargetAdd('libp3putil.in', opts=OPTS, input=IGATEFILES)
TargetAdd('libp3putil.in', opts=['IMOD:panda3d.core', 'ILIB:libp3putil', 'SRCDIR:panda/src/putil'])
PyTargetAdd('p3putil_ext_composite.obj', opts=OPTS, input='p3putil_ext_composite.cxx')

#
# DIRECTORY: panda/src/audio/
#

OPTS=['DIR:panda/src/audio', 'BUILDING:PANDA']
TargetAdd('p3audio_composite1.obj', opts=OPTS, input='p3audio_composite1.cxx')

OPTS=['DIR:panda/src/audio']
IGATEFILES=["audio.h"]
TargetAdd('libp3audio.in', opts=OPTS, input=IGATEFILES)
TargetAdd('libp3audio.in', opts=['IMOD:panda3d.core', 'ILIB:libp3audio', 'SRCDIR:panda/src/audio'])

#
# DIRECTORY: panda/src/event/
#

OPTS=['DIR:panda/src/event', 'BUILDING:PANDA']
TargetAdd('p3event_composite1.obj', opts=OPTS, input='p3event_composite1.cxx')
TargetAdd('p3event_composite2.obj', opts=OPTS, input='p3event_composite2.cxx')

OPTS=['DIR:panda/src/event']
PyTargetAdd('p3event_asyncFuture_ext.obj', opts=OPTS, input='asyncFuture_ext.cxx')
PyTargetAdd('p3event_pythonTask.obj', opts=OPTS, input='pythonTask.cxx')
IGATEFILES=GetDirectoryContents('panda/src/event', ["*.h", "*_composite*.cxx"])
TargetAdd('libp3event.in', opts=OPTS, input=IGATEFILES)
TargetAdd('libp3event.in', opts=['IMOD:panda3d.core', 'ILIB:libp3event', 'SRCDIR:panda/src/event'])

#
# DIRECTORY: panda/src/mathutil/
#

OPTS=['DIR:panda/src/mathutil', 'BUILDING:PANDA', 'FFTW']
TargetAdd('p3mathutil_composite1.obj', opts=OPTS, input='p3mathutil_composite1.cxx')
TargetAdd('p3mathutil_composite2.obj', opts=OPTS, input='p3mathutil_composite2.cxx')

OPTS=['DIR:panda/src/mathutil', 'FFTW']
IGATEFILES=GetDirectoryContents('panda/src/mathutil', ["*.h", "*_composite*.cxx"])
for ifile in IGATEFILES[:]:
    if "_src." in ifile:
        IGATEFILES.remove(ifile)
TargetAdd('libp3mathutil.in', opts=OPTS, input=IGATEFILES)
TargetAdd('libp3mathutil.in', opts=['IMOD:panda3d.core', 'ILIB:libp3mathutil', 'SRCDIR:panda/src/mathutil'])

#
# DIRECTORY: panda/src/gsgbase/
#

OPTS=['DIR:panda/src/gsgbase', 'BUILDING:PANDA']
TargetAdd('p3gsgbase_composite1.obj', opts=OPTS, input='p3gsgbase_composite1.cxx')

OPTS=['DIR:panda/src/gsgbase']
IGATEFILES=GetDirectoryContents('panda/src/gsgbase', ["*.h", "*_composite*.cxx"])
TargetAdd('libp3gsgbase.in', opts=OPTS, input=IGATEFILES)
TargetAdd('libp3gsgbase.in', opts=['IMOD:panda3d.core', 'ILIB:libp3gsgbase', 'SRCDIR:panda/src/gsgbase'])

#
# DIRECTORY: panda/src/pnmimage/
#

OPTS=['DIR:panda/src/pnmimage', 'BUILDING:PANDA',  'ZLIB']
TargetAdd('p3pnmimage_composite1.obj', opts=OPTS, input='p3pnmimage_composite1.cxx')
TargetAdd('p3pnmimage_composite2.obj', opts=OPTS, input='p3pnmimage_composite2.cxx')
TargetAdd('p3pnmimage_convert_srgb_sse2.obj', opts=OPTS+['SSE2'], input='convert_srgb_sse2.cxx')

OPTS=['DIR:panda/src/pnmimage', 'ZLIB']
IGATEFILES=GetDirectoryContents('panda/src/pnmimage', ["*.h", "*_composite*.cxx"])
TargetAdd('libp3pnmimage.in', opts=OPTS, input=IGATEFILES)
TargetAdd('libp3pnmimage.in', opts=['IMOD:panda3d.core', 'ILIB:libp3pnmimage', 'SRCDIR:panda/src/pnmimage'])
PyTargetAdd('p3pnmimage_pfmFile_ext.obj', opts=OPTS, input='pfmFile_ext.cxx')

#
# DIRECTORY: panda/src/nativenet/
#

OPTS=['DIR:panda/src/nativenet', 'BUILDING:PANDA']
TargetAdd('p3nativenet_composite1.obj', opts=OPTS, input='p3nativenet_composite1.cxx')

OPTS=['DIR:panda/src/nativenet']
IGATEFILES=GetDirectoryContents('panda/src/nativenet', ["*.h", "*_composite*.cxx"])
TargetAdd('libp3nativenet.in', opts=OPTS, input=IGATEFILES)
TargetAdd('libp3nativenet.in', opts=['IMOD:panda3d.core', 'ILIB:libp3nativenet', 'SRCDIR:panda/src/nativenet'])

#
# DIRECTORY: panda/src/net/
#

OPTS=['DIR:panda/src/net', 'BUILDING:PANDA']
TargetAdd('p3net_composite1.obj', opts=OPTS, input='p3net_composite1.cxx')
TargetAdd('p3net_composite2.obj', opts=OPTS, input='p3net_composite2.cxx')

OPTS=['DIR:panda/src/net']
IGATEFILES=GetDirectoryContents('panda/src/net', ["*.h", "*_composite*.cxx"])
IGATEFILES.remove("datagram_ui.h")
TargetAdd('libp3net.in', opts=OPTS, input=IGATEFILES)
TargetAdd('libp3net.in', opts=['IMOD:panda3d.core', 'ILIB:libp3net', 'SRCDIR:panda/src/net'])

#
# DIRECTORY: panda/src/pstatclient/
#

OPTS=['DIR:panda/src/pstatclient', 'BUILDING:PANDA']
TargetAdd('p3pstatclient_composite1.obj', opts=OPTS, input='p3pstatclient_composite1.cxx')
TargetAdd('p3pstatclient_composite2.obj', opts=OPTS, input='p3pstatclient_composite2.cxx')

OPTS=['DIR:panda/src/pstatclient']
IGATEFILES=GetDirectoryContents('panda/src/pstatclient', ["*.h", "*_composite*.cxx"])
IGATEFILES.remove("config_pstats.h")
TargetAdd('libp3pstatclient.in', opts=OPTS, input=IGATEFILES)
TargetAdd('libp3pstatclient.in', opts=['IMOD:panda3d.core', 'ILIB:libp3pstatclient', 'SRCDIR:panda/src/pstatclient'])

#
# DIRECTORY: panda/src/gobj/
#

OPTS=['DIR:panda/src/gobj', 'BUILDING:PANDA',  'NVIDIACG', 'ZLIB', 'SQUISH', 'VULKAN']
TargetAdd('p3gobj_composite1.obj', opts=OPTS, input='p3gobj_composite1.cxx')
TargetAdd('p3gobj_composite2.obj', opts=OPTS+['BIGOBJ'], input='p3gobj_composite2.cxx')

OPTS=['DIR:panda/src/gobj', 'NVIDIACG', 'ZLIB', 'SQUISH']
IGATEFILES=GetDirectoryContents('panda/src/gobj', ["*.h", "*_composite*.cxx"])
if ("cgfx_states.h" in IGATEFILES): IGATEFILES.remove("cgfx_states.h")
TargetAdd('libp3gobj.in', opts=OPTS, input=IGATEFILES)
TargetAdd('libp3gobj.in', opts=['IMOD:panda3d.core', 'ILIB:libp3gobj', 'SRCDIR:panda/src/gobj'])
PyTargetAdd('p3gobj_ext_composite.obj', opts=OPTS, input='p3gobj_ext_composite.cxx')

#
# DIRECTORY: panda/src/pgraphnodes/
#

OPTS=['DIR:panda/src/pgraphnodes', 'BUILDING:PANDA']
TargetAdd('p3pgraphnodes_composite1.obj', opts=OPTS, input='p3pgraphnodes_composite1.cxx')
TargetAdd('p3pgraphnodes_composite2.obj', opts=OPTS, input='p3pgraphnodes_composite2.cxx')

OPTS=['DIR:panda/src/pgraphnodes']
IGATEFILES=GetDirectoryContents('panda/src/pgraphnodes', ["*.h", "*_composite*.cxx"])
TargetAdd('libp3pgraphnodes.in', opts=OPTS, input=IGATEFILES)
TargetAdd('libp3pgraphnodes.in', opts=['IMOD:panda3d.core', 'ILIB:libp3pgraphnodes', 'SRCDIR:panda/src/pgraphnodes'])

#
# DIRECTORY: panda/src/pgraph/
#

OPTS=['DIR:panda/src/pgraph', 'BUILDING:PANDA']
TargetAdd('p3pgraph_nodePath.obj', opts=OPTS, input='nodePath.cxx')
TargetAdd('p3pgraph_composite1.obj', opts=OPTS, input='p3pgraph_composite1.cxx')
TargetAdd('p3pgraph_composite2.obj', opts=OPTS, input='p3pgraph_composite2.cxx')
TargetAdd('p3pgraph_composite3.obj', opts=OPTS, input='p3pgraph_composite3.cxx')
TargetAdd('p3pgraph_composite4.obj', opts=OPTS, input='p3pgraph_composite4.cxx')

OPTS=['DIR:panda/src/pgraph']
IGATEFILES=GetDirectoryContents('panda/src/pgraph', ["*.h", "nodePath.cxx", "*_composite*.cxx"])
TargetAdd('libp3pgraph.in', opts=OPTS, input=IGATEFILES)
TargetAdd('libp3pgraph.in', opts=['IMOD:panda3d.core', 'ILIB:libp3pgraph', 'SRCDIR:panda/src/pgraph'])
PyTargetAdd('p3pgraph_ext_composite.obj', opts=OPTS, input='p3pgraph_ext_composite.cxx')

#
# DIRECTORY: panda/src/cull/
#

OPTS=['DIR:panda/src/cull', 'BUILDING:PANDA']
TargetAdd('p3cull_composite1.obj', opts=OPTS, input='p3cull_composite1.cxx')
TargetAdd('p3cull_composite2.obj', opts=OPTS, input='p3cull_composite2.cxx')

OPTS=['DIR:panda/src/cull']
IGATEFILES=GetDirectoryContents('panda/src/cull', ["*.h", "*_composite*.cxx"])
TargetAdd('libp3cull.in', opts=OPTS, input=IGATEFILES)
TargetAdd('libp3cull.in', opts=['IMOD:panda3d.core', 'ILIB:libp3cull', 'SRCDIR:panda/src/cull'])

#
# DIRECTORY: panda/src/dgraph/
#

OPTS=['DIR:panda/src/dgraph', 'BUILDING:PANDA']
TargetAdd('p3dgraph_composite1.obj', opts=OPTS, input='p3dgraph_composite1.cxx')
TargetAdd('p3dgraph_composite2.obj', opts=OPTS, input='p3dgraph_composite2.cxx')

OPTS=['DIR:panda/src/dgraph']
IGATEFILES=GetDirectoryContents('panda/src/dgraph', ["*.h", "*_composite*.cxx"])
TargetAdd('libp3dgraph.in', opts=OPTS, input=IGATEFILES)
TargetAdd('libp3dgraph.in', opts=['IMOD:panda3d.core', 'ILIB:libp3dgraph', 'SRCDIR:panda/src/dgraph'])

#
# DIRECTORY: panda/src/device/
#

OPTS=['DIR:panda/src/device', 'BUILDING:PANDA']
TargetAdd('p3device_composite1.obj', opts=OPTS, input='p3device_composite1.cxx')
TargetAdd('p3device_composite2.obj', opts=OPTS, input='p3device_composite2.cxx')

OPTS=['DIR:panda/src/device']
IGATEFILES=GetDirectoryContents('panda/src/device', ["*.h", "*_composite*.cxx"])
TargetAdd('libp3device.in', opts=OPTS, input=IGATEFILES)
TargetAdd('libp3device.in', opts=['IMOD:panda3d.core', 'ILIB:libp3device', 'SRCDIR:panda/src/device'])

#
# DIRECTORY: panda/src/display/
#

OPTS=['DIR:panda/src/display', 'BUILDING:PANDA', 'X11']
TargetAdd('p3display_graphicsStateGuardian.obj', opts=OPTS, input='graphicsStateGuardian.cxx')
TargetAdd('p3display_composite1.obj', opts=OPTS, input='p3display_composite1.cxx')
TargetAdd('p3display_composite2.obj', opts=OPTS, input='p3display_composite2.cxx')

OPTS=['DIR:panda/src/display', 'X11']
IGATEFILES=GetDirectoryContents('panda/src/display', ["*.h", "*_composite*.cxx"])
IGATEFILES.remove("renderBuffer.h")
TargetAdd('libp3display.in', opts=OPTS, input=IGATEFILES)
TargetAdd('libp3display.in', opts=['IMOD:panda3d.core', 'ILIB:libp3display', 'SRCDIR:panda/src/display'])
PyTargetAdd('p3display_ext_composite.obj', opts=OPTS, input='p3display_ext_composite.cxx')

#
# DIRECTORY: panda/src/shaderpipeline/
#

OPTS=['DIR:panda/src/shaderpipeline', 'BUILDING:PANDA', 'GLSLANG', 'SPIRV-TOOLS']
TargetAdd('p3shaderpipeline_composite1.obj', opts=OPTS, input='p3shaderpipeline_composite1.cxx')

cg_preamble = WriteEmbeddedStringFile('cg_preamble', inputs=[
    'panda/src/shaderpipeline/cg_preamble.hlsl',
])
TargetAdd('p3shaderpipeline_cg_preamble.obj', opts=OPTS, input=cg_preamble)

OPTS=['DIR:panda/src/shaderpipeline']
IGATEFILES=GetDirectoryContents('panda/src/shaderpipeline', ["*.h", "*_composite*.cxx"])
TargetAdd('libp3shaderpipeline.in', opts=OPTS, input=IGATEFILES)
TargetAdd('libp3shaderpipeline.in', opts=['IMOD:panda3d.core', 'ILIB:libp3shaderpipeline', 'SRCDIR:panda/src/shaderpipeline'])

#
# DIRECTORY: panda/src/chan/
#

OPTS=['DIR:panda/src/chan', 'BUILDING:PANDA']
TargetAdd('p3chan_composite1.obj', opts=OPTS, input='p3chan_composite1.cxx')
TargetAdd('p3chan_composite2.obj', opts=OPTS, input='p3chan_composite2.cxx')

OPTS=['DIR:panda/src/chan']
IGATEFILES=GetDirectoryContents('panda/src/chan', ["*.h", "*_composite*.cxx"])
IGATEFILES.remove('movingPart.h')
IGATEFILES.remove('animChannelFixed.h')
TargetAdd('libp3chan.in', opts=OPTS, input=IGATEFILES)
TargetAdd('libp3chan.in', opts=['IMOD:panda3d.core', 'ILIB:libp3chan', 'SRCDIR:panda/src/chan'])


# DIRECTORY: panda/src/char/
#

OPTS=['DIR:panda/src/char', 'BUILDING:PANDA']
TargetAdd('p3char_composite1.obj', opts=OPTS, input='p3char_composite1.cxx')
TargetAdd('p3char_composite2.obj', opts=OPTS, input='p3char_composite2.cxx')

OPTS=['DIR:panda/src/char']
IGATEFILES=GetDirectoryContents('panda/src/char', ["*.h", "*_composite*.cxx"])
TargetAdd('libp3char.in', opts=OPTS, input=IGATEFILES)
TargetAdd('libp3char.in', opts=['IMOD:panda3d.core', 'ILIB:libp3char', 'SRCDIR:panda/src/char'])

#
# DIRECTORY: panda/src/pnmtext/
#

if (PkgSkip("FREETYPE")==0):
  OPTS=['DIR:panda/src/pnmtext', 'BUILDING:PANDA',  'FREETYPE']
  TargetAdd('p3pnmtext_composite1.obj', opts=OPTS, input='p3pnmtext_composite1.cxx')

  OPTS=['DIR:panda/src/pnmtext', 'FREETYPE']
  IGATEFILES=GetDirectoryContents('panda/src/pnmtext', ["*.h", "*_composite*.cxx"])
  TargetAdd('libp3pnmtext.in', opts=OPTS, input=IGATEFILES)
  TargetAdd('libp3pnmtext.in', opts=['IMOD:panda3d.core', 'ILIB:libp3pnmtext', 'SRCDIR:panda/src/pnmtext'])

#
# DIRECTORY: panda/src/text/
#

if not PkgSkip("HARFBUZZ"):
  DefSymbol("HARFBUZZ", "HAVE_HARFBUZZ")

OPTS=['DIR:panda/src/text', 'BUILDING:PANDA', 'ZLIB',  'FREETYPE', 'HARFBUZZ']
TargetAdd('p3text_composite1.obj', opts=OPTS, input='p3text_composite1.cxx')
TargetAdd('p3text_composite2.obj', opts=OPTS, input='p3text_composite2.cxx')

OPTS=['DIR:panda/src/text', 'ZLIB', 'FREETYPE']
IGATEFILES=GetDirectoryContents('panda/src/text', ["*.h", "*_composite*.cxx"])
TargetAdd('libp3text.in', opts=OPTS, input=IGATEFILES)
TargetAdd('libp3text.in', opts=['IMOD:panda3d.core', 'ILIB:libp3text', 'SRCDIR:panda/src/text'])

#
# DIRECTORY: panda/src/movies/
#

OPTS=['DIR:panda/src/movies', 'BUILDING:PANDA', 'VORBIS', 'OPUS']
TargetAdd('p3movies_composite1.obj', opts=OPTS, input='p3movies_composite1.cxx')

OPTS=['DIR:panda/src/movies', 'VORBIS', 'OPUS']
IGATEFILES=GetDirectoryContents('panda/src/movies', ["*.h", "*_composite*.cxx"])
TargetAdd('libp3movies.in', opts=OPTS, input=IGATEFILES)
TargetAdd('libp3movies.in', opts=['IMOD:panda3d.core', 'ILIB:libp3movies', 'SRCDIR:panda/src/movies'])

#
# DIRECTORY: panda/src/grutil/
#

OPTS=['DIR:panda/src/grutil', 'BUILDING:PANDA']
TargetAdd('p3grutil_multitexReducer.obj', opts=OPTS, input='multitexReducer.cxx')
TargetAdd('p3grutil_composite1.obj', opts=OPTS, input='p3grutil_composite1.cxx')
TargetAdd('p3grutil_composite2.obj', opts=OPTS, input='p3grutil_composite2.cxx')

OPTS=['DIR:panda/src/grutil']
IGATEFILES=GetDirectoryContents('panda/src/grutil', ["*.h", "*_composite*.cxx"])
if 'convexHull.h' in IGATEFILES: IGATEFILES.remove('convexHull.h')
TargetAdd('libp3grutil.in', opts=OPTS, input=IGATEFILES)
TargetAdd('libp3grutil.in', opts=['IMOD:panda3d.core', 'ILIB:libp3grutil', 'SRCDIR:panda/src/grutil'])

#
# DIRECTORY: panda/src/tform/
#

OPTS=['DIR:panda/src/tform', 'BUILDING:PANDA']
TargetAdd('p3tform_composite1.obj', opts=OPTS, input='p3tform_composite1.cxx')
TargetAdd('p3tform_composite2.obj', opts=OPTS, input='p3tform_composite2.cxx')

OPTS=['DIR:panda/src/tform']
IGATEFILES=GetDirectoryContents('panda/src/tform', ["*.h", "*_composite*.cxx"])
TargetAdd('libp3tform.in', opts=OPTS, input=IGATEFILES)
TargetAdd('libp3tform.in', opts=['IMOD:panda3d.core', 'ILIB:libp3tform', 'SRCDIR:panda/src/tform'])

#
# DIRECTORY: panda/src/collide/
#

OPTS=['DIR:panda/src/collide', 'BUILDING:PANDA']
TargetAdd('p3collide_composite1.obj', opts=OPTS, input='p3collide_composite1.cxx')
TargetAdd('p3collide_composite2.obj', opts=OPTS, input='p3collide_composite2.cxx')

OPTS=['DIR:panda/src/collide']
IGATEFILES=GetDirectoryContents('panda/src/collide', ["*.h", "*_composite*.cxx"])
TargetAdd('libp3collide.in', opts=OPTS, input=IGATEFILES)
TargetAdd('libp3collide.in', opts=['IMOD:panda3d.core', 'ILIB:libp3collide', 'SRCDIR:panda/src/collide'])

#
# DIRECTORY: panda/src/parametrics/
#

OPTS=['DIR:panda/src/parametrics', 'BUILDING:PANDA']
TargetAdd('p3parametrics_composite1.obj', opts=OPTS, input='p3parametrics_composite1.cxx')
TargetAdd('p3parametrics_composite2.obj', opts=OPTS, input='p3parametrics_composite2.cxx')

OPTS=['DIR:panda/src/parametrics']
IGATEFILES=GetDirectoryContents('panda/src/parametrics', ["*.h", "*_composite*.cxx"])
TargetAdd('libp3parametrics.in', opts=OPTS, input=IGATEFILES)
TargetAdd('libp3parametrics.in', opts=['IMOD:panda3d.core', 'ILIB:libp3parametrics', 'SRCDIR:panda/src/parametrics'])

#
# DIRECTORY: panda/src/pgui/
#

OPTS=['DIR:panda/src/pgui', 'BUILDING:PANDA']
TargetAdd('p3pgui_composite1.obj', opts=OPTS, input='p3pgui_composite1.cxx')
TargetAdd('p3pgui_composite2.obj', opts=OPTS, input='p3pgui_composite2.cxx')

OPTS=['DIR:panda/src/pgui']
IGATEFILES=GetDirectoryContents('panda/src/pgui', ["*.h", "*_composite*.cxx"])
TargetAdd('libp3pgui.in', opts=OPTS, input=IGATEFILES)
TargetAdd('libp3pgui.in', opts=['IMOD:panda3d.core', 'ILIB:libp3pgui', 'SRCDIR:panda/src/pgui'])

#
# DIRECTORY: panda/src/pnmimagetypes/
#

OPTS=['DIR:panda/src/pnmimagetypes', 'DIR:panda/src/pnmimage', 'BUILDING:PANDA', 'PNG', 'ZLIB', 'JPEG', 'TIFF', 'OPENEXR', 'EXCEPTIONS']
TargetAdd('p3pnmimagetypes_composite1.obj', opts=OPTS, input='p3pnmimagetypes_composite1.cxx')
TargetAdd('p3pnmimagetypes_composite2.obj', opts=OPTS, input='p3pnmimagetypes_composite2.cxx')

#
# DIRECTORY: panda/src/recorder/
#

OPTS=['DIR:panda/src/recorder', 'BUILDING:PANDA']
TargetAdd('p3recorder_composite1.obj', opts=OPTS, input='p3recorder_composite1.cxx')
TargetAdd('p3recorder_composite2.obj', opts=OPTS, input='p3recorder_composite2.cxx')

OPTS=['DIR:panda/src/recorder']
IGATEFILES=GetDirectoryContents('panda/src/recorder', ["*.h", "*_composite*.cxx"])
TargetAdd('libp3recorder.in', opts=OPTS, input=IGATEFILES)
TargetAdd('libp3recorder.in', opts=['IMOD:panda3d.core', 'ILIB:libp3recorder', 'SRCDIR:panda/src/recorder'])

#
# DIRECTORY: panda/src/dxml/
#

DefSymbol("TINYXML", "TIXML_USE_STL", "")

OPTS=['DIR:panda/src/dxml', 'TINYXML']
TargetAdd('tinyxml_composite1.obj', opts=OPTS, input='tinyxml_composite1.cxx')
TargetAdd('libp3tinyxml.ilb', input='tinyxml_composite1.obj')

OPTS=['DIR:panda/src/dxml', 'BUILDING:PANDA', 'TINYXML']
TargetAdd('p3dxml_composite1.obj', opts=OPTS, input='p3dxml_composite1.cxx')

OPTS=['DIR:panda/src/dxml', 'TINYXML']
IGATEFILES=GetDirectoryContents('panda/src/dxml', ["*.h", "p3dxml_composite1.cxx"])
TargetAdd('libp3dxml.in', opts=OPTS, input=IGATEFILES)
TargetAdd('libp3dxml.in', opts=['IMOD:panda3d.core', 'ILIB:libp3dxml', 'SRCDIR:panda/src/dxml'])

#
# DIRECTORY: panda/metalibs/panda/
#

OPTS=['DIR:panda/metalibs/panda', 'BUILDING:PANDA', 'JPEG', 'PNG', 'HARFBUZZ',
    'TIFF', 'OPENEXR', 'ZLIB', 'FREETYPE', 'FFTW', 'ADVAPI', 'WINSOCK2',
    'SQUISH', 'NVIDIACG', 'VORBIS', 'OPUS', 'WINUSER', 'WINMM', 'WINGDI', 'IPHLPAPI',
    'SETUPAPI', 'IOKIT', 'GLSLANG', 'SPIRV-TOOLS']

TargetAdd('panda_panda.obj', opts=OPTS, input='panda.cxx')

TargetAdd('libpanda.dll', input='panda_panda.obj')
TargetAdd('libpanda.dll', input='p3recorder_composite1.obj')
TargetAdd('libpanda.dll', input='p3recorder_composite2.obj')
TargetAdd('libpanda.dll', input='p3pgraphnodes_composite1.obj')
TargetAdd('libpanda.dll', input='p3pgraphnodes_composite2.obj')
TargetAdd('libpanda.dll', input='p3pgraph_nodePath.obj')
TargetAdd('libpanda.dll', input='p3pgraph_composite1.obj')
TargetAdd('libpanda.dll', input='p3pgraph_composite2.obj')
TargetAdd('libpanda.dll', input='p3pgraph_composite3.obj')
TargetAdd('libpanda.dll', input='p3pgraph_composite4.obj')
TargetAdd('libpanda.dll', input='p3cull_composite1.obj')
TargetAdd('libpanda.dll', input='p3cull_composite2.obj')
TargetAdd('libpanda.dll', input='p3shaderpipeline_composite1.obj')
TargetAdd('libpanda.dll', input='p3shaderpipeline_cg_preamble.obj')
TargetAdd('libpanda.dll', input='p3movies_composite1.obj')
TargetAdd('libpanda.dll', input='p3grutil_multitexReducer.obj')
TargetAdd('libpanda.dll', input='p3grutil_composite1.obj')
TargetAdd('libpanda.dll', input='p3grutil_composite2.obj')
TargetAdd('libpanda.dll', input='p3chan_composite1.obj')
TargetAdd('libpanda.dll', input='p3chan_composite2.obj')
TargetAdd('libpanda.dll', input='p3pstatclient_composite1.obj')
TargetAdd('libpanda.dll', input='p3pstatclient_composite2.obj')
TargetAdd('libpanda.dll', input='p3char_composite1.obj')
TargetAdd('libpanda.dll', input='p3char_composite2.obj')
TargetAdd('libpanda.dll', input='p3collide_composite1.obj')
TargetAdd('libpanda.dll', input='p3collide_composite2.obj')
TargetAdd('libpanda.dll', input='p3device_composite1.obj')
TargetAdd('libpanda.dll', input='p3device_composite2.obj')
TargetAdd('libpanda.dll', input='p3dgraph_composite1.obj')
TargetAdd('libpanda.dll', input='p3dgraph_composite2.obj')
TargetAdd('libpanda.dll', input='p3display_graphicsStateGuardian.obj')
TargetAdd('libpanda.dll', input='p3display_composite1.obj')
TargetAdd('libpanda.dll', input='p3display_composite2.obj')
TargetAdd('libpanda.dll', input='p3pipeline_composite1.obj')
TargetAdd('libpanda.dll', input='p3pipeline_composite2.obj')
TargetAdd('libpanda.dll', input='p3pipeline_contextSwitch.obj')
TargetAdd('libpanda.dll', input='p3event_composite1.obj')
TargetAdd('libpanda.dll', input='p3event_composite2.obj')
TargetAdd('libpanda.dll', input='p3gobj_composite1.obj')
TargetAdd('libpanda.dll', input='p3gobj_composite2.obj')
TargetAdd('libpanda.dll', input='p3gsgbase_composite1.obj')
TargetAdd('libpanda.dll', input='p3linmath_composite1.obj')
TargetAdd('libpanda.dll', input='p3linmath_composite2.obj')
TargetAdd('libpanda.dll', input='p3mathutil_composite1.obj')
TargetAdd('libpanda.dll', input='p3mathutil_composite2.obj')
TargetAdd('libpanda.dll', input='p3parametrics_composite1.obj')
TargetAdd('libpanda.dll', input='p3parametrics_composite2.obj')
TargetAdd('libpanda.dll', input='p3pnmimagetypes_composite1.obj')
TargetAdd('libpanda.dll', input='p3pnmimagetypes_composite2.obj')
TargetAdd('libpanda.dll', input='p3pnmimage_composite1.obj')
TargetAdd('libpanda.dll', input='p3pnmimage_composite2.obj')
TargetAdd('libpanda.dll', input='p3pnmimage_convert_srgb_sse2.obj')
TargetAdd('libpanda.dll', input='p3text_composite1.obj')
TargetAdd('libpanda.dll', input='p3text_composite2.obj')
TargetAdd('libpanda.dll', input='p3tform_composite1.obj')
TargetAdd('libpanda.dll', input='p3tform_composite2.obj')
TargetAdd('libpanda.dll', input='p3putil_composite1.obj')
TargetAdd('libpanda.dll', input='p3putil_composite2.obj')
TargetAdd('libpanda.dll', input='p3audio_composite1.obj')
TargetAdd('libpanda.dll', input='p3pgui_composite1.obj')
TargetAdd('libpanda.dll', input='p3pgui_composite2.obj')
TargetAdd('libpanda.dll', input='p3net_composite1.obj')
TargetAdd('libpanda.dll', input='p3net_composite2.obj')
TargetAdd('libpanda.dll', input='p3nativenet_composite1.obj')
TargetAdd('libpanda.dll', input='p3pandabase_pandabase.obj')
TargetAdd('libpanda.dll', input='libpandaexpress.dll')
TargetAdd('libpanda.dll', input='p3dxml_composite1.obj')
TargetAdd('libpanda.dll', input='libp3dtoolconfig.dll')
TargetAdd('libpanda.dll', input='libp3dtool.dll')

if PkgSkip("FREETYPE")==0:
  TargetAdd('libpanda.dll', input="p3pnmtext_composite1.obj")

TargetAdd('libpanda.dll', dep='dtool_have_freetype.dat')
TargetAdd('libpanda.dll', opts=OPTS)

PyTargetAdd('core_module.obj', input='libp3dtoolbase.in')
PyTargetAdd('core_module.obj', input='libp3dtoolutil.in')
PyTargetAdd('core_module.obj', input='libp3prc.in')

PyTargetAdd('core_module.obj', input='libp3downloader.in')
PyTargetAdd('core_module.obj', input='libp3express.in')

PyTargetAdd('core_module.obj', input='libp3recorder.in')
PyTargetAdd('core_module.obj', input='libp3pgraphnodes.in')
PyTargetAdd('core_module.obj', input='libp3pgraph.in')
PyTargetAdd('core_module.obj', input='libp3cull.in')
PyTargetAdd('core_module.obj', input='libp3shaderpipeline.in')
PyTargetAdd('core_module.obj', input='libp3grutil.in')
PyTargetAdd('core_module.obj', input='libp3chan.in')
PyTargetAdd('core_module.obj', input='libp3pstatclient.in')
PyTargetAdd('core_module.obj', input='libp3char.in')
PyTargetAdd('core_module.obj', input='libp3collide.in')
PyTargetAdd('core_module.obj', input='libp3device.in')
PyTargetAdd('core_module.obj', input='libp3dgraph.in')
PyTargetAdd('core_module.obj', input='libp3display.in')
PyTargetAdd('core_module.obj', input='libp3pipeline.in')
PyTargetAdd('core_module.obj', input='libp3event.in')
PyTargetAdd('core_module.obj', input='libp3gobj.in')
PyTargetAdd('core_module.obj', input='libp3gsgbase.in')
PyTargetAdd('core_module.obj', input='libp3linmath.in')
PyTargetAdd('core_module.obj', input='libp3mathutil.in')
PyTargetAdd('core_module.obj', input='libp3parametrics.in')
PyTargetAdd('core_module.obj', input='libp3pnmimage.in')
PyTargetAdd('core_module.obj', input='libp3text.in')
PyTargetAdd('core_module.obj', input='libp3tform.in')
PyTargetAdd('core_module.obj', input='libp3putil.in')
PyTargetAdd('core_module.obj', input='libp3audio.in')
PyTargetAdd('core_module.obj', input='libp3nativenet.in')
PyTargetAdd('core_module.obj', input='libp3net.in')
PyTargetAdd('core_module.obj', input='libp3pgui.in')
PyTargetAdd('core_module.obj', input='libp3movies.in')
PyTargetAdd('core_module.obj', input='libp3dxml.in')

if PkgSkip("FREETYPE")==0:
  PyTargetAdd('core_module.obj', input='libp3pnmtext.in')

PyTargetAdd('core_module.obj', opts=['IMOD:panda3d.core', 'ILIB:core'])

PyTargetAdd('core.pyd', input='libp3dtoolbase_igate.obj')
PyTargetAdd('core.pyd', input='p3dtoolbase_typeHandle_ext.obj')
PyTargetAdd('core.pyd', input='libp3dtoolutil_igate.obj')
PyTargetAdd('core.pyd', input='p3dtoolutil_ext_composite.obj')
PyTargetAdd('core.pyd', input='libp3prc_igate.obj')
PyTargetAdd('core.pyd', input='p3prc_ext_composite.obj')

PyTargetAdd('core.pyd', input='libp3downloader_igate.obj')
PyTargetAdd('core.pyd', input='p3express_ext_composite.obj')
PyTargetAdd('core.pyd', input='libp3express_igate.obj')

PyTargetAdd('core.pyd', input='libp3recorder_igate.obj')
PyTargetAdd('core.pyd', input='libp3pgraphnodes_igate.obj')
PyTargetAdd('core.pyd', input='libp3pgraph_igate.obj')
PyTargetAdd('core.pyd', input='libp3movies_igate.obj')
PyTargetAdd('core.pyd', input='libp3shaderpipeline_igate.obj')
PyTargetAdd('core.pyd', input='libp3grutil_igate.obj')
PyTargetAdd('core.pyd', input='libp3chan_igate.obj')
PyTargetAdd('core.pyd', input='libp3pstatclient_igate.obj')
PyTargetAdd('core.pyd', input='libp3char_igate.obj')
PyTargetAdd('core.pyd', input='libp3collide_igate.obj')
PyTargetAdd('core.pyd', input='libp3device_igate.obj')
PyTargetAdd('core.pyd', input='libp3dgraph_igate.obj')
PyTargetAdd('core.pyd', input='libp3display_igate.obj')
PyTargetAdd('core.pyd', input='libp3pipeline_igate.obj')
PyTargetAdd('core.pyd', input='libp3event_igate.obj')
PyTargetAdd('core.pyd', input='libp3gobj_igate.obj')
PyTargetAdd('core.pyd', input='libp3gsgbase_igate.obj')
PyTargetAdd('core.pyd', input='libp3linmath_igate.obj')
PyTargetAdd('core.pyd', input='libp3mathutil_igate.obj')
PyTargetAdd('core.pyd', input='libp3parametrics_igate.obj')
PyTargetAdd('core.pyd', input='libp3pnmimage_igate.obj')
PyTargetAdd('core.pyd', input='libp3text_igate.obj')
PyTargetAdd('core.pyd', input='libp3tform_igate.obj')
PyTargetAdd('core.pyd', input='libp3putil_igate.obj')
PyTargetAdd('core.pyd', input='libp3audio_igate.obj')
PyTargetAdd('core.pyd', input='libp3pgui_igate.obj')
PyTargetAdd('core.pyd', input='libp3net_igate.obj')
PyTargetAdd('core.pyd', input='libp3nativenet_igate.obj')
PyTargetAdd('core.pyd', input='libp3dxml_igate.obj')

if PkgSkip("FREETYPE")==0:
  PyTargetAdd('core.pyd', input="libp3pnmtext_igate.obj")

PyTargetAdd('core.pyd', input='p3pipeline_pythonThread.obj')
PyTargetAdd('core.pyd', input='p3putil_ext_composite.obj')
PyTargetAdd('core.pyd', input='p3pnmimage_pfmFile_ext.obj')
PyTargetAdd('core.pyd', input='p3event_asyncFuture_ext.obj')
PyTargetAdd('core.pyd', input='p3event_pythonTask.obj')
PyTargetAdd('core.pyd', input='p3gobj_ext_composite.obj')
PyTargetAdd('core.pyd', input='p3pgraph_ext_composite.obj')
PyTargetAdd('core.pyd', input='p3display_ext_composite.obj')

PyTargetAdd('core.pyd', input='core_module.obj')
if not GetLinkAllStatic() and GetTarget() != 'emscripten':
  PyTargetAdd('core.pyd', input='libp3tinyxml.ilb')
PyTargetAdd('core.pyd', input='libp3interrogatedb.dll')
PyTargetAdd('core.pyd', input=COMMON_PANDA_LIBS)
PyTargetAdd('core.pyd', opts=['WINSOCK2'])

#
# DIRECTORY: panda/src/vision/
#

if (PkgSkip("VISION") == 0):
  # We want to know whether we have ffmpeg so that we can override the .avi association.
  if not PkgSkip("FFMPEG"):
    DefSymbol("OPENCV", "HAVE_FFMPEG")
  if not PkgSkip("OPENCV"):
    DefSymbol("OPENCV", "HAVE_OPENCV")
    if OPENCV_VER_23:
        DefSymbol("OPENCV", "OPENCV_VER_23")

  OPTS=['DIR:panda/src/vision', 'BUILDING:VISION', 'ARTOOLKIT', 'OPENCV', 'DX9', 'DIRECTCAM', 'JPEG', 'EXCEPTIONS']
  TargetAdd('p3vision_composite1.obj', opts=OPTS, input='p3vision_composite1.cxx', dep=[
    'dtool_have_ffmpeg.dat',
    'dtool_have_opencv.dat',
    'dtool_have_directcam.dat',
  ])

  TargetAdd('libp3vision.dll', input='p3vision_composite1.obj')
  TargetAdd('libp3vision.dll', input=COMMON_PANDA_LIBS)
  TargetAdd('libp3vision.dll', opts=OPTS)

  OPTS=['DIR:panda/src/vision', 'ARTOOLKIT', 'OPENCV', 'DX9', 'DIRECTCAM', 'JPEG', 'EXCEPTIONS']
  IGATEFILES=GetDirectoryContents('panda/src/vision', ["*.h", "*_composite*.cxx"])
  TargetAdd('libp3vision.in', opts=OPTS, input=IGATEFILES)
  TargetAdd('libp3vision.in', opts=['IMOD:panda3d.vision', 'ILIB:libp3vision', 'SRCDIR:panda/src/vision'])


  PyTargetAdd('vision_module.obj', input='libp3vision.in')
  PyTargetAdd('vision_module.obj', opts=OPTS)
  PyTargetAdd('vision_module.obj', opts=['IMOD:panda3d.vision', 'ILIB:vision', 'IMPORT:panda3d.core'])

  PyTargetAdd('vision.pyd', input='vision_module.obj')
  PyTargetAdd('vision.pyd', input='libp3vision_igate.obj')
  PyTargetAdd('vision.pyd', input='libp3vision.dll')
  PyTargetAdd('vision.pyd', input='libp3interrogatedb.dll')
  PyTargetAdd('vision.pyd', input=COMMON_PANDA_LIBS)

#
# DIRECTORY: panda/src/p3skel
#

if (PkgSkip('SKEL')==0):
  OPTS=['DIR:panda/src/skel', 'BUILDING:PANDASKEL', 'ADVAPI']
  TargetAdd('p3skel_composite1.obj', opts=OPTS, input='p3skel_composite1.cxx')

  OPTS=['DIR:panda/src/skel', 'ADVAPI']
  IGATEFILES=GetDirectoryContents("panda/src/skel", ["*.h", "*_composite*.cxx"])
  TargetAdd('libp3skel.in', opts=OPTS, input=IGATEFILES)
  TargetAdd('libp3skel.in', opts=['IMOD:panda3d.skel', 'ILIB:libp3skel', 'SRCDIR:panda/src/skel'])

#
# DIRECTORY: panda/src/p3skel
#

if (PkgSkip('SKEL')==0):
  OPTS=['BUILDING:PANDASKEL', 'ADVAPI']
  TargetAdd('libpandaskel.dll', input='p3skel_composite1.obj')
  TargetAdd('libpandaskel.dll', input=COMMON_PANDA_LIBS)
  TargetAdd('libpandaskel.dll', opts=OPTS)

  PyTargetAdd('skel_module.obj', input='libp3skel.in')
  PyTargetAdd('skel_module.obj', opts=['IMOD:panda3d.skel', 'ILIB:skel', 'IMPORT:panda3d.core'])

  PyTargetAdd('skel.pyd', input='skel_module.obj')
  PyTargetAdd('skel.pyd', input='libp3skel_igate.obj')
  PyTargetAdd('skel.pyd', input='libpandaskel.dll')
  PyTargetAdd('skel.pyd', input='libp3interrogatedb.dll')
  PyTargetAdd('skel.pyd', input=COMMON_PANDA_LIBS)

#
# DIRECTORY: panda/src/distort/
#

if (PkgSkip('PANDAFX')==0):
  OPTS=['DIR:panda/src/distort', 'BUILDING:PANDAFX']
  TargetAdd('p3distort_composite1.obj', opts=OPTS, input='p3distort_composite1.cxx')

  OPTS=['DIR:panda/metalibs/pandafx', 'DIR:panda/src/distort', 'NVIDIACG']
  IGATEFILES=GetDirectoryContents('panda/src/distort', ["*.h", "*_composite*.cxx"])
  TargetAdd('libp3distort.in', opts=OPTS, input=IGATEFILES)
  TargetAdd('libp3distort.in', opts=['IMOD:panda3d.fx', 'ILIB:libp3distort', 'SRCDIR:panda/src/distort'])

#
# DIRECTORY: panda/metalibs/pandafx/
#

if (PkgSkip('PANDAFX')==0):
  OPTS=['DIR:panda/metalibs/pandafx', 'DIR:panda/src/distort', 'BUILDING:PANDAFX',  'NVIDIACG']
  TargetAdd('pandafx_pandafx.obj', opts=OPTS, input='pandafx.cxx')

  TargetAdd('libpandafx.dll', input='pandafx_pandafx.obj')
  TargetAdd('libpandafx.dll', input='p3distort_composite1.obj')
  TargetAdd('libpandafx.dll', input=COMMON_PANDA_LIBS)
  TargetAdd('libpandafx.dll', opts=['ADVAPI',  'NVIDIACG'])

  OPTS=['DIR:panda/metalibs/pandafx', 'DIR:panda/src/distort', 'NVIDIACG']
  PyTargetAdd('fx_module.obj', input='libp3distort.in')
  PyTargetAdd('fx_module.obj', opts=OPTS)
  PyTargetAdd('fx_module.obj', opts=['IMOD:panda3d.fx', 'ILIB:fx', 'IMPORT:panda3d.core'])

  PyTargetAdd('fx.pyd', input='fx_module.obj')
  PyTargetAdd('fx.pyd', input='libp3distort_igate.obj')
  PyTargetAdd('fx.pyd', input='libpandafx.dll')
  PyTargetAdd('fx.pyd', input='libp3interrogatedb.dll')
  PyTargetAdd('fx.pyd', input=COMMON_PANDA_LIBS)

#
# DIRECTORY: panda/src/vrpn/
#

if (PkgSkip("VRPN")==0):
  OPTS=['DIR:panda/src/vrpn', 'BUILDING:VRPN', 'VRPN']
  TargetAdd('p3vrpn_composite1.obj', opts=OPTS, input='p3vrpn_composite1.cxx')
  TargetAdd('libp3vrpn.dll', input='p3vrpn_composite1.obj')
  TargetAdd('libp3vrpn.dll', input=COMMON_PANDA_LIBS)
  TargetAdd('libp3vrpn.dll', opts=['VRPN'])

  OPTS=['DIR:panda/src/vrpn', 'VRPN']
  IGATEFILES=GetDirectoryContents('panda/src/vrpn', ["*.h", "*_composite*.cxx"])
  TargetAdd('libp3vrpn.in', opts=OPTS, input=IGATEFILES)
  TargetAdd('libp3vrpn.in', opts=['IMOD:panda3d.vrpn', 'ILIB:libp3vrpn', 'SRCDIR:panda/src/vrpn'])


  PyTargetAdd('vrpn_module.obj', input='libp3vrpn.in')
  PyTargetAdd('vrpn_module.obj', opts=OPTS)
  PyTargetAdd('vrpn_module.obj', opts=['IMOD:panda3d.vrpn', 'ILIB:vrpn', 'IMPORT:panda3d.core'])

  PyTargetAdd('vrpn.pyd', input='vrpn_module.obj')
  PyTargetAdd('vrpn.pyd', input='libp3vrpn_igate.obj')
  PyTargetAdd('vrpn.pyd', input='libp3vrpn.dll')
  PyTargetAdd('vrpn.pyd', input='libp3interrogatedb.dll')
  PyTargetAdd('vrpn.pyd', input=COMMON_PANDA_LIBS)

#
# DIRECTORY: panda/src/ffmpeg
#
if PkgSkip("FFMPEG") == 0:
  if not PkgSkip("SWSCALE"):
    DefSymbol("FFMPEG", "HAVE_SWSCALE")
  if not PkgSkip("SWRESAMPLE"):
    DefSymbol("FFMPEG", "HAVE_SWRESAMPLE")

  OPTS=['DIR:panda/src/ffmpeg', 'BUILDING:FFMPEG', 'FFMPEG', 'SWSCALE', 'SWRESAMPLE']
  TargetAdd('p3ffmpeg_composite1.obj', opts=OPTS, input='p3ffmpeg_composite1.cxx', dep=[
    'dtool_have_swscale.dat', 'dtool_have_swresample.dat'])

  TargetAdd('libp3ffmpeg.dll', input='p3ffmpeg_composite1.obj')
  TargetAdd('libp3ffmpeg.dll', input=COMMON_PANDA_LIBS)
  TargetAdd('libp3ffmpeg.dll', opts=OPTS)

#
# DIRECTORY: panda/src/audiotraits/
#

if PkgSkip("FMODEX") == 0:
  OPTS=['DIR:panda/src/audiotraits', 'BUILDING:FMOD_AUDIO',  'FMODEX']
  TargetAdd('fmod_audio_fmod_audio_composite1.obj', opts=OPTS, input='fmod_audio_composite1.cxx')
  TargetAdd('libp3fmod_audio.dll', input='fmod_audio_fmod_audio_composite1.obj')
  TargetAdd('libp3fmod_audio.dll', input=COMMON_PANDA_LIBS)
  TargetAdd('libp3fmod_audio.dll', opts=['MODULE', 'ADVAPI', 'WINUSER', 'WINMM', 'FMODEX'])

if PkgSkip("OPENAL") == 0:
  OPTS=['DIR:panda/src/audiotraits', 'BUILDING:OPENAL_AUDIO',  'OPENAL']
  TargetAdd('openal_audio_openal_audio_composite1.obj', opts=OPTS, input='openal_audio_composite1.cxx')
  TargetAdd('libp3openal_audio.dll', input='openal_audio_openal_audio_composite1.obj')
  TargetAdd('libp3openal_audio.dll', input=COMMON_PANDA_LIBS)
  TargetAdd('libp3openal_audio.dll', opts=['MODULE', 'ADVAPI', 'WINUSER', 'WINMM', 'WINSHELL', 'WINOLE', 'OPENAL'])

#
# DIRECTORY: panda/src/downloadertools/
#

if (PkgSkip("OPENSSL")==0 and PkgSkip("DEPLOYTOOLS")==0):
  OPTS=['DIR:panda/src/downloadertools', 'ADVAPI', 'WINSOCK2', 'WINSHELL', 'WINGDI', 'WINUSER']

  TargetAdd('pdecrypt_pdecrypt.obj', opts=OPTS, input='pdecrypt.cxx')
  TargetAdd('pdecrypt.exe', input=['pdecrypt_pdecrypt.obj'])
  TargetAdd('pdecrypt.exe', input=COMMON_PANDA_LIBS)
  TargetAdd('pdecrypt.exe', opts=OPTS)

  TargetAdd('pencrypt_pencrypt.obj', opts=OPTS, input='pencrypt.cxx')
  TargetAdd('pencrypt.exe', input=['pencrypt_pencrypt.obj'])
  TargetAdd('pencrypt.exe', input=COMMON_PANDA_LIBS)
  TargetAdd('pencrypt.exe', opts=OPTS)

#
# DIRECTORY: panda/src/downloadertools/
#

if (PkgSkip("ZLIB")==0 and PkgSkip("DEPLOYTOOLS")==0):
  OPTS=['DIR:panda/src/downloadertools', 'ZLIB', 'ADVAPI', 'WINSOCK2', 'WINSHELL', 'WINGDI', 'WINUSER']

  TargetAdd('multify_multify.obj', opts=OPTS, input='multify.cxx')
  TargetAdd('multify.exe', input=['multify_multify.obj'])
  TargetAdd('multify.exe', input=COMMON_PANDA_LIBS)
  TargetAdd('multify.exe', opts=OPTS)

  TargetAdd('pzip_pzip.obj', opts=OPTS, input='pzip.cxx')
  TargetAdd('pzip.exe', input=['pzip_pzip.obj'])
  TargetAdd('pzip.exe', input=COMMON_PANDA_LIBS)
  TargetAdd('pzip.exe', opts=OPTS)

  TargetAdd('punzip_punzip.obj', opts=OPTS, input='punzip.cxx')
  TargetAdd('punzip.exe', input=['punzip_punzip.obj'])
  TargetAdd('punzip.exe', input=COMMON_PANDA_LIBS)
  TargetAdd('punzip.exe', opts=OPTS)

#
# DIRECTORY: panda/src/windisplay/
#

if (GetTarget() == 'windows'):
  OPTS=['DIR:panda/src/windisplay', 'BUILDING:PANDAWIN']
  TargetAdd('p3windisplay_composite1.obj', opts=OPTS+["BIGOBJ"], input='p3windisplay_composite1.cxx')
  TargetAdd('p3windisplay_windetectdx9.obj', opts=OPTS + ["DX9"], input='winDetectDx9.cxx')
  TargetAdd('libp3windisplay.dll', input='p3windisplay_composite1.obj')
  TargetAdd('libp3windisplay.dll', input='p3windisplay_windetectdx9.obj')
  TargetAdd('libp3windisplay.dll', input=COMMON_PANDA_LIBS)
  TargetAdd('libp3windisplay.dll', opts=['WINIMM', 'WINGDI', 'WINKERNEL', 'WINOLDNAMES', 'WINUSER', 'WINMM',"BIGOBJ"])

#
# DIRECTORY: panda/metalibs/pandadx9/
#

if GetTarget() == 'windows' and PkgSkip("DX9")==0:
  OPTS=['DIR:panda/src/dxgsg9', 'BUILDING:PANDADX', 'DX9',  'NVIDIACG', 'CGDX9']
  TargetAdd('p3dxgsg9_dxGraphicsStateGuardian9.obj', opts=OPTS, input='dxGraphicsStateGuardian9.cxx')
  TargetAdd('p3dxgsg9_composite1.obj', opts=OPTS, input='p3dxgsg9_composite1.cxx')
  OPTS=['DIR:panda/metalibs/pandadx9', 'BUILDING:PANDADX', 'DX9',  'NVIDIACG', 'CGDX9']
  TargetAdd('pandadx9_pandadx9.obj', opts=OPTS, input='pandadx9.cxx')
  TargetAdd('libpandadx9.dll', input='pandadx9_pandadx9.obj')
  TargetAdd('libpandadx9.dll', input='p3dxgsg9_dxGraphicsStateGuardian9.obj')
  TargetAdd('libpandadx9.dll', input='p3dxgsg9_composite1.obj')
  TargetAdd('libpandadx9.dll', input='libp3windisplay.dll')
  TargetAdd('libpandadx9.dll', input=COMMON_PANDA_LIBS)
  TargetAdd('libpandadx9.dll', opts=['MODULE', 'ADVAPI', 'WINGDI', 'WINKERNEL', 'WINUSER', 'WINMM', 'DX9',  'NVIDIACG', 'CGDX9'])

#
# DIRECTORY: panda/src/egg/
#

if not PkgSkip("EGG"):
  OPTS=['DIR:panda/src/egg', 'BUILDING:PANDAEGG', 'ZLIB', 'BISONPREFIX_eggyy', 'FLEXDASHI']
  CreateFile(GetOutputDir()+"/include/parser.h")
  TargetAdd('p3egg_parser.obj', opts=OPTS, input='parser.yxx')
  TargetAdd('parser.h', input='p3egg_parser.obj', opts=['DEPENDENCYONLY'])
  TargetAdd('p3egg_lexer.obj', opts=OPTS, input='lexer.lxx')
  TargetAdd('p3egg_composite1.obj', opts=OPTS, input='p3egg_composite1.cxx')
  TargetAdd('p3egg_composite2.obj', opts=OPTS, input='p3egg_composite2.cxx')

  OPTS=['DIR:panda/src/egg', 'ZLIB']
  IGATEFILES=GetDirectoryContents('panda/src/egg', ["*.h", "*_composite*.cxx"])
  if "parser.h" in IGATEFILES: IGATEFILES.remove("parser.h")
  TargetAdd('libp3egg.in', opts=OPTS, input=IGATEFILES)
  TargetAdd('libp3egg.in', opts=['IMOD:panda3d.egg', 'ILIB:libp3egg', 'SRCDIR:panda/src/egg'])
  PyTargetAdd('p3egg_eggGroupNode_ext.obj', opts=OPTS, input='eggGroupNode_ext.cxx')

#
# DIRECTORY: panda/src/egg2pg/
#

if not PkgSkip("EGG"):
  OPTS=['DIR:panda/src/egg2pg', 'BUILDING:PANDAEGG']
  TargetAdd('p3egg2pg_composite1.obj', opts=OPTS, input='p3egg2pg_composite1.cxx')
  TargetAdd('p3egg2pg_composite2.obj', opts=OPTS, input='p3egg2pg_composite2.cxx')

  OPTS=['DIR:panda/src/egg2pg']
  IGATEFILES=['load_egg_file.h', 'save_egg_file.h']
  TargetAdd('libp3egg2pg.in', opts=OPTS, input=IGATEFILES)
  TargetAdd('libp3egg2pg.in', opts=['IMOD:panda3d.egg', 'ILIB:libp3egg2pg', 'SRCDIR:panda/src/egg2pg'])

#
# DIRECTORY: panda/src/framework/
#

deps = []
# Framework wants to link in a renderer when building statically, so tell it what is available.
if GetLinkAllStatic():
  deps = ['dtool_have_gl.dat', 'dtool_have_tinydisplay.dat', 'dtool_have_egg.dat']
  if not PkgSkip("GL"):
    DefSymbol("FRAMEWORK", "HAVE_GL")
  if not PkgSkip("TINYDISPLAY"):
    DefSymbol("FRAMEWORK", "HAVE_TINYDISPLAY")
  if not PkgSkip("EGG"):
    DefSymbol("FRAMEWORK", "HAVE_EGG")

OPTS=['DIR:panda/src/framework', 'BUILDING:FRAMEWORK', 'FRAMEWORK']
TargetAdd('p3framework_composite1.obj', opts=OPTS, input='p3framework_composite1.cxx', dep=deps)
TargetAdd('libp3framework.dll', input='p3framework_composite1.obj')
TargetAdd('libp3framework.dll', input=COMMON_PANDA_LIBS)
TargetAdd('libp3framework.dll', opts=['ADVAPI'])

#
# DIRECTORY: panda/src/glgsg/
#

if (PkgSkip("GL")==0):
  OPTS=['DIR:panda/src/glgsg', 'DIR:panda/src/glstuff', 'BUILDING:PANDAGL', 'GL', 'NVIDIACG', 'SPIRV-CROSS-GLSL']
  TargetAdd('p3glgsg_config_glgsg.obj', opts=OPTS, input='config_glgsg.cxx')
  TargetAdd('p3glgsg_glgsg.obj', opts=OPTS, input='glgsg.cxx')

#
# DIRECTORY: panda/src/glesgsg/
#

if (PkgSkip("GLES")==0):
  OPTS=['DIR:panda/src/glesgsg', 'DIR:panda/src/glstuff', 'BUILDING:PANDAGLES', 'GLES']
  TargetAdd('p3glesgsg_config_glesgsg.obj', opts=OPTS, input='config_glesgsg.cxx')
  TargetAdd('p3glesgsg_glesgsg.obj', opts=OPTS, input='glesgsg.cxx')

#
# DIRECTORY: panda/src/gles2gsg/
#

if (PkgSkip("GLES2")==0):
  OPTS=['DIR:panda/src/gles2gsg', 'DIR:panda/src/glstuff', 'BUILDING:PANDAGLES2', 'GLES2']
  TargetAdd('p3gles2gsg_config_gles2gsg.obj', opts=OPTS, input='config_gles2gsg.cxx')
  TargetAdd('p3gles2gsg_gles2gsg.obj', opts=OPTS, input='gles2gsg.cxx')

#
# DIRECTORY: panda/metalibs/pandaegg/
#

if not PkgSkip("EGG"):
  OPTS=['DIR:panda/metalibs/pandaegg', 'DIR:panda/src/egg', 'BUILDING:PANDAEGG']
  TargetAdd('pandaegg_pandaegg.obj', opts=OPTS, input='pandaegg.cxx')

  TargetAdd('libpandaegg.dll', input='pandaegg_pandaegg.obj')
  TargetAdd('libpandaegg.dll', input='p3egg2pg_composite1.obj')
  TargetAdd('libpandaegg.dll', input='p3egg2pg_composite2.obj')
  TargetAdd('libpandaegg.dll', input='p3egg_composite1.obj')
  TargetAdd('libpandaegg.dll', input='p3egg_composite2.obj')
  TargetAdd('libpandaegg.dll', input='p3egg_parser.obj')
  TargetAdd('libpandaegg.dll', input='p3egg_lexer.obj')
  TargetAdd('libpandaegg.dll', input=COMMON_PANDA_LIBS)
  TargetAdd('libpandaegg.dll', opts=['ADVAPI'])

  OPTS=['DIR:panda/metalibs/pandaegg', 'DIR:panda/src/egg']
  PyTargetAdd('egg_module.obj', input='libp3egg2pg.in')
  PyTargetAdd('egg_module.obj', input='libp3egg.in')
  PyTargetAdd('egg_module.obj', opts=OPTS)
  PyTargetAdd('egg_module.obj', opts=['IMOD:panda3d.egg', 'ILIB:egg', 'IMPORT:panda3d.core'])

  PyTargetAdd('egg.pyd', input='egg_module.obj')
  PyTargetAdd('egg.pyd', input='p3egg_eggGroupNode_ext.obj')
  PyTargetAdd('egg.pyd', input='libp3egg_igate.obj')
  PyTargetAdd('egg.pyd', input='libp3egg2pg_igate.obj')
  PyTargetAdd('egg.pyd', input='libpandaegg.dll')
  PyTargetAdd('egg.pyd', input='libp3interrogatedb.dll')
  PyTargetAdd('egg.pyd', input=COMMON_PANDA_LIBS)

#
# DIRECTORY: panda/src/x11display/
#

if (GetTarget() not in ['windows', 'darwin'] and PkgSkip("X11")==0):
  OPTS=['DIR:panda/src/x11display', 'BUILDING:PANDAX11', 'X11']
  TargetAdd('p3x11display_composite1.obj', opts=OPTS, input='p3x11display_composite1.cxx')

#
# DIRECTORY: panda/src/glxdisplay/
#

if (GetTarget() not in ['windows', 'darwin'] and PkgSkip("GL")==0 and PkgSkip("X11")==0):
  OPTS=['DIR:panda/src/glxdisplay', 'BUILDING:PANDAGL',  'GL', 'NVIDIACG', 'CGGL']
  TargetAdd('p3glxdisplay_composite1.obj', opts=OPTS, input='p3glxdisplay_composite1.cxx')

  OPTS=['DIR:panda/metalibs/pandagl', 'BUILDING:PANDAGL',  'GL', 'NVIDIACG', 'CGGL', 'SPIRV-CROSS-GLSL']
  TargetAdd('pandagl_pandagl.obj', opts=OPTS, input='pandagl.cxx')
  TargetAdd('libpandagl.dll', input='p3x11display_composite1.obj')
  TargetAdd('libpandagl.dll', input='pandagl_pandagl.obj')
  TargetAdd('libpandagl.dll', input='p3glgsg_config_glgsg.obj')
  TargetAdd('libpandagl.dll', input='p3glgsg_glgsg.obj')
  TargetAdd('libpandagl.dll', input='p3glxdisplay_composite1.obj')
  TargetAdd('libpandagl.dll', input=COMMON_PANDA_LIBS)
  TargetAdd('libpandagl.dll', opts=['MODULE', 'GL', 'NVIDIACG', 'CGGL', 'X11', 'SPIRV-CROSS-GLSL'])

#
# DIRECTORY: panda/src/cocoadisplay/
#

if (GetTarget() == 'darwin' and PkgSkip("COCOA")==0 and PkgSkip("GL")==0):
  OPTS=['DIR:panda/src/cocoadisplay', 'BUILDING:PANDAGL', 'GL', 'NVIDIACG', 'CGGL']
  TargetAdd('p3cocoadisplay_composite1.obj', opts=OPTS, input='p3cocoadisplay_composite1.mm')
  OPTS=['DIR:panda/metalibs/pandagl', 'BUILDING:PANDAGL', 'GL', 'NVIDIACG', 'CGGL']
  TargetAdd('pandagl_pandagl.obj', opts=OPTS, input='pandagl.cxx')
  TargetAdd('libpandagl.dll', input='pandagl_pandagl.obj')
  TargetAdd('libpandagl.dll', input='p3glgsg_config_glgsg.obj')
  TargetAdd('libpandagl.dll', input='p3glgsg_glgsg.obj')
  TargetAdd('libpandagl.dll', input='p3cocoadisplay_composite1.obj')
  if (PkgSkip('PANDAFX')==0):
    TargetAdd('libpandagl.dll', input='libpandafx.dll')
  TargetAdd('libpandagl.dll', input=COMMON_PANDA_LIBS)
  TargetAdd('libpandagl.dll', opts=['MODULE', 'GL', 'NVIDIACG', 'CGGL', 'COCOA', 'CARBON', 'QUARTZ'])

#
# DIRECTORY: panda/src/wgldisplay/
#

if (GetTarget() == 'windows' and PkgSkip("GL")==0):
  OPTS=['DIR:panda/src/wgldisplay', 'DIR:panda/src/glstuff', 'BUILDING:PANDAGL',  'NVIDIACG', 'CGGL']
  TargetAdd('p3wgldisplay_composite1.obj', opts=OPTS, input='p3wgldisplay_composite1.cxx')
  OPTS=['DIR:panda/metalibs/pandagl', 'BUILDING:PANDAGL',  'NVIDIACG', 'CGGL']
  TargetAdd('pandagl_pandagl.obj', opts=OPTS, input='pandagl.cxx')
  TargetAdd('libpandagl.dll', input='pandagl_pandagl.obj')
  TargetAdd('libpandagl.dll', input='p3glgsg_config_glgsg.obj')
  TargetAdd('libpandagl.dll', input='p3glgsg_glgsg.obj')
  TargetAdd('libpandagl.dll', input='p3wgldisplay_composite1.obj')
  TargetAdd('libpandagl.dll', input='libp3windisplay.dll')
  if (PkgSkip('PANDAFX')==0):
    TargetAdd('libpandagl.dll', input='libpandafx.dll')
  TargetAdd('libpandagl.dll', input=COMMON_PANDA_LIBS)
  TargetAdd('libpandagl.dll', opts=['MODULE', 'WINGDI', 'GL', 'WINKERNEL', 'WINOLDNAMES', 'WINUSER', 'WINMM',  'NVIDIACG', 'CGGL', 'SPIRV-CROSS-GLSL'])

#
# DIRECTORY: panda/src/egldisplay/
#

# If we're not compiling with any windowing system at all, but we do have EGL,
# we can use that to create a headless libpandagl instead.
if not PkgSkip("EGL") and not PkgSkip("GL") and PkgSkip("X11") and GetTarget() not in ('windows', 'darwin'):
  DefSymbol('EGL', 'HAVE_EGL', '')
  OPTS=['DIR:panda/src/egldisplay', 'DIR:panda/src/glstuff', 'BUILDING:PANDAGL', 'GL', 'EGL']
  TargetAdd('pandagl_egldisplay_composite1.obj', opts=OPTS, input='p3egldisplay_composite1.cxx')
  OPTS=['DIR:panda/metalibs/pandagl', 'BUILDING:PANDAGL', 'GL', 'EGL']
  TargetAdd('pandagl_pandagl.obj', opts=OPTS, input='pandagl.cxx')
  TargetAdd('libpandagl.dll', input='pandagl_pandagl.obj')
  TargetAdd('libpandagl.dll', input='p3glgsg_config_glgsg.obj')
  TargetAdd('libpandagl.dll', input='p3glgsg_glgsg.obj')
  TargetAdd('libpandagl.dll', input='pandagl_egldisplay_composite1.obj')
  TargetAdd('libpandagl.dll', input=COMMON_PANDA_LIBS)
  TargetAdd('libpandagl.dll', opts=['MODULE', 'GL', 'EGL', 'CGGL'])

#
# DIRECTORY: panda/src/egldisplay/
#

if (PkgSkip("EGL")==0 and PkgSkip("GLES")==0):
  DefSymbol('GLES', 'OPENGLES_1', '')
  OPTS=['DIR:panda/src/egldisplay', 'DIR:panda/src/glstuff', 'BUILDING:PANDAGLES',  'GLES', 'EGL']
  TargetAdd('pandagles_egldisplay_composite1.obj', opts=OPTS, input='p3egldisplay_composite1.cxx')
  OPTS=['DIR:panda/metalibs/pandagles', 'BUILDING:PANDAGLES', 'GLES', 'EGL']
  TargetAdd('pandagles_pandagles.obj', opts=OPTS, input='pandagles.cxx')
  if not PkgSkip("X11"):
    TargetAdd('libpandagles.dll', input='p3x11display_composite1.obj')
  TargetAdd('libpandagles.dll', input='pandagles_pandagles.obj')
  TargetAdd('libpandagles.dll', input='p3glesgsg_config_glesgsg.obj')
  TargetAdd('libpandagles.dll', input='p3glesgsg_glesgsg.obj')
  TargetAdd('libpandagles.dll', input='pandagles_egldisplay_composite1.obj')
  TargetAdd('libpandagles.dll', input=COMMON_PANDA_LIBS)
  TargetAdd('libpandagles.dll', opts=['MODULE', 'GLES', 'EGL', 'X11'])

#
# DIRECTORY: panda/src/egldisplay/
#

if (PkgSkip("EGL")==0 and PkgSkip("GLES2")==0):
  DefSymbol('GLES2', 'OPENGLES_2', '')
  OPTS=['DIR:panda/src/egldisplay', 'DIR:panda/src/glstuff', 'BUILDING:PANDAGLES2',  'GLES2', 'EGL']
  TargetAdd('pandagles2_egldisplay_composite1.obj', opts=OPTS, input='p3egldisplay_composite1.cxx')
  OPTS=['DIR:panda/metalibs/pandagles2', 'BUILDING:PANDAGLES2', 'GLES2', 'EGL']
  TargetAdd('pandagles2_pandagles2.obj', opts=OPTS, input='pandagles2.cxx')
  if not PkgSkip("X11"):
    TargetAdd('libpandagles2.dll', input='p3x11display_composite1.obj')
  TargetAdd('libpandagles2.dll', input='pandagles2_pandagles2.obj')
  TargetAdd('libpandagles2.dll', input='p3gles2gsg_config_gles2gsg.obj')
  TargetAdd('libpandagles2.dll', input='p3gles2gsg_gles2gsg.obj')
  TargetAdd('libpandagles2.dll', input='pandagles2_egldisplay_composite1.obj')
  TargetAdd('libpandagles2.dll', input=COMMON_PANDA_LIBS)
  TargetAdd('libpandagles2.dll', opts=['MODULE', 'GLES2', 'EGL', 'X11'])

#
# DIRECTORY: panda/src/vulkandisplay/
#

if not PkgSkip("VULKAN"):
  OPTS=['DIR:panda/src/vulkandisplay', 'DIR:panda/src/vulkandisplay', 'BUILDING:VULKANDISPLAY', 'VULKAN']
  TargetAdd('p3vulkandisplay_composite1.obj', opts=OPTS, input='p3vulkandisplay_composite1.cxx')
  TargetAdd('libp3vulkandisplay.dll', input='p3vulkandisplay_composite1.obj')
  if GetTarget() == 'windows':
    TargetAdd('libp3vulkandisplay.dll', input='libp3windisplay.dll')
    TargetAdd('libp3vulkandisplay.dll', opts=['MODULE', 'VULKAN'])
  else:
    TargetAdd('libp3vulkandisplay.dll', input='p3x11display_composite1.obj')
    TargetAdd('libp3vulkandisplay.dll', opts=['MODULE', 'VULKAN', 'X11', 'XRANDR', 'XF86DGA', 'XCURSOR'])
  TargetAdd('libp3vulkandisplay.dll', input=COMMON_PANDA_LIBS)

#
# DIRECTORY: panda/src/ode/
#
if (PkgSkip("ODE")==0):
  OPTS=['DIR:panda/src/ode', 'BUILDING:PANDAODE', 'ODE']
  TargetAdd('p3ode_composite1.obj', opts=OPTS, input='p3ode_composite1.cxx')
  TargetAdd('p3ode_composite2.obj', opts=OPTS, input='p3ode_composite2.cxx')
  TargetAdd('p3ode_composite3.obj', opts=OPTS, input='p3ode_composite3.cxx')

  OPTS=['DIR:panda/src/ode', 'ODE']
  IGATEFILES=GetDirectoryContents('panda/src/ode', ["*.h", "*_composite*.cxx"])
  IGATEFILES.remove("odeConvexGeom.h")
  IGATEFILES.remove("odeHelperStructs.h")
  TargetAdd('libpandaode.in', opts=OPTS, input=IGATEFILES)
  TargetAdd('libpandaode.in', opts=['IMOD:panda3d.ode', 'ILIB:libpandaode', 'SRCDIR:panda/src/ode'])
  PyTargetAdd('p3ode_ext_composite.obj', opts=OPTS, input='p3ode_ext_composite.cxx')

#
# DIRECTORY: panda/metalibs/pandaode/
#
if (PkgSkip("ODE")==0):
  OPTS=['DIR:panda/metalibs/pandaode', 'BUILDING:PANDAODE', 'ODE']
  TargetAdd('pandaode_pandaode.obj', opts=OPTS, input='pandaode.cxx')

  TargetAdd('libpandaode.dll', input='pandaode_pandaode.obj')
  TargetAdd('libpandaode.dll', input='p3ode_composite1.obj')
  TargetAdd('libpandaode.dll', input='p3ode_composite2.obj')
  TargetAdd('libpandaode.dll', input='p3ode_composite3.obj')
  TargetAdd('libpandaode.dll', input=COMMON_PANDA_LIBS)
  TargetAdd('libpandaode.dll', opts=['WINUSER', 'ODE'])

  OPTS=['DIR:panda/metalibs/pandaode', 'ODE']
  PyTargetAdd('ode_module.obj', input='libpandaode.in')
  PyTargetAdd('ode_module.obj', opts=OPTS)
  PyTargetAdd('ode_module.obj', opts=['IMOD:panda3d.ode', 'ILIB:ode', 'IMPORT:panda3d.core'])

  PyTargetAdd('ode.pyd', input='ode_module.obj')
  PyTargetAdd('ode.pyd', input='libpandaode_igate.obj')
  PyTargetAdd('ode.pyd', input='p3ode_ext_composite.obj')
  PyTargetAdd('ode.pyd', input='libpandaode.dll')
  PyTargetAdd('ode.pyd', input='libp3interrogatedb.dll')
  PyTargetAdd('ode.pyd', input=COMMON_PANDA_LIBS)
  PyTargetAdd('ode.pyd', opts=['WINUSER', 'ODE'])

#
# DIRECTORY: panda/src/bullet/
#
if (PkgSkip("BULLET")==0):
  OPTS=['DIR:panda/src/bullet', 'BUILDING:PANDABULLET', 'BULLET']
  TargetAdd('p3bullet_composite.obj', opts=OPTS, input='p3bullet_composite.cxx')

  OPTS=['DIR:panda/src/bullet', 'BULLET']
  IGATEFILES=GetDirectoryContents('panda/src/bullet', ["*.h", "*_composite*.cxx"])
  TargetAdd('libpandabullet.in', opts=OPTS, input=IGATEFILES)
  TargetAdd('libpandabullet.in', opts=['IMOD:panda3d.bullet', 'ILIB:libpandabullet', 'SRCDIR:panda/src/bullet'])

#
# DIRECTORY: panda/metalibs/pandabullet/
#
if (PkgSkip("BULLET")==0):
  OPTS=['DIR:panda/metalibs/pandabullet', 'BUILDING:PANDABULLET', 'BULLET']
  TargetAdd('pandabullet_pandabullet.obj', opts=OPTS, input='pandabullet.cxx')

  TargetAdd('libpandabullet.dll', input='pandabullet_pandabullet.obj')
  TargetAdd('libpandabullet.dll', input='p3bullet_composite.obj')
  TargetAdd('libpandabullet.dll', input=COMMON_PANDA_LIBS)
  TargetAdd('libpandabullet.dll', opts=['WINUSER', 'BULLET'])

  OPTS=['DIR:panda/metalibs/pandabullet', 'BULLET']
  PyTargetAdd('bullet_module.obj', input='libpandabullet.in')
  PyTargetAdd('bullet_module.obj', opts=OPTS)
  PyTargetAdd('bullet_module.obj', opts=['IMOD:panda3d.bullet', 'ILIB:bullet', 'IMPORT:panda3d.core'])

  PyTargetAdd('bullet.pyd', input='bullet_module.obj')
  PyTargetAdd('bullet.pyd', input='libpandabullet_igate.obj')
  PyTargetAdd('bullet.pyd', input='libpandabullet.dll')
  PyTargetAdd('bullet.pyd', input='libp3interrogatedb.dll')
  PyTargetAdd('bullet.pyd', input=COMMON_PANDA_LIBS)
  PyTargetAdd('bullet.pyd', opts=['WINUSER', 'BULLET'])

#
# DIRECTORY: panda/src/physics/
#

if (PkgSkip("PANDAPHYSICS")==0):
  OPTS=['DIR:panda/src/physics', 'BUILDING:PANDAPHYSICS']
  TargetAdd('p3physics_composite1.obj', opts=OPTS, input='p3physics_composite1.cxx')
  TargetAdd('p3physics_composite2.obj', opts=OPTS, input='p3physics_composite2.cxx')

  OPTS=['DIR:panda/src/physics']
  IGATEFILES=GetDirectoryContents('panda/src/physics', ["*.h", "*_composite*.cxx"])
  IGATEFILES.remove("forces.h")
  TargetAdd('libp3physics.in', opts=OPTS, input=IGATEFILES)
  TargetAdd('libp3physics.in', opts=['IMOD:panda3d.physics', 'ILIB:libp3physics', 'SRCDIR:panda/src/physics'])

#
# DIRECTORY: panda/src/particlesystem/
#

if (PkgSkip("PANDAPHYSICS")==0) and (PkgSkip("PANDAPARTICLESYSTEM")==0):
  OPTS=['DIR:panda/src/particlesystem', 'BUILDING:PANDAPHYSICS']
  TargetAdd('p3particlesystem_composite1.obj', opts=OPTS, input='p3particlesystem_composite1.cxx')
  TargetAdd('p3particlesystem_composite2.obj', opts=OPTS, input='p3particlesystem_composite2.cxx')

  OPTS=['DIR:panda/src/particlesystem']
  IGATEFILES=GetDirectoryContents('panda/src/particlesystem', ["*.h", "*_composite*.cxx"])
  IGATEFILES.remove('orientedParticle.h')
  IGATEFILES.remove('orientedParticleFactory.h')
  IGATEFILES.remove('particlefactories.h')
  IGATEFILES.remove('emitters.h')
  IGATEFILES.remove('particles.h')
  TargetAdd('libp3particlesystem.in', opts=OPTS, input=IGATEFILES)
  TargetAdd('libp3particlesystem.in', opts=['IMOD:panda3d.physics', 'ILIB:libp3particlesystem', 'SRCDIR:panda/src/particlesystem'])

#
# DIRECTORY: panda/metalibs/pandaphysics/
#

if (PkgSkip("PANDAPHYSICS")==0):
  OPTS=['DIR:panda/metalibs/pandaphysics', 'BUILDING:PANDAPHYSICS']
  TargetAdd('pandaphysics_pandaphysics.obj', opts=OPTS, input='pandaphysics.cxx')

  TargetAdd('libpandaphysics.dll', input='pandaphysics_pandaphysics.obj')
  TargetAdd('libpandaphysics.dll', input='p3physics_composite1.obj')
  TargetAdd('libpandaphysics.dll', input='p3physics_composite2.obj')
  TargetAdd('libpandaphysics.dll', input='p3particlesystem_composite1.obj')
  TargetAdd('libpandaphysics.dll', input='p3particlesystem_composite2.obj')
  TargetAdd('libpandaphysics.dll', input=COMMON_PANDA_LIBS)
  TargetAdd('libpandaphysics.dll', opts=['ADVAPI'])

  OPTS=['DIR:panda/metalibs/pandaphysics']
  PyTargetAdd('physics_module.obj', input='libp3physics.in')
  if (PkgSkip("PANDAPARTICLESYSTEM")==0):
    PyTargetAdd('physics_module.obj', input='libp3particlesystem.in')
  PyTargetAdd('physics_module.obj', opts=OPTS)
  PyTargetAdd('physics_module.obj', opts=['IMOD:panda3d.physics', 'ILIB:physics', 'IMPORT:panda3d.core'])

  PyTargetAdd('physics.pyd', input='physics_module.obj')
  PyTargetAdd('physics.pyd', input='libp3physics_igate.obj')
  if (PkgSkip("PANDAPARTICLESYSTEM")==0):
    PyTargetAdd('physics.pyd', input='libp3particlesystem_igate.obj')
  PyTargetAdd('physics.pyd', input='libpandaphysics.dll')
  PyTargetAdd('physics.pyd', input='libp3interrogatedb.dll')
  PyTargetAdd('physics.pyd', input=COMMON_PANDA_LIBS)

#
# DIRECTORY: panda/src/speedtree/
#

if (PkgSkip("SPEEDTREE")==0):
  OPTS=['DIR:panda/src/speedtree', 'BUILDING:PANDASPEEDTREE', 'SPEEDTREE']
  TargetAdd('pandaspeedtree_composite1.obj', opts=OPTS, input='pandaspeedtree_composite1.cxx')
  IGATEFILES=GetDirectoryContents('panda/src/speedtree', ["*.h", "*_composite*.cxx"])
  TargetAdd('libpandaspeedtree.in', opts=OPTS, input=IGATEFILES)
  TargetAdd('libpandaspeedtree.in', opts=['IMOD:libpandaspeedtree', 'ILIB:libpandaspeedtree', 'SRCDIR:panda/src/speedtree'])

  PyTargetAdd('libpandaspeedtree_module.obj', input='libpandaspeedtree.in')
  PyTargetAdd('libpandaspeedtree_module.obj', opts=OPTS)
  PyTargetAdd('libpandaspeedtree_module.obj', opts=['IMOD:libpandaspeedtree', 'ILIB:libpandaspeedtree'])
  TargetAdd('libpandaspeedtree.dll', input='pandaspeedtree_composite1.obj')
  PyTargetAdd('libpandaspeedtree.dll', input='libpandaspeedtree_igate.obj')
  TargetAdd('libpandaspeedtree.dll', input='libpandaspeedtree_module.obj')
  TargetAdd('libpandaspeedtree.dll', input=COMMON_PANDA_LIBS)
  TargetAdd('libpandaspeedtree.dll', opts=['SPEEDTREE'])
  if SDK["SPEEDTREEAPI"] == 'OpenGL':
      TargetAdd('libpandaspeedtree.dll', opts=['GL', 'NVIDIACG', 'CGGL'])
  elif SDK["SPEEDTREEAPI"] == 'DirectX9':
      TargetAdd('libpandaspeedtree.dll', opts=['DX9',  'NVIDIACG', 'CGDX9'])

#
# DIRECTORY: panda/src/testbed/
#

if (PkgSkip("PVIEW")==0):
  OPTS=['DIR:panda/src/testbed']
  TargetAdd('pview_pview.obj', opts=OPTS, input='pview.cxx')
  TargetAdd('pview.exe', input='pview_pview.obj')
  TargetAdd('pview.exe', input='libp3framework.dll')
  if not PkgSkip("EGG"):
    TargetAdd('pview.exe', input='libpandaegg.dll')
  TargetAdd('pview.exe', input=COMMON_PANDA_LIBS)
  TargetAdd('pview.exe', opts=['ADVAPI', 'WINSOCK2', 'WINSHELL'])

  if GetLinkAllStatic() and not PkgSkip("GL"):
    TargetAdd('pview.exe', input='libpandagl.dll')

#
# DIRECTORY: panda/src/android/
#

if (GetTarget() == 'android'):
  OPTS=['DIR:panda/src/android']
  TargetAdd('org/panda3d/android/NativeIStream.class', opts=OPTS, input='NativeIStream.java')
  TargetAdd('org/panda3d/android/NativeOStream.class', opts=OPTS, input='NativeOStream.java')
  TargetAdd('org/panda3d/android/PandaActivity.class', opts=OPTS, input='PandaActivity.java')
  TargetAdd('org/panda3d/android/PythonActivity.class', opts=OPTS, input='PythonActivity.java')

  TargetAdd('p3android_composite1.obj', opts=OPTS, input='p3android_composite1.cxx')
  TargetAdd('libp3android.dll', input='p3android_composite1.obj')
  TargetAdd('libp3android.dll', input=COMMON_PANDA_LIBS)
  TargetAdd('libp3android.dll', opts=['JNIGRAPHICS'])

  TargetAdd('android_native_app_glue.obj', opts=OPTS + ['NOHIDDEN'], input='android_native_app_glue.c')
  TargetAdd('android_main.obj', opts=OPTS, input='android_main.cxx')

  if (PkgSkip("PVIEW")==0):
    TargetAdd('libpview_pview.obj', opts=OPTS, input='pview.cxx')
    TargetAdd('libpview.dll', input='android_native_app_glue.obj')
    TargetAdd('libpview.dll', input='android_main.obj')
    TargetAdd('libpview.dll', input='libpview_pview.obj')
    TargetAdd('libpview.dll', input='libp3framework.dll')
    if not PkgSkip("EGG"):
      TargetAdd('libpview.dll', input='libpandaegg.dll')
    TargetAdd('libpview.dll', input='libp3android.dll')
    TargetAdd('libpview.dll', input=COMMON_PANDA_LIBS)
    TargetAdd('libpview.dll', opts=['MODULE', 'ANDROID'])

  if (PkgSkip("PYTHON")==0):
    OPTS += ['PYTHON']
    TargetAdd('ppython_ppython.obj', opts=OPTS, input='python_main.cxx')
    TargetAdd('libppython.dll', input='android_native_app_glue.obj')
    TargetAdd('libppython.dll', input='android_main.obj')
    TargetAdd('libppython.dll', input='ppython_ppython.obj')
    TargetAdd('libppython.dll', input='libp3framework.dll')
    TargetAdd('libppython.dll', input='libp3android.dll')
    TargetAdd('libppython.dll', input=COMMON_PANDA_LIBS)
    TargetAdd('libppython.dll', opts=['MODULE', 'ANDROID', 'PYTHON'])

#
# DIRECTORY: panda/src/androiddisplay/
#

if (GetTarget() == 'android' and PkgSkip("EGL")==0 and PkgSkip("GLES")==0):
  DefSymbol('GLES', 'OPENGLES_1', '')
  OPTS=['DIR:panda/src/androiddisplay', 'DIR:panda/src/glstuff', 'BUILDING:PANDAGLES',  'GLES', 'EGL']
  TargetAdd('pandagles_androiddisplay_composite1.obj', opts=OPTS, input='p3androiddisplay_composite1.cxx')
  OPTS=['DIR:panda/metalibs/pandagles', 'BUILDING:PANDAGLES', 'GLES', 'EGL']
  TargetAdd('pandagles_pandagles.obj', opts=OPTS, input='pandagles.cxx')
  TargetAdd('libpandagles.dll', input='pandagles_pandagles.obj')
  TargetAdd('libpandagles.dll', input='p3glesgsg_config_glesgsg.obj')
  TargetAdd('libpandagles.dll', input='p3glesgsg_glesgsg.obj')
  TargetAdd('libpandagles.dll', input='pandagles_androiddisplay_composite1.obj')
  TargetAdd('libpandagles.dll', input='libp3android.dll')
  TargetAdd('libpandagles.dll', input=COMMON_PANDA_LIBS)
  TargetAdd('libpandagles.dll', opts=['MODULE', 'GLES', 'EGL'])

#
# DIRECTORY: panda/src/tinydisplay/
#

if ((GetTarget() in ('windows', 'darwin') or PkgSkip("X11")==0) and PkgSkip("TINYDISPLAY")==0):
  OPTS=['DIR:panda/src/tinydisplay', 'BUILDING:TINYDISPLAY', 'X11']
  TargetAdd('p3tinydisplay_composite1.obj', opts=OPTS, input='p3tinydisplay_composite1.cxx')
  TargetAdd('p3tinydisplay_composite2.obj', opts=OPTS, input='p3tinydisplay_composite2.cxx')
  TargetAdd('p3tinydisplay_ztriangle_1.obj', opts=OPTS, input='ztriangle_1.cxx')
  TargetAdd('p3tinydisplay_ztriangle_2.obj', opts=OPTS, input='ztriangle_2.cxx')
  TargetAdd('p3tinydisplay_ztriangle_3.obj', opts=OPTS, input='ztriangle_3.cxx')
  TargetAdd('p3tinydisplay_ztriangle_4.obj', opts=OPTS, input='ztriangle_4.cxx')
  TargetAdd('p3tinydisplay_ztriangle_table.obj', opts=OPTS, input='ztriangle_table.cxx')
  if GetTarget() == 'windows':
    TargetAdd('libp3tinydisplay.dll', input='libp3windisplay.dll')
    TargetAdd('libp3tinydisplay.dll', opts=['WINIMM', 'WINGDI', 'WINKERNEL', 'WINOLDNAMES', 'WINUSER', 'WINMM'])
  elif GetTarget() != 'darwin':
    TargetAdd('libp3tinydisplay.dll', input='p3x11display_composite1.obj')
    TargetAdd('libp3tinydisplay.dll', opts=['X11'])
  TargetAdd('libp3tinydisplay.dll', input='p3tinydisplay_composite1.obj')
  TargetAdd('libp3tinydisplay.dll', input='p3tinydisplay_composite2.obj')
  TargetAdd('libp3tinydisplay.dll', input='p3tinydisplay_ztriangle_1.obj')
  TargetAdd('libp3tinydisplay.dll', input='p3tinydisplay_ztriangle_2.obj')
  TargetAdd('libp3tinydisplay.dll', input='p3tinydisplay_ztriangle_3.obj')
  TargetAdd('libp3tinydisplay.dll', input='p3tinydisplay_ztriangle_4.obj')
  TargetAdd('libp3tinydisplay.dll', input='p3tinydisplay_ztriangle_table.obj')
  TargetAdd('libp3tinydisplay.dll', input=COMMON_PANDA_LIBS)

#
# DIRECTORY: direct/src/directbase/
#

if (PkgSkip("DIRECT")==0):
  OPTS=['DIR:direct/src/directbase']
  TargetAdd('p3directbase_directbase.obj', opts=OPTS+['BUILDING:DIRECT'], input='directbase.cxx')

#
# DIRECTORY: direct/src/dcparser/
#

if (PkgSkip("DIRECT")==0):
  OPTS=['DIR:direct/src/dcparser', 'BUILDING:DIRECT_DCPARSER', 'WITHINPANDA', 'BISONPREFIX_dcyy']
  CreateFile(GetOutputDir()+"/include/dcParser.h")
  TargetAdd('p3dcparser_dcParser.obj', opts=OPTS, input='dcParser.yxx')
  TargetAdd('dcParser.h', input='p3dcparser_dcParser.obj', opts=['DEPENDENCYONLY'])
  TargetAdd('p3dcparser_dcLexer.obj', opts=OPTS, input='dcLexer.lxx')
  TargetAdd('p3dcparser_composite1.obj', opts=OPTS, input='p3dcparser_composite1.cxx')
  TargetAdd('p3dcparser_composite2.obj', opts=OPTS, input='p3dcparser_composite2.cxx')

  OPTS=['DIR:direct/src/dcparser', 'WITHINPANDA']
  IGATEFILES=GetDirectoryContents('direct/src/dcparser', ["*.h", "*_composite*.cxx"])
  if "dcParser.h" in IGATEFILES: IGATEFILES.remove("dcParser.h")
  if "dcmsgtypes.h" in IGATEFILES: IGATEFILES.remove('dcmsgtypes.h')
  TargetAdd('libp3dcparser.in', opts=OPTS, input=IGATEFILES)
  TargetAdd('libp3dcparser.in', opts=['IMOD:panda3d.direct', 'ILIB:libp3dcparser', 'SRCDIR:direct/src/dcparser'])
  PyTargetAdd('p3dcparser_ext_composite.obj', opts=OPTS, input='p3dcparser_ext_composite.cxx')

#
# DIRECTORY: direct/src/deadrec/
#

if (PkgSkip("DIRECT")==0):
  OPTS=['DIR:direct/src/deadrec', 'BUILDING:DIRECT']
  TargetAdd('p3deadrec_composite1.obj', opts=OPTS, input='p3deadrec_composite1.cxx')

  OPTS=['DIR:direct/src/deadrec']
  IGATEFILES=GetDirectoryContents('direct/src/deadrec', ["*.h", "*_composite*.cxx"])
  TargetAdd('libp3deadrec.in', opts=OPTS, input=IGATEFILES)
  TargetAdd('libp3deadrec.in', opts=['IMOD:panda3d.direct', 'ILIB:libp3deadrec', 'SRCDIR:direct/src/deadrec'])

#
# DIRECTORY: direct/src/distributed/
#

if (PkgSkip("DIRECT")==0):
  OPTS=['DIR:direct/src/distributed', 'DIR:direct/src/dcparser', 'WITHINPANDA', 'BUILDING:DIRECT']
  TargetAdd('p3distributed_config_distributed.obj', opts=OPTS, input='config_distributed.cxx')

  OPTS=['DIR:direct/src/distributed', 'WITHINPANDA']
  IGATEFILES=GetDirectoryContents('direct/src/distributed', ["*.h", "*.cxx"])
  TargetAdd('libp3distributed.in', opts=OPTS, input=IGATEFILES)
  TargetAdd('libp3distributed.in', opts=['IMOD:panda3d.direct', 'ILIB:libp3distributed', 'SRCDIR:direct/src/distributed'])
  PyTargetAdd('p3distributed_cConnectionRepository.obj', opts=OPTS, input='cConnectionRepository.cxx')
  PyTargetAdd('p3distributed_cDistributedSmoothNodeBase.obj', opts=OPTS, input='cDistributedSmoothNodeBase.cxx')

#
# DIRECTORY: direct/src/interval/
#

if (PkgSkip("DIRECT")==0):
  OPTS=['DIR:direct/src/interval', 'BUILDING:DIRECT']
  TargetAdd('p3interval_composite1.obj', opts=OPTS, input='p3interval_composite1.cxx')

  OPTS=['DIR:direct/src/interval']
  IGATEFILES=GetDirectoryContents('direct/src/interval', ["*.h", "*_composite*.cxx"])
  TargetAdd('libp3interval.in', opts=OPTS, input=IGATEFILES)
  TargetAdd('libp3interval.in', opts=['IMOD:panda3d.direct', 'ILIB:libp3interval', 'SRCDIR:direct/src/interval'])

#
# DIRECTORY: direct/src/showbase/
#

if (PkgSkip("DIRECT")==0):
  OPTS=['DIR:direct/src/showbase', 'BUILDING:DIRECT']
  TargetAdd('p3showbase_showBase.obj', opts=OPTS, input='showBase.cxx')
  if GetTarget() == 'darwin':
    TargetAdd('p3showbase_showBase_assist.obj', opts=OPTS, input='showBase_assist.mm')

  OPTS=['DIR:direct/src/showbase']
  IGATEFILES=GetDirectoryContents('direct/src/showbase', ["*.h", "showBase.cxx"])
  TargetAdd('libp3showbase.in', opts=OPTS, input=IGATEFILES)
  TargetAdd('libp3showbase.in', opts=['IMOD:panda3d.direct', 'ILIB:libp3showbase', 'SRCDIR:direct/src/showbase'])

#
# DIRECTORY: direct/src/motiontrail/
#

if (PkgSkip("DIRECT")==0):
  OPTS=['DIR:direct/src/motiontrail', 'BUILDING:DIRECT']
  TargetAdd('p3motiontrail_cMotionTrail.obj', opts=OPTS, input='cMotionTrail.cxx')
  TargetAdd('p3motiontrail_config_motiontrail.obj', opts=OPTS, input='config_motiontrail.cxx')

  OPTS=['DIR:direct/src/motiontrail']
  IGATEFILES=GetDirectoryContents('direct/src/motiontrail', ["*.h", "cMotionTrail.cxx"])
  TargetAdd('libp3motiontrail.in', opts=OPTS, input=IGATEFILES)
  TargetAdd('libp3motiontrail.in', opts=['IMOD:panda3d.direct', 'ILIB:libp3motiontrail', 'SRCDIR:direct/src/motiontrail'])

#
# DIRECTORY: direct/metalibs/direct/
#

if (PkgSkip("DIRECT")==0):
  TargetAdd('libp3direct.dll', input='p3directbase_directbase.obj')
  TargetAdd('libp3direct.dll', input='p3dcparser_composite1.obj')
  TargetAdd('libp3direct.dll', input='p3dcparser_composite2.obj')
  TargetAdd('libp3direct.dll', input='p3dcparser_dcParser.obj')
  TargetAdd('libp3direct.dll', input='p3dcparser_dcLexer.obj')
  TargetAdd('libp3direct.dll', input='p3showbase_showBase.obj')
  if GetTarget() == 'darwin':
    TargetAdd('libp3direct.dll', input='p3showbase_showBase_assist.obj')
  TargetAdd('libp3direct.dll', input='p3deadrec_composite1.obj')
  TargetAdd('libp3direct.dll', input='p3distributed_config_distributed.obj')
  TargetAdd('libp3direct.dll', input='p3interval_composite1.obj')
  TargetAdd('libp3direct.dll', input='p3motiontrail_config_motiontrail.obj')
  TargetAdd('libp3direct.dll', input='p3motiontrail_cMotionTrail.obj')
  TargetAdd('libp3direct.dll', input=COMMON_PANDA_LIBS)
  TargetAdd('libp3direct.dll', opts=['ADVAPI', 'WINUSER', 'WINGDI'])

  PyTargetAdd('direct_module.obj', input='libp3dcparser.in')
  PyTargetAdd('direct_module.obj', input='libp3showbase.in')
  PyTargetAdd('direct_module.obj', input='libp3deadrec.in')
  PyTargetAdd('direct_module.obj', input='libp3interval.in')
  PyTargetAdd('direct_module.obj', input='libp3distributed.in')
  PyTargetAdd('direct_module.obj', input='libp3motiontrail.in')
  PyTargetAdd('direct_module.obj', opts=['IMOD:panda3d.direct', 'ILIB:direct', 'IMPORT:panda3d.core'])

  PyTargetAdd('direct.pyd', input='libp3dcparser_igate.obj')
  PyTargetAdd('direct.pyd', input='libp3showbase_igate.obj')
  PyTargetAdd('direct.pyd', input='libp3deadrec_igate.obj')
  PyTargetAdd('direct.pyd', input='libp3interval_igate.obj')
  PyTargetAdd('direct.pyd', input='libp3distributed_igate.obj')
  PyTargetAdd('direct.pyd', input='libp3motiontrail_igate.obj')

  # These are part of direct.pyd, not libp3direct.dll, because they rely on
  # the Python libraries.  If a C++ user needs these modules, we can move them
  # back and filter out the Python-specific code.
  PyTargetAdd('direct.pyd', input='p3dcparser_ext_composite.obj')
  PyTargetAdd('direct.pyd', input='p3distributed_cConnectionRepository.obj')
  PyTargetAdd('direct.pyd', input='p3distributed_cDistributedSmoothNodeBase.obj')

  PyTargetAdd('direct.pyd', input='direct_module.obj')
  PyTargetAdd('direct.pyd', input='libp3direct.dll')
  PyTargetAdd('direct.pyd', input='libp3interrogatedb.dll')
  PyTargetAdd('direct.pyd', input=COMMON_PANDA_LIBS)
  PyTargetAdd('direct.pyd', opts=['WINUSER', 'WINGDI', 'WINSOCK2'])

#
# DIRECTORY: direct/src/dcparse/
#

if (PkgSkip("DIRECT")==0):
  OPTS=['DIR:direct/src/dcparse', 'DIR:direct/src/dcparser', 'WITHINPANDA', 'ADVAPI']
  TargetAdd('dcparse_dcparse.obj', opts=OPTS, input='dcparse.cxx')
  TargetAdd('p3dcparse.exe', input='dcparse_dcparse.obj')
  TargetAdd('p3dcparse.exe', input='libp3direct.dll')
  TargetAdd('p3dcparse.exe', input=COMMON_PANDA_LIBS)
  TargetAdd('p3dcparse.exe', opts=['ADVAPI'])

#
# DIRECTORY: pandatool/src/pandatoolbase/
#

if (PkgSkip("PANDATOOL")==0):
  OPTS=['DIR:pandatool/src/pandatoolbase']
  TargetAdd('p3pandatoolbase_composite1.obj', opts=OPTS, input='p3pandatoolbase_composite1.cxx')
  TargetAdd('libp3pandatoolbase.lib', input='p3pandatoolbase_composite1.obj')

#
# DIRECTORY: pandatool/src/converter/
#

if not PkgSkip("PANDATOOL") and not PkgSkip("EGG"):
  OPTS=['DIR:pandatool/src/converter']
  TargetAdd('p3converter_somethingToEggConverter.obj', opts=OPTS, input='somethingToEggConverter.cxx')
  TargetAdd('p3converter_eggToSomethingConverter.obj', opts=OPTS, input='eggToSomethingConverter.cxx')
  TargetAdd('libp3converter.lib', input='p3converter_somethingToEggConverter.obj')
  TargetAdd('libp3converter.lib', input='p3converter_eggToSomethingConverter.obj')

#
# DIRECTORY: pandatool/src/progbase/
#

if not PkgSkip("PANDATOOL"):
  OPTS=['DIR:pandatool/src/progbase', 'ZLIB']
  TargetAdd('p3progbase_composite1.obj', opts=OPTS, input='p3progbase_composite1.cxx')
  TargetAdd('libp3progbase.lib', input='p3progbase_composite1.obj')

#
# DIRECTORY: pandatool/src/eggbase/
#

if not PkgSkip("PANDATOOL") and not PkgSkip("EGG"):
  OPTS=['DIR:pandatool/src/eggbase']
  TargetAdd('p3eggbase_composite1.obj', opts=OPTS, input='p3eggbase_composite1.cxx')
  TargetAdd('libp3eggbase.lib', input='p3eggbase_composite1.obj')

#
# DIRECTORY: pandatool/src/bam/
#

if not PkgSkip("PANDATOOL"):
  OPTS=['DIR:pandatool/src/bam']
  TargetAdd('bam-info_bamInfo.obj', opts=OPTS, input='bamInfo.cxx')
  TargetAdd('bam-info.exe', input='bam-info_bamInfo.obj')
  TargetAdd('bam-info.exe', input='libp3progbase.lib')
  TargetAdd('bam-info.exe', input='libp3pandatoolbase.lib')
  TargetAdd('bam-info.exe', input=COMMON_PANDA_LIBS)
  TargetAdd('bam-info.exe', opts=['ADVAPI', 'FFTW'])

  if not PkgSkip("EGG"):
    TargetAdd('bam2egg_bamToEgg.obj', opts=OPTS, input='bamToEgg.cxx')
    TargetAdd('bam2egg.exe', input='bam2egg_bamToEgg.obj')
    TargetAdd('bam2egg.exe', input=COMMON_EGG2X_LIBS)
    TargetAdd('bam2egg.exe', opts=['ADVAPI',  'FFTW'])

    TargetAdd('egg2bam_eggToBam.obj', opts=OPTS, input='eggToBam.cxx')
    TargetAdd('egg2bam.exe', input='egg2bam_eggToBam.obj')
    TargetAdd('egg2bam.exe', input=COMMON_EGG2X_LIBS)
    TargetAdd('egg2bam.exe', opts=['ADVAPI',  'FFTW'])

#
# DIRECTORY: pandatool/src/daeegg/
#
if not PkgSkip("PANDATOOL") and not PkgSkip("FCOLLADA") and not PkgSkip("EGG"):
  OPTS=['DIR:pandatool/src/daeegg', 'FCOLLADA']
  TargetAdd('p3daeegg_composite1.obj', opts=OPTS, input='p3daeegg_composite1.cxx')
  TargetAdd('libp3daeegg.lib', input='p3daeegg_composite1.obj')
  TargetAdd('libp3daeegg.lib', opts=['FCOLLADA', 'CARBON'])

#
# DIRECTORY: pandatool/src/assimp
#
if not PkgSkip("PANDATOOL") and not PkgSkip("ASSIMP"):
  OPTS=['DIR:pandatool/src/assimp', 'BUILDING:ASSIMP', 'ASSIMP', 'MODULE']
  TargetAdd('p3assimp_composite1.obj', opts=OPTS, input='p3assimp_composite1.cxx')
  TargetAdd('libp3assimp.dll', input='p3assimp_composite1.obj')
  TargetAdd('libp3assimp.dll', input=COMMON_PANDA_LIBS)
  TargetAdd('libp3assimp.dll', opts=OPTS+['ZLIB', 'ADVAPI'])

#
# DIRECTORY: pandatool/src/daeprogs/
#
if not PkgSkip("PANDATOOL") and not PkgSkip("FCOLLADA") and not PkgSkip("EGG"):
  OPTS=['DIR:pandatool/src/daeprogs', 'FCOLLADA']
  TargetAdd('dae2egg_daeToEgg.obj', opts=OPTS, input='daeToEgg.cxx')
  TargetAdd('dae2egg.exe', input='dae2egg_daeToEgg.obj')
  TargetAdd('dae2egg.exe', input='libp3daeegg.lib')
  TargetAdd('dae2egg.exe', input=COMMON_EGG2X_LIBS)
  TargetAdd('dae2egg.exe', opts=['WINUSER', 'FCOLLADA', 'CARBON'])

#
# DIRECTORY: pandatool/src/dxf/
#

if not PkgSkip("PANDATOOL"):
  OPTS=['DIR:pandatool/src/dxf']
  TargetAdd('p3dxf_composite1.obj', opts=OPTS, input='p3dxf_composite1.cxx')
  TargetAdd('libp3dxf.lib', input='p3dxf_composite1.obj')

#
# DIRECTORY: pandatool/src/dxfegg/
#

if not PkgSkip("PANDATOOL") and not PkgSkip("EGG"):
  OPTS=['DIR:pandatool/src/dxfegg']
  TargetAdd('p3dxfegg_dxfToEggConverter.obj', opts=OPTS, input='dxfToEggConverter.cxx')
  TargetAdd('p3dxfegg_dxfToEggLayer.obj', opts=OPTS, input='dxfToEggLayer.cxx')
  TargetAdd('libp3dxfegg.lib', input='p3dxfegg_dxfToEggConverter.obj')
  TargetAdd('libp3dxfegg.lib', input='p3dxfegg_dxfToEggLayer.obj')

#
# DIRECTORY: pandatool/src/dxfprogs/
#

if not PkgSkip("PANDATOOL"):
  OPTS=['DIR:pandatool/src/dxfprogs']
  TargetAdd('dxf-points_dxfPoints.obj', opts=OPTS, input='dxfPoints.cxx')
  TargetAdd('dxf-points.exe', input='dxf-points_dxfPoints.obj')
  TargetAdd('dxf-points.exe', input='libp3progbase.lib')
  TargetAdd('dxf-points.exe', input='libp3dxf.lib')
  TargetAdd('dxf-points.exe', input='libp3pandatoolbase.lib')
  TargetAdd('dxf-points.exe', input=COMMON_PANDA_LIBS)
  TargetAdd('dxf-points.exe', opts=['ADVAPI',  'FFTW'])

  if not PkgSkip("EGG"):
    TargetAdd('dxf2egg_dxfToEgg.obj', opts=OPTS, input='dxfToEgg.cxx')
    TargetAdd('dxf2egg.exe', input='dxf2egg_dxfToEgg.obj')
    TargetAdd('dxf2egg.exe', input='libp3dxfegg.lib')
    TargetAdd('dxf2egg.exe', input='libp3dxf.lib')
    TargetAdd('dxf2egg.exe', input=COMMON_EGG2X_LIBS)
    TargetAdd('dxf2egg.exe', opts=['ADVAPI',  'FFTW'])

    TargetAdd('egg2dxf_eggToDXF.obj', opts=OPTS, input='eggToDXF.cxx')
    TargetAdd('egg2dxf_eggToDXFLayer.obj', opts=OPTS, input='eggToDXFLayer.cxx')
    TargetAdd('egg2dxf.exe', input='egg2dxf_eggToDXF.obj')
    TargetAdd('egg2dxf.exe', input='egg2dxf_eggToDXFLayer.obj')
    TargetAdd('egg2dxf.exe', input='libp3dxf.lib')
    TargetAdd('egg2dxf.exe', input=COMMON_EGG2X_LIBS)
    TargetAdd('egg2dxf.exe', opts=['ADVAPI',  'FFTW'])

#
# DIRECTORY: pandatool/src/objegg/
#

if not PkgSkip("PANDATOOL") and not PkgSkip("EGG"):
  OPTS=['DIR:pandatool/src/objegg']
  TargetAdd('p3objegg_objToEggConverter.obj', opts=OPTS, input='objToEggConverter.cxx')
  TargetAdd('p3objegg_eggToObjConverter.obj', opts=OPTS, input='eggToObjConverter.cxx')
  TargetAdd('p3objegg_config_objegg.obj', opts=OPTS, input='config_objegg.cxx')
  TargetAdd('libp3objegg.lib', input='p3objegg_objToEggConverter.obj')
  TargetAdd('libp3objegg.lib', input='p3objegg_eggToObjConverter.obj')
  TargetAdd('libp3objegg.lib', input='p3objegg_config_objegg.obj')

#
# DIRECTORY: pandatool/src/objprogs/
#

if not PkgSkip("PANDATOOL") and not PkgSkip("EGG"):
  OPTS=['DIR:pandatool/src/objprogs']
  TargetAdd('obj2egg_objToEgg.obj', opts=OPTS, input='objToEgg.cxx')
  TargetAdd('obj2egg.exe', input='obj2egg_objToEgg.obj')
  TargetAdd('obj2egg.exe', input='libp3objegg.lib')
  TargetAdd('obj2egg.exe', input=COMMON_EGG2X_LIBS)

  TargetAdd('egg2obj_eggToObj.obj', opts=OPTS, input='eggToObj.cxx')
  TargetAdd('egg2obj.exe', input='egg2obj_eggToObj.obj')
  TargetAdd('egg2obj.exe', input='libp3objegg.lib')
  TargetAdd('egg2obj.exe', input=COMMON_EGG2X_LIBS)

#
# DIRECTORY: pandatool/src/palettizer/
#

if not PkgSkip("PANDATOOL") and not PkgSkip("EGG"):
  OPTS=['DIR:pandatool/src/palettizer']
  TargetAdd('p3palettizer_composite1.obj', opts=OPTS, input='p3palettizer_composite1.cxx')
  TargetAdd('libp3palettizer.lib', input='p3palettizer_composite1.obj')

#
# DIRECTORY: pandatool/src/egg-mkfont/
#

if not PkgSkip("FREETYPE") and not PkgSkip("PANDATOOL") and not PkgSkip("EGG"):
  OPTS=['DIR:pandatool/src/egg-mkfont', 'DIR:pandatool/src/palettizer', 'FREETYPE']
  TargetAdd('egg-mkfont_eggMakeFont.obj', opts=OPTS, input='eggMakeFont.cxx')
  TargetAdd('egg-mkfont_rangeDescription.obj', opts=OPTS, input='rangeDescription.cxx')
  TargetAdd('egg-mkfont_rangeIterator.obj', opts=OPTS, input='rangeIterator.cxx')
  TargetAdd('egg-mkfont.exe', input='egg-mkfont_eggMakeFont.obj')
  TargetAdd('egg-mkfont.exe', input='egg-mkfont_rangeDescription.obj')
  TargetAdd('egg-mkfont.exe', input='egg-mkfont_rangeIterator.obj')
  TargetAdd('egg-mkfont.exe', input='libp3palettizer.lib')
  TargetAdd('egg-mkfont.exe', input=COMMON_EGG2X_LIBS)
  TargetAdd('egg-mkfont.exe', opts=['ADVAPI', 'FREETYPE'])

#
# DIRECTORY: pandatool/src/eggcharbase/
#

if not PkgSkip("PANDATOOL") and not PkgSkip("EGG"):
  OPTS=['DIR:pandatool/src/eggcharbase', 'ZLIB']
  TargetAdd('p3eggcharbase_composite1.obj', opts=OPTS, input='p3eggcharbase_composite1.cxx')
  TargetAdd('libp3eggcharbase.lib', input='p3eggcharbase_composite1.obj')

#
# DIRECTORY: pandatool/src/egg-optchar/
#

if not PkgSkip("PANDATOOL") and not PkgSkip("EGG"):
  OPTS=['DIR:pandatool/src/egg-optchar']
  TargetAdd('egg-optchar_config_egg_optchar.obj', opts=OPTS, input='config_egg_optchar.cxx')
  TargetAdd('egg-optchar_eggOptchar.obj', opts=OPTS, input='eggOptchar.cxx')
  TargetAdd('egg-optchar_eggOptcharUserData.obj', opts=OPTS, input='eggOptcharUserData.cxx')
  TargetAdd('egg-optchar_vertexMembership.obj', opts=OPTS, input='vertexMembership.cxx')
  TargetAdd('egg-optchar.exe', input='egg-optchar_config_egg_optchar.obj')
  TargetAdd('egg-optchar.exe', input='egg-optchar_eggOptchar.obj')
  TargetAdd('egg-optchar.exe', input='egg-optchar_eggOptcharUserData.obj')
  TargetAdd('egg-optchar.exe', input='egg-optchar_vertexMembership.obj')
  TargetAdd('egg-optchar.exe', input='libp3eggcharbase.lib')
  TargetAdd('egg-optchar.exe', input=COMMON_EGG2X_LIBS)
  TargetAdd('egg-optchar.exe', opts=['ADVAPI', 'FREETYPE'])

#
# DIRECTORY: pandatool/src/egg-palettize/
#

if not PkgSkip("PANDATOOL") and not PkgSkip("EGG"):
  OPTS=['DIR:pandatool/src/egg-palettize', 'DIR:pandatool/src/palettizer']
  TargetAdd('egg-palettize_eggPalettize.obj', opts=OPTS, input='eggPalettize.cxx')
  TargetAdd('egg-palettize.exe', input='egg-palettize_eggPalettize.obj')
  TargetAdd('egg-palettize.exe', input='libp3palettizer.lib')
  TargetAdd('egg-palettize.exe', input=COMMON_EGG2X_LIBS)
  TargetAdd('egg-palettize.exe', opts=['ADVAPI'])

#
# DIRECTORY: pandatool/src/egg-qtess/
#

if not PkgSkip("PANDATOOL") and not PkgSkip("EGG"):
  OPTS=['DIR:pandatool/src/egg-qtess']
  TargetAdd('egg-qtess_composite1.obj', opts=OPTS, input='egg-qtess_composite1.cxx')
  TargetAdd('egg-qtess.exe', input='egg-qtess_composite1.obj')
  TargetAdd('egg-qtess.exe', input='libp3eggbase.lib')
  TargetAdd('egg-qtess.exe', input='libp3progbase.lib')
  TargetAdd('egg-qtess.exe', input='libp3converter.lib')
  TargetAdd('egg-qtess.exe', input=COMMON_EGG2X_LIBS)
  TargetAdd('egg-qtess.exe', opts=['ADVAPI'])

#
# DIRECTORY: pandatool/src/eggprogs/
#

if not PkgSkip("PANDATOOL") and not PkgSkip("EGG"):
  OPTS=['DIR:pandatool/src/eggprogs']
  TargetAdd('egg-crop_eggCrop.obj', opts=OPTS, input='eggCrop.cxx')
  TargetAdd('egg-crop.exe', input='egg-crop_eggCrop.obj')
  TargetAdd('egg-crop.exe', input=COMMON_EGG2X_LIBS)
  TargetAdd('egg-crop.exe', opts=['ADVAPI'])

  TargetAdd('egg-make-tube_eggMakeTube.obj', opts=OPTS, input='eggMakeTube.cxx')
  TargetAdd('egg-make-tube.exe', input='egg-make-tube_eggMakeTube.obj')
  TargetAdd('egg-make-tube.exe', input=COMMON_EGG2X_LIBS)
  TargetAdd('egg-make-tube.exe', opts=['ADVAPI'])

  TargetAdd('egg-texture-cards_eggTextureCards.obj', opts=OPTS, input='eggTextureCards.cxx')
  TargetAdd('egg-texture-cards.exe', input='egg-texture-cards_eggTextureCards.obj')
  TargetAdd('egg-texture-cards.exe', input=COMMON_EGG2X_LIBS)
  TargetAdd('egg-texture-cards.exe', opts=['ADVAPI'])

  TargetAdd('egg-topstrip_eggTopstrip.obj', opts=OPTS, input='eggTopstrip.cxx')
  TargetAdd('egg-topstrip.exe', input='egg-topstrip_eggTopstrip.obj')
  TargetAdd('egg-topstrip.exe', input='libp3eggcharbase.lib')
  TargetAdd('egg-topstrip.exe', input=COMMON_EGG2X_LIBS)
  TargetAdd('egg-topstrip.exe', opts=['ADVAPI'])

  TargetAdd('egg-trans_eggTrans.obj', opts=OPTS, input='eggTrans.cxx')
  TargetAdd('egg-trans.exe', input='egg-trans_eggTrans.obj')
  TargetAdd('egg-trans.exe', input=COMMON_EGG2X_LIBS)
  TargetAdd('egg-trans.exe', opts=['ADVAPI'])

  TargetAdd('egg2c_eggToC.obj', opts=OPTS, input='eggToC.cxx')
  TargetAdd('egg2c.exe', input='egg2c_eggToC.obj')
  TargetAdd('egg2c.exe', input=COMMON_EGG2X_LIBS)
  TargetAdd('egg2c.exe', opts=['ADVAPI'])

  TargetAdd('egg-rename_eggRename.obj', opts=OPTS, input='eggRename.cxx')
  TargetAdd('egg-rename.exe', input='egg-rename_eggRename.obj')
  TargetAdd('egg-rename.exe', input=COMMON_EGG2X_LIBS)
  TargetAdd('egg-rename.exe', opts=['ADVAPI'])

  TargetAdd('egg-retarget-anim_eggRetargetAnim.obj', opts=OPTS, input='eggRetargetAnim.cxx')
  TargetAdd('egg-retarget-anim.exe', input='egg-retarget-anim_eggRetargetAnim.obj')
  TargetAdd('egg-retarget-anim.exe', input='libp3eggcharbase.lib')
  TargetAdd('egg-retarget-anim.exe', input=COMMON_EGG2X_LIBS)
  TargetAdd('egg-retarget-anim.exe', opts=['ADVAPI'])

  TargetAdd('egg-list-textures_eggListTextures.obj', opts=OPTS, input='eggListTextures.cxx')
  TargetAdd('egg-list-textures.exe', input='egg-list-textures_eggListTextures.obj')
  TargetAdd('egg-list-textures.exe', input=COMMON_EGG2X_LIBS)
  TargetAdd('egg-list-textures.exe', opts=['ADVAPI'])

#
# DIRECTORY: pandatool/src/flt/
#

if not PkgSkip("PANDATOOL"):
  OPTS=['DIR:pandatool/src/flt', 'ZLIB']
  TargetAdd('p3flt_composite1.obj', opts=OPTS, input='p3flt_composite1.cxx')
  TargetAdd('libp3flt.lib', input=['p3flt_composite1.obj'])

#
# DIRECTORY: pandatool/src/fltegg/
#

if not PkgSkip("PANDATOOL") and not PkgSkip("EGG"):
  OPTS=['DIR:pandatool/src/fltegg']
  TargetAdd('p3fltegg_fltToEggConverter.obj', opts=OPTS, input='fltToEggConverter.cxx')
  TargetAdd('p3fltegg_fltToEggLevelState.obj', opts=OPTS, input='fltToEggLevelState.cxx')
  TargetAdd('libp3fltegg.lib', input=['p3fltegg_fltToEggConverter.obj', 'p3fltegg_fltToEggLevelState.obj'])

#
# DIRECTORY: pandatool/src/fltprogs/
#

if not PkgSkip("PANDATOOL"):
  OPTS=['DIR:pandatool/src/fltprogs', 'DIR:pandatool/src/flt']
  TargetAdd('flt-info_fltInfo.obj', opts=OPTS, input='fltInfo.cxx')
  TargetAdd('flt-info.exe', input='flt-info_fltInfo.obj')
  TargetAdd('flt-info.exe', input='libp3flt.lib')
  TargetAdd('flt-info.exe', input='libp3progbase.lib')
  TargetAdd('flt-info.exe', input='libp3pandatoolbase.lib')
  TargetAdd('flt-info.exe', input=COMMON_PANDA_LIBS)
  TargetAdd('flt-info.exe', opts=['ADVAPI'])

  TargetAdd('flt-trans_fltTrans.obj', opts=OPTS, input='fltTrans.cxx')
  TargetAdd('flt-trans.exe', input='flt-trans_fltTrans.obj')
  TargetAdd('flt-trans.exe', input='libp3flt.lib')
  TargetAdd('flt-trans.exe', input='libp3progbase.lib')
  TargetAdd('flt-trans.exe', input='libp3pandatoolbase.lib')
  TargetAdd('flt-trans.exe', input=COMMON_PANDA_LIBS)
  TargetAdd('flt-trans.exe', opts=['ADVAPI'])

  if not PkgSkip("EGG"):
    TargetAdd('egg2flt_eggToFlt.obj', opts=OPTS, input='eggToFlt.cxx')
    TargetAdd('egg2flt.exe', input='egg2flt_eggToFlt.obj')
    TargetAdd('egg2flt.exe', input='libp3flt.lib')
    TargetAdd('egg2flt.exe', input=COMMON_EGG2X_LIBS)
    TargetAdd('egg2flt.exe', opts=['ADVAPI'])

    TargetAdd('flt2egg_fltToEgg.obj', opts=OPTS, input='fltToEgg.cxx')
    TargetAdd('flt2egg.exe', input='flt2egg_fltToEgg.obj')
    TargetAdd('flt2egg.exe', input='libp3flt.lib')
    TargetAdd('flt2egg.exe', input='libp3fltegg.lib')
    TargetAdd('flt2egg.exe', input=COMMON_EGG2X_LIBS)
    TargetAdd('flt2egg.exe', opts=['ADVAPI'])

#
# DIRECTORY: pandatool/src/imagebase/
#

if not PkgSkip("PANDATOOL"):
  OPTS=['DIR:pandatool/src/imagebase']
  TargetAdd('p3imagebase_composite1.obj', opts=OPTS, input='p3imagebase_composite1.cxx')
  TargetAdd('libp3imagebase.lib', input='p3imagebase_composite1.obj')

#
# DIRECTORY: pandatool/src/imageprogs/
#

if not PkgSkip("PANDATOOL"):
  OPTS=['DIR:pandatool/src/imageprogs']
  TargetAdd('image-info_imageInfo.obj', opts=OPTS, input='imageInfo.cxx')
  TargetAdd('image-info.exe', input='image-info_imageInfo.obj')
  TargetAdd('image-info.exe', input='libp3imagebase.lib')
  TargetAdd('image-info.exe', input='libp3progbase.lib')
  TargetAdd('image-info.exe', input='libp3pandatoolbase.lib')
  TargetAdd('image-info.exe', input=COMMON_PANDA_LIBS)
  TargetAdd('image-info.exe', opts=['ADVAPI'])

  TargetAdd('image-resize_imageResize.obj', opts=OPTS, input='imageResize.cxx')
  TargetAdd('image-resize.exe', input='image-resize_imageResize.obj')
  TargetAdd('image-resize.exe', input='libp3imagebase.lib')
  TargetAdd('image-resize.exe', input='libp3progbase.lib')
  TargetAdd('image-resize.exe', input='libp3pandatoolbase.lib')
  TargetAdd('image-resize.exe', input=COMMON_PANDA_LIBS)
  TargetAdd('image-resize.exe', opts=['ADVAPI'])

  TargetAdd('image-trans_imageTrans.obj', opts=OPTS, input='imageTrans.cxx')
  TargetAdd('image-trans.exe', input='image-trans_imageTrans.obj')
  TargetAdd('image-trans.exe', input='libp3imagebase.lib')
  TargetAdd('image-trans.exe', input='libp3progbase.lib')
  TargetAdd('image-trans.exe', input='libp3pandatoolbase.lib')
  TargetAdd('image-trans.exe', input=COMMON_PANDA_LIBS)
  TargetAdd('image-trans.exe', opts=['ADVAPI'])

#
# DIRECTORY: pandatool/src/pfmprogs/
#

if not PkgSkip("PANDATOOL"):
  OPTS=['DIR:pandatool/src/pfmprogs']
  TargetAdd('pfm-trans_pfmTrans.obj', opts=OPTS, input='pfmTrans.cxx')
  TargetAdd('pfm-trans.exe', input='pfm-trans_pfmTrans.obj')
  TargetAdd('pfm-trans.exe', input='libp3progbase.lib')
  TargetAdd('pfm-trans.exe', input='libp3pandatoolbase.lib')
  TargetAdd('pfm-trans.exe', input=COMMON_PANDA_LIBS)
  TargetAdd('pfm-trans.exe', opts=['ADVAPI'])

  TargetAdd('pfm-bba_pfmBba.obj', opts=OPTS, input='pfmBba.cxx')
  TargetAdd('pfm-bba_config_pfmprogs.obj', opts=OPTS, input='config_pfmprogs.cxx')
  TargetAdd('pfm-bba.exe', input='pfm-bba_pfmBba.obj')
  TargetAdd('pfm-bba.exe', input='pfm-bba_config_pfmprogs.obj')
  TargetAdd('pfm-bba.exe', input='libp3progbase.lib')
  TargetAdd('pfm-bba.exe', input='libp3pandatoolbase.lib')
  TargetAdd('pfm-bba.exe', input=COMMON_PANDA_LIBS)
  TargetAdd('pfm-bba.exe', opts=['ADVAPI'])

#
# DIRECTORY: pandatool/src/lwo/
#

if not PkgSkip("PANDATOOL"):
  OPTS=['DIR:pandatool/src/lwo']
  TargetAdd('p3lwo_composite1.obj', opts=OPTS, input='p3lwo_composite1.cxx')
  TargetAdd('libp3lwo.lib', input='p3lwo_composite1.obj')

#
# DIRECTORY: pandatool/src/lwoegg/
#

if not PkgSkip("PANDATOOL") and not PkgSkip("EGG"):
  OPTS=['DIR:pandatool/src/lwoegg']
  TargetAdd('p3lwoegg_composite1.obj', opts=OPTS, input='p3lwoegg_composite1.cxx')
  TargetAdd('libp3lwoegg.lib', input='p3lwoegg_composite1.obj')

#
# DIRECTORY: pandatool/src/lwoprogs/
#

if not PkgSkip("PANDATOOL"):
  OPTS=['DIR:pandatool/src/lwoprogs', 'DIR:pandatool/src/lwo']
  TargetAdd('lwo-scan_lwoScan.obj', opts=OPTS, input='lwoScan.cxx')
  TargetAdd('lwo-scan.exe', input='lwo-scan_lwoScan.obj')
  TargetAdd('lwo-scan.exe', input='libp3lwo.lib')
  TargetAdd('lwo-scan.exe', input='libp3progbase.lib')
  TargetAdd('lwo-scan.exe', input='libp3pandatoolbase.lib')
  TargetAdd('lwo-scan.exe', input=COMMON_PANDA_LIBS)
  TargetAdd('lwo-scan.exe', opts=['ADVAPI'])

  if not PkgSkip("EGG"):
    TargetAdd('lwo2egg_lwoToEgg.obj', opts=OPTS, input='lwoToEgg.cxx')
    TargetAdd('lwo2egg.exe', input='lwo2egg_lwoToEgg.obj')
    TargetAdd('lwo2egg.exe', input='libp3lwo.lib')
    TargetAdd('lwo2egg.exe', input='libp3lwoegg.lib')
    TargetAdd('lwo2egg.exe', input=COMMON_EGG2X_LIBS)
    TargetAdd('lwo2egg.exe', opts=['ADVAPI'])

#
# DIRECTORY: pandatool/src/maya/
#

for VER in MAYAVERSIONS:
  VNUM=VER[4:]
  if not PkgSkip(VER) and not PkgSkip("PANDATOOL"):
    OPTS=['DIR:pandatool/src/maya', VER]
    TargetAdd('maya'+VNUM+'_composite1.obj', opts=OPTS, input='p3maya_composite1.cxx')
    TargetAdd('libmaya'+VNUM+'.lib', input='maya'+VNUM+'_composite1.obj')

#
# DIRECTORY: pandatool/src/mayaegg/
#

for VER in MAYAVERSIONS:
  VNUM=VER[4:]
  if not PkgSkip(VER) and not PkgSkip("PANDATOOL") and not PkgSkip("EGG"):
    OPTS=['DIR:pandatool/src/mayaegg', 'DIR:pandatool/src/maya', VER]
    TargetAdd('mayaegg'+VNUM+'_loader.obj', opts=OPTS, input='mayaEggLoader.cxx')
    TargetAdd('mayaegg'+VNUM+'_composite1.obj', opts=OPTS, input='p3mayaegg_composite1.cxx')
    TargetAdd('libmayaegg'+VNUM+'.lib', input='mayaegg'+VNUM+'_loader.obj')
    TargetAdd('libmayaegg'+VNUM+'.lib', input='mayaegg'+VNUM+'_composite1.obj')

#
# DIRECTORY: pandatool/src/maxegg/
#

for VER in MAXVERSIONS:
  VNUM=VER[3:]
  if not PkgSkip(VER) and not PkgSkip("PANDATOOL") and not PkgSkip("EGG"):
    OPTS=['DIR:pandatool/src/maxegg', VER,  "WINCOMCTL", "WINCOMDLG", "WINUSER", "MSFORSCOPE", "RTTI"]
    TargetAdd('maxEgg'+VNUM+'.res', opts=OPTS, input='maxEgg.rc')
    TargetAdd('maxegg'+VNUM+'_loader.obj', opts=OPTS, input='maxEggLoader.cxx')
    TargetAdd('maxegg'+VNUM+'_composite1.obj', opts=OPTS, input='p3maxegg_composite1.cxx')
    TargetAdd('maxegg'+VNUM+'.dlo', input='maxegg'+VNUM+'_composite1.obj')
    TargetAdd('maxegg'+VNUM+'.dlo', input='maxEgg'+VNUM+'.res')
    TargetAdd('maxegg'+VNUM+'.dlo', input='maxEgg.def', ipath=OPTS)
    TargetAdd('maxegg'+VNUM+'.dlo', input=COMMON_EGG2X_LIBS)
    TargetAdd('maxegg'+VNUM+'.dlo', opts=OPTS)

#
# DIRECTORY: pandatool/src/maxprogs/
#

for VER in MAXVERSIONS:
  VNUM=VER[3:]
  if not PkgSkip(VER) and not PkgSkip("PANDATOOL") and not PkgSkip("EGG"):
    OPTS=['DIR:pandatool/src/maxprogs', VER,  "WINCOMCTL", "WINCOMDLG", "WINUSER", "MSFORSCOPE", "RTTI"]
    TargetAdd('maxImportRes.res', opts=OPTS, input='maxImportRes.rc')
    TargetAdd('maxprogs'+VNUM+'_maxeggimport.obj', opts=OPTS, input='maxEggImport.cxx')
    TargetAdd('maxeggimport'+VNUM+'.dle', input='maxegg'+VNUM+'_loader.obj')
    TargetAdd('maxeggimport'+VNUM+'.dle', input='maxprogs'+VNUM+'_maxeggimport.obj')
    TargetAdd('maxeggimport'+VNUM+'.dle', input='libpandaegg.dll')
    TargetAdd('maxeggimport'+VNUM+'.dle', input='libpanda.dll')
    TargetAdd('maxeggimport'+VNUM+'.dle', input='libpandaexpress.dll')
    TargetAdd('maxeggimport'+VNUM+'.dle', input='maxImportRes.res')
    TargetAdd('maxeggimport'+VNUM+'.dle', input='maxEggImport.def', ipath=OPTS)
    TargetAdd('maxeggimport'+VNUM+'.dle', input=COMMON_DTOOL_LIBS)
    TargetAdd('maxeggimport'+VNUM+'.dle', opts=OPTS)

#
# DIRECTORY: pandatool/src/vrml/
#

if not PkgSkip("PANDATOOL"):
  OPTS=['DIR:pandatool/src/vrml', 'ZLIB', 'BISONPREFIX_vrmlyy']
  CreateFile(GetOutputDir()+"/include/vrmlParser.h")
  TargetAdd('p3vrml_vrmlParser.obj', opts=OPTS, input='vrmlParser.yxx')
  TargetAdd('vrmlParser.h', input='p3vrml_vrmlParser.obj', opts=['DEPENDENCYONLY'])
  TargetAdd('p3vrml_vrmlLexer.obj', opts=OPTS, input='vrmlLexer.lxx')
  TargetAdd('p3vrml_parse_vrml.obj', opts=OPTS, input='parse_vrml.cxx')
  TargetAdd('p3vrml_standard_nodes.obj', opts=OPTS, input='standard_nodes.cxx')
  TargetAdd('p3vrml_vrmlNode.obj', opts=OPTS, input='vrmlNode.cxx')
  TargetAdd('p3vrml_vrmlNodeType.obj', opts=OPTS, input='vrmlNodeType.cxx')
  TargetAdd('libp3vrml.lib', input='p3vrml_parse_vrml.obj')
  TargetAdd('libp3vrml.lib', input='p3vrml_standard_nodes.obj')
  TargetAdd('libp3vrml.lib', input='p3vrml_vrmlNode.obj')
  TargetAdd('libp3vrml.lib', input='p3vrml_vrmlNodeType.obj')
  TargetAdd('libp3vrml.lib', input='p3vrml_vrmlParser.obj')
  TargetAdd('libp3vrml.lib', input='p3vrml_vrmlLexer.obj')

#
# DIRECTORY: pandatool/src/vrmlegg/
#

if not PkgSkip("PANDATOOL") and not PkgSkip("EGG"):
  OPTS=['DIR:pandatool/src/vrmlegg', 'DIR:pandatool/src/vrml']
  TargetAdd('p3vrmlegg_indexedFaceSet.obj', opts=OPTS, input='indexedFaceSet.cxx')
  TargetAdd('p3vrmlegg_vrmlAppearance.obj', opts=OPTS, input='vrmlAppearance.cxx')
  TargetAdd('p3vrmlegg_vrmlToEggConverter.obj', opts=OPTS, input='vrmlToEggConverter.cxx')
  TargetAdd('libp3vrmlegg.lib', input='p3vrmlegg_indexedFaceSet.obj')
  TargetAdd('libp3vrmlegg.lib', input='p3vrmlegg_vrmlAppearance.obj')
  TargetAdd('libp3vrmlegg.lib', input='p3vrmlegg_vrmlToEggConverter.obj')

#
# DIRECTORY: pandatool/src/xfile/
#

if not PkgSkip("PANDATOOL"):
    OPTS=['DIR:pandatool/src/xfile', 'ZLIB', 'BISONPREFIX_xyy', 'FLEXDASHI']
    CreateFile(GetOutputDir()+"/include/xParser.h")
    TargetAdd('p3xfile_xParser.obj', opts=OPTS, input='xParser.yxx')
    TargetAdd('xParser.h', input='p3xfile_xParser.obj', opts=['DEPENDENCYONLY'])
    TargetAdd('p3xfile_xLexer.obj', opts=OPTS, input='xLexer.lxx')
    TargetAdd('p3xfile_composite1.obj', opts=OPTS, input='p3xfile_composite1.cxx')
    TargetAdd('libp3xfile.lib', input='p3xfile_composite1.obj')
    TargetAdd('libp3xfile.lib', input='p3xfile_xParser.obj')
    TargetAdd('libp3xfile.lib', input='p3xfile_xLexer.obj')

#
# DIRECTORY: pandatool/src/xfileegg/
#

if not PkgSkip("PANDATOOL") and not PkgSkip("EGG"):
    OPTS=['DIR:pandatool/src/xfileegg', 'DIR:pandatool/src/xfile']
    TargetAdd('p3xfileegg_composite1.obj', opts=OPTS, input='p3xfileegg_composite1.cxx')
    TargetAdd('libp3xfileegg.lib', input='p3xfileegg_composite1.obj')

#
# DIRECTORY: pandatool/src/ptloader/
#

if not PkgSkip("PANDATOOL") and not PkgSkip("EGG"):
    if not PkgSkip("FCOLLADA"):
        DefSymbol("FCOLLADA", "HAVE_FCOLLADA")

    OPTS=['DIR:pandatool/src/ptloader', 'DIR:pandatool/src/flt', 'DIR:pandatool/src/lwo', 'DIR:pandatool/src/xfile', 'DIR:pandatool/src/xfileegg', 'DIR:pandatool/src/daeegg', 'BUILDING:PTLOADER', 'FCOLLADA']
    TargetAdd('p3ptloader_config_ptloader.obj', opts=OPTS, input='config_ptloader.cxx', dep='dtool_have_fcollada.dat')
    TargetAdd('p3ptloader_loaderFileTypePandatool.obj', opts=OPTS, input='loaderFileTypePandatool.cxx')
    TargetAdd('libp3ptloader.dll', input='p3ptloader_config_ptloader.obj')
    TargetAdd('libp3ptloader.dll', input='p3ptloader_loaderFileTypePandatool.obj')
    TargetAdd('libp3ptloader.dll', input='libp3fltegg.lib')
    TargetAdd('libp3ptloader.dll', input='libp3flt.lib')
    TargetAdd('libp3ptloader.dll', input='libp3lwoegg.lib')
    TargetAdd('libp3ptloader.dll', input='libp3lwo.lib')
    TargetAdd('libp3ptloader.dll', input='libp3dxfegg.lib')
    TargetAdd('libp3ptloader.dll', input='libp3dxf.lib')
    TargetAdd('libp3ptloader.dll', input='libp3objegg.lib')
    TargetAdd('libp3ptloader.dll', input='libp3vrmlegg.lib')
    TargetAdd('libp3ptloader.dll', input='libp3vrml.lib')
    TargetAdd('libp3ptloader.dll', input='libp3xfileegg.lib')
    TargetAdd('libp3ptloader.dll', input='libp3xfile.lib')
    if (PkgSkip("FCOLLADA")==0): TargetAdd('libp3ptloader.dll', input='libp3daeegg.lib')
    TargetAdd('libp3ptloader.dll', input='libp3eggbase.lib')
    TargetAdd('libp3ptloader.dll', input='libp3progbase.lib')
    TargetAdd('libp3ptloader.dll', input='libp3converter.lib')
    TargetAdd('libp3ptloader.dll', input='libp3pandatoolbase.lib')
    TargetAdd('libp3ptloader.dll', input='libpandaegg.dll')
    TargetAdd('libp3ptloader.dll', input=COMMON_PANDA_LIBS)
    TargetAdd('libp3ptloader.dll', opts=['MODULE', 'ADVAPI', 'FCOLLADA', 'WINUSER'])

#
# DIRECTORY: pandatool/src/miscprogs/
#

# This is a bit of an esoteric tool, and it causes issues because
# it conflicts with tools of the same name in different packages.
#if (PkgSkip("PANDATOOL")==0):
#    OPTS=['DIR:pandatool/src/miscprogs']
#    TargetAdd('bin2c_binToC.obj', opts=OPTS, input='binToC.cxx')
#    TargetAdd('bin2c.exe', input='bin2c_binToC.obj')
#    TargetAdd('bin2c.exe', input='libp3progbase.lib')
#    TargetAdd('bin2c.exe', input='libp3pandatoolbase.lib')
#    TargetAdd('bin2c.exe', input=COMMON_PANDA_LIBS)
#    TargetAdd('bin2c.exe', opts=['ADVAPI'])

#
# DIRECTORY: pandatool/src/pstatserver/
#

if (PkgSkip("PANDATOOL")==0):
    OPTS=['DIR:pandatool/src/pstatserver']
    TargetAdd('p3pstatserver_composite1.obj', opts=OPTS, input='p3pstatserver_composite1.cxx')
    TargetAdd('libp3pstatserver.lib', input='p3pstatserver_composite1.obj')

#
# DIRECTORY: pandatool/src/text-stats/
#

if (PkgSkip("PANDATOOL")==0):
    OPTS=['DIR:pandatool/src/text-stats']
    TargetAdd('text-stats_textMonitor.obj', opts=OPTS, input='textMonitor.cxx')
    TargetAdd('text-stats_textStats.obj', opts=OPTS, input='textStats.cxx')
    TargetAdd('text-stats.exe', input='text-stats_textMonitor.obj')
    TargetAdd('text-stats.exe', input='text-stats_textStats.obj')
    TargetAdd('text-stats.exe', input='libp3progbase.lib')
    TargetAdd('text-stats.exe', input='libp3pstatserver.lib')
    TargetAdd('text-stats.exe', input='libp3pandatoolbase.lib')
    TargetAdd('text-stats.exe', input=COMMON_PANDA_LIBS)
    TargetAdd('text-stats.exe', opts=['ADVAPI'])

#
# DIRECTORY: pandatool/src/vrmlprogs/
#

if not PkgSkip("PANDATOOL"):
    OPTS=['DIR:pandatool/src/vrmlprogs', 'DIR:pandatool/src/vrml', 'DIR:pandatool/src/vrmlegg']
    TargetAdd('vrml-trans_vrmlTrans.obj', opts=OPTS, input='vrmlTrans.cxx')
    TargetAdd('vrml-trans.exe', input='vrml-trans_vrmlTrans.obj')
    TargetAdd('vrml-trans.exe', input='libp3vrml.lib')
    TargetAdd('vrml-trans.exe', input='libp3progbase.lib')
    TargetAdd('vrml-trans.exe', input='libp3pandatoolbase.lib')
    TargetAdd('vrml-trans.exe', input=COMMON_PANDA_LIBS)
    TargetAdd('vrml-trans.exe', opts=['ADVAPI'])

    if not PkgSkip("EGG"):
        TargetAdd('vrml2egg_vrmlToEgg.obj', opts=OPTS, input='vrmlToEgg.cxx')
        TargetAdd('vrml2egg.exe', input='vrml2egg_vrmlToEgg.obj')
        TargetAdd('vrml2egg.exe', input='libp3vrmlegg.lib')
        TargetAdd('vrml2egg.exe', input='libp3vrml.lib')
        TargetAdd('vrml2egg.exe', input=COMMON_EGG2X_LIBS)
        TargetAdd('vrml2egg.exe', opts=['ADVAPI'])

#
# DIRECTORY: pandatool/src/win-stats/
# DIRECTORY: pandatool/src/gtk-stats/
#

if (PkgSkip("PANDATOOL")==0 and (GetTarget() == 'windows' or PkgSkip("GTK2")==0)):
    if GetTarget() == 'windows':
      OPTS=['DIR:pandatool/src/win-stats']
      TargetAdd('pstats_composite1.obj', opts=OPTS, input='winstats_composite1.cxx')
    else:
      OPTS=['DIR:pandatool/src/gtk-stats', 'GTK2']
      TargetAdd('pstats_composite1.obj', opts=OPTS, input='gtkstats_composite1.cxx')
    TargetAdd('pstats.exe', input='pstats_composite1.obj')
    TargetAdd('pstats.exe', input='libp3pstatserver.lib')
    TargetAdd('pstats.exe', input='libp3progbase.lib')
    TargetAdd('pstats.exe', input='libp3pandatoolbase.lib')
    TargetAdd('pstats.exe', input=COMMON_PANDA_LIBS)
    TargetAdd('pstats.exe', opts=['SUBSYSTEM:WINDOWS', 'WINSOCK', 'WINIMM', 'WINGDI', 'WINKERNEL', 'WINOLDNAMES', 'WINUSER', 'WINMM', 'GTK2'])

#
# DIRECTORY: pandatool/src/xfileprogs/
#

if not PkgSkip("PANDATOOL"):
    OPTS=['DIR:pandatool/src/xfileprogs', 'DIR:pandatool/src/xfile', 'DIR:pandatool/src/xfileegg']
    TargetAdd('x-trans_xFileTrans.obj', opts=OPTS, input='xFileTrans.cxx')
    TargetAdd('x-trans.exe', input='x-trans_xFileTrans.obj')
    TargetAdd('x-trans.exe', input='libp3progbase.lib')
    TargetAdd('x-trans.exe', input='libp3xfile.lib')
    TargetAdd('x-trans.exe', input='libp3pandatoolbase.lib')
    TargetAdd('x-trans.exe', input=COMMON_PANDA_LIBS)
    TargetAdd('x-trans.exe', opts=['ADVAPI'])

    if not PkgSkip("EGG"):
        TargetAdd('egg2x_eggToX.obj', opts=OPTS, input='eggToX.cxx')
        TargetAdd('egg2x.exe', input='egg2x_eggToX.obj')
        TargetAdd('egg2x.exe', input='libp3xfileegg.lib')
        TargetAdd('egg2x.exe', input='libp3xfile.lib')
        TargetAdd('egg2x.exe', input=COMMON_EGG2X_LIBS)
        TargetAdd('egg2x.exe', opts=['ADVAPI'])

        TargetAdd('x2egg_xFileToEgg.obj', opts=OPTS, input='xFileToEgg.cxx')
        TargetAdd('x2egg.exe', input='x2egg_xFileToEgg.obj')
        TargetAdd('x2egg.exe', input='libp3xfileegg.lib')
        TargetAdd('x2egg.exe', input='libp3xfile.lib')
        TargetAdd('x2egg.exe', input=COMMON_EGG2X_LIBS)
        TargetAdd('x2egg.exe', opts=['ADVAPI'])

#
# DIRECTORY: pandatool/src/mayaprogs/
#

for VER in MAYAVERSIONS:
  VNUM = VER[4:]
  if not PkgSkip(VER) and not PkgSkip("PANDATOOL") and not PkgSkip("EGG"):
    if GetTarget() == 'darwin' and int(VNUM) < 2009:
      # No x86_64 support.
      continue

    OPTS=['DIR:pandatool/src/mayaprogs', 'DIR:pandatool/src/maya', 'DIR:pandatool/src/mayaegg', 'BUILDING:MISC', VER]
    TargetAdd('mayaeggimport'+VNUM+'_mayaeggimport.obj', opts=OPTS, input='mayaEggImport.cxx')
    TargetAdd('mayaeggimport'+VNUM+'.mll', input='mayaegg'+VNUM+'_loader.obj')
    TargetAdd('mayaeggimport'+VNUM+'.mll', input='mayaeggimport'+VNUM+'_mayaeggimport.obj')
    TargetAdd('mayaeggimport'+VNUM+'.mll', input='libpandaegg.dll')
    TargetAdd('mayaeggimport'+VNUM+'.mll', input=COMMON_PANDA_LIBS)
    TargetAdd('mayaeggimport'+VNUM+'.mll', opts=['ADVAPI', VER])

    TargetAdd('mayaloader'+VNUM+'_config_mayaloader.obj', opts=OPTS, input='config_mayaloader.cxx')
    TargetAdd('libp3mayaloader'+VNUM+'.dll', input='mayaloader'+VNUM+'_config_mayaloader.obj')
    TargetAdd('libp3mayaloader'+VNUM+'.dll', input='libmayaegg'+VNUM+'.lib')
    TargetAdd('libp3mayaloader'+VNUM+'.dll', input='libp3ptloader.dll')
    TargetAdd('libp3mayaloader'+VNUM+'.dll', input='libmaya'+VNUM+'.lib')
    TargetAdd('libp3mayaloader'+VNUM+'.dll', input='libp3fltegg.lib')
    TargetAdd('libp3mayaloader'+VNUM+'.dll', input='libp3flt.lib')
    TargetAdd('libp3mayaloader'+VNUM+'.dll', input='libp3lwoegg.lib')
    TargetAdd('libp3mayaloader'+VNUM+'.dll', input='libp3lwo.lib')
    TargetAdd('libp3mayaloader'+VNUM+'.dll', input='libp3dxfegg.lib')
    TargetAdd('libp3mayaloader'+VNUM+'.dll', input='libp3dxf.lib')
    TargetAdd('libp3mayaloader'+VNUM+'.dll', input='libp3objegg.lib')
    TargetAdd('libp3mayaloader'+VNUM+'.dll', input='libp3vrmlegg.lib')
    TargetAdd('libp3mayaloader'+VNUM+'.dll', input='libp3vrml.lib')
    TargetAdd('libp3mayaloader'+VNUM+'.dll', input='libp3xfileegg.lib')
    TargetAdd('libp3mayaloader'+VNUM+'.dll', input='libp3xfile.lib')
    TargetAdd('libp3mayaloader'+VNUM+'.dll', input='libp3eggbase.lib')
    TargetAdd('libp3mayaloader'+VNUM+'.dll', input='libp3progbase.lib')
    TargetAdd('libp3mayaloader'+VNUM+'.dll', input='libp3converter.lib')
    TargetAdd('libp3mayaloader'+VNUM+'.dll', input='libp3pandatoolbase.lib')
    TargetAdd('libp3mayaloader'+VNUM+'.dll', input='libpandaegg.dll')
    TargetAdd('libp3mayaloader'+VNUM+'.dll', input=COMMON_PANDA_LIBS)
    TargetAdd('libp3mayaloader'+VNUM+'.dll', opts=['ADVAPI', VER])

    TargetAdd('mayapview'+VNUM+'_mayaPview.obj', opts=OPTS, input='mayaPview.cxx')
    TargetAdd('libmayapview'+VNUM+'.mll', input='mayapview'+VNUM+'_mayaPview.obj')
    TargetAdd('libmayapview'+VNUM+'.mll', input='libmayaegg'+VNUM+'.lib')
    TargetAdd('libmayapview'+VNUM+'.mll', input='libmaya'+VNUM+'.lib')
    TargetAdd('libmayapview'+VNUM+'.mll', input='libp3framework.dll')
    if GetTarget() == 'windows':
      TargetAdd('libmayapview'+VNUM+'.mll', input=COMMON_EGG2X_LIBS)
    else:
      TargetAdd('libmayapview'+VNUM+'.mll', input=COMMON_EGG2X_LIBS)
    TargetAdd('libmayapview'+VNUM+'.mll', opts=['ADVAPI', VER])

    TargetAdd('maya2egg'+VNUM+'_mayaToEgg.obj', opts=OPTS, input='mayaToEgg.cxx')
    TargetAdd('maya2egg'+VNUM+'_bin.exe', input='maya2egg'+VNUM+'_mayaToEgg.obj')
    TargetAdd('maya2egg'+VNUM+'_bin.exe', input='libmayaegg'+VNUM+'.lib')
    TargetAdd('maya2egg'+VNUM+'_bin.exe', input='libmaya'+VNUM+'.lib')
    if GetTarget() == 'windows':
      TargetAdd('maya2egg'+VNUM+'_bin.exe', input=COMMON_EGG2X_LIBS)
    else:
      TargetAdd('maya2egg'+VNUM+'_bin.exe', input=COMMON_EGG2X_LIBS)
    TargetAdd('maya2egg'+VNUM+'_bin.exe', opts=['ADVAPI', VER])

    TargetAdd('egg2maya'+VNUM+'_eggToMaya.obj', opts=OPTS, input='eggToMaya.cxx')
    TargetAdd('egg2maya'+VNUM+'_bin.exe', input='egg2maya'+VNUM+'_eggToMaya.obj')
    TargetAdd('egg2maya'+VNUM+'_bin.exe', input='libmayaegg'+VNUM+'.lib')
    TargetAdd('egg2maya'+VNUM+'_bin.exe', input='libmaya'+VNUM+'.lib')
    if GetTarget() == 'windows':
      TargetAdd('egg2maya'+VNUM+'_bin.exe', input=COMMON_EGG2X_LIBS)
    else:
      TargetAdd('egg2maya'+VNUM+'_bin.exe', input=COMMON_EGG2X_LIBS)
    TargetAdd('egg2maya'+VNUM+'_bin.exe', opts=['ADVAPI', VER])

    TargetAdd('mayasavepview'+VNUM+'_mayaSavePview.obj', opts=OPTS, input='mayaSavePview.cxx')
    TargetAdd('libmayasavepview'+VNUM+'.mll', input='mayasavepview'+VNUM+'_mayaSavePview.obj')
    TargetAdd('libmayasavepview'+VNUM+'.mll', opts=['ADVAPI', VER])

    TargetAdd('mayapath'+VNUM+'.obj', opts=OPTS, input='mayapath.cxx')

    TargetAdd('maya2egg'+VNUM+'.exe', input='mayapath'+VNUM+'.obj')
    TargetAdd('maya2egg'+VNUM+'.exe', input='libpandaexpress.dll')
    TargetAdd('maya2egg'+VNUM+'.exe', input=COMMON_DTOOL_LIBS)
    TargetAdd('maya2egg'+VNUM+'.exe', opts=['ADVAPI'])

    TargetAdd('egg2maya'+VNUM+'.exe', input='mayapath'+VNUM+'.obj')
    TargetAdd('egg2maya'+VNUM+'.exe', input='libpandaexpress.dll')
    TargetAdd('egg2maya'+VNUM+'.exe', input=COMMON_DTOOL_LIBS)
    TargetAdd('egg2maya'+VNUM+'.exe', opts=['ADVAPI'])

#
# DIRECTORY: contrib/src/ai/
#
if (PkgSkip("CONTRIB")==0 ):
  OPTS=['DIR:contrib/src/ai', 'BUILDING:PANDAAI']
  TargetAdd('p3ai_composite1.obj', opts=OPTS, input='p3ai_composite1.cxx')
  TargetAdd('libpandaai.dll', input='p3ai_composite1.obj')
  TargetAdd('libpandaai.dll', input=COMMON_PANDA_LIBS)

  OPTS=['DIR:contrib/src/ai']
  IGATEFILES=GetDirectoryContents('contrib/src/ai', ["*.h", "*_composite*.cxx"])
  TargetAdd('libpandaai.in', opts=OPTS, input=IGATEFILES)
  TargetAdd('libpandaai.in', opts=['IMOD:panda3d.ai', 'ILIB:libpandaai', 'SRCDIR:contrib/src/ai'])

  PyTargetAdd('ai_module.obj', input='libpandaai.in')
  PyTargetAdd('ai_module.obj', opts=OPTS)
  PyTargetAdd('ai_module.obj', opts=['IMOD:panda3d.ai', 'ILIB:ai', 'IMPORT:panda3d.core'])

  PyTargetAdd('ai.pyd', input='ai_module.obj')
  PyTargetAdd('ai.pyd', input='libpandaai_igate.obj')
  PyTargetAdd('ai.pyd', input='libpandaai.dll')
  PyTargetAdd('ai.pyd', input='libp3interrogatedb.dll')
  PyTargetAdd('ai.pyd', input=COMMON_PANDA_LIBS)

#
# DIRECTORY: contrib/src/rplight/
#
if not PkgSkip("CONTRIB") and not PkgSkip("PYTHON"):
  OPTS=['DIR:contrib/src/rplight', 'BUILDING:RPLIGHT']
  TargetAdd('p3rplight_composite1.obj', opts=OPTS, input='p3rplight_composite1.cxx')

  IGATEFILES=GetDirectoryContents('contrib/src/rplight', ["*.h", "*_composite*.cxx"])
  TargetAdd('libp3rplight.in', opts=OPTS, input=IGATEFILES)
  TargetAdd('libp3rplight.in', opts=['IMOD:panda3d._rplight', 'ILIB:libp3rplight', 'SRCDIR:contrib/src/rplight'])

  PyTargetAdd('rplight_module.obj', input='libp3rplight.in')
  PyTargetAdd('rplight_module.obj', opts=OPTS)
  PyTargetAdd('rplight_module.obj', opts=['IMOD:panda3d._rplight', 'ILIB:_rplight', 'IMPORT:panda3d.core'])

  PyTargetAdd('_rplight.pyd', input='rplight_module.obj')
  PyTargetAdd('_rplight.pyd', input='libp3rplight_igate.obj')
  PyTargetAdd('_rplight.pyd', input='p3rplight_composite1.obj')
  PyTargetAdd('_rplight.pyd', input='libp3interrogatedb.dll')
  PyTargetAdd('_rplight.pyd', input=COMMON_PANDA_LIBS)

#
# DIRECTORY: pandatool/src/deploy-stub
#
if PkgSkip("PYTHON") == 0:
    OPTS=['DIR:pandatool/src/deploy-stub', 'BUILDING:DEPLOYSTUB']
    PyTargetAdd('deploy-stub.obj', opts=OPTS, input='deploy-stub.c')
    if GetTarget() == 'windows':
        PyTargetAdd('frozen_dllmain.obj', opts=OPTS, input='frozen_dllmain.c')

    if GetTarget() == 'linux' or GetTarget() == 'freebsd':
        # Setup rpath so libs can be found in the same directory as the deployed game
        LibName('DEPLOYSTUB', "-Wl,-rpath,\\$ORIGIN")
        LibName('DEPLOYSTUB', "-Wl,-z,origin")
        LibName('DEPLOYSTUB', "-rdynamic")
    PyTargetAdd('deploy-stub.exe', input='deploy-stub.obj')
    if GetTarget() == 'windows':
        PyTargetAdd('deploy-stub.exe', input='frozen_dllmain.obj')
    PyTargetAdd('deploy-stub.exe', opts=['WINSHELL', 'DEPLOYSTUB', 'NOICON'])

    if GetTarget() == 'windows':
        PyTargetAdd('deploy-stubw.exe', input='deploy-stub.obj')
        PyTargetAdd('deploy-stubw.exe', input='frozen_dllmain.obj')
        PyTargetAdd('deploy-stubw.exe', opts=['SUBSYSTEM:WINDOWS', 'WINSHELL', 'DEPLOYSTUB', 'NOICON'])
    elif GetTarget() == 'darwin':
        DefSymbol('MACOS_APP_BUNDLE', 'MACOS_APP_BUNDLE')
        OPTS = OPTS + ['MACOS_APP_BUNDLE']
        PyTargetAdd('deploy-stubw.obj', opts=OPTS, input='deploy-stub.c')
        PyTargetAdd('deploy-stubw.exe', input='deploy-stubw.obj')
        PyTargetAdd('deploy-stubw.exe', opts=['MACOS_APP_BUNDLE', 'DEPLOYSTUB', 'NOICON'])

#
# Generate the models directory and samples directory
#

if not PkgSkip("DIRECT") and not PkgSkip("EGG"):
  model_extensions = ["*.egg"]

  # Check if we have access to an flt2egg utility, either self-compiled or on the system.
  if ((PkgSkip("PANDATOOL")==0 and GetHost()==GetTarget()) or LocateBinary('flt2egg')):
      model_extensions.append("*.flt")

  for model in GetDirectoryContents("dmodels/src/misc", model_extensions):
      if (PkgSkip("ZLIB")==0 and PkgSkip("DEPLOYTOOLS")==0):
          newname = model[:-4] + ".egg.pz"
      else:
          newname = model[:-4] + ".egg"
      TargetAdd(GetOutputDir()+"/models/misc/"+newname, input="dmodels/src/misc/"+model)

  for model in GetDirectoryContents("dmodels/src/gui", model_extensions):
      if (PkgSkip("ZLIB")==0 and PkgSkip("DEPLOYTOOLS")==0):
          newname = model[:-4] + ".egg.pz"
      else:
          newname = model[:-4] + ".egg"
      TargetAdd(GetOutputDir()+"/models/gui/"+newname, input="dmodels/src/gui/"+model)

  for model in GetDirectoryContents("models", model_extensions):
      if (PkgSkip("ZLIB")==0 and PkgSkip("DEPLOYTOOLS")==0):
          newname = model[:-4] + ".egg.pz"
      else:
          newname = model[:-4] + ".egg"
      TargetAdd(GetOutputDir()+"/models/"+newname, input="models/"+model)

if not PkgSkip("DIRECT"):
  CopyAllFiles(GetOutputDir()+"/models/audio/sfx/",  "dmodels/src/audio/sfx/", ".wav")
  CopyAllFiles(GetOutputDir()+"/models/icons/",      "dmodels/src/icons/",     ".gif")

  CopyAllFiles(GetOutputDir()+"/models/maps/",       "models/maps/",           ".jpg")
  CopyAllFiles(GetOutputDir()+"/models/maps/",       "models/maps/",           ".png")
  CopyAllFiles(GetOutputDir()+"/models/maps/",       "models/maps/",           ".rgb")
  CopyAllFiles(GetOutputDir()+"/models/maps/",       "models/maps/",           ".rgba")

  CopyAllFiles(GetOutputDir()+"/models/maps/",       "dmodels/src/maps/",      ".jpg")
  CopyAllFiles(GetOutputDir()+"/models/maps/",       "dmodels/src/maps/",      ".png")
  CopyAllFiles(GetOutputDir()+"/models/maps/",       "dmodels/src/maps/",      ".rgb")
  CopyAllFiles(GetOutputDir()+"/models/maps/",       "dmodels/src/maps/",      ".rgba")


##########################################################################################
#
# Dependency-Based Distributed Build System.
#
##########################################################################################

DEPENDENCYQUEUE=[]

for target in TARGET_LIST:
    name = target.name
    inputs = target.inputs
    opts = target.opts
    deps = target.deps
    DEPENDENCYQUEUE.append([CompileAnything, [name, inputs, opts], [name], deps, []])

def BuildWorker(taskqueue, donequeue):
    while True:
        try:
            task = taskqueue.get(timeout=1)
        except:
            ProgressOutput(None, "Waiting for tasks...")
            task = taskqueue.get()
        sys.stdout.flush()
        if (task == 0): return
        try:
            task[0](*task[1])
            donequeue.put(task)
        except:
            donequeue.put(0)

def AllSourcesReady(task, pending):
    sources = task[3]
    for x in sources:
        if (x in pending):
            return 0
    sources = task[1][1]
    for x in sources:
        if (x in pending):
            return 0
    altsources = task[4]
    for x in altsources:
        if (x in pending):
            return 0
    return 1

def ParallelMake(tasklist):
    # Create the communication queues.
    donequeue = queue.Queue()
    taskqueue = queue.Queue()
    # Build up a table listing all the pending targets
    #task = [CompileAnything, [name, inputs, opts], [name], deps, []]
    # task[2] = [name]
    # task[3] = deps
    # The python tool package, in particular fltegg seems to throw parallelmake off
    # A hack for now is to divide the tasklist into two parts, one to be built in parallel
    # and another subpart to be built sequentially. The most time consuming part of the process
    # is the c++ code generation anyways.

    tasklist_seq = []
    i = 0
    while i < len(tasklist):
        if tasklist[i][2][0].endswith('.egg') | tasklist[i][2][0].endswith('.egg.pz'):
            break
        i += 1
    if i < len(tasklist):
        tasklist_seq = tasklist[i:]
        tasklist = tasklist[:i]
    iNumStartingTasks = len(tasklist)

    pending = {}
    for task in tasklist:
        for target in task[2]:
            pending[target] = 1
    # Create the workers
    for slave in range(THREADCOUNT):
        th = threading.Thread(target=BuildWorker, args=[taskqueue, donequeue])
        th.setDaemon(1)
        th.start()
    # Feed tasks to the workers.
    tasksqueued = 0
    while True:
        if (tasksqueued < THREADCOUNT):
            extras = []
            for task in tasklist:
                if (tasksqueued < THREADCOUNT) and (AllSourcesReady(task, pending)):
                    if (NeedsBuild(task[2], task[3])):
                        tasksqueued += 1
                        taskqueue.put(task)
                    else:
                        for target in task[2]:
                            del pending[target]
                else:
                    extras.append(task)
            tasklist = extras
        sys.stdout.flush()
        if (tasksqueued == 0): break
        donetask = donequeue.get()
        if (donetask == 0):
            exit("Build process aborting.")
        sys.stdout.flush()
        tasksqueued -= 1
        JustBuilt(donetask[2], donetask[3])
        for target in donetask[2]:
            del pending[target]
    # Kill the workers.
    for slave in range(THREADCOUNT):
        taskqueue.put(0)
    # Make sure there aren't any unsatisfied tasks
    if len(tasklist) > 0:
        exit("Dependency problems: " + str(len(tasklist)) + " tasks not finished. First task unsatisfied: "+str(tasklist[0][2]))
    SequentialMake(tasklist_seq)


def SequentialMake(tasklist):
    i = 0
    for task in tasklist:
        if (NeedsBuild(task[2], task[3])):
            task[0](*task[1] + [(i * 100.0) / len(tasklist)])
            JustBuilt(task[2], task[3])
        i += 1


def RunDependencyQueue(tasklist):
    if (THREADCOUNT!=0):
        ParallelMake(tasklist)
    else:
        SequentialMake(tasklist)


try:
    RunDependencyQueue(DEPENDENCYQUEUE)
finally:
    SaveDependencyCache()

# Run the test suite.
if RUNTESTS:
    cmdstr = BracketNameWithQuotes(SDK["PYTHONEXEC"].replace('\\', '/'))
    cmdstr += " -B -m pytest tests"
    if GetVerbose():
        cmdstr += " --verbose"
    oscmd(cmdstr)

# Write out information about the Python versions in the built dir.
python_version_info = GetCurrentPythonVersionInfo()
UpdatePythonVersionInfoFile(python_version_info)

##########################################################################################
#
# The Installers
#
# Under windows, we can build an 'exe' package using NSIS
# Under linux, we can build a 'deb' package or an 'rpm' package.
# Under OSX, we can make a 'dmg' package.
#
##########################################################################################

if INSTALLER:
    ProgressOutput(100.0, "Building installer")
    from makepackage import MakeInstaller

    # When using the --installer flag, only install for the current version.
    python_versions = []
    if python_version_info:
        python_versions.append(python_version_info)

    MakeInstaller(version=VERSION, outputdir=GetOutputDir(),
                  optimize=GetOptimize(), compressor=COMPRESSOR,
                  debversion=DEBVERSION, rpmrelease=RPMRELEASE,
                  python_versions=python_versions)

if WHEEL:
    ProgressOutput(100.0, "Building wheel")
    from makewheel import makewheel
    makewheel(WHLVERSION, GetOutputDir())

##########################################################################################
#
# Print final status report.
#
##########################################################################################

WARNINGS.append("Elapsed Time: "+PrettyTime(time.time() - STARTTIME))

printStatus("Makepanda Final Status Report", WARNINGS)
print(GetColor("green") + "Build successfully finished, elapsed time: " + PrettyTime(time.time() - STARTTIME) + GetColor())<|MERGE_RESOLUTION|>--- conflicted
+++ resolved
@@ -819,9 +819,7 @@
     SmartPkgEnable("OPUS",      "opusfile",  ("opusfile", "opus", "ogg"), ("ogg/ogg.h", "opus/opusfile.h", "opus"))
     SmartPkgEnable("JPEG",      "",          ("jpeg"), "jpeglib.h")
     SmartPkgEnable("PNG",       "libpng",    ("png"), "png.h", tool = "libpng-config")
-<<<<<<< HEAD
     SmartPkgEnable("VULKAN",    "",          ("vulkan"), "vulkan/vulkan.h")
-=======
     SmartPkgEnable("GLSLANG",   "",          ("glslang", "SPIRV", "OSDependent", "OGLCompiler", "HLSL"), "glslang/Public/ShaderLang.h")
     SmartPkgEnable("SPIRV-TOOLS", "",        ("SPIRV-Tools", "SPIRV-Tools-opt"), "spirv-tools/optimizer.hpp")
     SmartPkgEnable("SPIRV-CROSS-GLSL", "",   ("spirv-cross-core", "spirv-cross-glsl"), "spirv_cross/spirv_cross.hpp")
@@ -832,7 +830,6 @@
         for (opt, name) in LIBNAMES:
             if opt == "FREETYPE":
                 LibName("HARFBUZZ", name)
->>>>>>> 20e74bb3
 
     if not PkgSkip("FFMPEG"):
         if GetTarget() == "darwin":
