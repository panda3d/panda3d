#!/usr/bin/env python
########################################################################
#
# To build panda using this script, type 'makepanda.py' on unix
# or 'makepanda.bat' on windows, and examine the help-text.
# Then run the script again with the appropriate options to compile
# panda3d.
#
########################################################################

import sys
if sys.version_info < (3, 8):
    print("This version of Python is not supported, use version 3.8 or higher.")
    exit(1)

try:
    import os
    import time
    import re
    import getopt
    import threading
    import signal
    import shutil
    import plistlib
    import queue
except KeyboardInterrupt:
    raise
except:
    print("You are either using an incomplete or an old version of Python!")
    print("Please install the development package of Python and try again.")
    exit(1)

from makepandacore import *

from sysconfig import get_platform

try:
    import zlib
except:
    zlib = None

########################################################################
##
## PARSING THE COMMAND LINE OPTIONS
##
## You might be tempted to change the defaults by editing them
## here.  Don't do it.  Instead, create a script that compiles
## panda with your preferred options.  Or, create
## a 'makepandaPreferences' file and put it into your python path.
##
########################################################################

COMPILER=0
INSTALLER=0
WHEEL=0
RUNTESTS=0
GENMAN=0
COMPRESSOR="zlib"
THREADCOUNT=0
CFLAGS=""
CXXFLAGS=""
LDFLAGS=""
DISTRIBUTOR=""
VERSION=None
DEBVERSION=None
WHLVERSION=None
RPMVERSION=None
RPMRELEASE="1"
GIT_COMMIT=None
MAJOR_VERSION=None
OSX_ARCHS=[]
STRDXSDKVERSION = 'default'
WINDOWS_SDK = None
MSVC_VERSION = None
BOOUSEINTELCOMPILER = False
OPENCV_VER_23 = False
PLATFORM = None
COPY_PYTHON = True

PkgListSet(["PYTHON", "DIRECT",                        # Python support
  "GL", "GLES", "GLES2"] + DXVERSIONS + ["TINYDISPLAY",# 3D graphics
  "EGL",                                               # OpenGL (ES) integration
  "EIGEN",                                             # Linear algebra acceleration
  "OPENAL", "FMODEX",                                  # Audio playback
  "VORBIS", "OPUS", "FFMPEG", "SWSCALE", "SWRESAMPLE", # Audio decoding
  "ODE", "BULLET", "PANDAPHYSICS",                     # Physics
  "SPEEDTREE",                                         # SpeedTree
  "ZLIB", "PNG", "JPEG", "TIFF", "OPENEXR", "SQUISH",  # 2D Formats support
  ] + MAYAVERSIONS + MAXVERSIONS + [ "FCOLLADA", "ASSIMP", "EGG", # 3D Formats support
  "FREETYPE", "HARFBUZZ",                              # Text rendering
  "VRPN", "OPENSSL",                                   # Transport
  "FFTW",                                              # Algorithm helpers
  "ARTOOLKIT", "OPENCV", "DIRECTCAM", "VISION",        # Augmented Reality
  "GTK3",                                              # GTK3 is used for PStats on Unix
  "MFC", "WX", "FLTK",                                 # Used for web plug-in only
  "COCOA",                                             # macOS toolkits
  "X11",                                               # Unix platform support
  "PANDATOOL", "PVIEW", "DEPLOYTOOLS",                 # Toolchain
  "SKEL",                                              # Example SKEL project
  "PANDAFX",                                           # Some distortion special lenses
  "PANDAPARTICLESYSTEM",                               # Built in particle system
  "CONTRIB",                                           # Experimental
  "SSE2", "NEON",                                      # Compiler features
  "MIMALLOC",                                          # Memory allocators
])

CheckPandaSourceTree()

def keyboardInterruptHandler(x,y):
    exit("keyboard interrupt")

signal.signal(signal.SIGINT, keyboardInterruptHandler)

########################################################################
##
## Command-line parser.
##
## You can type "makepanda --help" to see all the options.
##
########################################################################

def usage(problem):
    if problem:
        print("")
        print("Error parsing command-line input: %s" % (problem))

    print("")
    print("Makepanda generates a 'built' subdirectory containing a")
    print("compiled copy of Panda3D.  Command-line arguments are:")
    print("")
    print("  --help            (print the help message you're reading now)")
    print("  --verbose         (print out more information)")
    print("  --tests           (run the test suite)")
    print("  --installer       (build an installer)")
    print("  --wheel           (build a pip-installable .whl)")
    print("  --optimize X      (optimization level can be 1,2,3,4)")
    print("  --version X       (set the panda version number)")
    print("  --lzma            (use lzma compression when building Windows installer)")
    print("  --distributor X   (short string identifying the distributor of the build)")
    print("  --outputdir X     (use the specified directory instead of 'built')")
    print("  --threads N       (use the multithreaded build system. see manual)")
    print("  --universal       (build universal binaries (macOS 11.0+ only))")
    print("  --override \"O=V\"  (override dtool_config/prc option value)")
    print("  --static          (builds libraries for static linking)")
    print("  --target X        (experimental cross-compilation (android only))")
    print("  --arch X          (target architecture for cross-compilation)")
    print("")
    for pkg in PkgListGet():
        p = pkg.lower()
        print("  --use-%-9s   --no-%-9s (enable/disable use of %s)"%(p, p, pkg))
    if sys.platform != 'win32':
        print("  --<PKG>-incdir    (custom location for header files of thirdparty package)")
        print("  --<PKG>-libdir    (custom location for library files of thirdparty package)")
    print("")
    print("  --nothing         (disable every third-party lib)")
    print("  --everything      (enable every third-party lib)")
    print("  --directx-sdk=X   (specify version of DirectX SDK to use: jun2010, aug2009)")
    print("  --windows-sdk=X   (specify Windows SDK version, eg. 7.1, 8.1, 10 or 11.  Default is 8.1)")
    print("  --msvc-version=X  (specify Visual C++ version, eg. 10, 11, 12, 14, 14.1, 14.2, 14.3.  Default is 14)")
    print("  --use-icl         (experimental setting to use an intel compiler instead of MSVC on Windows)")
    print("")
    print("The simplest way to compile panda is to just type:")
    print("")
    print("  makepanda --everything")
    print("")
    os._exit(1)

def parseopts(args):
    global INSTALLER,WHEEL,RUNTESTS,GENMAN,DISTRIBUTOR,VERSION
    global COMPRESSOR,THREADCOUNT,OSX_ARCHS
    global DEBVERSION,WHLVERSION,RPMVERSION,RPMRELEASE,GIT_COMMIT
    global STRDXSDKVERSION, WINDOWS_SDK, MSVC_VERSION, BOOUSEINTELCOMPILER
    global COPY_PYTHON

    # Options for which to display a deprecation warning.
    removedopts = [
        "use-touchinput", "no-touchinput", "no-awesomium", "no-directscripts",
        "no-carbon", "no-physx", "no-rocket", "host", "osxtarget=",
        "no-nvidiacg", "no-cggl", "cggl-incdir=", "cggl-libdir=",
        ]

    # All recognized options.
    longopts = [
        "help","distributor=","verbose","tests",
        "optimize=","everything","nothing","installer","wheel","rtdist","nocolor",
        "version=","lzma","no-python","threads=","outputdir=","override=",
        "static","debversion=","rpmversion=","rpmrelease=","p3dsuffix=","rtdist-version=",
        "directx-sdk=", "windows-sdk=", "msvc-version=", "clean", "use-icl",
        "universal", "target=", "arch=", "git-commit=", "no-copy-python",
        "glslang-incdir=", "glslang-libdir=",
        "spirv-cross-incdir=", "spirv-cross-libdir=",
        "spirv-tools-incdir=", "spirv-tools-libdir=",
        ] + removedopts

    anything = 0
    optimize = ""
    target = None
    target_archs = []
    universal = False
    clean_build = False
    for pkg in PkgListGet():
        longopts.append("use-" + pkg.lower())
        longopts.append("no-" + pkg.lower())
        longopts.append(pkg.lower() + "-incdir=")
        longopts.append(pkg.lower() + "-libdir=")

    try:
        opts, extras = getopt.getopt(args, "", longopts)
        for option, value in opts:
            if (option=="--help"): raise Exception
            elif (option=="--optimize"): optimize=value
            elif (option=="--installer"): INSTALLER=1
            elif (option=="--tests"): RUNTESTS=1
            elif (option=="--wheel"): WHEEL=1
            elif (option=="--verbose"): SetVerbose(True)
            elif (option=="--distributor"): DISTRIBUTOR=value
            elif (option=="--genman"): GENMAN=1
            elif (option=="--everything"): PkgEnableAll()
            elif (option=="--nothing"): PkgDisableAll()
            elif (option=="--threads"): THREADCOUNT=int(value)
            elif (option=="--outputdir"): SetOutputDir(value.strip())
            elif (option=="--universal"): universal = True
            elif (option=="--target"): target = value.strip()
            elif (option=="--arch"): target_archs.append(value.strip())
            elif (option=="--nocolor"): DisableColors()
            elif (option=="--version"):
                match = re.match(r'^\d+\.\d+(\.\d+)+', value)
                if not match:
                    usage("version requires three digits")
                WHLVERSION = value
                VERSION = match.group()
            elif (option=="--lzma"): COMPRESSOR="lzma"
            elif (option=="--override"): AddOverride(value.strip())
            elif (option=="--static"): SetLinkAllStatic(True)
            elif (option=="--debversion"): DEBVERSION=value
            elif (option=="--rpmversion"): RPMVERSION=value
            elif (option=="--rpmrelease"): RPMRELEASE=value
            elif (option=="--git-commit"): GIT_COMMIT=value
            # Backward compatibility, OPENGL was renamed to GL
            elif (option=="--use-opengl"): PkgEnable("GL")
            elif (option=="--no-opengl"): PkgDisable("GL")
            elif (option=="--directx-sdk"):
                STRDXSDKVERSION = value.strip().lower()
                if STRDXSDKVERSION == '':
                    print("No DirectX SDK version specified. Using 'default' DirectX SDK search")
                    STRDXSDKVERSION = 'default'
            elif (option=="--windows-sdk"):
                WINDOWS_SDK = value.strip().lower()
            elif (option=="--msvc-version"):
                MSVC_VERSION = value.strip().lower()
            elif (option=="--use-icl"): BOOUSEINTELCOMPILER = True
            elif (option=="--clean"): clean_build = True
            elif (option=="--no-copy-python"): COPY_PYTHON = False
            elif (option[2:] in removedopts or option[2:]+'=' in removedopts):
                Warn("Ignoring removed option %s" % (option))
            elif option == "--spirv-cross-incdir":
                PkgSetCustomLocation('SPIRV-CROSS-HLSL')
                PkgSetCustomLocation('SPIRV-CROSS-GLSL')
                IncDirectory('SPIRV-CROSS-HLSL', value)
                IncDirectory('SPIRV-CROSS-GLSL', value)
            elif option == "--spirv-cross-libdir":
                PkgSetCustomLocation('SPIRV-CROSS-HLSL')
                PkgSetCustomLocation('SPIRV-CROSS-GLSL')
                LibDirectory('SPIRV-CROSS-HLSL', value)
                LibDirectory('SPIRV-CROSS-GLSL', value)
            else:
                for pkg in PkgListGet() + ['GLSLANG', 'SPIRV-TOOLS']:
                    if option == "--use-" + pkg.lower():
                        PkgEnable(pkg)
                        break
                    elif option == "--no-" + pkg.lower():
                        PkgDisable(pkg)
                        break
                    elif option == "--" + pkg.lower() + "-incdir":
                        PkgSetCustomLocation(pkg)
                        IncDirectory(pkg, value)
                        break
                    elif option == "--" + pkg.lower() + "-libdir":
                        PkgSetCustomLocation(pkg)
                        LibDirectory(pkg, value)
                        break
            if (option == "--everything" or option.startswith("--use-")
                or option == "--nothing" or option.startswith("--no-")):
                anything = 1
    except:
        usage(sys.exc_info()[1])

    if not anything:
        usage("You should specify a list of packages to use or --everything to enable all packages.")

    if (optimize==""): optimize = "3"

    if target is not None or target_archs:
        SetTarget(target, target_archs[-1] if target_archs else None)

    if universal:
        if target_archs:
            exit("--universal is incompatible with --arch")

        OSX_ARCHS.append("x86_64")
        OSX_ARCHS.append("arm64")
    elif target_archs:
        OSX_ARCHS = target_archs
    elif GetTarget() == 'darwin':
        OSX_ARCHS = (GetTargetArch(),)

    try:
        SetOptimize(int(optimize))
        assert GetOptimize() in [1, 2, 3, 4]
    except:
        usage("Invalid setting for OPTIMIZE")

    if GIT_COMMIT is not None and not re.match("^[a-f0-9]{40}$", GIT_COMMIT):
        usage("Invalid SHA-1 hash given for --git-commit option!")

    if GetTarget() == 'windows':
        if not MSVC_VERSION:
            print("No MSVC version specified. Defaulting to 14 (Visual Studio 2015).")
            MSVC_VERSION = (14, 0)
        else:
            try:
                MSVC_VERSION = tuple(int(d) for d in MSVC_VERSION.split('.'))[:2]
                if (len(MSVC_VERSION) == 1):
                    MSVC_VERSION += (0,)
            except:
                usage("Invalid setting for --msvc-version")

        if MSVC_VERSION < (14, 0):
            warn_prefix = "%sERROR:%s " % (GetColor("red"), GetColor())
            print("=========================================================================")
            print(warn_prefix + "Support for MSVC versions before 2015 has been discontinued.")
            print(warn_prefix + "For more information, or any questions, please visit:")
            print(warn_prefix + "  https://github.com/panda3d/panda3d/issues/288")
            print("=========================================================================")
            sys.stdout.flush()
            time.sleep(1.0)
            sys.exit(1)

    if clean_build and os.path.isdir(GetOutputDir()):
        print("Deleting %s" % (GetOutputDir()))
        shutil.rmtree(GetOutputDir())

parseopts(sys.argv[1:])

########################################################################
##
## Handle environment variables.
##
########################################################################

if ("CFLAGS" in os.environ):
    CFLAGS = os.environ["CFLAGS"].strip()

if ("CXXFLAGS" in os.environ):
    CXXFLAGS = os.environ["CXXFLAGS"].strip()

if ("RPM_OPT_FLAGS" in os.environ):
    CFLAGS += " " + os.environ["RPM_OPT_FLAGS"].strip()
    CXXFLAGS += " " + os.environ["RPM_OPT_FLAGS"].strip()

if ("LDFLAGS" in os.environ):
    LDFLAGS = os.environ["LDFLAGS"].strip()

os.environ["MAKEPANDA"] = os.path.abspath(sys.argv[0])
if GetHost() == "darwin":
    if tuple(OSX_ARCHS) == ('arm64',):
        os.environ["MACOSX_DEPLOYMENT_TARGET"] = "11.0"
    else:
        os.environ["MACOSX_DEPLOYMENT_TARGET"] = "10.9"

########################################################################
##
## Configure things based on the command-line parameters.
##
########################################################################

if VERSION is None:
    # Take the value from the setup.cfg file.
    VERSION = GetMetadataValue('version')
    match = re.match(r'^\d+\.\d+(\.\d+)+', VERSION)
    if not match:
        exit("Invalid version %s in setup.cfg, three digits are required" % (VERSION))
    if WHLVERSION is None:
        WHLVERSION = VERSION
    VERSION = match.group()

if WHLVERSION is None:
    WHLVERSION = VERSION

print("Version: %s" % VERSION)

if DEBVERSION is None:
    DEBVERSION = VERSION

if RPMVERSION is None:
    RPMVERSION = VERSION

MAJOR_VERSION = '.'.join(VERSION.split('.')[:2])

# Now determine the distutils-style platform tag for the target system.
target = GetTarget()
target_arch = GetTargetArch()
if target == 'windows':
    if target_arch == 'x64':
        PLATFORM = 'win-amd64'
    else:
        PLATFORM = 'win32'

elif target == 'darwin':
    arch_tag = None
    if not OSX_ARCHS:
        arch_tag = target_arch
    elif len(OSX_ARCHS) == 1:
        arch_tag = OSX_ARCHS[0]
    elif frozenset(OSX_ARCHS) == frozenset(('i386', 'ppc')):
        arch_tag = 'fat'
    elif frozenset(OSX_ARCHS) == frozenset(('x86_64', 'i386')):
        arch_tag = 'intel'
    elif frozenset(OSX_ARCHS) == frozenset(('x86_64', 'ppc64')):
        arch_tag = 'fat64'
    elif frozenset(OSX_ARCHS) == frozenset(('x86_64', 'i386', 'ppc')):
        arch_tag = 'fat32'
    elif frozenset(OSX_ARCHS) == frozenset(('x86_64', 'i386', 'ppc64', 'ppc')):
        arch_tag = 'universal'
    elif frozenset(OSX_ARCHS) == frozenset(('x86_64', 'arm64')):
        arch_tag = 'universal2'
    else:
        raise RuntimeError('No arch tag for arch combination %s' % OSX_ARCHS)

    if arch_tag == 'arm64':
        PLATFORM = 'macosx-11.0-' + arch_tag
    else:
        PLATFORM = 'macosx-10.9-' + arch_tag

elif target == 'linux' and (os.path.isfile("/lib/libc-2.5.so") or os.path.isfile("/lib64/libc-2.5.so")) and os.path.isdir("/opt/python"):
    # This is manylinux1.  A bit of a sloppy check, though.
    if target_arch in ('x86_64', 'amd64'):
        PLATFORM = 'manylinux1-x86_64'
    elif target_arch in ('arm64', 'aarch64'):
        PLATFORM = 'manylinux1-aarch64'
    else:
        PLATFORM = 'manylinux1-i686'

elif target == 'linux' and (os.path.isfile("/lib/libc-2.12.so") or os.path.isfile("/lib64/libc-2.12.so")) and os.path.isdir("/opt/python"):
    # Same sloppy check for manylinux2010.
    if target_arch in ('x86_64', 'amd64'):
        PLATFORM = 'manylinux2010-x86_64'
    elif target_arch in ('arm64', 'aarch64'):
        PLATFORM = 'manylinux2010-aarch64'
    else:
        PLATFORM = 'manylinux2010-i686'

elif target == 'linux' and (os.path.isfile("/lib/libc-2.17.so") or os.path.isfile("/lib64/libc-2.17.so")) and os.path.isdir("/opt/python"):
    # Same sloppy check for manylinux2014.
    if target_arch in ('x86_64', 'amd64'):
        PLATFORM = 'manylinux2014-x86_64'
    elif target_arch in ('arm64', 'aarch64'):
        PLATFORM = 'manylinux2014-aarch64'
    else:
        PLATFORM = 'manylinux2014-i686'

elif target == 'linux' and (os.path.isfile("/lib/i386-linux-gnu/libc-2.24.so") or os.path.isfile("/lib/x86_64-linux-gnu/libc-2.24.so")) and os.path.isdir("/opt/python"):
    # Same sloppy check for manylinux_2_24.
    if target_arch in ('x86_64', 'amd64'):
        PLATFORM = 'manylinux_2_24-x86_64'
    elif target_arch in ('arm64', 'aarch64'):
        PLATFORM = 'manylinux_2_24-aarch64'
    else:
        PLATFORM = 'manylinux_2_24-i686'

elif target == 'linux' and os.path.isfile("/lib64/libc-2.28.so") and os.path.isfile('/etc/almalinux-release') and os.path.isdir("/opt/python"):
    # Same sloppy check for manylinux_2_28.
    if target_arch in ('x86_64', 'amd64'):
        PLATFORM = 'manylinux_2_28-x86_64'
    elif target_arch in ('arm64', 'aarch64'):
        PLATFORM = 'manylinux_2_28-aarch64'
    else:
        raise RuntimeError('Unhandled arch %s, please file a bug report!' % (target_arch))

elif not CrossCompiling():
    if HasTargetArch():
        # Replace the architecture in the platform string.
        platform_parts = get_platform().rsplit('-', 1)
        if target_arch == 'amd64':
            target_arch = 'x86_64'
        PLATFORM = platform_parts[0] + '-' + target_arch
    else:
        # We're not cross-compiling; just take the host arch.
        PLATFORM = get_platform()

else:
    if target_arch == 'amd64':
        target_arch = 'x86_64'
    PLATFORM = '{0}-{1}'.format(target, target_arch)


print("Platform: %s" % PLATFORM)

outputdir_suffix = ""

if DISTRIBUTOR == "":
    DISTRIBUTOR = "makepanda"

if not IsCustomOutputDir():
    if GetTarget() == "windows" and GetTargetArch() == 'x64':
        outputdir_suffix += '_x64'

    SetOutputDir("built" + outputdir_suffix)

if (INSTALLER) and (PkgSkip("PYTHON")) and GetTarget() == 'windows':
    exit("Cannot build installer on Windows without python")

if WHEEL and PkgSkip("PYTHON"):
    exit("Cannot build wheel without Python")

if not os.path.isdir("contrib"):
    PkgDisable("CONTRIB")

########################################################################
##
## Load the dependency cache.
##
########################################################################

LoadDependencyCache()

########################################################################
##
## Locate various SDKs.
##
########################################################################

MakeBuildTree()

SdkLocateDirectX(STRDXSDKVERSION)
SdkLocateMaya()
SdkLocateMax()
SdkLocateMacOSX(OSX_ARCHS)
SdkLocatePython(False)
SdkLocateWindows(WINDOWS_SDK)
SdkLocateSpeedTree()
SdkLocateAndroid()

SdkAutoDisableDirectX()
SdkAutoDisableMaya()
SdkAutoDisableMax()
SdkAutoDisableSpeedTree()

if not PkgSkip("PYTHON") and SDK["PYTHONVERSION"] == "python2.7":
    pref = "%sERROR:%s " % (GetColor("red"), GetColor())
    print("========================================================================")
    print(pref + "Python 2.7 has reached EOL as of January 1, 2020 and is no longer")
    print(pref + "supported.  Please upgrade to Python 3.5 or later.")
    print("========================================================================")
    sys.stdout.flush()
    sys.exit(1)

########################################################################
##
## Choose a Compiler.
##
## This should also set up any environment variables needed to make
## the compiler work.
##
########################################################################

if GetHost() == 'windows' and GetTarget() == 'windows':
    COMPILER = "MSVC"
    SdkLocateVisualStudio(MSVC_VERSION)
else:
    COMPILER = "GCC"

SetupBuildEnvironment(COMPILER)

########################################################################
##
## External includes, external libraries, and external defsyms.
##
########################################################################

IncDirectory("ALWAYS", GetOutputDir()+"/tmp")
IncDirectory("ALWAYS", GetOutputDir()+"/include")

if (COMPILER == "MSVC"):
    PkgDisable("X11")
    PkgDisable("GLES")
    PkgDisable("GLES2")
    PkgDisable("EGL")
    PkgDisable("COCOA")
    DefSymbol("FLEX", "YY_NO_UNISTD_H")
    if not PkgSkip("PYTHON"):
        IncDirectory("ALWAYS", SDK["PYTHON"] + "/include")
        LibDirectory("ALWAYS", SDK["PYTHON"] + "/libs")
    SmartPkgEnable("EIGEN",     "eigen3",     (), ("Eigen/Dense",), target_pkg = 'ALWAYS')
    for pkg in PkgListGet():
        if not PkgSkip(pkg):
            if (pkg[:4]=="MAYA"):
                IncDirectory(pkg, SDK[pkg]      + "/include")
                DefSymbol(pkg, "MAYAVERSION", pkg)
                DefSymbol(pkg, "MLIBRARY_DONTUSE_MFC_MANIFEST", "")
            elif (pkg[:3]=="MAX"):
                IncDirectory(pkg, SDK[pkg]      + "/include")
                IncDirectory(pkg, SDK[pkg]      + "/include/CS")
                IncDirectory(pkg, SDK[pkg+"CS"] + "/include")
                IncDirectory(pkg, SDK[pkg+"CS"] + "/include/CS")
                DefSymbol(pkg, "MAX", pkg)
                if (int(pkg[3:]) >= 2013):
                    DefSymbol(pkg, "UNICODE", "")
                    DefSymbol(pkg, "_UNICODE", "")
            elif (pkg[:2]=="DX"):
                IncDirectory(pkg, SDK[pkg]      + "/include")
            elif GetThirdpartyDir() is not None:
                IncDirectory(pkg, GetThirdpartyDir() + pkg.lower() + "/include")
    for pkg in DXVERSIONS:
        if not PkgSkip(pkg):
            vnum=pkg[2:]

            if GetTargetArch() == 'x64':
                LibDirectory(pkg, SDK[pkg] + '/lib/x64')
            else:
                LibDirectory(pkg, SDK[pkg] + '/lib/x86')
                LibDirectory(pkg, SDK[pkg] + '/lib')

            LibName(pkg, 'd3dVNUM.lib'.replace("VNUM", vnum))
            LibName(pkg, 'd3dxVNUM.lib'.replace("VNUM", vnum))
            LibName(pkg, 'dxerr.lib')
            #LibName(pkg, 'ddraw.lib')
            LibName(pkg, 'dxguid.lib')

            if SDK.get("VISUALSTUDIO_VERSION") >= (14,0):
                # dxerr needs this for __vsnwprintf definition.
                LibName(pkg, 'legacy_stdio_definitions.lib')

    if not PkgSkip("FREETYPE") and os.path.isdir(GetThirdpartyDir() + "freetype/include/freetype2"):
        IncDirectory("FREETYPE", GetThirdpartyDir() + "freetype/include/freetype2")

    IncDirectory("ALWAYS", GetThirdpartyDir() + "extras/include")
    LibName("WINSOCK", "wsock32.lib")
    LibName("WINSOCK2", "wsock32.lib")
    LibName("WINSOCK2", "ws2_32.lib")
    LibName("WINCOMCTL", "comctl32.lib")
    LibName("WINCOMDLG", "comdlg32.lib")
    LibName("UXTHEME", "uxtheme.lib")
    LibName("WINUSER", "user32.lib")
    LibName("WINMM", "winmm.lib")
    LibName("WINIMM", "imm32.lib")
    LibName("WINKERNEL", "kernel32.lib")
    LibName("WINOLE", "ole32.lib")
    LibName("WINOLEAUT", "oleaut32.lib")
    LibName("WINOLDNAMES", "oldnames.lib")
    LibName("WINSHELL", "shell32.lib")
    LibName("WINGDI", "gdi32.lib")
    LibName("ADVAPI", "advapi32.lib")
    LibName("IPHLPAPI", "iphlpapi.lib")
    LibName("SETUPAPI", "setupapi.lib")
    LibName("GL", "opengl32.lib")
    LibName("GLES", "libgles_cm.lib")
    LibName("GLES2", "libGLESv2.lib")
    LibName("EGL", "libEGL.lib")
    LibName("MSIMG", "msimg32.lib")
    if (PkgSkip("DIRECTCAM")==0): LibName("DIRECTCAM", "strmiids.lib")
    if (PkgSkip("DIRECTCAM")==0): LibName("DIRECTCAM", "quartz.lib")
    if (PkgSkip("DIRECTCAM")==0): LibName("DIRECTCAM", "odbc32.lib")
    if (PkgSkip("DIRECTCAM")==0): LibName("DIRECTCAM", "odbccp32.lib")
    if (PkgSkip("MIMALLOC")==0): LibName("MIMALLOC", GetThirdpartyDir() + "mimalloc/lib/mimalloc-static.lib")
    if (PkgSkip("OPENSSL")==0):
        if os.path.isfile(GetThirdpartyDir() + "openssl/lib/libpandassl.lib"):
            LibName("OPENSSL", GetThirdpartyDir() + "openssl/lib/libpandassl.lib")
            LibName("OPENSSL", GetThirdpartyDir() + "openssl/lib/libpandaeay.lib")
        elif os.path.isfile(GetThirdpartyDir() + "openssl/lib/ssleay32.lib"):
            LibName("OPENSSL", GetThirdpartyDir() + "openssl/lib/libeay32.lib")
            LibName("OPENSSL", GetThirdpartyDir() + "openssl/lib/ssleay32.lib")
        else:
            LibName("OPENSSL", GetThirdpartyDir() + "openssl/lib/libssl.lib")
            LibName("OPENSSL", GetThirdpartyDir() + "openssl/lib/libcrypto.lib")
            LibName("OPENSSL", "crypt32.lib")
            LibName("OPENSSL", "ws2_32.lib")
    if (PkgSkip("PNG")==0):
        if os.path.isfile(GetThirdpartyDir() + "png/lib/libpng16_static.lib"):
            LibName("PNG", GetThirdpartyDir() + "png/lib/libpng16_static.lib")
        else:
            LibName("PNG", GetThirdpartyDir() + "png/lib/libpng_static.lib")
    if (PkgSkip("TIFF")==0):
        if os.path.isfile(GetThirdpartyDir() + "tiff/lib/libtiff.lib"):
            LibName("TIFF", GetThirdpartyDir() + "tiff/lib/libtiff.lib")
        else:
            LibName("TIFF", GetThirdpartyDir() + "tiff/lib/tiff.lib")
    if (PkgSkip("OPENEXR")==0):
        if os.path.isfile(GetThirdpartyDir() + "openexr/lib/OpenEXRCore-3_1.lib"):
            LibName("OPENEXR", GetThirdpartyDir() + "openexr/lib/OpenEXR-3_1.lib")
            LibName("OPENEXR", GetThirdpartyDir() + "openexr/lib/IlmThread-3_1.lib")
            LibName("OPENEXR", GetThirdpartyDir() + "openexr/lib/Imath-3_1.lib")
            LibName("OPENEXR", GetThirdpartyDir() + "openexr/lib/Iex-3_1.lib")
        elif os.path.isfile(GetThirdpartyDir() + "openexr/lib/OpenEXR-3_0.lib"):
            LibName("OPENEXR", GetThirdpartyDir() + "openexr/lib/OpenEXR-3_0.lib")
            LibName("OPENEXR", GetThirdpartyDir() + "openexr/lib/IlmThread-3_0.lib")
            LibName("OPENEXR", GetThirdpartyDir() + "openexr/lib/Imath-3_0.lib")
            LibName("OPENEXR", GetThirdpartyDir() + "openexr/lib/Iex-3_0.lib")
        elif os.path.isfile(GetThirdpartyDir() + "openexr/lib/OpenEXR.lib"):
            LibName("OPENEXR", GetThirdpartyDir() + "openexr/lib/OpenEXR.lib")
            LibName("OPENEXR", GetThirdpartyDir() + "openexr/lib/IlmThread.lib")
            LibName("OPENEXR", GetThirdpartyDir() + "openexr/lib/Imath.lib")
            LibName("OPENEXR", GetThirdpartyDir() + "openexr/lib/Iex.lib")
        else:
            suffix = ""
            if os.path.isfile(GetThirdpartyDir() + "openexr/lib/IlmImf-2_2.lib"):
                suffix = "-2_2"
            elif os.path.isfile(GetThirdpartyDir() + "openexr/lib/IlmImf-2_3.lib"):
                suffix = "-2_3"
            elif os.path.isfile(GetThirdpartyDir() + "openexr/lib/IlmImf-2_4.lib"):
                suffix = "-2_4"
                LibName("OPENEXR", GetThirdpartyDir() + "openexr/lib/Imath" + suffix + ".lib")
            if os.path.isfile(GetThirdpartyDir() + "openexr/lib/IlmImf" + suffix + "_s.lib"):
                suffix += "_s"  # _s suffix observed for OpenEXR 2.3 only so far
            LibName("OPENEXR", GetThirdpartyDir() + "openexr/lib/IlmImf" + suffix + ".lib")
            LibName("OPENEXR", GetThirdpartyDir() + "openexr/lib/IlmThread" + suffix + ".lib")
            LibName("OPENEXR", GetThirdpartyDir() + "openexr/lib/Iex" + suffix + ".lib")
            if suffix == "-2_2":
                LibName("OPENEXR", GetThirdpartyDir() + "openexr/lib/Half.lib")
            else:
                LibName("OPENEXR", GetThirdpartyDir() + "openexr/lib/Half" + suffix + ".lib")
        IncDirectory("OPENEXR", GetThirdpartyDir() + "openexr/include/OpenEXR")
        IncDirectory("OPENEXR", GetThirdpartyDir() + "openexr/include/Imath")
    if (PkgSkip("JPEG")==0):     LibName("JPEG",     GetThirdpartyDir() + "jpeg/lib/jpeg-static.lib")
    if (PkgSkip("ZLIB")==0):     LibName("ZLIB",     GetThirdpartyDir() + "zlib/lib/zlibstatic.lib")
    if (PkgSkip("VRPN")==0):     LibName("VRPN",     GetThirdpartyDir() + "vrpn/lib/vrpn.lib")
    if (PkgSkip("VRPN")==0):     LibName("VRPN",     GetThirdpartyDir() + "vrpn/lib/quat.lib")
    if (PkgSkip("FREETYPE")==0): LibName("FREETYPE", GetThirdpartyDir() + "freetype/lib/freetype.lib")
    if (PkgSkip("HARFBUZZ")==0):
        LibName("HARFBUZZ", GetThirdpartyDir() + "harfbuzz/lib/harfbuzz.lib")
        IncDirectory("HARFBUZZ", GetThirdpartyDir() + "harfbuzz/include/harfbuzz")
    if (PkgSkip("FFTW")==0):     LibName("FFTW",     GetThirdpartyDir() + "fftw/lib/fftw3.lib")
    if (PkgSkip("ARTOOLKIT")==0):LibName("ARTOOLKIT",GetThirdpartyDir() + "artoolkit/lib/libAR.lib")
    if (PkgSkip("OPENCV")==0):   LibName("OPENCV",   GetThirdpartyDir() + "opencv/lib/cv.lib")
    if (PkgSkip("OPENCV")==0):   LibName("OPENCV",   GetThirdpartyDir() + "opencv/lib/highgui.lib")
    if (PkgSkip("OPENCV")==0):   LibName("OPENCV",   GetThirdpartyDir() + "opencv/lib/cvaux.lib")
    if (PkgSkip("OPENCV")==0):   LibName("OPENCV",   GetThirdpartyDir() + "opencv/lib/ml.lib")
    if (PkgSkip("OPENCV")==0):   LibName("OPENCV",   GetThirdpartyDir() + "opencv/lib/cxcore.lib")
    if (PkgSkip("FFMPEG")==0):   LibName("FFMPEG",   GetThirdpartyDir() + "ffmpeg/lib/avcodec.lib")
    if (PkgSkip("FFMPEG")==0):   LibName("FFMPEG",   GetThirdpartyDir() + "ffmpeg/lib/avformat.lib")
    if (PkgSkip("FFMPEG")==0):   LibName("FFMPEG",   GetThirdpartyDir() + "ffmpeg/lib/avutil.lib")
    if (PkgSkip("SWSCALE")==0):  LibName("SWSCALE",  GetThirdpartyDir() + "ffmpeg/lib/swscale.lib")
    if (PkgSkip("SWRESAMPLE")==0):LibName("SWRESAMPLE",GetThirdpartyDir() + "ffmpeg/lib/swresample.lib")
    if (PkgSkip("FCOLLADA")==0):
        LibName("FCOLLADA", GetThirdpartyDir() + "fcollada/lib/FCollada.lib")
        IncDirectory("FCOLLADA", GetThirdpartyDir() + "fcollada/include/FCollada")
    if (PkgSkip("ASSIMP")==0):
        LibName("ASSIMP", GetThirdpartyDir() + "assimp/lib/assimp.lib")
        if os.path.isfile(GetThirdpartyDir() + "assimp/lib/IrrXML.lib"):
            LibName("ASSIMP", GetThirdpartyDir() + "assimp/lib/IrrXML.lib")
        IncDirectory("ASSIMP", GetThirdpartyDir() + "assimp/include")
    if (PkgSkip("SQUISH")==0):
        if GetOptimize() <= 2:
            LibName("SQUISH",   GetThirdpartyDir() + "squish/lib/squishd.lib")
        else:
            LibName("SQUISH",   GetThirdpartyDir() + "squish/lib/squish.lib")
    if (PkgSkip("OPENAL")==0):
        LibName("OPENAL", GetThirdpartyDir() + "openal/lib/OpenAL32.lib")
        if not os.path.isfile(GetThirdpartyDir() + "openal/bin/OpenAL32.dll"):
            # Link OpenAL Soft statically.
            DefSymbol("OPENAL", "AL_LIBTYPE_STATIC")
    if (PkgSkip("ODE")==0):
        LibName("ODE",      GetThirdpartyDir() + "ode/lib/ode_single.lib")
        DefSymbol("ODE",    "dSINGLE", "")
    if (PkgSkip("FMODEX")==0):
        if (GetTargetArch() == 'x64'):
            LibName("FMODEX",   GetThirdpartyDir() + "fmodex/lib/fmodex64_vc.lib")
        else:
            LibName("FMODEX",   GetThirdpartyDir() + "fmodex/lib/fmodex_vc.lib")
    if (PkgSkip("VORBIS")==0):
        for lib in ('ogg', 'vorbis', 'vorbisfile'):
            path = GetThirdpartyDir() + "vorbis/lib/lib{0}_static.lib".format(lib)
            if not os.path.isfile(path):
                path = GetThirdpartyDir() + "vorbis/lib/{0}.lib".format(lib)
            LibName("VORBIS", path)
    if (PkgSkip("OPUS")==0):
        IncDirectory("OPUS", GetThirdpartyDir() + "opus/include/opus")
        for lib in ('ogg', 'opus', 'opusfile'):
            path = GetThirdpartyDir() + "opus/lib/lib{0}_static.lib".format(lib)
            if not os.path.isfile(path):
                path = GetThirdpartyDir() + "opus/lib/{0}.lib".format(lib)
            LibName("OPUS", path)
    for pkg in MAYAVERSIONS:
        if not PkgSkip(pkg):
            LibName(pkg, '"' + SDK[pkg] + '/lib/Foundation.lib"')
            LibName(pkg, '"' + SDK[pkg] + '/lib/OpenMaya.lib"')
            LibName(pkg, '"' + SDK[pkg] + '/lib/OpenMayaAnim.lib"')
            LibName(pkg, '"' + SDK[pkg] + '/lib/OpenMayaUI.lib"')
    for pkg in MAXVERSIONS:
        if not PkgSkip(pkg):
            LibName(pkg, SDK[pkg] +  '/lib/core.lib')
            LibName(pkg, SDK[pkg] +  '/lib/edmodel.lib')
            LibName(pkg, SDK[pkg] +  '/lib/gfx.lib')
            LibName(pkg, SDK[pkg] +  '/lib/geom.lib')
            LibName(pkg, SDK[pkg] +  '/lib/mesh.lib')
            LibName(pkg, SDK[pkg] +  '/lib/maxutil.lib')
            LibName(pkg, SDK[pkg] +  '/lib/paramblk2.lib')

    if not PkgSkip("SPEEDTREE"):
        if GetTargetArch() == 'x64':
            libdir = SDK["SPEEDTREE"] + "/Lib/Windows/VC10.x64/"
            p64ext = '64'
        else:
            libdir = SDK["SPEEDTREE"] + "/Lib/Windows/VC10/"
            p64ext = ''

        debugext = ''
        if (GetOptimize() <= 2): debugext = "_d"
        libsuffix = "_v%s_VC100MT%s_Static%s.lib" % (
            SDK["SPEEDTREEVERSION"], p64ext, debugext)
        LibName("SPEEDTREE", "%sSpeedTreeCore%s" % (libdir, libsuffix))
        LibName("SPEEDTREE", "%sSpeedTreeForest%s" % (libdir, libsuffix))
        LibName("SPEEDTREE", "%sSpeedTree%sRenderer%s" % (libdir, SDK["SPEEDTREEAPI"], libsuffix))
        LibName("SPEEDTREE", "%sSpeedTreeRenderInterface%s" % (libdir, libsuffix))
        if (SDK["SPEEDTREEAPI"] == "OpenGL"):
            LibName("SPEEDTREE",  "%sglew32.lib" % (libdir))
            LibName("SPEEDTREE",  "glu32.lib")
        IncDirectory("SPEEDTREE", SDK["SPEEDTREE"] + "/Include")
    if (PkgSkip("BULLET")==0):
        suffix = '.lib'
        if GetTargetArch() == 'x64' and os.path.isfile(GetThirdpartyDir() + "bullet/lib/BulletCollision_x64.lib"):
            suffix = '_x64.lib'
        LibName("BULLET", GetThirdpartyDir() + "bullet/lib/LinearMath" + suffix)
        LibName("BULLET", GetThirdpartyDir() + "bullet/lib/BulletCollision" + suffix)
        LibName("BULLET", GetThirdpartyDir() + "bullet/lib/BulletDynamics" + suffix)
        LibName("BULLET", GetThirdpartyDir() + "bullet/lib/BulletSoftBody" + suffix)

    IncDirectory("GLSLANG", GetThirdpartyDir() + "glslang/include")
    LibName("GLSLANG", GetThirdpartyDir() + "glslang/lib/glslang.lib")
    LibName("GLSLANG", GetThirdpartyDir() + "glslang/lib/HLSL.lib")
    LibName("GLSLANG", GetThirdpartyDir() + "glslang/lib/OGLCompiler.lib")
    LibName("GLSLANG", GetThirdpartyDir() + "glslang/lib/OSDependent.lib")
    LibName("GLSLANG", GetThirdpartyDir() + "glslang/lib/MachineIndependent.lib")
    LibName("GLSLANG", GetThirdpartyDir() + "glslang/lib/GenericCodeGen.lib")
    LibName("GLSLANG", GetThirdpartyDir() + "glslang/lib/SPIRV.lib")
    LibName("GLSLANG", GetThirdpartyDir() + "glslang/lib/glslang-default-resource-limits.lib")

    IncDirectory("SPIRV-TOOLS", GetThirdpartyDir() + "spirv-tools/include")
    LibName("SPIRV-TOOLS", GetThirdpartyDir() + "spirv-tools/lib/SPIRV-Tools.lib")
    LibName("SPIRV-TOOLS", GetThirdpartyDir() + "spirv-tools/lib/SPIRV-Tools-Opt.lib")

    IncDirectory("SPIRV-CROSS-GLSL", GetThirdpartyDir() + "spirv-cross/include")
    LibName("SPIRV-CROSS-GLSL", GetThirdpartyDir() + "spirv-cross/lib/spirv-cross-core.lib")
    LibName("SPIRV-CROSS-GLSL", GetThirdpartyDir() + "spirv-cross/lib/spirv-cross-glsl.lib")

    IncDirectory("SPIRV-CROSS-HLSL", GetThirdpartyDir() + "spirv-cross/include")
    LibName("SPIRV-CROSS-HLSL", GetThirdpartyDir() + "spirv-cross/lib/spirv-cross-core.lib")
    LibName("SPIRV-CROSS-HLSL", GetThirdpartyDir() + "spirv-cross/lib/spirv-cross-hlsl.lib")
    LibName("SPIRV-CROSS-HLSL", GetThirdpartyDir() + "spirv-cross/lib/spirv-cross-glsl.lib") # sic

if (COMPILER=="GCC"):
    if GetTarget() != "darwin":
        PkgDisable("COCOA")

    if GetTarget() == 'darwin':
        if OSX_ARCHS and 'x86_64' not in OSX_ARCHS and 'i386' not in OSX_ARCHS:
            # These support only these archs, so don't build them if we're not
            # targeting any of the supported archs.
            PkgDisable("FMODEX")
        elif OSX_ARCHS and 'arm64' in OSX_ARCHS:
            # We must be using the 11.0 SDK or higher, so can't build FMOD Ex
            if not PkgSkip("FMODEX"):
                Warn("thirdparty package fmodex is not supported when targeting arm64, excluding from build")
            PkgDisable("FMODEX")
        elif not os.path.isfile(SDK.get("MACOSX", "") + '/usr/lib/libstdc++.6.0.9.tbd') and \
             not os.path.isfile(SDK.get("MACOSX", "") + '/usr/lib/libstdc++.6.0.9.dylib'):
            # Also, we can't target FMOD Ex on 10.14 and above
            if not PkgSkip("FMODEX"):
                Warn("thirdparty package fmodex requires one of MacOSX 10.9-10.13 SDK, excluding from build")
            PkgDisable("FMODEX")

    #if not PkgSkip("PYTHON"):
    #    IncDirectory("PYTHON", SDK["PYTHON"])
    if (GetHost() == "darwin"):
        if (PkgSkip("FREETYPE")==0 and not os.path.isdir(GetThirdpartyDir() + 'freetype')):
            IncDirectory("FREETYPE", "/usr/X11/include")
            IncDirectory("FREETYPE", "/usr/X11/include/freetype2")
            LibDirectory("FREETYPE", "/usr/X11/lib")

    if (GetHost() == "freebsd"):
        IncDirectory("ALWAYS", "/usr/local/include")
        LibDirectory("ALWAYS", "/usr/local/lib")
        if (os.path.isdir("/usr/PCBSD")):
            IncDirectory("ALWAYS", "/usr/PCBSD/local/include")
            LibDirectory("ALWAYS", "/usr/PCBSD/local/lib")
        SmartPkgEnable("INOTIFY", "libinotify", ("inotify"), "sys/inotify.h")

    if GetTarget() != "windows":
        PkgDisable("DIRECTCAM")

    fcollada_libs = ("FColladaD", "FColladaSD", "FColladaS")
    # WARNING! The order of the ffmpeg libraries matters!
    ffmpeg_libs = ("libavformat", "libavcodec", "libavutil")
    assimp_libs = ("libassimp", "libassimpd")

    #         Name         pkg-config   libs, include(dir)s
    SmartPkgEnable("ARTOOLKIT", "",          ("AR"), "AR/ar.h")
    SmartPkgEnable("FCOLLADA",  "",          ChooseLib(fcollada_libs, "FCOLLADA"), ("FCollada", "FCollada/FCollada.h"))
    SmartPkgEnable("ASSIMP",    "assimp",    ChooseLib(assimp_libs, "ASSIMP"), "assimp/Importer.hpp")
    SmartPkgEnable("FFMPEG",    ffmpeg_libs, ffmpeg_libs, ("libavformat/avformat.h", "libavcodec/avcodec.h", "libavutil/avutil.h"))
    SmartPkgEnable("SWSCALE",   "libswscale", "libswscale", ("libswscale/swscale.h"), target_pkg = "FFMPEG", thirdparty_dir = "ffmpeg")
    SmartPkgEnable("SWRESAMPLE","libswresample", "libswresample", ("libswresample/swresample.h"), target_pkg = "FFMPEG", thirdparty_dir = "ffmpeg")
    SmartPkgEnable("FFTW",      "fftw3",     ("fftw3"), ("fftw.h"))
    SmartPkgEnable("FMODEX",    "",          ("fmodex"), ("fmodex", "fmodex/fmod.h"))
<<<<<<< HEAD
    SmartPkgEnable("FREETYPE",  "freetype2", ("freetype"), ("freetype2", "freetype2/freetype/freetype.h"))
    SmartPkgEnable("HARFBUZZ",  "harfbuzz",  ("harfbuzz"), ("harfbuzz", "harfbuzz/hb-ft.h"))
    SmartPkgEnable("GL",        "gl",        ("GL"), ("GL/gl.h"), framework = "OpenGL")
    SmartPkgEnable("GLES",      "glesv1_cm", ("GLESv1_CM"), ("GLES/gl.h"), framework = "OpenGLES")
    SmartPkgEnable("GLES2",     "glesv2",    ("GLESv2"), ("GLES2/gl2.h")) #framework = "OpenGLES"?
    SmartPkgEnable("EGL",       "egl",       ("EGL"), ("EGL/egl.h"))
=======
    SmartPkgEnable("NVIDIACG",  "",          ("Cg"), "Cg/cg.h", framework = "Cg")
>>>>>>> d9052bae
    SmartPkgEnable("ODE",       "",          ("ode"), "ode/ode.h", tool = "ode-config")
    SmartPkgEnable("SQUISH",    "",          ("squish"), "squish.h")
    SmartPkgEnable("TIFF",      "libtiff-4", ("tiff"), "tiff.h")
    SmartPkgEnable("VRPN",      "",          ("vrpn", "quat"), ("vrpn", "quat.h", "vrpn/vrpn_Types.h"))
    SmartPkgEnable("OPUS",      "opusfile",  ("opusfile", "opus", "ogg"), ("ogg/ogg.h", "opus/opusfile.h", "opus"))
    SmartPkgEnable("JPEG",      "",          ("jpeg"), "jpeglib.h")
<<<<<<< HEAD
    SmartPkgEnable("PNG",       "libpng",    ("png"), "png.h", tool = "libpng-config")
    SmartPkgEnable("GLSLANG",   "",          ("MachineIndependent", "GenericCodeGen", "SPIRV", "OSDependent", "OGLCompiler", "HLSL", "glslang-default-resource-limits"), "glslang/Public/ShaderLang.h")
    SmartPkgEnable("SPIRV-TOOLS", "",        ("SPIRV-Tools-opt", "SPIRV-Tools"), "spirv-tools/optimizer.hpp")
    SmartPkgEnable("SPIRV-CROSS-GLSL", "",   ("spirv-cross-core", "spirv-cross-glsl"), "spirv_cross/spirv_cross.hpp", thirdparty_dir="spirv-cross")
    SmartPkgEnable("SPIRV-CROSS-HLSL", "",   ("spirv-cross-core", "spirv-cross-hlsl"), "spirv_cross/spirv_cross.hpp", thirdparty_dir="spirv-cross")
=======
>>>>>>> d9052bae
    SmartPkgEnable("MIMALLOC",  "",          ("mimalloc"), "mimalloc.h")

    if GetTarget() != 'emscripten':
        # Most of these are provided by emscripten or via emscripten-ports.
        SmartPkgEnable("OPENAL",   "openal",    ("openal"), "AL/al.h", framework = "OpenAL")
        SmartPkgEnable("EIGEN",    "eigen3",    (), ("Eigen/Dense",), target_pkg = 'ALWAYS')
        SmartPkgEnable("VORBIS",   "vorbisfile",("vorbisfile", "vorbis", "ogg"), ("ogg/ogg.h", "vorbis/vorbisfile.h"))
        SmartPkgEnable("BULLET",   "bullet", ("BulletSoftBody", "BulletDynamics", "BulletCollision", "LinearMath"), ("bullet", "bullet/btBulletDynamicsCommon.h"))
        SmartPkgEnable("FREETYPE", "freetype2", ("freetype"), ("freetype2", "freetype2/freetype/freetype.h"))
        SmartPkgEnable("HARFBUZZ", "harfbuzz",  ("harfbuzz"), ("harfbuzz", "harfbuzz/hb-ft.h"))
        SmartPkgEnable("PNG",      "libpng",    ("png"), "png.h", tool = "libpng-config")
        SmartPkgEnable("GL",       "gl",        ("GL"), ("GL/gl.h"), framework = "OpenGL")
        SmartPkgEnable("GLES",     "glesv1_cm", ("GLESv1_CM"), ("GLES/gl.h"), framework = "OpenGLES")
        SmartPkgEnable("GLES2",    "glesv2",    ("GLESv2"), ("GLES2/gl2.h")) #framework = "OpenGLES"?
        SmartPkgEnable("EGL",      "egl",       ("EGL"), ("EGL/egl.h"))

        # Copy freetype libraries to be specified after harfbuzz libraries as well,
        # because there's a circular dependency between the two libraries.
        if not PkgSkip("FREETYPE") and not PkgSkip("HARFBUZZ"):
            for (opt, name) in LIBNAMES:
                if opt == "FREETYPE":
                    LibName("HARFBUZZ", name)
    else:
        PkgDisable("EIGEN")
        PkgDisable("X11")
        PkgDisable("GL")
        PkgDisable("GLES")
        PkgDisable("TINYDISPLAY")
        for pkg, empkg in {
            'VORBIS': 'VORBIS',
            'BULLET': 'BULLET',
            'ZLIB': 'ZLIB',
            'FREETYPE': 'FREETYPE',
            'HARFBUZZ': 'HARFBUZZ',
            'PNG': 'LIBPNG',
        }.items():
            if not PkgSkip(pkg):
                LinkFlag(pkg, '-s USE_' + empkg + '=1')
                CompileFlag(pkg, '-s USE_' + empkg + '=1')

    if not PkgSkip("FFMPEG"):
        if GetTarget() == "darwin":
            LibName("FFMPEG", "-framework VideoDecodeAcceleration")
        elif os.path.isfile(GetThirdpartyDir() + "ffmpeg/lib/libavcodec.a"):
            # Needed when linking ffmpeg statically on Linux.
            LibName("FFMPEG", "-Wl,-Bsymbolic")
            # Don't export ffmpeg symbols from libp3ffmpeg when linking statically.
            if GetTarget() != "emscripten":
                for ffmpeg_lib in ffmpeg_libs:
                    LibName("FFMPEG", "-Wl,--exclude-libs,%s.a" % (ffmpeg_lib))

    if not PkgSkip("OPENEXR"):
        # OpenEXR libraries have different names depending on the version.
        openexr_libdir = os.path.join(GetThirdpartyDir(), "openexr", "lib")
        openexr_incs = ("OpenEXR", "Imath", "OpenEXR/ImfOutputFile.h")
        if os.path.isfile(os.path.join(openexr_libdir, "libOpenEXR-3_1.a")):
            SmartPkgEnable("OPENEXR", "", ("OpenEXR-3_1", "IlmThread-3_1", "Imath-3_1", "Iex-3_1"), openexr_incs)
        if os.path.isfile(os.path.join(openexr_libdir, "libOpenEXR-3_0.a")):
            SmartPkgEnable("OPENEXR", "", ("OpenEXR-3_0", "IlmThread-3_0", "Imath-3_0", "Iex-3_0"), openexr_incs)
        elif os.path.isfile(os.path.join(openexr_libdir, "libOpenEXR.a")):
            SmartPkgEnable("OPENEXR", "", ("OpenEXR", "IlmThread", "Imath", "Iex"), openexr_incs)
        elif os.path.isfile(os.path.join(openexr_libdir, "libIlmImf.a")):
            SmartPkgEnable("OPENEXR", "", ("IlmImf", "Imath", "Half", "Iex", "IexMath", "IlmThread"), openexr_incs)
        else:
            # Find it in the system, preferably using pkg-config, otherwise
            # using the OpenEXR 3 naming scheme.
            SmartPkgEnable("OPENEXR", "OpenEXR", ("OpenEXR", "IlmThread", "Imath", "Iex"), openexr_incs)

    if GetTarget() not in ("darwin", "emscripten"):
        for fcollada_lib in fcollada_libs:
            LibName("FCOLLADA", "-Wl,--exclude-libs,lib%s.a" % (fcollada_lib))

        if not PkgSkip("SWSCALE"):
            LibName("SWSCALE", "-Wl,--exclude-libs,libswscale.a")

        if not PkgSkip("SWRESAMPLE"):
            LibName("SWRESAMPLE", "-Wl,--exclude-libs,libswresample.a")

        if not PkgSkip("JPEG"):
            LibName("JPEG", "-Wl,--exclude-libs,libjpeg.a")

        if not PkgSkip("TIFF"):
            LibName("TIFF", "-Wl,--exclude-libs,libtiff.a")

        if not PkgSkip("PNG"):
            LibName("PNG", "-Wl,--exclude-libs,libpng.a")
            LibName("PNG", "-Wl,--exclude-libs,libpng16.a")

        if not PkgSkip("SQUISH"):
            LibName("SQUISH", "-Wl,--exclude-libs,libsquish.a")

        if not PkgSkip("OPENEXR"):
            LibName("OPENEXR", "-Wl,--exclude-libs,libHalf.a")
            LibName("OPENEXR", "-Wl,--exclude-libs,libIex.a")
            LibName("OPENEXR", "-Wl,--exclude-libs,libIexMath.a")
            LibName("OPENEXR", "-Wl,--exclude-libs,libIlmImf.a")
            LibName("OPENEXR", "-Wl,--exclude-libs,libIlmImfUtil.a")
            LibName("OPENEXR", "-Wl,--exclude-libs,libIlmThread.a")
            LibName("OPENEXR", "-Wl,--exclude-libs,libImath.a")
            LibName("OPENEXR", "-Wl,--exclude-libs,libOpenEXR.a")
            LibName("OPENEXR", "-Wl,--exclude-libs,libOpenEXRCore.a")
            LibName("OPENEXR", "-Wl,--exclude-libs,libOpenEXRUtil.a")

        if not PkgSkip("VORBIS"):
            LibName("VORBIS", "-Wl,--exclude-libs,libogg.a")
            LibName("VORBIS", "-Wl,--exclude-libs,libvorbis.a")
            LibName("VORBIS", "-Wl,--exclude-libs,libvorbisenc.a")
            LibName("VORBIS", "-Wl,--exclude-libs,libvorbisfile.a")

        if not PkgSkip("OPUS"):
            LibName("OPUS", "-Wl,--exclude-libs,libogg.a")
            LibName("OPUS", "-Wl,--exclude-libs,libopus.a")
            LibName("OPUS", "-Wl,--exclude-libs,libopusfile.a")

        if not PkgSkip("VRPN"):
            LibName("VRPN", "-Wl,--exclude-libs,libvrpn.a")
            LibName("VRPN", "-Wl,--exclude-libs,libquat.a")

        if not PkgSkip("ARTOOLKIT"):
            LibName("ARTOOLKIT", "-Wl,--exclude-libs,libAR.a")
            LibName("ARTOOLKIT", "-Wl,--exclude-libs,libARMulti.a")

        if not PkgSkip("HARFBUZZ"):
            LibName("HARFBUZZ", "-Wl,--exclude-libs,libharfbuzz.a")

        if not PkgSkip("MIMALLOC"):
            LibName("MIMALLOC", "-Wl,--exclude-libs,libmimalloc.a")

        LibName("GLSLANG", "-Wl,--exclude-libs,libglslang.a")
        LibName("GLSLANG", "-Wl,--exclude-libs,libSPIRV.a")
        LibName("GLSLANG", "-Wl,--exclude-libs,libOSDependent.a")
        LibName("GLSLANG", "-Wl,--exclude-libs,libOGLCompiler.a")
        LibName("GLSLANG", "-Wl,--exclude-libs,libHLSL.a")
        LibName("GLSLANG", "-Wl,--exclude-libs,libglslang-default-resource-limits.a")

        LibName("SPIRV-TOOLS", "-Wl,--exclude-libs,libSPIRV-Tools.a")
        LibName("SPIRV-TOOLS", "-Wl,--exclude-libs,libSPIRV-Tools-opt.a")

        LibName("SPIRV-CROSS-GLSL", "-Wl,--exclude-libs,libspirv-cross-core.a")
        LibName("SPIRV-CROSS-GLSL", "-Wl,--exclude-libs,libspirv-cross-glsl.a")
        LibName("SPIRV-CROSS-HLSL", "-Wl,--exclude-libs,libspirv-cross-core.a")
        LibName("SPIRV-CROSS-HLSL", "-Wl,--exclude-libs,libspirv-cross-hlsl.a")

    if PkgSkip("FFMPEG") or GetTarget() == "darwin":
        cv_lib = ChooseLib(("opencv_core", "cv"), "OPENCV")
        if cv_lib == "opencv_core":
            OPENCV_VER_23 = True
            SmartPkgEnable("OPENCV", "opencv",   ("opencv_core", "opencv_highgui"), ("opencv2/core/core.hpp"))
        else:
            SmartPkgEnable("OPENCV", "opencv",   ("cv", "highgui", "cvaux", "ml", "cxcore"),
                           ("opencv", "opencv/cv.h", "opencv/cxcore.h", "opencv/highgui.h"))
    else:
        PkgDisable("OPENCV")

    if not PkgSkip("OPENAL"):
        if GetTarget() == "darwin":
            LibName("OPENAL", "-framework AudioUnit")
            LibName("OPENAL", "-framework AudioToolbox")
            LibName("OPENAL", "-framework CoreAudio")
        elif GetTarget() != "emscripten":
            LibName("OPENAL", "-Wl,--exclude-libs,libopenal.a")

    if not PkgSkip("ASSIMP") and \
        os.path.isfile(GetThirdpartyDir() + "assimp/lib/libassimp.a"):
        # Also pick up IrrXML, which is needed when linking statically.
        irrxml = GetThirdpartyDir() + "assimp/lib/libIrrXML.a"
        if os.path.isfile(irrxml):
            LibName("ASSIMP", irrxml)

            if GetTarget() not in ("darwin", "emscripten"):
                LibName("ASSIMP", "-Wl,--exclude-libs,libassimp.a")
                LibName("ASSIMP", "-Wl,--exclude-libs,libIrrXML.a")

    if not PkgSkip("PYTHON"):
        python_lib = SDK["PYTHONVERSION"]
        SmartPkgEnable("PYTHON", "", python_lib, (SDK["PYTHONVERSION"], SDK["PYTHONVERSION"] + "/Python.h"))

        if not PkgSkip("PYTHON") and GetTarget() == "emscripten":
            # Python may have been compiled with these requirements.
            # Is there a cleaner way to check this?
            LinkFlag("PYTHON", "-s USE_BZIP2=1 -s USE_SQLITE3=1")
            if not PkgHasCustomLocation("PYTHON"):
                python_libdir = GetThirdpartyDir() + "python/lib"
                if os.path.isfile(python_libdir + "/libmpdec.a"):
                    LibName("PYTHON", python_libdir + "/libmpdec.a")
                if os.path.isfile(python_libdir + "/libexpat.a"):
                    LibName("PYTHON", python_libdir + "/libexpat.a")

        if GetTarget() == "linux":
            LibName("PYTHON", "-lutil")
            LibName("PYTHON", "-lrt")

    SmartPkgEnable("OPENSSL",   "openssl",   ("ssl", "crypto"), ("openssl/ssl.h", "openssl/crypto.h"))
    SmartPkgEnable("GTK3",      "gtk+-3.0")
    if GetTarget() != 'emscripten':
       SmartPkgEnable("ZLIB",      "zlib",      ("z"), "zlib.h")

    if not PkgSkip("OPENSSL") and GetTarget() not in ("darwin", "emscripten"):
        LibName("OPENSSL", "-Wl,--exclude-libs,libssl.a")
        LibName("OPENSSL", "-Wl,--exclude-libs,libcrypto.a")

<<<<<<< HEAD
    if GetTarget() != 'darwin':
=======
    if GetTarget() not in ('darwin', 'emscripten'):
        # CgGL is covered by the Cg framework, and we don't need X11 components on OSX
        if not PkgSkip("NVIDIACG"):
            SmartPkgEnable("CGGL", "", ("CgGL"), "Cg/cgGL.h", thirdparty_dir = "nvidiacg")
>>>>>>> d9052bae
        if GetTarget() != "android":
            SmartPkgEnable("X11", "x11", "X11", ("X11", "X11/Xlib.h", "X11/XKBlib.h"))
        else:
            PkgDisable("X11")

    if GetHost() != "darwin":
        # Workaround for an issue where pkg-config does not include this path
        if GetTargetArch() in ("x86_64", "amd64"):
            if not PkgSkip("X11"):
                if (os.path.isdir("/usr/X11R6/lib64")):
                    LibDirectory("ALWAYS", "/usr/X11R6/lib64")
                else:
                    LibDirectory("ALWAYS", "/usr/X11R6/lib")
        elif not PkgSkip("X11"):
            LibDirectory("ALWAYS", "/usr/X11R6/lib")

    for pkg in MAYAVERSIONS:
        if (PkgSkip(pkg)==0 and (pkg in SDK)):
            if (GetHost() == "darwin"):
                # Sheesh, Autodesk really can't make up their mind
                # regarding the location of the Maya devkit on macOS.
                if (os.path.isdir(SDK[pkg] + "/Maya.app/Contents/lib")):
                    LibDirectory(pkg, SDK[pkg] + "/Maya.app/Contents/lib")
                if (os.path.isdir(SDK[pkg] + "/Maya.app/Contents/MacOS")):
                    LibDirectory(pkg, SDK[pkg] + "/Maya.app/Contents/MacOS")
                if (os.path.isdir(SDK[pkg] + "/lib")):
                    LibDirectory(pkg, SDK[pkg] + "/lib")
                if (os.path.isdir(SDK[pkg] + "/Maya.app/Contents/include/maya")):
                    IncDirectory(pkg, SDK[pkg] + "/Maya.app/Contents/include")
                if (os.path.isdir(SDK[pkg] + "/devkit/include/maya")):
                    IncDirectory(pkg, SDK[pkg] + "/devkit/include")
                if (os.path.isdir(SDK[pkg] + "/include/maya")):
                    IncDirectory(pkg, SDK[pkg] + "/include")
            else:
                LibDirectory(pkg, SDK[pkg] + "/lib")
                IncDirectory(pkg, SDK[pkg] + "/include")
            DefSymbol(pkg, "MAYAVERSION", pkg)

    if GetTarget() == 'darwin':
        LibName("ALWAYS", "-framework AppKit")
        LibName("IOKIT", "-framework IOKit")
        LibName("QUARTZ", "-framework Quartz")
        LibName("AGL", "-framework AGL")
        LibName("CARBON", "-framework Carbon")
        LibName("COCOA", "-framework Cocoa")
        # Fix for a bug in OSX Leopard:
        LibName("GL", "-dylib_file /System/Library/Frameworks/OpenGL.framework/Versions/A/Libraries/libGL.dylib:/System/Library/Frameworks/OpenGL.framework/Versions/A/Libraries/libGL.dylib")
        # When using pre-11.0 SDKs, for PStats
        if os.path.basename(SDK["MACOSX"]).startswith("MacOSX10."):
            LibName("COCOA", "-Wl,-U,_OBJC_CLASS_$_NSTrackingSeparatorToolbarItem")

        # Temporary exceptions to removal of this flag
        if not PkgSkip("FFMPEG"):
            LibName("FFMPEG", "-undefined dynamic_lookup")
        if not PkgSkip("ASSIMP"):
            LibName("ASSIMP", "-undefined dynamic_lookup")
        if not PkgSkip("VRPN"):
            LibName("VRPN", "-undefined dynamic_lookup")

    if GetTarget() == 'android':
        LibName("ALWAYS", '-llog')
        LibName("ANDROID", '-landroid')
        LibName("JNIGRAPHICS", '-ljnigraphics')
        LibName("OPENSLES", '-lOpenSLES')

    for pkg in MAYAVERSIONS:
        if (PkgSkip(pkg)==0 and (pkg in SDK)):
            if GetTarget() == 'darwin':
                LibName(pkg, "-Wl,-rpath,/Applications/Autodesk/" + pkg.lower() + "/Maya.app/Contents/MacOS")
            else:
                LibName(pkg, "-Wl,-rpath," + SDK[pkg] + "/lib")
            LibName(pkg, "-lOpenMaya")
            LibName(pkg, "-lOpenMayaAnim")
            LibName(pkg, "-lOpenMayaUI")
            LibName(pkg, "-lAnimSlice")
            LibName(pkg, "-lDeformSlice")
            LibName(pkg, "-lModifiers")
            LibName(pkg, "-lDynSlice")
            LibName(pkg, "-lKinSlice")
            LibName(pkg, "-lModelSlice")
            LibName(pkg, "-lNurbsSlice")
            LibName(pkg, "-lPolySlice")
            LibName(pkg, "-lProjectSlice")
            LibName(pkg, "-lImage")
            LibName(pkg, "-lShared")
            LibName(pkg, "-lTranslators")
            LibName(pkg, "-lDataModel")
            LibName(pkg, "-lRenderModel")
            LibName(pkg, "-lNurbsEngine")
            LibName(pkg, "-lDependEngine")
            LibName(pkg, "-lCommandEngine")
            LibName(pkg, "-lFoundation")
            if pkg not in ("MAYA2020", "MAYA2022"):
                LibName(pkg, "-lIMFbase")
            if GetTarget() != 'darwin':
                LibName(pkg, "-lOpenMayalib")
            else:
                LibName(pkg, "-dylib_file /System/Library/Frameworks/OpenGL.framework/Versions/A/Libraries/libGL.dylib:/System/Library/Frameworks/OpenGL.framework/Versions/A/Libraries/libGL.dylib")

DefSymbol("WITHINPANDA", "WITHIN_PANDA", "1")
if GetLinkAllStatic() or GetTarget() == 'emscripten':
    DefSymbol("ALWAYS", "LINK_ALL_STATIC")
if GetTarget() == 'android':
    DefSymbol("ALWAYS", "ANDROID")

if not PkgSkip("EIGEN"):
    if GetOptimize() >= 3:
        if COMPILER == "MSVC":
            # Squeeze out a bit more performance on MSVC builds...
            # Only do this if EIGEN_NO_DEBUG is also set, otherwise it
            # will turn them into runtime assertions.
            DefSymbol("ALWAYS", "EIGEN_NO_STATIC_ASSERT")

if not PkgSkip("EGL"):
    DefSymbol('EGL', 'HAVE_EGL', '')
    if PkgSkip("X11"):
        DefSymbol('EGL', 'EGL_NO_X11', '')

if not PkgSkip("X11"):
    DefSymbol('X11', 'USE_X11', '')

########################################################################
##
## Give a Status Report on Command-Line Options
##
########################################################################

def printStatus(header,warnings):
    if GetVerbose():
        print("")
        print("-------------------------------------------------------------------")
        print(header)
        tkeep = ""
        tomit = ""
        for x in PkgListGet():
            if PkgSkip(x):
                tomit = tomit + x + " "
            else:
                tkeep = tkeep + x + " "

        print("Makepanda: Compiler: %s" % (COMPILER))
        print("Makepanda: Optimize: %d" % (GetOptimize()))
        print("Makepanda: Keep Pkg: %s" % (tkeep))
        print("Makepanda: Omit Pkg: %s" % (tomit))

        if GENMAN:
            print("Makepanda: Generate API reference manual")
        else:
            print("Makepanda: Don't generate API reference manual")

        if GetHost() == "windows":
            if INSTALLER:
                print("Makepanda: Build installer, using %s" % (COMPRESSOR))
            else:
                print("Makepanda: Don't build installer")

        print("Makepanda: Version ID: %s" % (VERSION))
        for x in warnings:
            print("Makepanda: %s" % (x))
        print("-------------------------------------------------------------------")
        print("")
        sys.stdout.flush()

########################################################################
##
## BracketNameWithQuotes
##
########################################################################

def BracketNameWithQuotes(name):
    # Workaround for OSX bug - compiler doesn't like those flags quoted.
    if (name.startswith("-framework")): return name
    if (name.startswith("-dylib_file")): return name
    if (name.startswith("-undefined ")): return name

    # Don't add quotes when it's not necessary.
    if " " not in name: return name

    # Account for quoted name (leave as is) but quote everything else (e.g., to protect spaces within paths from improper parsing)
    if (name.startswith('"') and name.endswith('"')): return name
    else: return '"' + name + '"'

########################################################################
##
## CompileCxx
##
########################################################################

def CompileCxx(obj,src,opts):
    ipath = GetListOption(opts, "DIR:")
    optlevel = GetOptimizeOption(opts)
    if (COMPILER=="MSVC"):
        if not BOOUSEINTELCOMPILER:
            cmd = "cl "
            if GetTargetArch() == 'x64':
                cmd += "/favor:blend "
            cmd += "/wd4996 "

            # Set the minimum version to Windows Vista.
            cmd += "/DWINVER=0x600 "

            cmd += "/Fo" + obj + " /nologo /c"
            if GetTargetArch() == 'x86':
                # x86 (32 bit) MSVC 2015+ defaults to /arch:SSE2
                if not PkgSkip("SSE2") or 'SSE2' in opts:   # x86 with SSE2
                    cmd += " /arch:SSE2"    # let's still be explicit and pass in /arch:SSE2
                else:                                       # x86 without SSE2
                    cmd += " /arch:IA32"
            for x in ipath: cmd += " /I" + x
            for (opt,dir) in INCDIRECTORIES:
                if (opt=="ALWAYS") or (opt in opts): cmd += " /I" + BracketNameWithQuotes(dir)
            for (opt,var,val) in DEFSYMBOLS:
                if (opt=="ALWAYS") or (opt in opts): cmd += " /D" + var + "=" + val
            if (opts.count('MSFORSCOPE')): cmd += ' /Zc:forScope-'

            if (optlevel==1): cmd += " /MDd /Zi /RTCs /GS"
            if (optlevel==2): cmd += " /MDd /Zi"
            if (optlevel==3): cmd += " /MD /Zi /GS- /O2 /fp:fast"
            if (optlevel==4):
                cmd += " /MD /Zi /GS- /O2 /fp:fast /DFORCE_INLINING /DNDEBUG /GL"
                cmd += " /Zp16"      # jean-claude add /Zp16 insures correct static alignment for SSEx

            cmd += " /Fd" + os.path.splitext(obj)[0] + ".pdb"

            building = GetValueOption(opts, "BUILDING:")
            if (building):
                cmd += " /DBUILDING_" + building

            if ("BIGOBJ" in opts) or GetTargetArch() == 'x64' or not PkgSkip("EIGEN"):
                cmd += " /bigobj"

            cmd += " /Zm300"
            if 'EXCEPTIONS' in opts:
                cmd += " /EHsc"
            else:
                cmd += " /D_HAS_EXCEPTIONS=0"

            if 'RTTI' not in opts:
                cmd += " /GR-"

            cmd += " /W3 " + BracketNameWithQuotes(src)
            oscmd(cmd)
        else:
            cmd = "icl "
            if GetTargetArch() == 'x64':
                cmd += "/favor:blend "
            cmd += "/wd4996 /wd4267 /wd4101 "
            cmd += "/DWINVER=0x600 "
            cmd += "/Fo" + obj + " /c"
            for x in ipath: cmd += " /I" + x
            for (opt,dir) in INCDIRECTORIES:
                if (opt=="ALWAYS") or (opt in opts): cmd += " /I" + BracketNameWithQuotes(dir)
            for (opt,var,val) in DEFSYMBOLS:
                if (opt=="ALWAYS") or (opt in opts): cmd += " /D" + var + "=" + val
            if (opts.count('MSFORSCOPE')):  cmd += ' /Zc:forScope-'

            if (optlevel==1): cmd += " /MDd /Zi /RTCs /GS"
            if (optlevel==2): cmd += " /MDd /Zi /arch:SSE3"
            # core changes from jean-claude (dec 2011)
            # ----------------------------------------
            # performance will be seeked at level 3 & 4
            # -----------------------------------------
            if (optlevel==3):
                cmd += " /MD /Zi /O2 /Oi /Ot /arch:SSE3"
                cmd += " /Ob0"
                cmd += " /Qipo-"                            # beware of IPO !!!
            ##      Lesson learned: Don't use /GL flag -> end result is MESSY
            ## ----------------------------------------------------------------
            if (optlevel==4):
                cmd += " /MD /Zi /O3 /Oi /Ot /Ob0 /Yc /DNDEBUG"  # /Ob0 a ete rajoute en cours de route a 47%
                cmd += " /Qipo"                              # optimization multi file

            # for 3 & 4 optimization levels
            # -----------------------------
            if (optlevel>=3):
                cmd += " /fp:fast=2"
                cmd += " /Qftz"
                cmd += " /Qfp-speculation:fast"
                cmd += " /Qopt-matmul"                        # needs /O2 or /O3
                cmd += " /Qprec-div-"
                cmd += " /Qsimd"

                cmd += " /QxHost"                            # compile for target host; Compiling for distribs should probably strictly enforce /arch:..
                cmd += " /Quse-intel-optimized-headers"        # use intel optimized headers
                cmd += " /Qparallel"                        # enable parallelization
                cmd += " /Qvc10"                                # for Microsoft Visual C++ 2010

            ## PCH files coexistence: the /Qpchi option causes the Intel C++ Compiler to name its
            ## PCH files with a .pchi filename suffix and reduce build time.
            ## The /Qpchi option is on by default but interferes with Microsoft libs; so use /Qpchi- to turn it off.
            ## I need to have a deeper look at this since the compile time is quite influenced by this setting !!!
            cmd += " /Qpchi-"                                 # keep it this way!

            ## Inlining seems to be an issue here ! (the linker doesn't find necessary info later on)
            ## ------------------------------------
            ## so don't use cmd += " /DFORCE_INLINING"        (need to check why with Panda developpers!)
            ## Inline expansion  /Ob1    :    Allow functions marked inline to be inlined.
            ## Inline any        /Ob2    :    Inline functions deemed appropriate by compiler.

            ## Ctor displacement /vd0    :    Disable constructor displacement.
            ## Choose this option only if no class constructors or destructors call virtual functions.
            ## Use /vd1 (default) to enable. Alternate: #pragma vtordisp

            ## Best case ptrs    /vmb    :    Use best case "pointer to class member" representation.
            ## Use this option if you always define a class before you declare a pointer to a member of the class.
            ## The compiler will issue an error if it encounters a pointer declaration before the class is defined.
            ## Alternate: #pragma pointers_to_members

            cmd += " /Fd" + os.path.splitext(obj)[0] + ".pdb"
            building = GetValueOption(opts, "BUILDING:")
            if (building): cmd += " /DBUILDING_" + building
            if ("BIGOBJ" in opts) or GetTargetArch() == 'x64':
                cmd += " /bigobj"

            # level of warnings and optimization reports
            if GetVerbose():
                cmd += " /W3 " # or /W4 or /Wall
                cmd += " /Qopt-report:2 /Qopt-report-phase:hlo /Qopt-report-phase:hpo"    # some optimization reports
            else:
                cmd += " /W1 "
            cmd += " /EHa /Zm300"
            cmd += " " + BracketNameWithQuotes(src)

            oscmd(cmd)

    if (COMPILER=="GCC"):
        if (src.endswith(".c")): cmd = GetCC() +' -fPIC -c -o ' + obj
        else:                    cmd = GetCXX()+' -std=gnu++11 -ftemplate-depth-70 -fPIC -c -o ' + obj
        for (opt, dir) in INCDIRECTORIES:
            if (opt=="ALWAYS") or (opt in opts): cmd += ' -I' + BracketNameWithQuotes(dir)
        for (opt, dir) in FRAMEWORKDIRECTORIES:
            if (opt=="ALWAYS") or (opt in opts): cmd += ' -F' + BracketNameWithQuotes(dir)
        for (opt,var,val) in DEFSYMBOLS:
            if (opt=="ALWAYS") or (opt in opts): cmd += ' -D' + var + '=' + val
        for (opt,flag) in COMPILEFLAGS:
            if (opt=="ALWAYS") or (opt in opts): cmd += ' ' + flag
        for x in ipath: cmd += ' -I' + x

        if not GetLinkAllStatic() and 'NOHIDDEN' not in opts:
            cmd += ' -fvisibility=hidden'

        # Mac-specific flags.
        if GetTarget() == "darwin":
            cmd += " -Wno-deprecated-declarations"
            if SDK.get("MACOSX"):
                cmd += " -isysroot " + SDK["MACOSX"]

            if tuple(OSX_ARCHS) == ('arm64',):
                cmd += " -mmacosx-version-min=11.0"
            else:
                cmd += " -mmacosx-version-min=10.9"

            # Use libc++ to enable C++11 features.
            cmd += " -stdlib=libc++"

            for arch in OSX_ARCHS:
                if 'NOARCH:' + arch.upper() not in opts:
                    cmd += " -arch %s" % arch

        elif 'clang' not in GetCXX().split('/')[-1] and GetCXX() != 'em++':
            # Enable interprocedural optimizations in GCC.
            cmd += " -fno-semantic-interposition"

        if "SYSROOT" in SDK:
            if GetTarget() != "android":
                cmd += ' --sysroot=%s' % (SDK["SYSROOT"])
            cmd += ' -no-canonical-prefixes'

        # Android-specific flags.
        arch = GetTargetArch()

        if GetTarget() == "android":
            # Most of the specific optimization flags here were
            # just copied from the default Android Makefiles.
            if "ANDROID_GCC_TOOLCHAIN" in SDK:
                cmd += ' -gcc-toolchain ' + SDK["ANDROID_GCC_TOOLCHAIN"].replace('\\', '/')
            cmd += ' -ffunction-sections -funwind-tables'
            cmd += ' -target ' + SDK["ANDROID_TRIPLE"]
            if arch == 'armv7a':
                cmd += ' -march=armv7-a -mfloat-abi=softfp -mfpu=vfpv3-d16'
            elif arch == 'arm':
                cmd += ' -march=armv5te -mtune=xscale -msoft-float'
            elif arch == 'mips':
                cmd += ' -mips32'
            elif arch == 'mips64':
                cmd += ' -fintegrated-as'
            elif arch == 'x86':
                cmd += ' -march=i686 -mssse3 -mfpmath=sse -m32'
                cmd += ' -mstackrealign'
            elif arch == 'x86_64':
                cmd += ' -march=x86-64 -msse4.2 -mpopcnt -m64'

            cmd += " -Wa,--noexecstack"

            # Do we want thumb or arm instructions?
            if arch != 'arm64' and arch.startswith('arm'):
                if optlevel >= 3:
                    cmd += ' -mthumb'
                else:
                    cmd += ' -marm'

            # Enable SIMD instructions if requested
            if arch != 'arm64' and arch.startswith('arm') and PkgSkip("NEON") == 0:
                cmd += ' -mfpu=neon'

        elif GetTarget() == 'emscripten':
            if GetOptimize() <= 1:
                cmd += " -s ASSERTIONS=2"
            elif GetOptimize() <= 2:
                cmd += " -s ASSERTIONS=1"

        else:
            cmd += " -pthread"

        if not src.endswith(".c"):
            # We don't use exceptions for most modules.
            if 'EXCEPTIONS' in opts:
                cmd += " -fexceptions"
            else:
                cmd += " -fno-exceptions"
                if GetTarget() == 'emscripten':
                    cmd += " -s DISABLE_EXCEPTION_CATCHING=1"

                if src.endswith(".mm"):
                    # Work around Apple compiler bug.
                    cmd += " -U__EXCEPTIONS"

            target = GetTarget()
            if 'RTTI' not in opts and target != "darwin":
                # We always disable RTTI on Android for memory usage reasons.
                if optlevel >= 4 or target == "android":
                    cmd += " -fno-rtti"

        if ('SSE2' in opts or not PkgSkip("SSE2")) and not arch.startswith("arm") and arch != 'aarch64':
            if GetTarget() != "emscripten":
                cmd += " -msse2"

        # Needed by both Python, Panda, Eigen, all of which break aliasing rules.
        cmd += " -fno-strict-aliasing"

        # Certain clang versions crash when passing these math flags while
        # compiling Objective-C++ code
        if not src.endswith(".m") and not src.endswith(".mm"):
            if optlevel >= 3:
                cmd += " -ffast-math -fno-stack-protector"
            if optlevel == 3:
                # Fast math is nice, but we'd like to see NaN in dev builds.
                cmd += " -fno-finite-math-only"

            # Make sure this is off to avoid GCC/Eigen bug (see GitHub #228)
            if GetTarget() != "emscripten":
                cmd += " -fno-unsafe-math-optimizations"

        if (optlevel==1):
            if GetTarget() == "emscripten":
                cmd += " -g -D_DEBUG"
            else:
                cmd += " -ggdb -D_DEBUG"
        if (optlevel==2): cmd += " -O1 -D_DEBUG"
        if (optlevel==3): cmd += " -O2"
        if (optlevel==4): cmd += " -O3 -DNDEBUG"

        # Enable more warnings.
        cmd += " -Wall -Wno-unused-function -Werror=return-type"

        # Ignore unused variables in NDEBUG builds, often used in asserts.
        if optlevel == 4:
            cmd += " -Wno-unused-variable"

        if src.endswith(".c"):
            cmd += ' ' + CFLAGS
        else:
            cmd += ' ' + CXXFLAGS
        cmd = cmd.rstrip()

        building = GetValueOption(opts, "BUILDING:")
        if (building): cmd += " -DBUILDING_" + building
        cmd += ' ' + BracketNameWithQuotes(src)
        oscmd(cmd)

########################################################################
##
## CompileBison
##
########################################################################

def CompileBison(wobj, wsrc, opts):
    ifile = os.path.basename(wsrc)
    wdsth = GetOutputDir() + "/include/" + ifile[:-4] + ".h"
    wdsth2 = GetOutputDir() + "/tmp/" + ifile + ".h"
    wdstc = GetOutputDir() + "/tmp/" + ifile + ".cxx"
    pre = GetValueOption(opts, "BISONPREFIX_")
    bison = GetBison()
    if bison is None:
        # We don't have bison.  See if there is a prebuilt file.
        base, ext = os.path.splitext(wsrc)
        if os.path.isfile(base + '.h.prebuilt') and \
           os.path.isfile(base + '.cxx.prebuilt'):
            CopyFile(wdstc, base + '.cxx.prebuilt')
            CopyFile(wdsth, base + '.h.prebuilt')
            CopyFile(wdsth2, base + '.h.prebuilt')
        else:
            exit('Could not find bison!')
    else:
        oscmd(bison + ' -y -d -o'+GetOutputDir()+'/tmp/'+ifile+'.c -p '+pre+' '+wsrc)
        CopyFile(wdstc, GetOutputDir()+"/tmp/"+ifile+".c")
        CopyFile(wdsth, GetOutputDir()+"/tmp/"+ifile+".h")

    # Finally, compile the generated source file.
    CompileCxx(wobj, wdstc, opts + ["FLEX"])

########################################################################
##
## CompileFlex
##
########################################################################

def CompileFlex(wobj,wsrc,opts):
    ifile = os.path.basename(wsrc)
    wdst = GetOutputDir()+"/tmp/"+ifile+".cxx"
    pre = GetValueOption(opts, "BISONPREFIX_")
    dashi = opts.count("FLEXDASHI")
    flex = GetFlex()
    want_version = GetValueOption(opts, "FLEXVERSION:")
    if flex and want_version:
        # Is flex at the required version for this file?
        want_version = tuple(map(int, want_version.split('.')))
        have_version = GetFlexVersion()
        if want_version > have_version:
            Warn("Skipping flex %s for file %s, need at least %s" % (
                '.'.join(map(str, have_version)),
                ifile,
                '.'.join(map(str, want_version)),
            ))
            flex = None

    if flex is None:
        # We don't have flex.  See if there is a prebuilt file.
        base, ext = os.path.splitext(wsrc)
        if os.path.isfile(base + '.cxx.prebuilt'):
            CopyFile(wdst, base + '.cxx.prebuilt')
        else:
            exit('Could not find flex!')
    else:
        if (dashi):
            oscmd(flex + " -i -P" + pre + " -o"+wdst+" "+wsrc)
        else:
            oscmd(flex +    " -P" + pre + " -o"+wdst+" "+wsrc)

    # Finally, compile the generated source file.
    CompileCxx(wobj, wdst, opts + ["FLEX"])

########################################################################
##
## CompileIgate
##
########################################################################

def CompileIgate(woutd,wsrc,opts):
    outbase = os.path.basename(woutd)[:-3]
    woutc = GetOutputDir()+"/tmp/"+outbase+"_igate.cxx"
    srcdir = GetValueOption(opts, "SRCDIR:")
    module = GetValueOption(opts, "IMOD:")
    library = GetValueOption(opts, "ILIB:")
    ipath = GetListOption(opts, "DIR:")
    if (PkgSkip("PYTHON")):
        WriteFile(woutc, "")
        WriteFile(woutd, "")
        ConditionalWriteFile(woutd, "")
        return

    if not CrossCompiling():
        # If we're compiling for this platform, we can use the one we've built.
        cmd = os.path.join(GetOutputDir(), 'bin', 'interrogate')
    else:
        # Assume that interrogate is on the PATH somewhere.
        cmd = 'interrogate'

    if GetVerbose():
        cmd += ' -v'

    cmd += ' -srcdir %s -I%s' % (srcdir, srcdir)
    cmd += ' -DCPPPARSER -D__STDC__=1 -D__cplusplus=201103L'
    if (COMPILER=="MSVC"):
        cmd += ' -D_WIN32'
        if GetTargetArch() == 'x64':
            cmd += ' -D_WIN64 -D_M_X64 -D_M_AMD64'
        else:
            cmd += ' -D_M_IX86'
        # NOTE: this 1600 value is the version number for VC2010.
        cmd += ' -D_MSC_VER=1600 -D"__declspec(param)=" -D__cdecl -D_near -D_far -D__near -D__far -D__stdcall'
    if (COMPILER=="GCC"):
        cmd += ' -D__attribute__\\(x\\)='
        target_arch = GetTargetArch()
        if target_arch in ("x86_64", "amd64"):
            cmd += ' -D_LP64'
        elif target_arch in ('aarch64', 'arm64'):
            cmd += ' -D_LP64 -D__LP64__ -D__aarch64__'
        else:
            cmd += ' -D__i386__'

        target = GetTarget()
        if target == 'darwin':
            cmd += ' -D__APPLE__'
        elif target == 'android':
            cmd += ' -D__ANDROID__'

    if GetTarget() == "emscripten":
        cmd += ' -D__EMSCRIPTEN__'

    optlevel = GetOptimizeOption(opts)
    if (optlevel==1): cmd += ' -D_DEBUG'
    if (optlevel==2): cmd += ' -D_DEBUG'
    if (optlevel==3): pass
    if (optlevel==4): cmd += ' -DNDEBUG'
    cmd += ' -oc ' + woutc + ' -od ' + woutd
    cmd += ' -fnames -string -refcount -assert -python-native'
    cmd += ' -S' + GetOutputDir() + '/include/parser-inc'

    # Add -I, -S and -D flags
    for x in ipath:
        cmd += ' -I' + BracketNameWithQuotes(x)
    for (opt,dir) in INCDIRECTORIES:
        if (opt=="ALWAYS") or (opt in opts):
            cmd += ' -S' + BracketNameWithQuotes(dir)
    for (opt,var,val) in DEFSYMBOLS:
        if (opt=="ALWAYS") or (opt in opts):
            cmd += ' -D' + var + '=' + val

    #building = GetValueOption(opts, "BUILDING:")
    #if (building): cmd += " -DBUILDING_"+building
    cmd += ' -module ' + module + ' -library ' + library
    for x in wsrc:
        if (x.startswith("/")):
            cmd += ' ' + BracketNameWithQuotes(x)
        else:
            cmd += ' ' + BracketNameWithQuotes(os.path.basename(x))
    oscmd(cmd)

########################################################################
##
## CompileImod
##
########################################################################

def CompileImod(wobj, wsrc, opts):
    module = GetValueOption(opts, "IMOD:")
    library = GetValueOption(opts, "ILIB:")
    woutc = os.path.splitext(wobj)[0] + ".cxx"

    if (PkgSkip("PYTHON")):
        WriteFile(woutc, "")
        CompileCxx(wobj, woutc, opts)
        return

    if not CrossCompiling():
        # If we're compiling for this platform, we can use the one we've built.
        cmd = os.path.join(GetOutputDir(), 'bin', 'interrogate_module')
    else:
        # Assume that interrogate_module is on the PATH somewhere.
        cmd = 'interrogate_module'

    cmd += ' -oc ' + woutc + ' -module ' + module + ' -library ' + library + ' -python-native'
    importmod = GetValueOption(opts, "IMPORT:")
    if importmod:
        cmd += ' -import ' + importmod
    for x in wsrc: cmd += ' ' + BracketNameWithQuotes(x)
    oscmd(cmd)
    CompileCxx(wobj,woutc,opts)
    return

########################################################################
##
## CompileLib
##
########################################################################

def CompileLib(lib, obj, opts):
    if (COMPILER=="MSVC"):
        if not BOOUSEINTELCOMPILER:
            #Use MSVC Linker
            cmd = 'link /lib /nologo'
            if GetOptimizeOption(opts) == 4:
                cmd += " /LTCG"
            if HasTargetArch():
                cmd += " /MACHINE:" + GetTargetArch().upper()
            cmd += ' /OUT:' + BracketNameWithQuotes(lib)
            for x in obj:
                if not x.endswith('.lib'):
                    cmd += ' ' + BracketNameWithQuotes(x)
            oscmd(cmd)
        else:
            # Choose Intel linker; from Jean-Claude
            cmd = 'xilink /verbose:lib /lib '
            if HasTargetArch():
                cmd += " /MACHINE:" + GetTargetArch().upper()
            cmd += ' /OUT:' + BracketNameWithQuotes(lib)
            for x in obj: cmd += ' ' + BracketNameWithQuotes(x)
            cmd += ' /LIBPATH:"C:\\Program Files (x86)\\Intel\\Composer XE 2011 SP1\\ipp\\lib\\ia32"'
            cmd += ' /LIBPATH:"C:\\Program Files (x86)\\Intel\\Composer XE 2011 SP1\\TBB\\Lib\\ia32\\vc10"'
            cmd += ' /LIBPATH:"C:\\Program Files (x86)\\Intel\\Composer XE 2011 SP1\\compiler\\lib\\ia32"'
            oscmd(cmd)

    if (COMPILER=="GCC"):
        if GetTarget() == 'darwin':
            cmd = 'libtool -static -o ' + BracketNameWithQuotes(lib)
        else:
            cmd = GetAR() + ' cru ' + BracketNameWithQuotes(lib)
        for x in obj:
            if GetLinkAllStatic() and x.endswith('.a'):
                continue
            cmd += ' ' + BracketNameWithQuotes(x)
        oscmd(cmd)

        oscmd(GetRanlib() + ' ' + BracketNameWithQuotes(lib))

########################################################################
##
## CompileLink
##
########################################################################

def CompileLink(dll, obj, opts):
    if (COMPILER=="MSVC"):
        if not BOOUSEINTELCOMPILER:
            cmd = "link /nologo "
            if HasTargetArch():
                cmd += " /MACHINE:" + GetTargetArch().upper()
            if ("MFC" not in opts):
                cmd += " /NOD:MFC90.LIB /NOD:MFC80.LIB /NOD:LIBCMT"
            cmd += " /NOD:LIBCI.LIB /DEBUG"
            cmd += " /nod:libc /nod:libcmtd /nod:atlthunk /nod:atls /nod:atlsd"
            if (GetOrigExt(dll) != ".exe"): cmd += " /DLL"
            optlevel = GetOptimizeOption(opts)
            if (optlevel==1): cmd += " /MAP /MAPINFO:EXPORTS /NOD:MSVCRT.LIB /NOD:MSVCPRT.LIB /NOD:MSVCIRT.LIB"
            if (optlevel==2): cmd += " /MAP:NUL /NOD:MSVCRT.LIB /NOD:MSVCPRT.LIB /NOD:MSVCIRT.LIB"
            if (optlevel==3): cmd += " /MAP:NUL /NOD:MSVCRTD.LIB /NOD:MSVCPRTD.LIB /NOD:MSVCIRTD.LIB"
            if (optlevel==4): cmd += " /MAP:NUL /LTCG /NOD:MSVCRTD.LIB /NOD:MSVCPRTD.LIB /NOD:MSVCIRTD.LIB"
            if ("MFC" in opts):
                if (optlevel<=2): cmd += " /NOD:MSVCRTD.LIB mfcs100d.lib MSVCRTD.lib"
                else: cmd += " /NOD:MSVCRT.LIB mfcs100.lib MSVCRT.lib"
            cmd += " /FIXED:NO /OPT:REF /STACK:4194304 /INCREMENTAL:NO "
            cmd += ' /OUT:' + BracketNameWithQuotes(dll)

            if not PkgSkip("PYTHON"):
                # If we're building without Python, don't pick it up implicitly.
                if "PYTHON" not in opts:
                    pythonv = SDK["PYTHONVERSION"].replace('.', '')
                    if optlevel <= 2:
                        cmd += ' /NOD:{}d.lib'.format(pythonv)
                    else:
                        cmd += ' /NOD:{}.lib'.format(pythonv)

            # Set the subsystem.  Specify that we want to target Windows XP.
            subsystem = GetValueOption(opts, "SUBSYSTEM:") or "CONSOLE"
            cmd += " /SUBSYSTEM:" + subsystem
            if GetTargetArch() == 'x64':
                cmd += ",6.00"
            else:
                cmd += ",6.00"

            if dll.endswith(".dll") or dll.endswith(".pyd"):
                cmd += ' /IMPLIB:' + GetOutputDir() + '/lib/' + os.path.splitext(os.path.basename(dll))[0] + ".lib"

            for (opt, dir) in LIBDIRECTORIES:
                if (opt=="ALWAYS") or (opt in opts):
                    cmd += ' /LIBPATH:' + BracketNameWithQuotes(dir)

            for x in obj:
                if x.endswith(".dll") or x.endswith(".pyd"):
                    cmd += ' ' + GetOutputDir() + '/lib/' + os.path.splitext(os.path.basename(x))[0] + ".lib"
                elif x.endswith(".lib"):
                    dname = os.path.splitext(os.path.basename(x))[0] + ".dll"
                    if (GetOrigExt(x) != ".ilb" and os.path.exists(GetOutputDir()+"/bin/" + dname)):
                        exit("Error: in makepanda, specify "+dname+", not "+x)
                    cmd += ' ' + BracketNameWithQuotes(x)
                elif x.endswith(".def"):
                    cmd += ' /DEF:' + BracketNameWithQuotes(x)
                elif x.endswith(".dat"):
                    pass
                else:
                    cmd += ' ' + BracketNameWithQuotes(x)

            if (GetOrigExt(dll)==".exe" and "NOICON" not in opts):
                cmd += " " + GetOutputDir() + "/tmp/pandaIcon.res"

            for (opt, name) in LIBNAMES:
                if (opt=="ALWAYS") or (opt in opts):
                    cmd += " " + BracketNameWithQuotes(name)

            oscmd(cmd)
        else:
            cmd = "xilink"
            if GetVerbose(): cmd += " /verbose:lib"
            if HasTargetArch():
                cmd += " /MACHINE:" + GetTargetArch().upper()
            if ("MFC" not in opts):
                cmd += " /NOD:MFC90.LIB /NOD:MFC80.LIB /NOD:LIBCMT"
            cmd += " /NOD:LIBCI.LIB /DEBUG"
            cmd += " /nod:libc /nod:libcmtd /nod:atlthunk /nod:atls"
            cmd += ' /LIBPATH:"C:\\Program Files (x86)\\Intel\\Composer XE 2011 SP1\\ipp\\lib\\ia32"'
            cmd += ' /LIBPATH:"C:\\Program Files (x86)\\Intel\\Composer XE 2011 SP1\\TBB\\Lib\\ia32\\vc10"'
            cmd += ' /LIBPATH:"C:\\Program Files (x86)\\Intel\\Composer XE 2011 SP1\\compiler\\lib\\ia32"'
            if (GetOrigExt(dll) != ".exe"): cmd += " /DLL"
            optlevel = GetOptimizeOption(opts)
            if (optlevel==1): cmd += " /MAP /MAPINFO:EXPORTS /NOD:MSVCRT.LIB /NOD:MSVCPRT.LIB /NOD:MSVCIRT.LIB"
            if (optlevel==2): cmd += " /MAP:NUL /NOD:MSVCRT.LIB /NOD:MSVCPRT.LIB /NOD:MSVCIRT.LIB"
            if (optlevel==3): cmd += " /MAP:NUL /NOD:MSVCRTD.LIB /NOD:MSVCPRTD.LIB /NOD:MSVCIRTD.LIB"
            if (optlevel==4): cmd += " /MAP:NUL /LTCG /NOD:MSVCRTD.LIB /NOD:MSVCPRTD.LIB /NOD:MSVCIRTD.LIB"
            if ("MFC" in opts):
                if (optlevel<=2): cmd += " /NOD:MSVCRTD.LIB mfcs100d.lib MSVCRTD.lib"
                else: cmd += " /NOD:MSVCRT.LIB mfcs100.lib MSVCRT.lib"
            cmd += " /FIXED:NO /OPT:REF /STACK:4194304 /INCREMENTAL:NO "
            cmd += ' /OUT:' + BracketNameWithQuotes(dll)

            subsystem = GetValueOption(opts, "SUBSYSTEM:")
            if subsystem:
                cmd += " /SUBSYSTEM:" + subsystem

            if dll.endswith(".dll"):
                cmd += ' /IMPLIB:' + GetOutputDir() + '/lib/' + os.path.splitext(os.path.basename(dll))[0] + ".lib"

            for (opt, dir) in LIBDIRECTORIES:
                if (opt=="ALWAYS") or (opt in opts):
                    cmd += ' /LIBPATH:' + BracketNameWithQuotes(dir)

            for x in obj:
                if x.endswith(".dll") or x.endswith(".pyd"):
                    cmd += ' ' + GetOutputDir() + '/lib/' + os.path.splitext(os.path.basename(x))[0] + ".lib"
                elif x.endswith(".lib"):
                    dname = os.path.splitext(dll)[0]+".dll"
                    if (GetOrigExt(x) != ".ilb" and os.path.exists(GetOutputDir()+"/bin/" + os.path.splitext(os.path.basename(x))[0] + ".dll")):
                        exit("Error: in makepanda, specify "+dname+", not "+x)
                    cmd += ' ' + BracketNameWithQuotes(x)
                elif x.endswith(".def"):
                    cmd += ' /DEF:' + BracketNameWithQuotes(x)
                elif x.endswith(".dat"):
                    pass
                else:
                    cmd += ' ' + BracketNameWithQuotes(x)

            if (GetOrigExt(dll)==".exe" and "NOICON" not in opts):
                cmd += " " + GetOutputDir() + "/tmp/pandaIcon.res"

            for (opt, name) in LIBNAMES:
                if (opt=="ALWAYS") or (opt in opts):
                    cmd += " " + BracketNameWithQuotes(name)

            oscmd(cmd)

    if COMPILER == "GCC":
        cxx = GetCXX()
        if GetOrigExt(dll) == ".exe":
            cmd = cxx + ' -o ' + dll + ' -L' + GetOutputDir() + '/lib -L' + GetOutputDir() + '/tmp'
            if GetTarget() == "android":
                # Necessary to work around an issue with libandroid depending on vendor libraries
                cmd += ' -Wl,--allow-shlib-undefined'
        else:
            if (GetTarget() == "darwin"):
                cmd = cxx
                if GetOrigExt(dll) == ".pyd":
                    cmd += ' -bundle -undefined dynamic_lookup'
                elif "BUNDLE" in opts:
                    cmd += ' -bundle'
                else:
                    install_name = '@loader_path/../lib/' + os.path.basename(dll)
                    cmd += ' -dynamiclib -install_name ' + install_name
                    cmd += ' -compatibility_version ' + MAJOR_VERSION + ' -current_version ' + VERSION
                cmd += ' -o ' + dll + ' -L' + GetOutputDir() + '/lib -L' + GetOutputDir() + '/tmp'
            else:
                cmd = cxx + ' -shared'
                # Always set soname on Android to avoid a linker warning when loading the library.
                if GetTarget() == 'android' or ("MODULE" not in opts and GetTarget() != 'emscripten'):
                    cmd += " -Wl,-soname=" + os.path.basename(dll)
                cmd += ' -o ' + dll + ' -L' + GetOutputDir() + '/lib -L' + GetOutputDir() + '/tmp'

        if GetTarget() == 'emscripten' and GetOrigExt(dll) != ".exe":
            for x in obj:
                if GetOrigExt(x) not in (".dat", ".dll"):
                    cmd += ' ' + x
        else:
            for x in obj:
                if GetOrigExt(x) != ".dat":
                    cmd += ' ' + x

        if (GetOrigExt(dll) == ".exe" and GetTarget() == 'windows' and "NOICON" not in opts):
            cmd += " " + GetOutputDir() + "/tmp/pandaIcon.res"

        # macOS specific flags.
        if GetTarget() == 'darwin':
            cmd += " -headerpad_max_install_names"
            if SDK.get("MACOSX"):
                cmd += " -isysroot " + SDK["MACOSX"] + " -Wl,-syslibroot," + SDK["MACOSX"]

            if tuple(OSX_ARCHS) == ('arm64',):
                cmd += " -mmacosx-version-min=11.0"
            else:
                cmd += " -mmacosx-version-min=10.9"

            # Use libc++ to enable C++11 features.
            cmd += " -stdlib=libc++"

            for arch in OSX_ARCHS:
                if 'NOARCH:' + arch.upper() not in opts:
                    cmd += " -arch %s" % arch

        elif GetTarget() == 'android':
            arch = GetTargetArch()
            if "ANDROID_GCC_TOOLCHAIN" in SDK:
                cmd += ' -gcc-toolchain ' + SDK["ANDROID_GCC_TOOLCHAIN"].replace('\\', '/')
            cmd += " -Wl,-z,noexecstack -Wl,-z,relro -Wl,-z,now"
            cmd += ' -target ' + SDK["ANDROID_TRIPLE"]
            if arch == 'armv7a':
                cmd += " -march=armv7-a -Wl,--fix-cortex-a8"
            elif arch == 'mips':
                cmd += ' -mips32'
            cmd += ' -lc -lm'

        elif GetTarget() == 'emscripten':
            cmd += " -s WARN_ON_UNDEFINED_SYMBOLS=1"
            if GetOrigExt(dll) == ".exe":
                cmd += " --memory-init-file 0"
                cmd += " -s EXIT_RUNTIME=1"

        else:
            cmd += " -pthread"
            if "SYSROOT" in SDK:
                cmd += " --sysroot=%s -no-canonical-prefixes" % (SDK["SYSROOT"])

        if LDFLAGS != "":
            cmd += " " + LDFLAGS

        # Don't link libraries with Python, except on Android.
        if "PYTHON" in opts and GetOrigExt(dll) != ".exe" and GetTarget() != 'android':
            opts = opts[:]
            opts.remove("PYTHON")

        for (opt, dir) in LIBDIRECTORIES:
            if (opt=="ALWAYS") or (opt in opts):
                cmd += ' -L' + BracketNameWithQuotes(dir)
        for (opt, dir) in FRAMEWORKDIRECTORIES:
            if (opt=="ALWAYS") or (opt in opts):
                cmd += ' -F' + BracketNameWithQuotes(dir)
        if GetOrigExt(dll) == ".exe" or GetTarget() != 'emscripten':
            for (opt, name) in LIBNAMES:
                if (opt=="ALWAYS") or (opt in opts):
                    cmd += ' ' + BracketNameWithQuotes(name)
        for (opt, flag) in LINKFLAGS:
            if (opt=="ALWAYS") or (opt in opts):
                cmd += ' ' + flag

        if GetTarget() not in ('freebsd', 'emscripten'):
            cmd += " -ldl"

        if GetTarget() == 'emscripten':
            optlevel = GetOptimizeOption(opts)
            if optlevel == 2: cmd += " -O1"
            if optlevel == 3: cmd += " -O2"
            if optlevel == 4: cmd += " -O3"

        oscmd(cmd)

        if GetOptimizeOption(opts) == 4 and GetTarget() in ('linux', 'android'):
            oscmd(GetStrip() + " --strip-unneeded " + BracketNameWithQuotes(dll))

        os.system("chmod +x " + BracketNameWithQuotes(dll))

        if dll.endswith("." + MAJOR_VERSION + ".dylib"):
            newdll = dll[:-6-len(MAJOR_VERSION)] + "dylib"
            if os.path.isfile(newdll):
                os.remove(newdll)
            oscmd("ln -s " + BracketNameWithQuotes(os.path.basename(dll)) + " " + BracketNameWithQuotes(newdll))

        elif dll.endswith("." + MAJOR_VERSION):
            newdll = dll[:-len(MAJOR_VERSION)-1]
            if os.path.isfile(newdll):
                os.remove(newdll)
            oscmd("ln -s " + BracketNameWithQuotes(os.path.basename(dll)) + " " + BracketNameWithQuotes(newdll))

##########################################################################################
#
# CompileEgg
#
##########################################################################################

def CompileEgg(eggfile, src, opts):
    pz = False
    if eggfile.endswith(".pz"):
        pz = True
        eggfile = eggfile[:-3]

    # Determine the location of the pzip and flt2egg tools.
    if CrossCompiling():
        # We may not be able to use our generated versions of these tools,
        # so we'll expect them to already be present in the PATH.
        pzip = 'pzip'
        flt2egg = 'flt2egg'
    else:
        # If we're compiling for this machine, we can use the binaries we've built.
        pzip = os.path.join(GetOutputDir(), 'bin', 'pzip')
        flt2egg = os.path.join(GetOutputDir(), 'bin', 'flt2egg')
        if not os.path.isfile(pzip):
            pzip = 'pzip'
        if not os.path.isfile(flt2egg):
            flt2egg = 'flt2egg'

    if src.endswith(".egg"):
        CopyFile(eggfile, src)
    elif src.endswith(".flt"):
        oscmd(flt2egg + ' -ps keep -o ' + BracketNameWithQuotes(eggfile) + ' ' + BracketNameWithQuotes(src))

    if pz:
        if zlib:
            WriteBinaryFile(eggfile + '.pz', zlib.compress(ReadBinaryFile(eggfile)))
            os.remove(eggfile)
        else:
            oscmd(pzip + ' ' + BracketNameWithQuotes(eggfile))

##########################################################################################
#
# CompileRes, CompileRsrc
#
##########################################################################################

def CompileRes(target, src, opts):
    """Compiles a Windows .rc file into a .res file."""
    ipath = GetListOption(opts, "DIR:")
    if (COMPILER == "MSVC"):
        cmd = "rc"
        cmd += " /Fo" + BracketNameWithQuotes(target)
        for x in ipath: cmd += " /I" + x
        for (opt,dir) in INCDIRECTORIES:
            if (opt=="ALWAYS") or (opt in opts):
                cmd += " /I" + BracketNameWithQuotes(dir)
        for (opt,var,val) in DEFSYMBOLS:
            if (opt=="ALWAYS") or (opt in opts):
                cmd += " /D" + var + "=" + val
        cmd += " " + BracketNameWithQuotes(src)
    else:
        cmd = "windres"
        for x in ipath: cmd += " -I" + x
        for (opt,dir) in INCDIRECTORIES:
            if (opt=="ALWAYS") or (opt in opts):
                cmd += " -I" + BracketNameWithQuotes(dir)
        for (opt,var,val) in DEFSYMBOLS:
            if (opt=="ALWAYS") or (opt in opts):
                cmd += " -D" + var + "=" + val
        cmd += " -i " + BracketNameWithQuotes(src)
        cmd += " -o " + BracketNameWithQuotes(target)

    oscmd(cmd)

def CompileRsrc(target, src, opts):
    """Compiles a Mac OS .r file into an .rsrc file."""
    ipath = GetListOption(opts, "DIR:")
    if os.path.isfile("/usr/bin/Rez"):
        cmd = "Rez -useDF"
    elif os.path.isfile("/Library/Developer/CommandLineTools/usr/bin/Rez"):
        cmd = "/Library/Developer/CommandLineTools/usr/bin/Rez -useDF"
    else:
        cmd = "/Developer/Tools/Rez -useDF"
    cmd += " -o " + BracketNameWithQuotes(target)
    for x in ipath:
        cmd += " -i " + x
    for (opt,dir) in INCDIRECTORIES:
        if (opt=="ALWAYS") or (opt in opts):
            cmd += " -i " + BracketNameWithQuotes(dir)
    for (opt,var,val) in DEFSYMBOLS:
        if (opt=="ALWAYS") or (opt in opts):
            if (val == ""):
                cmd += " -d " + var
            else:
                cmd += " -d " + var + " = " + val

    cmd += " " + BracketNameWithQuotes(src)
    oscmd(cmd)

##########################################################################################
#
# CompileJava (Android only)
#
##########################################################################################

def CompileJava(target, src, opts):
    """Compiles a .java file into a .class file."""
    if GetHost() == 'android':
        cmd = "ecj "
    else:
        cmd = "javac -bootclasspath " + BracketNameWithQuotes(SDK["ANDROID_JAR"]) + " "

    optlevel = GetOptimizeOption(opts)
    if optlevel >= 4:
        cmd += "-debug:none "

    cmd += "-cp " + GetOutputDir() + "/classes "
    cmd += "-d " + GetOutputDir() + "/classes "
    cmd += BracketNameWithQuotes(src)
    oscmd(cmd)

##########################################################################################
#
# FreezePy
#
##########################################################################################

def FreezePy(target, inputs, opts):
    assert len(inputs) > 0

    cmdstr = BracketNameWithQuotes(SDK["PYTHONEXEC"].replace('\\', '/')) + " "
    cmdstr += "-B "

    cmdstr += os.path.join(GetOutputDir(), "direct", "dist", "pfreeze.py")

    if 'FREEZE_STARTUP' in opts:
        cmdstr += " -s"

    if GetOrigExt(target) == '.exe':
        src = inputs.pop(0)
    else:
        src = ""

    for i in inputs:
        i = os.path.splitext(i)[0]
        i = i.replace('/', '.')

        if i.startswith('direct.src'):
            i = i.replace('.src.', '.')

        cmdstr += " -i " + i

    cmdstr += " -o " + target + " " + src

    if ("LINK_PYTHON_STATIC" in opts):
        os.environ["LINK_PYTHON_STATIC"] = "1"
    oscmd(cmdstr)
    if ("LINK_PYTHON_STATIC" in os.environ):
        del os.environ["LINK_PYTHON_STATIC"]

    if (not os.path.exists(target)):
        exit("FREEZER_ERROR")

##########################################################################################
#
# CompileBundle
#
##########################################################################################

def CompileBundle(target, inputs, opts):
    assert GetTarget() == "darwin", 'bundles can only be made for macOS'
    plist = None
    resources = []
    objects = []
    for i in inputs:
        if i.endswith(".plist"):
            if plist is not None:
                exit("Only one plist file can be used when creating a bundle!")
            plist = i
        elif i.endswith(".rsrc") or i.endswith(".icns"):
            resources.append(i)
        elif GetOrigExt(i) == ".obj" or GetOrigExt(i) in SUFFIX_LIB or GetOrigExt(i) in SUFFIX_DLL:
            objects.append(i)
        else:
            exit("Don't know how to bundle file %s" % i)

    # Now link the object files to form the bundle.
    if plist is None:
        exit("One plist file must be used when creating a bundle!")
    bundleName = plistlib.load(open(plist, 'rb'))["CFBundleExecutable"]

    oscmd("rm -rf %s" % target)
    oscmd("mkdir -p %s/Contents/MacOS/" % target)
    oscmd("mkdir -p %s/Contents/Resources/" % target)
    if target.endswith(".app"):
        SetOrigExt("%s/Contents/MacOS/%s" % (target, bundleName), ".exe")
    else:
        SetOrigExt("%s/Contents/MacOS/%s" % (target, bundleName), ".dll")
    CompileLink("%s/Contents/MacOS/%s" % (target, bundleName), objects, opts + ["BUNDLE"])
    oscmd("cp %s %s/Contents/Info.plist" % (plist, target))
    for r in resources:
        oscmd("cp %s %s/Contents/Resources/" % (r, target))

##########################################################################################
#
# CompileMIDL
#
##########################################################################################

def CompileMIDL(target, src, opts):
    ipath = GetListOption(opts, "DIR:")
    if (COMPILER=="MSVC"):
        cmd = "midl"
        cmd += " /out" + BracketNameWithQuotes(os.path.dirname(target))
        for x in ipath: cmd += " /I" + x
        for (opt,dir) in INCDIRECTORIES:
            if (opt=="ALWAYS") or (opt in opts): cmd += " /I" + BracketNameWithQuotes(dir)
        for (opt,var,val) in DEFSYMBOLS:
            if (opt=="ALWAYS") or (opt in opts): cmd += " /D" + var + "=" + val
        cmd += " " + BracketNameWithQuotes(src)

        oscmd(cmd)

##########################################################################################
#
# CompileDalvik
#
##########################################################################################

def CompileDalvik(target, inputs, opts):
    cmd = "d8 --output " + os.path.dirname(target)

    if GetOptimize() <= 2:
        cmd += " --debug"
    else:
        cmd += " --release"

    if "ANDROID_API" in SDK:
        cmd += " --min-api %d" % (SDK["ANDROID_API"])

    if "ANDROID_JAR" in SDK:
        cmd += " --lib %s" % (SDK["ANDROID_JAR"])

    for i in inputs:
        cmd += " " + BracketNameWithQuotes(i)

    oscmd(cmd)

##########################################################################################
#
# CompileAnything
#
##########################################################################################

def CompileAnything(target, inputs, opts, progress = None):
    if opts.count("DEPENDENCYONLY"):
        return
    if len(inputs) == 0:
        exit("No input files for target "+target)
    infile = inputs[0]
    origsuffix = GetOrigExt(target)

    if len(inputs) == 1 and origsuffix == GetOrigExt(infile):
        # It must be a simple copy operation.
        ProgressOutput(progress, "Copying file", target)
        CopyFile(target, infile)
        if origsuffix == ".exe" and GetHost() != "windows":
            os.system("chmod +x \"%s\"" % target)
        return

    elif infile.endswith(".py"):
        if origsuffix == ".obj":
            source = os.path.splitext(target)[0] + ".c"
            SetOrigExt(source, ".c")
            ProgressOutput(progress, "Building frozen source", source)
            FreezePy(source, inputs, opts)
            ProgressOutput(progress, "Building C++ object", target)
            return CompileCxx(target, source, opts)

        if origsuffix == ".exe":
            ProgressOutput(progress, "Building frozen executable", target)
        else:
            ProgressOutput(progress, "Building frozen library", target)
        return FreezePy(target, inputs, opts)

    elif infile.endswith(".idl"):
        ProgressOutput(progress, "Compiling MIDL file", infile)
        return CompileMIDL(target, infile, opts)
    elif origsuffix in SUFFIX_LIB:
        ProgressOutput(progress, "Linking static library", target)
        return CompileLib(target, inputs, opts)
    elif origsuffix in SUFFIX_DLL or (origsuffix == ".plugin" and GetTarget() != "darwin"):
        if (origsuffix == ".exe"):
            ProgressOutput(progress, "Linking executable", target)
        else:
            ProgressOutput(progress, "Linking dynamic library", target)

        # Add version number to the dynamic library, on unix
        if origsuffix == ".dll" and "MODULE" not in opts:
            tplatform = GetTarget()
            if tplatform == "darwin":
                # On Mac, libraries are named like libpanda.1.2.dylib
                if target.lower().endswith(".dylib"):
                    target = target[:-5] + MAJOR_VERSION + ".dylib"
                    SetOrigExt(target, origsuffix)
            elif tplatform not in ("windows", "android", "emscripten"):
                # On Linux, libraries are named like libpanda.so.1.2
                target += "." + MAJOR_VERSION
                SetOrigExt(target, origsuffix)
        return CompileLink(target, inputs, opts)
    elif origsuffix == ".in":
        ProgressOutput(progress, "Building Interrogate database", target)
        return CompileIgate(target, inputs, opts)
    elif origsuffix == ".plugin" and GetTarget() == "darwin":
        ProgressOutput(progress, "Building plugin bundle", target)
        return CompileBundle(target, inputs, opts)
    elif origsuffix == ".app":
        ProgressOutput(progress, "Building application bundle", target)
        return CompileBundle(target, inputs, opts)
    elif origsuffix == ".pz":
        ProgressOutput(progress, "Compressing", target)
        return CompileEgg(target, infile, opts)
    elif origsuffix == ".egg":
        ProgressOutput(progress, "Converting", target)
        return CompileEgg(target, infile, opts)
    elif origsuffix == ".res":
        ProgressOutput(progress, "Building resource object", target)
        return CompileRes(target, infile, opts)
    elif origsuffix == ".rsrc":
        ProgressOutput(progress, "Building resource object", target)
        return CompileRsrc(target, infile, opts)
    elif origsuffix == ".class":
        ProgressOutput(progress, "Building Java class", target)
        return CompileJava(target, infile, opts)
    elif origsuffix == ".obj":
        if (infile.endswith(".cxx")):
            ProgressOutput(progress, "Building C++ object", target)
            return CompileCxx(target, infile, opts)
        elif infile.endswith(".c"):
            ProgressOutput(progress, "Building C object", target)
            return CompileCxx(target, infile, opts)
        elif infile.endswith(".mm"):
            ProgressOutput(progress, "Building Objective-C++ object", target)
            return CompileCxx(target, infile, opts)
        elif infile.endswith(".yxx"):
            ProgressOutput(progress, "Building Bison object", target)
            return CompileBison(target, infile, opts)
        elif infile.endswith(".lxx"):
            ProgressOutput(progress, "Building Flex object", target)
            return CompileFlex(target, infile, opts)
        elif infile.endswith(".in"):
            ProgressOutput(progress, "Building Interrogate object", target)
            return CompileImod(target, inputs, opts)
        elif infile.endswith(".rc"):
            ProgressOutput(progress, "Building resource object", target)
            return CompileRes(target, infile, opts)
        elif infile.endswith(".r"):
            ProgressOutput(progress, "Building resource object", target)
            return CompileRsrc(target, infile, opts)
    elif origsuffix == ".dex":
        ProgressOutput(progress, "Building Dalvik object", target)
        return CompileDalvik(target, inputs, opts)
    exit("Don't know how to compile: %s from %s" % (target, inputs))

##########################################################################################
#
# Generate dtool_config.h, prc_parameters.h, and dtool_have_xxx.dat
#
##########################################################################################

DTOOL_CONFIG=[
    #_Variable_________________________Windows___________________Unix__________
    ("HAVE_PYTHON",                    '1',                      '1'),
    ("USE_DEBUG_PYTHON",               'UNDEF',                  'UNDEF'),
    ("PYTHON_FRAMEWORK",               'UNDEF',                  'UNDEF'),
    ("COMPILE_IN_DEFAULT_FONT",        '1',                      '1'),
    ("STDFLOAT_DOUBLE",                'UNDEF',                  'UNDEF'),
    ("HAVE_MAYA",                      '1',                      '1'),
    ("REPORT_OPENSSL_ERRORS",          '1',                      '1'),
    ("USE_PANDAFILESTREAM",            '1',                      '1'),
    ("USE_DELETED_CHAIN",              '1',                      '1'),
    ("HAVE_MIMALLOC",                  'UNDEF',                  'UNDEF'),
    ("HAVE_WGL",                       '1',                      'UNDEF'),
    ("HAVE_DX9",                       'UNDEF',                  'UNDEF'),
    ("HAVE_THREADS",                   '1',                      '1'),
    ("SIMPLE_THREADS",                 'UNDEF',                  'UNDEF'),
    ("OS_SIMPLE_THREADS",              '1',                      '1'),
    ("DEBUG_THREADS",                  'UNDEF',                  'UNDEF'),
    ("HAVE_POSIX_THREADS",             'UNDEF',                  '1'),
    ("MUTEX_SPINLOCK",                 'UNDEF',                  'UNDEF'),
    ("HAVE_AUDIO",                     '1',                      '1'),
    ("NOTIFY_DEBUG",                   'UNDEF',                  'UNDEF'),
    ("DO_PSTATS",                      'UNDEF',                  'UNDEF'),
    ("DO_DCAST",                       'UNDEF',                  'UNDEF'),
    ("DO_COLLISION_RECORDING",         'UNDEF',                  'UNDEF'),
    ("SUPPORT_IMMEDIATE_MODE",         'UNDEF',                  'UNDEF'),
    ("SUPPORT_FIXED_FUNCTION",         '1',                      '1'),
    ("DO_MEMORY_USAGE",                'UNDEF',                  'UNDEF'),
    ("DO_PIPELINING",                  '1',                      '1'),
    ("DEFAULT_PATHSEP",                '";"',                    '":"'),
    ("WORDS_BIGENDIAN",                'UNDEF',                  'UNDEF'),
    ("PHAVE_LOCKF",                    '1',                      '1'),
    ("SIMPLE_STRUCT_POINTERS",         '1',                      'UNDEF'),
    ("HAVE_DINKUM",                    'UNDEF',                  'UNDEF'),
    ("HAVE_STL_HASH",                  'UNDEF',                  'UNDEF'),
    ("GETTIMEOFDAY_ONE_PARAM",         'UNDEF',                  'UNDEF'),
    ("HAVE_GETOPT",                    'UNDEF',                  '1'),
    ("HAVE_GETOPT_LONG_ONLY",          'UNDEF',                  '1'),
    ("PHAVE_GETOPT_H",                 'UNDEF',                  '1'),
    ("PHAVE_LINUX_INPUT_H",            'UNDEF',                  '1'),
    ("IOCTL_TERMINAL_WIDTH",           'UNDEF',                  '1'),
    ("HAVE_IOS_TYPEDEFS",              '1',                      '1'),
    ("HAVE_IOS_BINARY",                '1',                      '1'),
    ("STATIC_INIT_GETENV",             '1',                      'UNDEF'),
    ("HAVE_PROC_SELF_EXE",             'UNDEF',                  '1'),
    ("HAVE_PROC_SELF_MAPS",            'UNDEF',                  '1'),
    ("HAVE_PROC_SELF_ENVIRON",         'UNDEF',                  '1'),
    ("HAVE_PROC_SELF_CMDLINE",         'UNDEF',                  '1'),
    ("HAVE_PROC_CURPROC_FILE",         'UNDEF',                  'UNDEF'),
    ("HAVE_PROC_CURPROC_MAP",          'UNDEF',                  'UNDEF'),
    ("HAVE_PROC_CURPROC_CMDLINE",      'UNDEF',                  'UNDEF'),
    ("HAVE_GLOBAL_ARGV",               '1',                      'UNDEF'),
    ("PROTOTYPE_GLOBAL_ARGV",          'UNDEF',                  'UNDEF'),
    ("GLOBAL_ARGV",                    '__argv',                 'UNDEF'),
    ("GLOBAL_ARGC",                    '__argc',                 'UNDEF'),
    ("PHAVE_IO_H",                     '1',                      'UNDEF'),
    ("PHAVE_IOSTREAM",                 '1',                      '1'),
    ("PHAVE_STRING_H",                 'UNDEF',                  '1'),
    ("PHAVE_LIMITS_H",                 'UNDEF',                  '1'),
    ("PHAVE_STDLIB_H",                 'UNDEF',                  '1'),
    ("PHAVE_MALLOC_H",                 '1',                      '1'),
    ("PHAVE_SYS_MALLOC_H",             'UNDEF',                  'UNDEF'),
    ("PHAVE_ALLOCA_H",                 'UNDEF',                  '1'),
    ("PHAVE_LOCALE_H",                 'UNDEF',                  '1'),
    ("PHAVE_SSTREAM",                  '1',                      '1'),
    ("PHAVE_NEW",                      '1',                      '1'),
    ("PHAVE_SYS_TYPES_H",              '1',                      '1'),
    ("PHAVE_SYS_TIME_H",               'UNDEF',                  '1'),
    ("PHAVE_UNISTD_H",                 'UNDEF',                  '1'),
    ("PHAVE_UTIME_H",                  'UNDEF',                  '1'),
    ("PHAVE_GLOB_H",                   'UNDEF',                  '1'),
    ("PHAVE_DIRENT_H",                 'UNDEF',                  '1'),
    ("PHAVE_UCONTEXT_H",               'UNDEF',                  '1'),
    ("PHAVE_STDINT_H",                 '1',                      '1'),
    ("HAVE_RTTI",                      '1',                      '1'),
    ("HAVE_X11",                       'UNDEF',                  '1'),
    ("IS_LINUX",                       'UNDEF',                  '1'),
    ("IS_OSX",                         'UNDEF',                  'UNDEF'),
    ("IS_FREEBSD",                     'UNDEF',                  'UNDEF'),
    ("HAVE_EIGEN",                     'UNDEF',                  'UNDEF'),
    ("LINMATH_ALIGN",                  '1',                      '1'),
    ("HAVE_ZLIB",                      'UNDEF',                  'UNDEF'),
    ("HAVE_PNG",                       'UNDEF',                  'UNDEF'),
    ("HAVE_JPEG",                      'UNDEF',                  'UNDEF'),
    ("HAVE_VIDEO4LINUX",               'UNDEF',                  '1'),
    ("HAVE_TIFF",                      'UNDEF',                  'UNDEF'),
    ("HAVE_OPENEXR",                   'UNDEF',                  'UNDEF'),
    ("HAVE_SGI_RGB",                   '1',                      '1'),
    ("HAVE_TGA",                       '1',                      '1'),
    ("HAVE_IMG",                       '1',                      '1'),
    ("HAVE_SOFTIMAGE_PIC",             '1',                      '1'),
    ("HAVE_BMP",                       '1',                      '1'),
    ("HAVE_PNM",                       '1',                      '1'),
    ("HAVE_STB_IMAGE",                 '1',                      '1'),
    ("HAVE_VORBIS",                    'UNDEF',                  'UNDEF'),
    ("HAVE_OPUS",                      'UNDEF',                  'UNDEF'),
    ("HAVE_FREETYPE",                  'UNDEF',                  'UNDEF'),
    ("HAVE_FFTW",                      'UNDEF',                  'UNDEF'),
    ("HAVE_OPENSSL",                   'UNDEF',                  'UNDEF'),
    ("HAVE_NET",                       'UNDEF',                  'UNDEF'),
    ("WANT_NATIVE_NET",                '1',                      '1'),
    ("SIMULATE_NETWORK_DELAY",         'UNDEF',                  'UNDEF'),
    ("HAVE_ARTOOLKIT",                 'UNDEF',                  'UNDEF'),
    ("HAVE_DIRECTCAM",                 'UNDEF',                  'UNDEF'),
    ("HAVE_SQUISH",                    'UNDEF',                  'UNDEF'),
    ("HAVE_COCOA",                     'UNDEF',                  'UNDEF'),
    ("HAVE_OPENAL_FRAMEWORK",          'UNDEF',                  'UNDEF'),
    ("USE_TAU",                        'UNDEF',                  'UNDEF'),
    ("PRC_SAVE_DESCRIPTIONS",          '1',                      '1'),
#    ("_SECURE_SCL",                    '0',                      'UNDEF'),
#    ("_SECURE_SCL_THROWS",             '0',                      'UNDEF'),
]

PRC_PARAMETERS=[
    ("DEFAULT_PRC_DIR",                '"<auto>etc"',            '"<auto>etc"'),
    ("PRC_DIR_ENVVARS",                '"PANDA_PRC_DIR"',        '"PANDA_PRC_DIR"'),
    ("PRC_PATH_ENVVARS",               '"PANDA_PRC_PATH"',       '"PANDA_PRC_PATH"'),
    ("PRC_PATH2_ENVVARS",              'UNDEF',                  'UNDEF'),
    ("PRC_PATTERNS",                   '"*.prc"',                '"*.prc"'),
    ("PRC_ENCRYPTED_PATTERNS",         '"*.prc.pe"',             '"*.prc.pe"'),
    ("PRC_ENCRYPTION_KEY",             '""',                     '""'),
    ("PRC_EXECUTABLE_PATTERNS",        'UNDEF',                  'UNDEF'),
    ("PRC_EXECUTABLE_ARGS_ENVVAR",     '"PANDA_PRC_XARGS"',      '"PANDA_PRC_XARGS"'),
    ("PRC_PUBLIC_KEYS_FILENAME",       '""',                     '""'),
    ("PRC_RESPECT_TRUST_LEVEL",        'UNDEF',                  'UNDEF'),
    ("PRC_DCONFIG_TRUST_LEVEL",        '0',                      '0'),
    ("PRC_INC_TRUST_LEVEL",            '0',                      '0'),
]

def WriteConfigSettings():
    dtool_config={}
    prc_parameters={}
    speedtree_parameters={}

    if (GetTarget() == 'windows'):
        for key,win,unix in DTOOL_CONFIG:
            dtool_config[key] = win
        for key,win,unix in PRC_PARAMETERS:
            prc_parameters[key] = win
    else:
        for key,win,unix in DTOOL_CONFIG:
            dtool_config[key] = unix
        for key,win,unix in PRC_PARAMETERS:
            prc_parameters[key] = unix

    for x in PkgListGet():
        if ("HAVE_"+x in dtool_config):
            if (PkgSkip(x)==0):
                dtool_config["HAVE_"+x] = '1'
            else:
                dtool_config["HAVE_"+x] = 'UNDEF'

    dtool_config["HAVE_NET"] = '1'

    if GetTarget() == 'windows':
        if not PkgSkip("MIMALLOC"):
            # This is faster than both DeletedBufferChain and malloc,
            # especially in the multi-threaded case.
            dtool_config["USE_MEMORY_MIMALLOC"] = '1'
            dtool_config["USE_DELETED_CHAIN"] = 'UNDEF'
        else:
            # If we don't have mimalloc, use DeletedBufferChain as fallback,
            # which is still more efficient than malloc.
            dtool_config["USE_DELETED_CHAIN"] = '1'
    else:
        # On other systems, the default malloc seems to be fine.
        dtool_config["USE_DELETED_CHAIN"] = 'UNDEF'

    if GetTarget() not in ("linux", "android"):
        dtool_config["HAVE_PROC_SELF_EXE"] = 'UNDEF'
        dtool_config["HAVE_PROC_SELF_MAPS"] = 'UNDEF'
        dtool_config["HAVE_PROC_SELF_CMDLINE"] = 'UNDEF'
        dtool_config["HAVE_PROC_SELF_ENVIRON"] = 'UNDEF'

    if (GetTarget() == "darwin"):
        dtool_config["PYTHON_FRAMEWORK"] = 'Python'
        dtool_config["PHAVE_MALLOC_H"] = 'UNDEF'
        dtool_config["PHAVE_SYS_MALLOC_H"] = '1'
        dtool_config["HAVE_OPENAL_FRAMEWORK"] = '1'
        dtool_config["HAVE_X11"] = 'UNDEF'  # We might have X11, but we don't need it.
        dtool_config["IS_LINUX"] = 'UNDEF'
        dtool_config["HAVE_VIDEO4LINUX"] = 'UNDEF'
        dtool_config["PHAVE_LINUX_INPUT_H"] = 'UNDEF'
        dtool_config["IS_OSX"] = '1'

    if (GetTarget() == "freebsd"):
        dtool_config["IS_LINUX"] = 'UNDEF'
        dtool_config["HAVE_VIDEO4LINUX"] = 'UNDEF'
        dtool_config["IS_FREEBSD"] = '1'
        dtool_config["PHAVE_ALLOCA_H"] = 'UNDEF'
        dtool_config["PHAVE_MALLOC_H"] = 'UNDEF'
        dtool_config["HAVE_PROC_CURPROC_FILE"] = '1'
        dtool_config["HAVE_PROC_CURPROC_MAP"] = '1'
        dtool_config["HAVE_PROC_CURPROC_CMDLINE"] = '1'

    if (GetTarget() == "android"):
        # Android does have RTTI, but we disable it anyway.
        dtool_config["HAVE_RTTI"] = 'UNDEF'
        dtool_config["PHAVE_GLOB_H"] = 'UNDEF'
        dtool_config["PHAVE_LOCKF"] = 'UNDEF'
        dtool_config["HAVE_VIDEO4LINUX"] = 'UNDEF'

    if (GetTarget() == "emscripten"):
        # There are no threads in JavaScript, so don't bother using them.
        dtool_config["HAVE_THREADS"] = 'UNDEF'
        dtool_config["DO_PIPELINING"] = 'UNDEF'
        dtool_config["HAVE_POSIX_THREADS"] = 'UNDEF'
        dtool_config["IS_LINUX"] = 'UNDEF'
        dtool_config["HAVE_VIDEO4LINUX"] = 'UNDEF'
        dtool_config["HAVE_NET"] = 'UNDEF'
        dtool_config["PHAVE_LINUX_INPUT_H"] = 'UNDEF'
        dtool_config["HAVE_X11"] = 'UNDEF'
        dtool_config["HAVE_GLX"] = 'UNDEF'

        # There are no environment vars either, or default prc files.
        prc_parameters["DEFAULT_PRC_DIR"] = 'UNDEF'
        prc_parameters["PRC_DIR_ENVVARS"] = 'UNDEF'
        prc_parameters["PRC_PATH_ENVVARS"] = 'UNDEF'
        prc_parameters["PRC_PATH2_ENVVARS"] = 'UNDEF'
        prc_parameters["PRC_PATTERNS"] = 'UNDEF'
        prc_parameters["PRC_ENCRYPTED_PATTERNS"] = 'UNDEF'

    if (GetOptimize() <= 2 and GetTarget() == "windows"):
        dtool_config["USE_DEBUG_PYTHON"] = '1'

    if (GetOptimize() <= 3):
        if (dtool_config["HAVE_NET"] != 'UNDEF'):
            dtool_config["DO_PSTATS"] = '1'

    if (GetOptimize() <= 3):
        dtool_config["DO_DCAST"] = '1'

    if (GetOptimize() <= 3):
        dtool_config["DO_COLLISION_RECORDING"] = '1'

    if (GetOptimize() <= 3) and GetTarget() != 'emscripten':
        dtool_config["DO_MEMORY_USAGE"] = '1'

    if (GetOptimize() <= 3):
        dtool_config["NOTIFY_DEBUG"] = '1'

    if (GetOptimize() >= 4):
        dtool_config["PRC_SAVE_DESCRIPTIONS"] = 'UNDEF'

    if (GetOptimize() >= 4):
        # Disable RTTI on release builds.
        dtool_config["HAVE_RTTI"] = 'UNDEF'

    # Now that we have OS_SIMPLE_THREADS, we can support
    # SIMPLE_THREADS on exotic architectures like win64, so we no
    # longer need to disable it for this platform.
##     if GetTarget() == 'windows' and GetTargetArch() == 'x64':
##         dtool_config["SIMPLE_THREADS"] = 'UNDEF'

    if not PkgSkip("SPEEDTREE"):
        speedtree_parameters["SPEEDTREE_OPENGL"] = "UNDEF"
        speedtree_parameters["SPEEDTREE_DIRECTX9"] = "UNDEF"
        if SDK["SPEEDTREEAPI"] == "OpenGL":
            speedtree_parameters["SPEEDTREE_OPENGL"] = "1"
        elif SDK["SPEEDTREEAPI"] == "DirectX9":
            speedtree_parameters["SPEEDTREE_DIRECTX9"] = "1"

        speedtree_parameters["SPEEDTREE_BIN_DIR"] = (SDK["SPEEDTREE"] + "/Bin")

    conf = "/* prc_parameters.h.  Generated automatically by makepanda.py */\n"
    for key in sorted(prc_parameters.keys()):
        if ((key == "DEFAULT_PRC_DIR") or (key[:4]=="PRC_")):
            val = OverrideValue(key, prc_parameters[key])
            if (val == 'UNDEF'): conf = conf + "#undef " + key + "\n"
            else:                conf = conf + "#define " + key + " " + val + "\n"
    ConditionalWriteFile(GetOutputDir() + '/include/prc_parameters.h', conf)

    conf = "/* dtool_config.h.  Generated automatically by makepanda.py */\n"
    for key in sorted(dtool_config.keys()):
        val = OverrideValue(key, dtool_config[key])

        if val == 'UNDEF':
            conf = conf + "#undef " + key + "\n"
        else:
            conf = conf + "#define " + key + " " + val + "\n"

    ConditionalWriteFile(GetOutputDir() + '/include/dtool_config.h', conf)

    if not PkgSkip("SPEEDTREE"):
        conf = "/* speedtree_parameters.h.  Generated automatically by makepanda.py */\n"
        for key in sorted(speedtree_parameters.keys()):
            val = OverrideValue(key, speedtree_parameters[key])
            if (val == 'UNDEF'): conf = conf + "#undef " + key + "\n"
            else:                conf = conf + "#define " + key + " \"" + val.replace("\\", "\\\\") + "\"\n"
        ConditionalWriteFile(GetOutputDir() + '/include/speedtree_parameters.h', conf)

    for x in PkgListGet():
        if (PkgSkip(x)): ConditionalWriteFile(GetOutputDir() + '/tmp/dtool_have_'+x.lower()+'.dat', "0\n")
        else:            ConditionalWriteFile(GetOutputDir() + '/tmp/dtool_have_'+x.lower()+'.dat', "1\n")

    # Finally, write a platform.dat with the platform we are compiling for.
    ConditionalWriteFile(GetOutputDir() + '/tmp/platform.dat', PLATFORM)

    # This is useful for tools like makepackage that need to know things about
    # the build parameters.
    ConditionalWriteFile(GetOutputDir() + '/tmp/optimize.dat', str(GetOptimize()))


WriteConfigSettings()

WarnConflictingFiles()
if SystemLibraryExists("dtoolbase"):
    Warn("Found conflicting Panda3D libraries from other ppremake build!")
if SystemLibraryExists("p3dtoolconfig"):
    Warn("Found conflicting Panda3D libraries from other makepanda build!")

##########################################################################################
#
# Generate pandaVersion.h, pythonversion, null.cxx, etc.
#
##########################################################################################

PANDAVERSION_H="""
#define PANDA_MAJOR_VERSION $VERSION1
#define PANDA_MINOR_VERSION $VERSION2
#define PANDA_SEQUENCE_VERSION $VERSION3
#define PANDA_VERSION $NVERSION
#define PANDA_NUMERIC_VERSION $NVERSION
#define PANDA_VERSION_STR "$VERSION"
#define PANDA_ABI_VERSION_STR "$VERSION1.$VERSION2"
#define PANDA_DISTRIBUTOR "$DISTRIBUTOR"
"""

CHECKPANDAVERSION_CXX="""
# include "dtoolbase.h"
EXPCL_DTOOL_DTOOLBASE int panda_version_$VERSION1_$VERSION2 = 0;
"""

CHECKPANDAVERSION_H="""
# ifndef CHECKPANDAVERSION_H
# define CHECKPANDAVERSION_H
# include "dtoolbase.h"
extern EXPCL_DTOOL_DTOOLBASE int panda_version_$VERSION1_$VERSION2;
// Hack to forcibly depend on the check
template<typename T>
class CheckPandaVersion {
public:
  int check_version() { return panda_version_$VERSION1_$VERSION2; }
};
template class CheckPandaVersion<void>;
# endif
"""


def CreatePandaVersionFiles():
    parts = VERSION.split(".", 2)
    version1 = int(parts[0])
    version2 = int(parts[1])
    version3 = 0
    if len(parts) > 2:
        for c in parts[2]:
            if c.isdigit():
                version3 = version3 * 10 + ord(c) - 48
            else:
                break
    nversion = version1 * 1000000 + version2 * 1000 + version3
    if DISTRIBUTOR != "cmu":
        # Subtract 1 if we are not an official version.
        nversion -= 1

    pandaversion_h = PANDAVERSION_H
    pandaversion_h = pandaversion_h.replace("$VERSION1",str(version1))
    pandaversion_h = pandaversion_h.replace("$VERSION2",str(version2))
    pandaversion_h = pandaversion_h.replace("$VERSION3",str(version3))
    pandaversion_h = pandaversion_h.replace("$VERSION",VERSION)
    pandaversion_h = pandaversion_h.replace("$NVERSION",str(nversion))
    pandaversion_h = pandaversion_h.replace("$DISTRIBUTOR",DISTRIBUTOR)
    if (DISTRIBUTOR == "cmu"):
        pandaversion_h += "\n#define PANDA_OFFICIAL_VERSION\n"
    else:
        pandaversion_h += "\n#undef  PANDA_OFFICIAL_VERSION\n"

    if GIT_COMMIT:
        pandaversion_h += "\n#define PANDA_GIT_COMMIT_STR \"%s\"\n" % (GIT_COMMIT)

    # Allow creating a deterministic build by setting this.
    source_date = os.environ.get("SOURCE_DATE_EPOCH")
    if source_date:
        # This matches the GCC / Clang format for __DATE__ __TIME__
        source_date = time.gmtime(int(source_date))
        try:
            source_date = time.strftime('%b %e %Y %H:%M:%S', source_date)
        except ValueError:
            source_date = time.strftime('%b %d %Y %H:%M:%S', source_date)
            if source_date[3:5] == ' 0':
                source_date = source_date[:3] + '  ' + source_date[5:]
        pandaversion_h += "\n#define PANDA_BUILD_DATE_STR \"%s\"\n" % (source_date)

    checkpandaversion_cxx = CHECKPANDAVERSION_CXX.replace("$VERSION1",str(version1))
    checkpandaversion_cxx = checkpandaversion_cxx.replace("$VERSION2",str(version2))
    checkpandaversion_cxx = checkpandaversion_cxx.replace("$VERSION3",str(version3))
    checkpandaversion_cxx = checkpandaversion_cxx.replace("$NVERSION",str(nversion))

    checkpandaversion_h = CHECKPANDAVERSION_H.replace("$VERSION1",str(version1))
    checkpandaversion_h = checkpandaversion_h.replace("$VERSION2",str(version2))
    checkpandaversion_h = checkpandaversion_h.replace("$VERSION3",str(version3))
    checkpandaversion_h = checkpandaversion_h.replace("$NVERSION",str(nversion))

    ConditionalWriteFile(GetOutputDir()+'/include/pandaVersion.h',        pandaversion_h)
    ConditionalWriteFile(GetOutputDir()+'/include/checkPandaVersion.cxx', checkpandaversion_cxx)
    ConditionalWriteFile(GetOutputDir()+'/include/checkPandaVersion.h',   checkpandaversion_h)
    ConditionalWriteFile(GetOutputDir()+"/tmp/null.cxx","")

CreatePandaVersionFiles()

##########################################################################################
#
# Copy the "direct" tree
#
##########################################################################################

if not PkgSkip("DIRECT"):
    CopyPythonTree(GetOutputDir() + '/direct', 'direct/src', threads=THREADCOUNT)
    ConditionalWriteFile(GetOutputDir() + '/direct/__init__.py', "")

    # This file used to be copied, but would nowadays cause conflicts.
    # Let's get it out of the way in case someone hasn't cleaned their build since.
    if os.path.isfile(GetOutputDir() + '/bin/panda3d.py'):
        os.remove(GetOutputDir() + '/bin/panda3d.py')
    if os.path.isfile(GetOutputDir() + '/lib/panda3d.py'):
        os.remove(GetOutputDir() + '/lib/panda3d.py')

    # This directory doesn't exist at all any more.
    if os.path.isdir(os.path.join(GetOutputDir(), 'direct', 'ffi')):
        shutil.rmtree(os.path.join(GetOutputDir(), 'direct', 'ffi'))

# These files used to exist; remove them to avoid conflicts.
del_files = ['core.py', 'core.pyc', 'core.pyo',
             '_core.pyd', '_core.so',
             'direct.py', 'direct.pyc', 'direct.pyo',
             '_direct.pyd', '_direct.so',
             'dtoolconfig.pyd', 'dtoolconfig.so']

for basename in del_files:
    path = os.path.join(GetOutputDir(), 'panda3d', basename)
    if os.path.isfile(path):
        print("Removing %s" % (path))
        os.remove(path)

# Write an appropriate panda3d/__init__.py
p3d_init = """"Python bindings for the Panda3D libraries"

__version__ = '%s'

if __debug__:
    if 1 / 2 == 0:
        raise ImportError("Python 2 is not supported.")
""" % (WHLVERSION)

if GetTarget() == 'windows':
    p3d_init += """
if '__file__' in locals():
    import os

    bindir = os.path.join(os.path.dirname(__file__), '..', 'bin')
    if os.path.isdir(bindir):
        if hasattr(os, 'add_dll_directory'):
            os.add_dll_directory(bindir)
        elif not os.environ.get('PATH'):
            os.environ['PATH'] = bindir
        else:
            os.environ['PATH'] = bindir + os.pathsep + os.environ['PATH']
    del os, bindir
"""

if not PkgSkip("PYTHON"):
    ConditionalWriteFile(GetOutputDir() + '/panda3d/__init__.py', p3d_init)

    # Also add this file, for backward compatibility.
    ConditionalWriteFile(GetOutputDir() + '/panda3d/dtoolconfig.py', """\
'''Alias of :mod:`panda3d.interrogatedb`.

.. deprecated:: 1.10.0
   This module has been renamed to :mod:`panda3d.interrogatedb`.
'''

if __debug__:
    print("Warning: panda3d.dtoolconfig is deprecated, use panda3d.interrogatedb instead.")
from .interrogatedb import *
""")

# PandaModules is now deprecated; generate a shim for backward compatibility.
for fn in glob.glob(GetOutputDir() + '/pandac/*.py') + glob.glob(GetOutputDir() + '/pandac/*.py[co]'):
    if os.path.basename(fn) not in ('PandaModules.py', '__init__.py'):
        os.remove(fn)

panda_modules = ['core']
if not PkgSkip("PANDAPHYSICS"):
    panda_modules.append('physics')
if not PkgSkip('PANDAFX'):
    panda_modules.append('fx')
if not PkgSkip("DIRECT"):
    panda_modules.append('direct')
if not PkgSkip("VISION"):
    panda_modules.append('vision')
if not PkgSkip("SKEL"):
    panda_modules.append('skel')
if not PkgSkip("EGG"):
    panda_modules.append('egg')
if not PkgSkip("ODE"):
    panda_modules.append('ode')
if not PkgSkip("VRPN"):
    panda_modules.append('vrpn')

panda_modules_code = """
"This module is deprecated.  Import from panda3d.core and other panda3d.* modules instead."

if __debug__:
    print("Warning: pandac.PandaModules is deprecated, import from panda3d.core instead")
"""

for module in panda_modules:
    panda_modules_code += """
try:
    from panda3d.%s import *
except ImportError as err:
    if "No module named %s" not in str(err):
        raise""" % (module, module)

panda_modules_code += """

from direct.showbase import DConfig

def get_config_showbase():
    return DConfig

def get_config_express():
    return DConfig

getConfigShowbase = get_config_showbase
getConfigExpress = get_config_express
"""

exthelpers_code = """
"This module is deprecated.  Import from direct.extensions_native.extension_native_helpers instead."
from direct.extensions_native.extension_native_helpers import *
"""

if not PkgSkip("PYTHON"):
    ConditionalWriteFile(GetOutputDir() + '/pandac/PandaModules.py', panda_modules_code)
    ConditionalWriteFile(GetOutputDir() + '/pandac/extension_native_helpers.py', exthelpers_code)
    ConditionalWriteFile(GetOutputDir() + '/pandac/__init__.py', '')

##########################################################################################
#
# Write the dist-info directory.
#
##########################################################################################

# This is just some basic stuff since setuptools just needs this file to
# exist, otherwise it will not read the entry_points.txt file.  Maybe we will
# eventually want to merge this with the metadata generator in makewheel.py.
METADATA = """Metadata-Version: 2.0
Name: Panda3D
Version: {version}
License: BSD
Home-page: https://www.panda3d.org/
Author: Panda3D Team
Author-email: etc-panda3d@lists.andrew.cmu.edu
"""

ENTRY_POINTS = """[distutils.commands]
build_apps = direct.dist.commands:build_apps
bdist_apps = direct.dist.commands:bdist_apps

[setuptools.finalize_distribution_options]
build_apps = direct.dist.commands:finalize_distribution_options
"""

if not PkgSkip("DIRECT"):
    dist_dir = os.path.join(GetOutputDir(), 'panda3d.dist-info')
    MakeDirectory(dist_dir)

    ConditionalWriteFile(os.path.join(dist_dir, 'METADATA'), METADATA.format(version=VERSION))
    ConditionalWriteFile(os.path.join(dist_dir, 'entry_points.txt'), ENTRY_POINTS)

##########################################################################################
#
# Generate the PRC files into the ETC directory.
#
##########################################################################################

confautoprc = ReadFile("makepanda/confauto.in")
if not PkgSkip("SPEEDTREE"):
    # If SpeedTree is available, enable it in the config file
    confautoprc = confautoprc.replace('#st#', '')
else:
    # otherwise, disable it.
    confautoprc = confautoprc.replace('#st#', '#')

confautoprc = confautoprc.replace('\r\n', '\n')

if PkgSkip("ASSIMP") or GetLinkAllStatic():
    confautoprc = confautoprc.replace("load-file-type p3assimp", "#load-file-type p3assimp")

if PkgSkip("EGG") or GetLinkAllStatic():
    confautoprc = confautoprc.replace("load-file-type egg pandaegg", "#load-file-type egg pandaegg")

if PkgSkip("PANDATOOL") or PkgSkip("EGG") or GetLinkAllStatic():
    confautoprc = confautoprc.replace("load-file-type p3ptloader", "#load-file-type p3ptloader")

if PkgSkip("FFMPEG") or GetLinkAllStatic():
    confautoprc = confautoprc.replace("load-audio-type * p3ffmpeg", "#load-audio-type * p3ffmpeg")
    confautoprc = confautoprc.replace("load-video-type * p3ffmpeg", "#load-video-type * p3ffmpeg")

if (os.path.isfile("makepanda/myconfig.in")):
    configprc = ReadFile("makepanda/myconfig.in")
else:
    configprc = ReadFile("makepanda/config.in")

configprc = configprc.replace('\r\n', '\n')

if (GetTarget() == 'windows'):
    configprc = configprc.replace("$XDG_CACHE_HOME/panda3d", "$USER_APPDATA/Panda3D-%s" % MAJOR_VERSION)
elif not PkgSkip("X11") and not PkgSkip("GL") and not PkgSkip("EGL") and not GetLinkAllStatic():
    configprc = configprc.replace("#load-display pandadx9", "aux-display p3headlessgl")
else:
    configprc = configprc.replace("aux-display pandadx9", "")

if (GetTarget() == 'darwin'):
    configprc = configprc.replace("$XDG_CACHE_HOME/panda3d", "$HOME/Library/Caches/Panda3D-%s" % MAJOR_VERSION)

if PkgSkip("GL") or GetLinkAllStatic():
    configprc = configprc.replace("\nload-display pandagl", "\n#load-display pandagl")

if PkgSkip("GLES") or GetLinkAllStatic():
    configprc = configprc.replace("\n#load-display pandagles\n", "\n")

if PkgSkip("GL") and not PkgSkip("GLES2") and not GetLinkAllStatic():
    configprc = configprc.replace("\n#load-display pandagles2", "\nload-display pandagles2")
elif PkgSkip("GLES2") or GetLinkAllStatic():
    configprc = configprc.replace("\n#load-display pandagles2", "")

if PkgSkip("DX9") or GetLinkAllStatic():
    configprc = configprc.replace("\n#load-display pandadx9", "")

if PkgSkip("TINYDISPLAY") or GetLinkAllStatic():
    configprc = configprc.replace("\n#load-display p3tinydisplay", "")

if PkgSkip("OPENAL") or GetLinkAllStatic():
    configprc = configprc.replace("audio-library-name p3openal_audio", "#audio-library-name p3openal_audio")

if GetTarget() == 'windows':
    # Convert to Windows newlines.
    ConditionalWriteFile(GetOutputDir()+"/etc/Config.prc", configprc, newline='\r\n')
    ConditionalWriteFile(GetOutputDir()+"/etc/Confauto.prc", confautoprc, newline='\r\n')
else:
    ConditionalWriteFile(GetOutputDir()+"/etc/Config.prc", configprc)
    ConditionalWriteFile(GetOutputDir()+"/etc/Confauto.prc", confautoprc)

##########################################################################################
#
# Copy the precompiled binaries and DLLs into the build.
#
##########################################################################################

tp_dir = GetThirdpartyDir()
if tp_dir is not None:
    dylibs = {}

    if GetTarget() == 'darwin':
        # Make a list of all the dylibs we ship, to figure out whether we should use
        # install_name_tool to correct the library reference to point to our copy.
        for pkg in PkgListGet():
            if PkgSkip(pkg):
                continue

            tp_libdir = os.path.join(tp_dir, pkg.lower(), "lib")
            for lib in glob.glob(os.path.join(tp_libdir, "*.dylib")):
                dylibs[os.path.basename(lib)] = os.path.basename(os.path.realpath(lib))

            if not PkgSkip("PYTHON"):
                for lib in glob.glob(os.path.join(tp_libdir, SDK["PYTHONVERSION"], "*.dylib")):
                    dylibs[os.path.basename(lib)] = os.path.basename(os.path.realpath(lib))

    for pkg in PkgListGet():
        if PkgSkip(pkg):
            continue
        tp_pkg = tp_dir + pkg.lower()

        if GetTarget() == 'windows':
            if os.path.exists(tp_pkg + "/bin"):
                CopyAllFiles(GetOutputDir() + "/bin/", tp_pkg + "/bin/")
                if (PkgSkip("PYTHON")==0 and os.path.exists(tp_pkg + "/bin/" + SDK["PYTHONVERSION"])):
                    CopyAllFiles(GetOutputDir() + "/bin/", tp_pkg + "/bin/" + SDK["PYTHONVERSION"] + "/")

        elif GetTarget() == 'darwin':
            tp_libdir = os.path.join(tp_pkg, "lib")
            tp_libs = glob.glob(os.path.join(tp_libdir, "*.dylib"))

            if not PkgSkip("PYTHON"):
                tp_libs += glob.glob(os.path.join(tp_libdir, SDK["PYTHONVERSION"], "*.dylib"))
                tp_libs += glob.glob(os.path.join(tp_libdir, SDK["PYTHONVERSION"], "*.so"))
                if pkg != 'PYTHON':
                    tp_libs += glob.glob(os.path.join(tp_libdir, SDK["PYTHONVERSION"], "*.py"))

            for tp_lib in tp_libs:
                basename = os.path.basename(tp_lib)
                if basename.endswith('.dylib'):
                    # It's a dynamic link library.  Put it in the lib directory.
                    target = GetOutputDir() + "/lib/" + basename
                    dep_prefix = "@loader_path/../lib/"
                    lib_id = dep_prefix + basename
                else:
                    # It's a Python module, like _rocketcore.so.  Copy it to the root, because
                    # nowadays the 'lib' directory may no longer be on the PYTHONPATH.
                    target = GetOutputDir() + "/" + basename
                    dep_prefix = "@loader_path/lib/"
                    lib_id = basename

                if not NeedsBuild([target], [tp_lib]):
                    continue

                CopyFile(target, tp_lib)
                if os.path.islink(target) or target.endswith('.py'):
                    continue

                # Correct the inter-library dependencies so that the build is relocatable.
                oscmd('install_name_tool -id %s %s' % (lib_id, target))
                oscmd("otool -L %s | grep .dylib > %s/tmp/otool-libs.txt" % (target, GetOutputDir()), True)

                for line in open(GetOutputDir() + "/tmp/otool-libs.txt", "r"):
                    line = line.strip()
                    if not line or line.startswith(dep_prefix) or line.endswith(":"):
                        continue

                    libdep = line.split(" ", 1)[0]
                    dep_basename = os.path.basename(libdep)
                    if dep_basename in dylibs:
                        dep_target = dylibs[dep_basename]
                        oscmd("install_name_tool -change %s %s%s %s" % (libdep, dep_prefix, dep_target, target), True)

                JustBuilt([target], [tp_lib])

            for fwx in glob.glob(tp_pkg + "/*.framework"):
                MakeDirectory(GetOutputDir() + "/Frameworks")
                CopyTree(GetOutputDir() + "/Frameworks/" + os.path.basename(fwx), fwx)

        else:  # Linux / FreeBSD case.
            for tp_lib in glob.glob(tp_pkg + "/lib/*.so*"):
                CopyFile(GetOutputDir() + "/lib/" + os.path.basename(tp_lib), tp_lib)

            if not PkgSkip("PYTHON"):
                for tp_lib in glob.glob(os.path.join(tp_pkg, "lib", SDK["PYTHONVERSION"], "*.so*")):
                    base = os.path.basename(tp_lib)
                    if base.startswith('lib'):
                        CopyFile(GetOutputDir() + "/lib/" + base, tp_lib)
                    else:
                        # It's a Python module, like _rocketcore.so.
                        CopyFile(GetOutputDir() + "/" + base, tp_lib)

    if GetTarget() == 'windows':
        if os.path.isdir(os.path.join(tp_dir, "extras", "bin")):
            CopyAllFiles(GetOutputDir() + "/bin/", tp_dir + "extras/bin/")

        if not PkgSkip("PYTHON"):
            # We need to copy the Python DLL to the bin directory for now.
            pydll = "/" + SDK["PYTHONVERSION"].replace(".", "")
            if GetOptimize() <= 2:
                pydll += "_d.dll"
            else:
                pydll += ".dll"
            CopyFile(GetOutputDir() + "/bin" + pydll, SDK["PYTHON"] + pydll)

            for fn in glob.glob(SDK["PYTHON"] + "/vcruntime*.dll"):
                CopyFile(GetOutputDir() + "/bin/", fn)

            # Copy the whole Python directory.
            if COPY_PYTHON:
                CopyTree(GetOutputDir() + "/python", SDK["PYTHON"])

            # NB: Python does not always ship with the correct manifest/dll.
            # Figure out the correct one to ship, and grab it from WinSxS dir.
            manifest = GetOutputDir() + '/tmp/python.manifest'
            if os.path.isfile(manifest):
                os.unlink(manifest)
            oscmd('mt -inputresource:"%s\\python.exe";#1 -out:"%s" -nologo' % (SDK["PYTHON"], manifest), True)

            if COPY_PYTHON and os.path.isfile(manifest):
                import xml.etree.ElementTree as ET
                tree = ET.parse(manifest)
                idents = tree.findall('./{urn:schemas-microsoft-com:asm.v1}dependency/{urn:schemas-microsoft-com:asm.v1}dependentAssembly/{urn:schemas-microsoft-com:asm.v1}assemblyIdentity')
            else:
                idents = ()

            for ident in idents:
                sxs_name = '_'.join([
                    ident.get('processorArchitecture'),
                    ident.get('name').lower(),
                    ident.get('publicKeyToken'),
                    ident.get('version'),
                ])

                # Find the manifest matching these parameters.
                pattern = os.path.join('C:' + os.sep, 'Windows', 'WinSxS', 'Manifests', sxs_name + '_*.manifest')
                manifests = glob.glob(pattern)
                if not manifests:
                    Warn("Could not locate manifest %s.  You may need to reinstall the Visual C++ Redistributable." % (pattern))
                    continue

                CopyFile(GetOutputDir() + "/python/" + ident.get('name') + ".manifest", manifests[0])

                # Also copy the corresponding msvcr dll.
                pattern = os.path.join('C:' + os.sep, 'Windows', 'WinSxS', sxs_name + '_*', 'msvcr*.dll')
                for file in glob.glob(pattern):
                    CopyFile(GetOutputDir() + "/python/", file)

            # Copy python.exe to ppython.exe.
            if COPY_PYTHON:
                if not os.path.isfile(SDK["PYTHON"] + "/ppython.exe") and os.path.isfile(SDK["PYTHON"] + "/python.exe"):
                    CopyFile(GetOutputDir() + "/python/ppython.exe", SDK["PYTHON"] + "/python.exe")
                if not os.path.isfile(SDK["PYTHON"] + "/ppythonw.exe") and os.path.isfile(SDK["PYTHON"] + "/pythonw.exe"):
                    CopyFile(GetOutputDir() + "/python/ppythonw.exe", SDK["PYTHON"] + "/pythonw.exe")
                ConditionalWriteFile(GetOutputDir() + "/python/panda.pth", "..\n../bin\n")

# Copy over the MSVC runtime.
if GetTarget() == 'windows' and "VISUALSTUDIO" in SDK:
    vcver = "%s%s" % (SDK["MSVC_VERSION"][0], 0)        # ignore minor version.
    crtname = "Microsoft.VC%s.CRT" % (vcver)
    if ("VCTOOLSVERSION" in SDK):
        dir = os.path.join(SDK["VISUALSTUDIO"], "VC", "Redist", "MSVC", SDK["VCTOOLSVERSION"], "onecore", GetTargetArch(), crtname)
    else:
        dir = os.path.join(SDK["VISUALSTUDIO"], "VC", "redist", GetTargetArch(), crtname)

    if os.path.isfile(os.path.join(dir, "msvcr" + vcver + ".dll")):
        CopyFile(GetOutputDir() + "/bin/", os.path.join(dir, "msvcr" + vcver + ".dll"))
    if os.path.isfile(os.path.join(dir, "msvcp" + vcver + ".dll")):
        CopyFile(GetOutputDir() + "/bin/", os.path.join(dir, "msvcp" + vcver + ".dll"))
    if os.path.isfile(os.path.join(dir, "vcruntime" + vcver + ".dll")):
        CopyFile(GetOutputDir() + "/bin/", os.path.join(dir, "vcruntime" + vcver + ".dll"))

########################################################################
##
## Copy various stuff into the build.
##
########################################################################

if GetTarget() == 'windows':
    # Convert to Windows newlines so they can be opened by notepad.
    WriteFile(GetOutputDir() + "/LICENSE", ReadFile("doc/LICENSE"), newline='\r\n')
    WriteFile(GetOutputDir() + "/ReleaseNotes", ReadFile("doc/ReleaseNotes"), newline='\r\n')
    CopyFile(GetOutputDir() + "/pandaIcon.ico", "panda/src/configfiles/pandaIcon.ico")
else:
    CopyFile(GetOutputDir()+"/", "doc/LICENSE")
    CopyFile(GetOutputDir()+"/", "doc/ReleaseNotes")

if not PkgSkip("PANDATOOL"):
    CopyAllFiles(GetOutputDir()+"/plugins/",  "pandatool/src/scripts/", ".mel")
    CopyAllFiles(GetOutputDir()+"/plugins/",  "pandatool/src/scripts/", ".ms")

if not PkgSkip("PYTHON") and os.path.isdir(GetThirdpartyBase() + "/Pmw"):
    CopyTree(GetOutputDir() + "/Pmw", GetThirdpartyBase() + "/Pmw", exclude=["Pmw_1_3", "Pmw_1_3_3"])

ConditionalWriteFile(GetOutputDir()+'/include/ctl3d.h', '/* dummy file to make MAX happy */')

# Since Eigen is included by all sorts of core headers, as a convenience
# to C++ users on Win and Mac, we include it in the Panda include directory.
if not PkgSkip("EIGEN") and GetTarget() in ("windows", "darwin") and GetThirdpartyDir():
    CopyTree(GetOutputDir()+'/include/Eigen', GetThirdpartyDir()+'eigen/include/Eigen')

########################################################################
#
# Copy header files to the built/include/parser-inc directory.
#
########################################################################

CopyTree(GetOutputDir()+'/include/parser-inc','dtool/src/parser-inc')
DeleteVCS(GetOutputDir()+'/include/parser-inc')

########################################################################
#
# Transfer all header files to the built/include directory.
#
########################################################################

CopyAllHeaders('dtool/src/dtoolbase')
CopyAllHeaders('dtool/src/dtoolutil', skip=["pandaVersion.h", "checkPandaVersion.h"])
CopyFile(GetOutputDir()+'/include/','dtool/src/dtoolutil/vector_src.cxx')
CopyAllHeaders('dtool/metalibs/dtool')
CopyAllHeaders('dtool/src/cppparser')
CopyAllHeaders('dtool/src/prc', skip=["prc_parameters.h"])
CopyAllHeaders('dtool/src/dconfig')
CopyAllHeaders('dtool/src/interrogatedb')
CopyAllHeaders('dtool/metalibs/dtoolconfig')
CopyAllHeaders('dtool/src/interrogate')
CopyAllHeaders('dtool/src/test_interrogate')
CopyAllHeaders('panda/src/putil')
CopyAllHeaders('panda/src/pandabase')
CopyAllHeaders('panda/src/express')
CopyAllHeaders('panda/src/downloader')
CopyAllHeaders('panda/metalibs/pandaexpress')

CopyAllHeaders('panda/src/pipeline')
CopyAllHeaders('panda/src/linmath')
CopyAllHeaders('panda/src/putil')
CopyAllHeaders('dtool/src/prckeys')
CopyAllHeaders('panda/src/audio')
CopyAllHeaders('panda/src/event')
CopyAllHeaders('panda/src/mathutil')
CopyAllHeaders('panda/src/gsgbase')
CopyAllHeaders('panda/src/pnmimage')
CopyAllHeaders('panda/src/nativenet')
CopyAllHeaders('panda/src/net')
CopyAllHeaders('panda/src/pstatclient')
CopyAllHeaders('panda/src/gobj')
CopyAllHeaders('panda/src/movies')
CopyAllHeaders('panda/src/pgraphnodes')
CopyAllHeaders('panda/src/pgraph')
CopyAllHeaders('panda/src/cull')
CopyAllHeaders('panda/src/shaderpipeline')
CopyAllHeaders('panda/src/display')
CopyAllHeaders('panda/src/chan')
CopyAllHeaders('panda/src/char')
CopyAllHeaders('panda/src/dgraph')
CopyAllHeaders('panda/src/device')
CopyAllHeaders('panda/src/pnmtext')
CopyAllHeaders('panda/src/text')
CopyAllHeaders('panda/src/grutil')
if not PkgSkip("VISION"):
    CopyAllHeaders('panda/src/vision')
if not PkgSkip("FFMPEG"):
    CopyAllHeaders('panda/src/ffmpeg')
CopyAllHeaders('panda/src/tform')
CopyAllHeaders('panda/src/collide')
CopyAllHeaders('panda/src/parametrics')
CopyAllHeaders('panda/src/pgui')
CopyAllHeaders('panda/src/pnmimagetypes')
CopyAllHeaders('panda/src/recorder')
if not PkgSkip("VRPN"):
    CopyAllHeaders('panda/src/vrpn')
CopyAllHeaders('panda/src/wgldisplay')
CopyAllHeaders('panda/src/ode')
CopyAllHeaders('panda/metalibs/pandaode')
if not PkgSkip("PANDAPHYSICS"):
    CopyAllHeaders('panda/src/physics')
    if not PkgSkip("PANDAPARTICLESYSTEM"):
        CopyAllHeaders('panda/src/particlesystem')
CopyAllHeaders('panda/metalibs/panda')
CopyAllHeaders('panda/src/audiotraits')
CopyAllHeaders('panda/src/audiotraits')
CopyAllHeaders('panda/src/distort')
CopyAllHeaders('panda/src/downloadertools')
CopyAllHeaders('panda/src/windisplay')
CopyAllHeaders('panda/src/dxgsg9')
CopyAllHeaders('panda/metalibs/pandadx9')
if not PkgSkip("EGG"):
    CopyAllHeaders('panda/src/egg')
    CopyAllHeaders('panda/src/egg2pg')
CopyAllHeaders('panda/src/framework')
CopyAllHeaders('panda/metalibs/pandafx')
CopyAllHeaders('panda/src/glstuff')
CopyAllHeaders('panda/src/glgsg')
CopyAllHeaders('panda/src/glesgsg')
CopyAllHeaders('panda/src/gles2gsg')
if not PkgSkip("EGG"):
    CopyAllHeaders('panda/metalibs/pandaegg')
if GetTarget() == 'windows':
    CopyAllHeaders('panda/src/wgldisplay')
elif GetTarget() == 'darwin':
    CopyAllHeaders('panda/src/cocoadisplay')
    if not PkgSkip('GL'):
        CopyAllHeaders('panda/src/cocoagldisplay')
elif GetTarget() == 'android':
    CopyAllHeaders('panda/src/android')
    CopyAllHeaders('panda/src/androiddisplay')
if not PkgSkip('X11'):
    CopyAllHeaders('panda/src/x11display')
    if not PkgSkip('GL'):
        CopyAllHeaders('panda/src/glxdisplay')
CopyAllHeaders('panda/src/egldisplay')
CopyAllHeaders('panda/metalibs/pandagl')
CopyAllHeaders('panda/metalibs/pandagles')
CopyAllHeaders('panda/metalibs/pandagles2')

CopyAllHeaders('panda/metalibs/pandaphysics')
CopyAllHeaders('panda/src/testbed')

if not PkgSkip("BULLET"):
    CopyAllHeaders('panda/src/bullet')
    CopyAllHeaders('panda/metalibs/pandabullet')

if not PkgSkip("SPEEDTREE"):
    CopyAllHeaders('contrib/src/speedtree')

if not PkgSkip("DIRECT"):
    CopyAllHeaders('direct/src/directbase')
    CopyAllHeaders('direct/src/dcparser')
    CopyAllHeaders('direct/src/deadrec')
    CopyAllHeaders('direct/src/distributed')
    CopyAllHeaders('direct/src/interval')
    CopyAllHeaders('direct/src/showbase')
    CopyAllHeaders('direct/src/motiontrail')
    CopyAllHeaders('direct/src/dcparse')

if not PkgSkip("PANDATOOL"):
    CopyAllHeaders('pandatool/src/pandatoolbase')
    CopyAllHeaders('pandatool/src/converter')
    CopyAllHeaders('pandatool/src/progbase')
    CopyAllHeaders('pandatool/src/eggbase')
    CopyAllHeaders('pandatool/src/bam')
    CopyAllHeaders('pandatool/src/daeegg')
    CopyAllHeaders('pandatool/src/daeprogs')
    CopyAllHeaders('pandatool/src/dxf')
    CopyAllHeaders('pandatool/src/dxfegg')
    CopyAllHeaders('pandatool/src/dxfprogs')
    CopyAllHeaders('pandatool/src/palettizer')
    CopyAllHeaders('pandatool/src/egg-mkfont')
    CopyAllHeaders('pandatool/src/eggcharbase')
    CopyAllHeaders('pandatool/src/egg-optchar')
    CopyAllHeaders('pandatool/src/egg-palettize')
    CopyAllHeaders('pandatool/src/egg-qtess')
    CopyAllHeaders('pandatool/src/eggprogs')
    CopyAllHeaders('pandatool/src/flt')
    CopyAllHeaders('pandatool/src/fltegg')
    CopyAllHeaders('pandatool/src/fltprogs')
    CopyAllHeaders('pandatool/src/imagebase')
    CopyAllHeaders('pandatool/src/imageprogs')
    CopyAllHeaders('pandatool/src/pfmprogs')
    CopyAllHeaders('pandatool/src/lwo')
    CopyAllHeaders('pandatool/src/lwoegg')
    CopyAllHeaders('pandatool/src/lwoprogs')
    CopyAllHeaders('pandatool/src/maya')
    CopyAllHeaders('pandatool/src/mayaegg')
    CopyAllHeaders('pandatool/src/maxegg')
    CopyAllHeaders('pandatool/src/maxprogs')
    CopyAllHeaders('pandatool/src/objegg')
    CopyAllHeaders('pandatool/src/objprogs')
    CopyAllHeaders('pandatool/src/vrml')
    CopyAllHeaders('pandatool/src/vrmlegg')
    CopyAllHeaders('pandatool/src/xfile')
    CopyAllHeaders('pandatool/src/xfileegg')
    CopyAllHeaders('pandatool/src/ptloader')
    CopyAllHeaders('pandatool/src/miscprogs')
    CopyAllHeaders('pandatool/src/pstatserver')
    CopyAllHeaders('pandatool/src/text-stats')
    CopyAllHeaders('pandatool/src/vrmlprogs')
    CopyAllHeaders('pandatool/src/win-stats')
    CopyAllHeaders('pandatool/src/xfileprogs')

if not PkgSkip("CONTRIB"):
    CopyAllHeaders('contrib/src/contribbase')
    CopyAllHeaders('contrib/src/ai')

########################################################################
#
# These definitions are syntactic shorthand.  They make it easy
# to link with the usual libraries without listing them all.
#
########################################################################

COMMON_DTOOL_LIBS=[
    'libp3dtool.dll',
    'libp3dtoolconfig.dll',
]

COMMON_PANDA_LIBS=[
    'libpanda.dll',
    'libpandaexpress.dll'
] + COMMON_DTOOL_LIBS

COMMON_EGG2X_LIBS=[
    'libp3eggbase.lib',
    'libp3progbase.lib',
    'libp3converter.lib',
    'libp3pandatoolbase.lib',
    'libpandaegg.dll',
] + COMMON_PANDA_LIBS

########################################################################
#
# This section contains a list of all the files that need to be compiled.
#
########################################################################

print("Generating dependencies...")
sys.stdout.flush()

#
# Compile Panda icon resource file.
# We do it first because we need it at
# the time we compile an executable.
#

if GetTarget() == 'windows':
    OPTS=['DIR:panda/src/configfiles']
    TargetAdd('pandaIcon.res', opts=OPTS, input='pandaIcon.rc')

#
# DIRECTORY: dtool/src/dtoolbase/
#

OPTS=['DIR:dtool/src/dtoolbase', 'BUILDING:DTOOL', 'MIMALLOC']
TargetAdd('p3dtoolbase_composite1.obj', opts=OPTS, input='p3dtoolbase_composite1.cxx')
TargetAdd('p3dtoolbase_composite2.obj', opts=OPTS, input='p3dtoolbase_composite2.cxx')
TargetAdd('p3dtoolbase_lookup3.obj',    opts=OPTS, input='lookup3.c')
TargetAdd('p3dtoolbase_indent.obj',     opts=OPTS, input='indent.cxx')

#
# DIRECTORY: dtool/src/dtoolutil/
#

OPTS=['DIR:dtool/src/dtoolutil', 'BUILDING:DTOOL']
TargetAdd('p3dtoolutil_composite1.obj', opts=OPTS, input='p3dtoolutil_composite1.cxx')
TargetAdd('p3dtoolutil_composite2.obj', opts=OPTS, input='p3dtoolutil_composite2.cxx')
if GetTarget() == 'darwin':
    TargetAdd('p3dtoolutil_filename_assist.obj', opts=OPTS, input='filename_assist.mm')

#
# DIRECTORY: dtool/metalibs/dtool/
#

OPTS=['DIR:dtool/metalibs/dtool', 'BUILDING:DTOOL']
TargetAdd('p3dtool_dtool.obj', opts=OPTS, input='dtool.cxx')
TargetAdd('libp3dtool.dll', input='p3dtool_dtool.obj')
TargetAdd('libp3dtool.dll', input='p3dtoolutil_composite1.obj')
TargetAdd('libp3dtool.dll', input='p3dtoolutil_composite2.obj')
if GetTarget() == 'darwin':
    TargetAdd('libp3dtool.dll', input='p3dtoolutil_filename_assist.obj')
TargetAdd('libp3dtool.dll', input='p3dtoolbase_composite1.obj')
TargetAdd('libp3dtool.dll', input='p3dtoolbase_composite2.obj')
TargetAdd('libp3dtool.dll', input='p3dtoolbase_indent.obj')
TargetAdd('libp3dtool.dll', input='p3dtoolbase_lookup3.obj')
TargetAdd('libp3dtool.dll', opts=['ADVAPI','WINSHELL','WINKERNEL','MIMALLOC'])

#
# DIRECTORY: dtool/src/cppparser/
#

OPTS=['DIR:dtool/src/cppparser', 'BISONPREFIX_cppyy']
CreateFile(GetOutputDir()+"/include/cppBison.h")
TargetAdd('p3cppParser_cppBison.obj',  opts=OPTS, input='cppBison.yxx')
TargetAdd('cppBison.h', input='p3cppParser_cppBison.obj', opts=['DEPENDENCYONLY'])
TargetAdd('p3cppParser_composite1.obj', opts=OPTS, input='p3cppParser_composite1.cxx')
TargetAdd('p3cppParser_composite2.obj', opts=OPTS, input='p3cppParser_composite2.cxx')
TargetAdd('libp3cppParser.ilb', input='p3cppParser_composite1.obj')
TargetAdd('libp3cppParser.ilb', input='p3cppParser_composite2.obj')
TargetAdd('libp3cppParser.ilb', input='p3cppParser_cppBison.obj')

#
# DIRECTORY: dtool/src/prc/
#

OPTS=['DIR:dtool/src/prc', 'BUILDING:DTOOLCONFIG', 'OPENSSL']
TargetAdd('p3prc_composite1.obj', opts=OPTS, input='p3prc_composite1.cxx')
TargetAdd('p3prc_composite2.obj', opts=OPTS, input='p3prc_composite2.cxx')

#
# DIRECTORY: dtool/metalibs/dtoolconfig/
#

OPTS=['DIR:dtool/metalibs/dtoolconfig', 'BUILDING:DTOOLCONFIG']
TargetAdd('p3dtoolconfig_dtoolconfig.obj', opts=OPTS, input='dtoolconfig.cxx')
TargetAdd('libp3dtoolconfig.dll', input='p3dtoolconfig_dtoolconfig.obj')
TargetAdd('libp3dtoolconfig.dll', input='p3prc_composite1.obj')
TargetAdd('libp3dtoolconfig.dll', input='p3prc_composite2.obj')
TargetAdd('libp3dtoolconfig.dll', input='libp3dtool.dll')
TargetAdd('libp3dtoolconfig.dll', opts=['ADVAPI', 'OPENSSL', 'WINGDI', 'WINUSER'])

#
# DIRECTORY: dtool/src/interrogatedb/
#

OPTS=['DIR:dtool/src/interrogatedb', 'BUILDING:INTERROGATEDB']
TargetAdd('p3interrogatedb_composite1.obj', opts=OPTS, input='p3interrogatedb_composite1.cxx')
TargetAdd('p3interrogatedb_composite2.obj', opts=OPTS, input='p3interrogatedb_composite2.cxx')
TargetAdd('libp3interrogatedb.dll', input='p3interrogatedb_composite1.obj')
TargetAdd('libp3interrogatedb.dll', input='p3interrogatedb_composite2.obj')
TargetAdd('libp3interrogatedb.dll', input='libp3dtool.dll')
TargetAdd('libp3interrogatedb.dll', input='libp3dtoolconfig.dll')

# This used to be called dtoolconfig.pyd, but it just contains the interrogatedb
# stuff, so it has been renamed appropriately.
OPTS=['DIR:dtool/metalibs/dtoolconfig']
PyTargetAdd('interrogatedb_pydtool.obj', opts=OPTS, input="pydtool.cxx")
PyTargetAdd('interrogatedb.pyd', input='interrogatedb_pydtool.obj')
PyTargetAdd('interrogatedb.pyd', input='libp3dtool.dll')
PyTargetAdd('interrogatedb.pyd', input='libp3dtoolconfig.dll')
PyTargetAdd('interrogatedb.pyd', input='libp3interrogatedb.dll')

#
# DIRECTORY: dtool/src/interrogate/
#

OPTS=['DIR:dtool/src/interrogate', 'DIR:dtool/src/cppparser', 'DIR:dtool/src/interrogatedb']
TargetAdd('interrogate_composite1.obj', opts=OPTS, input='interrogate_composite1.cxx')
TargetAdd('interrogate_composite2.obj', opts=OPTS, input='interrogate_composite2.cxx')
TargetAdd('interrogate.exe', input='interrogate_composite1.obj')
TargetAdd('interrogate.exe', input='interrogate_composite2.obj')
TargetAdd('interrogate.exe', input='libp3cppParser.ilb')
TargetAdd('interrogate.exe', input=COMMON_DTOOL_LIBS)
TargetAdd('interrogate.exe', input='libp3interrogatedb.dll')
TargetAdd('interrogate.exe', opts=['ADVAPI', 'WINSHELL', 'WINGDI', 'WINUSER'])

preamble = WriteEmbeddedStringFile('interrogate_preamble_python_native', inputs=[
    'dtool/src/interrogatedb/py_panda.cxx',
    'dtool/src/interrogatedb/py_compat.cxx',
    'dtool/src/interrogatedb/py_wrappers.cxx',
    'dtool/src/interrogatedb/dtool_super_base.cxx',
])
TargetAdd('interrogate_module_preamble_python_native.obj', opts=OPTS, input=preamble)
TargetAdd('interrogate_module_interrogate_module.obj', opts=OPTS, input='interrogate_module.cxx')
TargetAdd('interrogate_module.exe', input='interrogate_module_interrogate_module.obj')
TargetAdd('interrogate_module.exe', input='interrogate_module_preamble_python_native.obj')
TargetAdd('interrogate_module.exe', input='libp3cppParser.ilb')
TargetAdd('interrogate_module.exe', input=COMMON_DTOOL_LIBS)
TargetAdd('interrogate_module.exe', input='libp3interrogatedb.dll')
TargetAdd('interrogate_module.exe', opts=['ADVAPI', 'WINSHELL', 'WINGDI', 'WINUSER'])

TargetAdd('parse_file_parse_file.obj', opts=OPTS, input='parse_file.cxx')
TargetAdd('parse_file.exe', input='parse_file_parse_file.obj')
TargetAdd('parse_file.exe', input='libp3cppParser.ilb')
TargetAdd('parse_file.exe', input=COMMON_DTOOL_LIBS)
TargetAdd('parse_file.exe', input='libp3interrogatedb.dll')
TargetAdd('parse_file.exe', opts=['ADVAPI', 'WINSHELL', 'WINGDI', 'WINUSER'])

#
# DIRECTORY: dtool/src/prckeys/
#

if not PkgSkip("OPENSSL"):
    OPTS=['DIR:dtool/src/prckeys', 'OPENSSL']
    TargetAdd('make-prc-key_makePrcKey.obj', opts=OPTS, input='makePrcKey.cxx')
    TargetAdd('make-prc-key.exe', input='make-prc-key_makePrcKey.obj')
    TargetAdd('make-prc-key.exe', input=COMMON_DTOOL_LIBS)
    TargetAdd('make-prc-key.exe', opts=['ADVAPI', 'OPENSSL', 'WINSHELL', 'WINGDI', 'WINUSER'])

#
# DIRECTORY: dtool/src/test_interrogate/
#

OPTS=['DIR:dtool/src/test_interrogate']
TargetAdd('test_interrogate_test_interrogate.obj', opts=OPTS, input='test_interrogate.cxx')
TargetAdd('test_interrogate.exe', input='test_interrogate_test_interrogate.obj')
TargetAdd('test_interrogate.exe', input='libp3interrogatedb.dll')
TargetAdd('test_interrogate.exe', input=COMMON_DTOOL_LIBS)
TargetAdd('test_interrogate.exe', opts=['ADVAPI', 'WINSHELL', 'WINGDI', 'WINUSER'])

#
# DIRECTORY: dtool/src/dtoolbase/
#

OPTS=['DIR:dtool/src/dtoolbase']
IGATEFILES=GetDirectoryContents('dtool/src/dtoolbase', ["*_composite*.cxx"])
IGATEFILES += [
    "typeHandle.h",
    "typeHandle_ext.h",
    "typeRegistry.h",
    "typedObject.h",
    "neverFreeMemory.h",
]
TargetAdd('libp3dtoolbase.in', opts=OPTS, input=IGATEFILES)
TargetAdd('libp3dtoolbase.in', opts=['IMOD:panda3d.core', 'ILIB:libp3dtoolbase', 'SRCDIR:dtool/src/dtoolbase'])
PyTargetAdd('p3dtoolbase_typeHandle_ext.obj', opts=OPTS, input='typeHandle_ext.cxx')

#
# DIRECTORY: dtool/src/dtoolutil/
#

OPTS=['DIR:dtool/src/dtoolutil']
IGATEFILES=GetDirectoryContents('dtool/src/dtoolutil', ["*_composite*.cxx"])
IGATEFILES += [
    "config_dtoolutil.h",
    "pandaSystem.h",
    "dSearchPath.h",
    "executionEnvironment.h",
    "textEncoder.h",
    "textEncoder_ext.h",
    "filename.h",
    "filename_ext.h",
    "globPattern.h",
    "globPattern_ext.h",
    "pandaFileStream.h",
    "lineStream.h",
    "iostream_ext.h",
]
TargetAdd('libp3dtoolutil.in', opts=OPTS, input=IGATEFILES)
TargetAdd('libp3dtoolutil.in', opts=['IMOD:panda3d.core', 'ILIB:libp3dtoolutil', 'SRCDIR:dtool/src/dtoolutil'])
PyTargetAdd('p3dtoolutil_ext_composite.obj', opts=OPTS, input='p3dtoolutil_ext_composite.cxx')

#
# DIRECTORY: dtool/src/prc/
#

OPTS=['DIR:dtool/src/prc']
IGATEFILES=GetDirectoryContents('dtool/src/prc', ["*.h", "*_composite*.cxx"])
TargetAdd('libp3prc.in', opts=OPTS, input=IGATEFILES)
TargetAdd('libp3prc.in', opts=['IMOD:panda3d.core', 'ILIB:libp3prc', 'SRCDIR:dtool/src/prc'])
PyTargetAdd('p3prc_ext_composite.obj', opts=OPTS, input='p3prc_ext_composite.cxx')

#
# DIRECTORY: panda/src/pandabase/
#

OPTS=['DIR:panda/src/pandabase', 'BUILDING:PANDAEXPRESS']
TargetAdd('p3pandabase_pandabase.obj', opts=OPTS, input='pandabase.cxx')

#
# DIRECTORY: panda/src/express/
#

OPTS=['DIR:panda/src/express', 'BUILDING:PANDAEXPRESS', 'OPENSSL', 'ZLIB']
TargetAdd('p3express_composite1.obj', opts=OPTS, input='p3express_composite1.cxx')
TargetAdd('p3express_composite2.obj', opts=OPTS, input='p3express_composite2.cxx')

OPTS=['DIR:panda/src/express', 'OPENSSL', 'ZLIB']
IGATEFILES=GetDirectoryContents('panda/src/express', ["*.h", "*_composite*.cxx"])
TargetAdd('libp3express.in', opts=OPTS, input=IGATEFILES)
TargetAdd('libp3express.in', opts=['IMOD:panda3d.core', 'ILIB:libp3express', 'SRCDIR:panda/src/express'])
PyTargetAdd('p3express_ext_composite.obj', opts=OPTS, input='p3express_ext_composite.cxx')

#
# DIRECTORY: panda/src/downloader/
#

OPTS=['DIR:panda/src/downloader', 'BUILDING:PANDAEXPRESS', 'OPENSSL', 'ZLIB']
TargetAdd('p3downloader_composite1.obj', opts=OPTS, input='p3downloader_composite1.cxx')
TargetAdd('p3downloader_composite2.obj', opts=OPTS, input='p3downloader_composite2.cxx')

OPTS=['DIR:panda/src/downloader', 'OPENSSL', 'ZLIB']
IGATEFILES=GetDirectoryContents('panda/src/downloader', ["*.h", "*_composite*.cxx"])
TargetAdd('libp3downloader.in', opts=OPTS, input=IGATEFILES)
TargetAdd('libp3downloader.in', opts=['IMOD:panda3d.core', 'ILIB:libp3downloader', 'SRCDIR:panda/src/downloader'])

#
# DIRECTORY: panda/metalibs/pandaexpress/
#

OPTS=['DIR:panda/metalibs/pandaexpress', 'BUILDING:PANDAEXPRESS', 'ZLIB']
TargetAdd('pandaexpress_pandaexpress.obj', opts=OPTS, input='pandaexpress.cxx')
TargetAdd('libpandaexpress.dll', input='pandaexpress_pandaexpress.obj')
TargetAdd('libpandaexpress.dll', input='p3downloader_composite1.obj')
TargetAdd('libpandaexpress.dll', input='p3downloader_composite2.obj')
TargetAdd('libpandaexpress.dll', input='p3express_composite1.obj')
TargetAdd('libpandaexpress.dll', input='p3express_composite2.obj')
TargetAdd('libpandaexpress.dll', input='p3pandabase_pandabase.obj')
TargetAdd('libpandaexpress.dll', input=COMMON_DTOOL_LIBS)
TargetAdd('libpandaexpress.dll', opts=['ADVAPI', 'WINSOCK2', 'OPENSSL', 'ZLIB', 'WINGDI', 'WINUSER', 'ANDROID'])

#
# DIRECTORY: panda/src/pipeline/
#

OPTS=['DIR:panda/src/pipeline', 'BUILDING:PANDA']
TargetAdd('p3pipeline_composite1.obj', opts=OPTS, input='p3pipeline_composite1.cxx')
TargetAdd('p3pipeline_composite2.obj', opts=OPTS, input='p3pipeline_composite2.cxx')
TargetAdd('p3pipeline_contextSwitch.obj', opts=OPTS, input='contextSwitch.c')

OPTS=['DIR:panda/src/pipeline']
IGATEFILES=GetDirectoryContents('panda/src/pipeline', ["*.h", "*_composite*.cxx"])
TargetAdd('libp3pipeline.in', opts=OPTS, input=IGATEFILES)
TargetAdd('libp3pipeline.in', opts=['IMOD:panda3d.core', 'ILIB:libp3pipeline', 'SRCDIR:panda/src/pipeline'])
PyTargetAdd('p3pipeline_pythonThread.obj', opts=OPTS, input='pythonThread.cxx')

#
# DIRECTORY: panda/src/linmath/
#

OPTS=['DIR:panda/src/linmath', 'BUILDING:PANDA']
TargetAdd('p3linmath_composite1.obj', opts=OPTS, input='p3linmath_composite1.cxx')
TargetAdd('p3linmath_composite2.obj', opts=OPTS, input='p3linmath_composite2.cxx')

OPTS=['DIR:panda/src/linmath']
IGATEFILES=GetDirectoryContents('panda/src/linmath', ["*.h", "*_composite*.cxx"])
for ifile in IGATEFILES[:]:
    if "_src." in ifile:
        IGATEFILES.remove(ifile)
IGATEFILES.remove('cast_to_double.h')
IGATEFILES.remove('lmat_ops.h')
IGATEFILES.remove('cast_to_float.h')
TargetAdd('libp3linmath.in', opts=OPTS, input=IGATEFILES)
TargetAdd('libp3linmath.in', opts=['IMOD:panda3d.core', 'ILIB:libp3linmath', 'SRCDIR:panda/src/linmath'])

#
# DIRECTORY: panda/src/putil/
#

OPTS=['DIR:panda/src/putil', 'BUILDING:PANDA', 'ZLIB']
TargetAdd('p3putil_composite1.obj', opts=OPTS, input='p3putil_composite1.cxx')
TargetAdd('p3putil_composite2.obj', opts=OPTS, input='p3putil_composite2.cxx')

OPTS=['DIR:panda/src/putil', 'ZLIB']
IGATEFILES=GetDirectoryContents('panda/src/putil', ["*.h", "*_composite*.cxx"])
IGATEFILES.remove("test_bam.h")
TargetAdd('libp3putil.in', opts=OPTS, input=IGATEFILES)
TargetAdd('libp3putil.in', opts=['IMOD:panda3d.core', 'ILIB:libp3putil', 'SRCDIR:panda/src/putil'])
PyTargetAdd('p3putil_ext_composite.obj', opts=OPTS, input='p3putil_ext_composite.cxx')

#
# DIRECTORY: panda/src/audio/
#

OPTS=['DIR:panda/src/audio', 'BUILDING:PANDA']
TargetAdd('p3audio_composite1.obj', opts=OPTS, input='p3audio_composite1.cxx')

OPTS=['DIR:panda/src/audio']
IGATEFILES=["audio.h"]
TargetAdd('libp3audio.in', opts=OPTS, input=IGATEFILES)
TargetAdd('libp3audio.in', opts=['IMOD:panda3d.core', 'ILIB:libp3audio', 'SRCDIR:panda/src/audio'])

#
# DIRECTORY: panda/src/event/
#

OPTS=['DIR:panda/src/event', 'BUILDING:PANDA']
TargetAdd('p3event_composite1.obj', opts=OPTS, input='p3event_composite1.cxx')
TargetAdd('p3event_composite2.obj', opts=OPTS, input='p3event_composite2.cxx')

OPTS=['DIR:panda/src/event']
PyTargetAdd('p3event_asyncFuture_ext.obj', opts=OPTS, input='asyncFuture_ext.cxx')
PyTargetAdd('p3event_pythonTask.obj', opts=OPTS, input='pythonTask.cxx')
IGATEFILES=GetDirectoryContents('panda/src/event', ["*.h", "*_composite*.cxx"])
TargetAdd('libp3event.in', opts=OPTS, input=IGATEFILES)
TargetAdd('libp3event.in', opts=['IMOD:panda3d.core', 'ILIB:libp3event', 'SRCDIR:panda/src/event'])

#
# DIRECTORY: panda/src/mathutil/
#

OPTS=['DIR:panda/src/mathutil', 'BUILDING:PANDA', 'FFTW']
TargetAdd('p3mathutil_composite1.obj', opts=OPTS, input='p3mathutil_composite1.cxx')
TargetAdd('p3mathutil_composite2.obj', opts=OPTS, input='p3mathutil_composite2.cxx')

OPTS=['DIR:panda/src/mathutil', 'FFTW']
IGATEFILES=GetDirectoryContents('panda/src/mathutil', ["*.h", "*_composite*.cxx"])
for ifile in IGATEFILES[:]:
    if "_src." in ifile:
        IGATEFILES.remove(ifile)
TargetAdd('libp3mathutil.in', opts=OPTS, input=IGATEFILES)
TargetAdd('libp3mathutil.in', opts=['IMOD:panda3d.core', 'ILIB:libp3mathutil', 'SRCDIR:panda/src/mathutil'])

#
# DIRECTORY: panda/src/gsgbase/
#

OPTS=['DIR:panda/src/gsgbase', 'BUILDING:PANDA']
TargetAdd('p3gsgbase_composite1.obj', opts=OPTS, input='p3gsgbase_composite1.cxx')

OPTS=['DIR:panda/src/gsgbase']
IGATEFILES=GetDirectoryContents('panda/src/gsgbase', ["*.h", "*_composite*.cxx"])
TargetAdd('libp3gsgbase.in', opts=OPTS, input=IGATEFILES)
TargetAdd('libp3gsgbase.in', opts=['IMOD:panda3d.core', 'ILIB:libp3gsgbase', 'SRCDIR:panda/src/gsgbase'])

#
# DIRECTORY: panda/src/pnmimage/
#

OPTS=['DIR:panda/src/pnmimage', 'BUILDING:PANDA', 'ZLIB']
TargetAdd('p3pnmimage_composite1.obj', opts=OPTS, input='p3pnmimage_composite1.cxx')
TargetAdd('p3pnmimage_composite2.obj', opts=OPTS, input='p3pnmimage_composite2.cxx')

if GetTarget() != "emscripten":
  TargetAdd('p3pnmimage_convert_srgb_sse2.obj', opts=OPTS+['SSE2'], input='convert_srgb_sse2.cxx')

OPTS=['DIR:panda/src/pnmimage', 'ZLIB']
IGATEFILES=GetDirectoryContents('panda/src/pnmimage', ["*.h", "*_composite*.cxx"])
TargetAdd('libp3pnmimage.in', opts=OPTS, input=IGATEFILES)
TargetAdd('libp3pnmimage.in', opts=['IMOD:panda3d.core', 'ILIB:libp3pnmimage', 'SRCDIR:panda/src/pnmimage'])
PyTargetAdd('p3pnmimage_pfmFile_ext.obj', opts=OPTS, input='pfmFile_ext.cxx')

#
# DIRECTORY: panda/src/nativenet/
#

if GetTarget() != 'emscripten':
  OPTS=['DIR:panda/src/nativenet', 'BUILDING:PANDA']
  TargetAdd('p3nativenet_composite1.obj', opts=OPTS, input='p3nativenet_composite1.cxx')

OPTS=['DIR:panda/src/nativenet']
IGATEFILES=GetDirectoryContents('panda/src/nativenet', ["*.h", "*_composite*.cxx"])
TargetAdd('libp3nativenet.in', opts=OPTS, input=IGATEFILES)
TargetAdd('libp3nativenet.in', opts=['IMOD:panda3d.core', 'ILIB:libp3nativenet', 'SRCDIR:panda/src/nativenet'])

#
# DIRECTORY: panda/src/net/
#

if GetTarget() != 'emscripten':
  OPTS=['DIR:panda/src/net', 'BUILDING:PANDA']
  TargetAdd('p3net_composite1.obj', opts=OPTS, input='p3net_composite1.cxx')
  TargetAdd('p3net_composite2.obj', opts=OPTS, input='p3net_composite2.cxx')

OPTS=['DIR:panda/src/net']
IGATEFILES=GetDirectoryContents('panda/src/net', ["*.h", "*_composite*.cxx"])
IGATEFILES.remove("datagram_ui.h")
TargetAdd('libp3net.in', opts=OPTS, input=IGATEFILES)
TargetAdd('libp3net.in', opts=['IMOD:panda3d.core', 'ILIB:libp3net', 'SRCDIR:panda/src/net'])

#
# DIRECTORY: panda/src/pstatclient/
#

OPTS=['DIR:panda/src/pstatclient', 'BUILDING:PANDA']
TargetAdd('p3pstatclient_composite1.obj', opts=OPTS, input='p3pstatclient_composite1.cxx')
TargetAdd('p3pstatclient_composite2.obj', opts=OPTS, input='p3pstatclient_composite2.cxx')

OPTS=['DIR:panda/src/pstatclient']
IGATEFILES=GetDirectoryContents('panda/src/pstatclient', ["*.h", "*_composite*.cxx"])
TargetAdd('libp3pstatclient.in', opts=OPTS, input=IGATEFILES)
TargetAdd('libp3pstatclient.in', opts=['IMOD:panda3d.core', 'ILIB:libp3pstatclient', 'SRCDIR:panda/src/pstatclient'])
PyTargetAdd('p3pstatclient_pStatClient_ext.obj', opts=OPTS, input='pStatClient_ext.cxx')

#
# DIRECTORY: panda/src/gobj/
#

OPTS=['DIR:panda/src/gobj', 'BUILDING:PANDA', 'ZLIB', 'SQUISH']
TargetAdd('p3gobj_composite1.obj', opts=OPTS, input='p3gobj_composite1.cxx')
TargetAdd('p3gobj_composite2.obj', opts=OPTS+['BIGOBJ'], input='p3gobj_composite2.cxx')

OPTS=['DIR:panda/src/gobj', 'ZLIB', 'SQUISH']
IGATEFILES=GetDirectoryContents('panda/src/gobj', ["*.h", "*_composite*.cxx"])
TargetAdd('libp3gobj.in', opts=OPTS, input=IGATEFILES)
TargetAdd('libp3gobj.in', opts=['IMOD:panda3d.core', 'ILIB:libp3gobj', 'SRCDIR:panda/src/gobj'])
PyTargetAdd('p3gobj_ext_composite.obj', opts=OPTS, input='p3gobj_ext_composite.cxx')

#
# DIRECTORY: panda/src/pgraphnodes/
#

OPTS=['DIR:panda/src/pgraphnodes', 'BUILDING:PANDA']
TargetAdd('p3pgraphnodes_composite1.obj', opts=OPTS, input='p3pgraphnodes_composite1.cxx')
TargetAdd('p3pgraphnodes_composite2.obj', opts=OPTS, input='p3pgraphnodes_composite2.cxx')

OPTS=['DIR:panda/src/pgraphnodes']
IGATEFILES=GetDirectoryContents('panda/src/pgraphnodes', ["*.h", "*_composite*.cxx"])
TargetAdd('libp3pgraphnodes.in', opts=OPTS, input=IGATEFILES)
TargetAdd('libp3pgraphnodes.in', opts=['IMOD:panda3d.core', 'ILIB:libp3pgraphnodes', 'SRCDIR:panda/src/pgraphnodes'])

#
# DIRECTORY: panda/src/pgraph/
#

OPTS=['DIR:panda/src/pgraph', 'BUILDING:PANDA']
TargetAdd('p3pgraph_nodePath.obj', opts=OPTS, input='nodePath.cxx')
TargetAdd('p3pgraph_composite1.obj', opts=OPTS, input='p3pgraph_composite1.cxx')
TargetAdd('p3pgraph_composite2.obj', opts=OPTS, input='p3pgraph_composite2.cxx')
TargetAdd('p3pgraph_composite3.obj', opts=OPTS, input='p3pgraph_composite3.cxx')
TargetAdd('p3pgraph_composite4.obj', opts=OPTS, input='p3pgraph_composite4.cxx')

OPTS=['DIR:panda/src/pgraph']
IGATEFILES=GetDirectoryContents('panda/src/pgraph', ["*.h", "nodePath.cxx", "*_composite*.cxx"])
TargetAdd('libp3pgraph.in', opts=OPTS, input=IGATEFILES)
TargetAdd('libp3pgraph.in', opts=['IMOD:panda3d.core', 'ILIB:libp3pgraph', 'SRCDIR:panda/src/pgraph'])
PyTargetAdd('p3pgraph_ext_composite.obj', opts=OPTS, input='p3pgraph_ext_composite.cxx')

#
# DIRECTORY: panda/src/cull/
#

OPTS=['DIR:panda/src/cull', 'BUILDING:PANDA']
TargetAdd('p3cull_composite1.obj', opts=OPTS, input='p3cull_composite1.cxx')
TargetAdd('p3cull_composite2.obj', opts=OPTS, input='p3cull_composite2.cxx')

OPTS=['DIR:panda/src/cull']
IGATEFILES=GetDirectoryContents('panda/src/cull', ["*.h", "*_composite*.cxx"])
TargetAdd('libp3cull.in', opts=OPTS, input=IGATEFILES)
TargetAdd('libp3cull.in', opts=['IMOD:panda3d.core', 'ILIB:libp3cull', 'SRCDIR:panda/src/cull'])

#
# DIRECTORY: panda/src/dgraph/
#

OPTS=['DIR:panda/src/dgraph', 'BUILDING:PANDA']
TargetAdd('p3dgraph_composite1.obj', opts=OPTS, input='p3dgraph_composite1.cxx')
TargetAdd('p3dgraph_composite2.obj', opts=OPTS, input='p3dgraph_composite2.cxx')

OPTS=['DIR:panda/src/dgraph']
IGATEFILES=GetDirectoryContents('panda/src/dgraph', ["*.h", "*_composite*.cxx"])
TargetAdd('libp3dgraph.in', opts=OPTS, input=IGATEFILES)
TargetAdd('libp3dgraph.in', opts=['IMOD:panda3d.core', 'ILIB:libp3dgraph', 'SRCDIR:panda/src/dgraph'])

#
# DIRECTORY: panda/src/device/
#

OPTS=['DIR:panda/src/device', 'BUILDING:PANDA']
TargetAdd('p3device_composite1.obj', opts=OPTS, input='p3device_composite1.cxx')
TargetAdd('p3device_composite2.obj', opts=OPTS, input='p3device_composite2.cxx')

OPTS=['DIR:panda/src/device']
IGATEFILES=GetDirectoryContents('panda/src/device', ["*.h", "*_composite*.cxx"])
TargetAdd('libp3device.in', opts=OPTS, input=IGATEFILES)
TargetAdd('libp3device.in', opts=['IMOD:panda3d.core', 'ILIB:libp3device', 'SRCDIR:panda/src/device'])

#
# DIRECTORY: panda/src/display/
#

OPTS=['DIR:panda/src/display', 'BUILDING:PANDA', 'X11']
TargetAdd('p3display_graphicsStateGuardian.obj', opts=OPTS, input='graphicsStateGuardian.cxx')
TargetAdd('p3display_composite1.obj', opts=OPTS, input='p3display_composite1.cxx')
TargetAdd('p3display_composite2.obj', opts=OPTS, input='p3display_composite2.cxx')

OPTS=['DIR:panda/src/display', 'X11']
IGATEFILES=GetDirectoryContents('panda/src/display', ["*.h", "*_composite*.cxx"])
IGATEFILES.remove("renderBuffer.h")
TargetAdd('libp3display.in', opts=OPTS, input=IGATEFILES)
TargetAdd('libp3display.in', opts=['IMOD:panda3d.core', 'ILIB:libp3display', 'SRCDIR:panda/src/display'])
PyTargetAdd('p3display_ext_composite.obj', opts=OPTS, input='p3display_ext_composite.cxx')

#
# DIRECTORY: panda/src/shaderpipeline/
#

OPTS=['DIR:panda/src/shaderpipeline', 'BUILDING:PANDA', 'GLSLANG', 'SPIRV-TOOLS']
TargetAdd('p3shaderpipeline_composite1.obj', opts=OPTS, input='p3shaderpipeline_composite1.cxx')

cg_preamble = WriteEmbeddedStringFile('cg_preamble', inputs=[
    'panda/src/shaderpipeline/cg_preamble.hlsl',
])
TargetAdd('p3shaderpipeline_cg_preamble.obj', opts=OPTS, input=cg_preamble)

OPTS=['DIR:panda/src/shaderpipeline']
IGATEFILES=GetDirectoryContents('panda/src/shaderpipeline', ["*.h", "*_composite*.cxx"])
TargetAdd('libp3shaderpipeline.in', opts=OPTS, input=IGATEFILES)
TargetAdd('libp3shaderpipeline.in', opts=['IMOD:panda3d.core', 'ILIB:libp3shaderpipeline', 'SRCDIR:panda/src/shaderpipeline'])

#
# DIRECTORY: panda/src/chan/
#

OPTS=['DIR:panda/src/chan', 'BUILDING:PANDA']
TargetAdd('p3chan_composite1.obj', opts=OPTS, input='p3chan_composite1.cxx')
TargetAdd('p3chan_composite2.obj', opts=OPTS, input='p3chan_composite2.cxx')

OPTS=['DIR:panda/src/chan']
IGATEFILES=GetDirectoryContents('panda/src/chan', ["*.h", "*_composite*.cxx"])
IGATEFILES.remove('movingPart.h')
IGATEFILES.remove('animChannelFixed.h')
TargetAdd('libp3chan.in', opts=OPTS, input=IGATEFILES)
TargetAdd('libp3chan.in', opts=['IMOD:panda3d.core', 'ILIB:libp3chan', 'SRCDIR:panda/src/chan'])


# DIRECTORY: panda/src/char/
#

OPTS=['DIR:panda/src/char', 'BUILDING:PANDA']
TargetAdd('p3char_composite1.obj', opts=OPTS, input='p3char_composite1.cxx')
TargetAdd('p3char_composite2.obj', opts=OPTS, input='p3char_composite2.cxx')

OPTS=['DIR:panda/src/char']
IGATEFILES=GetDirectoryContents('panda/src/char', ["*.h", "*_composite*.cxx"])
TargetAdd('libp3char.in', opts=OPTS, input=IGATEFILES)
TargetAdd('libp3char.in', opts=['IMOD:panda3d.core', 'ILIB:libp3char', 'SRCDIR:panda/src/char'])

#
# DIRECTORY: panda/src/pnmtext/
#

if not PkgSkip("FREETYPE"):
    OPTS=['DIR:panda/src/pnmtext', 'BUILDING:PANDA', 'FREETYPE']
    TargetAdd('p3pnmtext_composite1.obj', opts=OPTS, input='p3pnmtext_composite1.cxx')

    OPTS=['DIR:panda/src/pnmtext', 'FREETYPE']
    IGATEFILES=GetDirectoryContents('panda/src/pnmtext', ["*.h", "*_composite*.cxx"])
    TargetAdd('libp3pnmtext.in', opts=OPTS, input=IGATEFILES)
    TargetAdd('libp3pnmtext.in', opts=['IMOD:panda3d.core', 'ILIB:libp3pnmtext', 'SRCDIR:panda/src/pnmtext'])

#
# DIRECTORY: panda/src/text/
#

if not PkgSkip("HARFBUZZ"):
    DefSymbol("HARFBUZZ", "HAVE_HARFBUZZ")

OPTS=['DIR:panda/src/text', 'BUILDING:PANDA', 'ZLIB', 'FREETYPE', 'HARFBUZZ']
TargetAdd('p3text_composite1.obj', opts=OPTS, input='p3text_composite1.cxx')
TargetAdd('p3text_composite2.obj', opts=OPTS, input='p3text_composite2.cxx')

OPTS=['DIR:panda/src/text', 'ZLIB', 'FREETYPE']
IGATEFILES=GetDirectoryContents('panda/src/text', ["*.h", "*_composite*.cxx"])
TargetAdd('libp3text.in', opts=OPTS, input=IGATEFILES)
TargetAdd('libp3text.in', opts=['IMOD:panda3d.core', 'ILIB:libp3text', 'SRCDIR:panda/src/text'])

#
# DIRECTORY: panda/src/movies/
#

OPTS=['DIR:panda/src/movies', 'BUILDING:PANDA', 'VORBIS', 'OPUS']
TargetAdd('p3movies_composite1.obj', opts=OPTS, input='p3movies_composite1.cxx')

OPTS=['DIR:panda/src/movies', 'VORBIS', 'OPUS']
IGATEFILES=GetDirectoryContents('panda/src/movies', ["*.h", "*_composite*.cxx"])
TargetAdd('libp3movies.in', opts=OPTS, input=IGATEFILES)
TargetAdd('libp3movies.in', opts=['IMOD:panda3d.core', 'ILIB:libp3movies', 'SRCDIR:panda/src/movies'])

#
# DIRECTORY: panda/src/grutil/
#

OPTS=['DIR:panda/src/grutil', 'BUILDING:PANDA']
TargetAdd('p3grutil_multitexReducer.obj', opts=OPTS, input='multitexReducer.cxx')
TargetAdd('p3grutil_composite1.obj', opts=OPTS, input='p3grutil_composite1.cxx')
TargetAdd('p3grutil_composite2.obj', opts=OPTS, input='p3grutil_composite2.cxx')

OPTS=['DIR:panda/src/grutil']
IGATEFILES=GetDirectoryContents('panda/src/grutil', ["*.h", "*_composite*.cxx"])
TargetAdd('libp3grutil.in', opts=OPTS, input=IGATEFILES)
TargetAdd('libp3grutil.in', opts=['IMOD:panda3d.core', 'ILIB:libp3grutil', 'SRCDIR:panda/src/grutil'])

#
# DIRECTORY: panda/src/tform/
#

OPTS=['DIR:panda/src/tform', 'BUILDING:PANDA']
TargetAdd('p3tform_composite1.obj', opts=OPTS, input='p3tform_composite1.cxx')
TargetAdd('p3tform_composite2.obj', opts=OPTS, input='p3tform_composite2.cxx')

OPTS=['DIR:panda/src/tform']
IGATEFILES=GetDirectoryContents('panda/src/tform', ["*.h", "*_composite*.cxx"])
TargetAdd('libp3tform.in', opts=OPTS, input=IGATEFILES)
TargetAdd('libp3tform.in', opts=['IMOD:panda3d.core', 'ILIB:libp3tform', 'SRCDIR:panda/src/tform'])

#
# DIRECTORY: panda/src/collide/
#

OPTS=['DIR:panda/src/collide', 'BUILDING:PANDA']
TargetAdd('p3collide_composite1.obj', opts=OPTS, input='p3collide_composite1.cxx')
TargetAdd('p3collide_composite2.obj', opts=OPTS, input='p3collide_composite2.cxx')

OPTS=['DIR:panda/src/collide']
IGATEFILES=GetDirectoryContents('panda/src/collide', ["*.h", "*_composite*.cxx"])
TargetAdd('libp3collide.in', opts=OPTS, input=IGATEFILES)
TargetAdd('libp3collide.in', opts=['IMOD:panda3d.core', 'ILIB:libp3collide', 'SRCDIR:panda/src/collide'])
PyTargetAdd('p3collide_ext_composite.obj', opts=OPTS, input='p3collide_ext_composite.cxx')

#
# DIRECTORY: panda/src/parametrics/
#

OPTS=['DIR:panda/src/parametrics', 'BUILDING:PANDA']
TargetAdd('p3parametrics_composite1.obj', opts=OPTS, input='p3parametrics_composite1.cxx')
TargetAdd('p3parametrics_composite2.obj', opts=OPTS, input='p3parametrics_composite2.cxx')

OPTS=['DIR:panda/src/parametrics']
IGATEFILES=GetDirectoryContents('panda/src/parametrics', ["*.h", "*_composite*.cxx"])
TargetAdd('libp3parametrics.in', opts=OPTS, input=IGATEFILES)
TargetAdd('libp3parametrics.in', opts=['IMOD:panda3d.core', 'ILIB:libp3parametrics', 'SRCDIR:panda/src/parametrics'])

#
# DIRECTORY: panda/src/pgui/
#

OPTS=['DIR:panda/src/pgui', 'BUILDING:PANDA']
TargetAdd('p3pgui_composite1.obj', opts=OPTS, input='p3pgui_composite1.cxx')
TargetAdd('p3pgui_composite2.obj', opts=OPTS, input='p3pgui_composite2.cxx')

OPTS=['DIR:panda/src/pgui']
IGATEFILES=GetDirectoryContents('panda/src/pgui', ["*.h", "*_composite*.cxx"])
TargetAdd('libp3pgui.in', opts=OPTS, input=IGATEFILES)
TargetAdd('libp3pgui.in', opts=['IMOD:panda3d.core', 'ILIB:libp3pgui', 'SRCDIR:panda/src/pgui'])

#
# DIRECTORY: panda/src/pnmimagetypes/
#

OPTS=['DIR:panda/src/pnmimagetypes', 'DIR:panda/src/pnmimage', 'BUILDING:PANDA', 'PNG', 'ZLIB', 'JPEG', 'TIFF', 'OPENEXR', 'EXCEPTIONS']
TargetAdd('p3pnmimagetypes_composite1.obj', opts=OPTS, input='p3pnmimagetypes_composite1.cxx')
TargetAdd('p3pnmimagetypes_composite2.obj', opts=OPTS, input='p3pnmimagetypes_composite2.cxx')

#
# DIRECTORY: panda/src/recorder/
#

OPTS=['DIR:panda/src/recorder', 'BUILDING:PANDA']
TargetAdd('p3recorder_composite1.obj', opts=OPTS, input='p3recorder_composite1.cxx')
TargetAdd('p3recorder_composite2.obj', opts=OPTS, input='p3recorder_composite2.cxx')

OPTS=['DIR:panda/src/recorder']
IGATEFILES=GetDirectoryContents('panda/src/recorder', ["*.h", "*_composite*.cxx"])
TargetAdd('libp3recorder.in', opts=OPTS, input=IGATEFILES)
TargetAdd('libp3recorder.in', opts=['IMOD:panda3d.core', 'ILIB:libp3recorder', 'SRCDIR:panda/src/recorder'])

#
# DIRECTORY: panda/metalibs/panda/
#

OPTS=['DIR:panda/metalibs/panda', 'BUILDING:PANDA', 'JPEG', 'PNG', 'HARFBUZZ',
    'TIFF', 'OPENEXR', 'ZLIB', 'FREETYPE', 'FFTW', 'ADVAPI', 'WINSOCK2',
    'SQUISH', 'VORBIS', 'OPUS', 'WINUSER', 'WINMM', 'WINGDI', 'IPHLPAPI',
    'SETUPAPI', 'INOTIFY', 'IOKIT', 'GLSLANG', 'SPIRV-TOOLS']

TargetAdd('panda_panda.obj', opts=OPTS, input='panda.cxx')

TargetAdd('libpanda.dll', input='panda_panda.obj')
TargetAdd('libpanda.dll', input='p3recorder_composite1.obj')
TargetAdd('libpanda.dll', input='p3recorder_composite2.obj')
TargetAdd('libpanda.dll', input='p3pgraphnodes_composite1.obj')
TargetAdd('libpanda.dll', input='p3pgraphnodes_composite2.obj')
TargetAdd('libpanda.dll', input='p3pgraph_nodePath.obj')
TargetAdd('libpanda.dll', input='p3pgraph_composite1.obj')
TargetAdd('libpanda.dll', input='p3pgraph_composite2.obj')
TargetAdd('libpanda.dll', input='p3pgraph_composite3.obj')
TargetAdd('libpanda.dll', input='p3pgraph_composite4.obj')
TargetAdd('libpanda.dll', input='p3cull_composite1.obj')
TargetAdd('libpanda.dll', input='p3cull_composite2.obj')
TargetAdd('libpanda.dll', input='p3shaderpipeline_composite1.obj')
TargetAdd('libpanda.dll', input='p3shaderpipeline_cg_preamble.obj')
TargetAdd('libpanda.dll', input='p3movies_composite1.obj')
TargetAdd('libpanda.dll', input='p3grutil_multitexReducer.obj')
TargetAdd('libpanda.dll', input='p3grutil_composite1.obj')
TargetAdd('libpanda.dll', input='p3grutil_composite2.obj')
TargetAdd('libpanda.dll', input='p3chan_composite1.obj')
TargetAdd('libpanda.dll', input='p3chan_composite2.obj')
TargetAdd('libpanda.dll', input='p3pstatclient_composite1.obj')
TargetAdd('libpanda.dll', input='p3pstatclient_composite2.obj')
TargetAdd('libpanda.dll', input='p3char_composite1.obj')
TargetAdd('libpanda.dll', input='p3char_composite2.obj')
TargetAdd('libpanda.dll', input='p3collide_composite1.obj')
TargetAdd('libpanda.dll', input='p3collide_composite2.obj')
TargetAdd('libpanda.dll', input='p3device_composite1.obj')
TargetAdd('libpanda.dll', input='p3device_composite2.obj')
TargetAdd('libpanda.dll', input='p3dgraph_composite1.obj')
TargetAdd('libpanda.dll', input='p3dgraph_composite2.obj')
TargetAdd('libpanda.dll', input='p3display_graphicsStateGuardian.obj')
TargetAdd('libpanda.dll', input='p3display_composite1.obj')
TargetAdd('libpanda.dll', input='p3display_composite2.obj')
TargetAdd('libpanda.dll', input='p3pipeline_composite1.obj')
TargetAdd('libpanda.dll', input='p3pipeline_composite2.obj')
TargetAdd('libpanda.dll', input='p3pipeline_contextSwitch.obj')
TargetAdd('libpanda.dll', input='p3event_composite1.obj')
TargetAdd('libpanda.dll', input='p3event_composite2.obj')
TargetAdd('libpanda.dll', input='p3gobj_composite1.obj')
TargetAdd('libpanda.dll', input='p3gobj_composite2.obj')
TargetAdd('libpanda.dll', input='p3gsgbase_composite1.obj')
TargetAdd('libpanda.dll', input='p3linmath_composite1.obj')
TargetAdd('libpanda.dll', input='p3linmath_composite2.obj')
TargetAdd('libpanda.dll', input='p3mathutil_composite1.obj')
TargetAdd('libpanda.dll', input='p3mathutil_composite2.obj')
TargetAdd('libpanda.dll', input='p3parametrics_composite1.obj')
TargetAdd('libpanda.dll', input='p3parametrics_composite2.obj')
TargetAdd('libpanda.dll', input='p3pnmimagetypes_composite1.obj')
TargetAdd('libpanda.dll', input='p3pnmimagetypes_composite2.obj')
TargetAdd('libpanda.dll', input='p3pnmimage_composite1.obj')
TargetAdd('libpanda.dll', input='p3pnmimage_composite2.obj')
TargetAdd('libpanda.dll', input='p3text_composite1.obj')
TargetAdd('libpanda.dll', input='p3text_composite2.obj')
TargetAdd('libpanda.dll', input='p3tform_composite1.obj')
TargetAdd('libpanda.dll', input='p3tform_composite2.obj')
TargetAdd('libpanda.dll', input='p3putil_composite1.obj')
TargetAdd('libpanda.dll', input='p3putil_composite2.obj')
TargetAdd('libpanda.dll', input='p3audio_composite1.obj')
TargetAdd('libpanda.dll', input='p3pgui_composite1.obj')
TargetAdd('libpanda.dll', input='p3pgui_composite2.obj')
TargetAdd('libpanda.dll', input='p3pandabase_pandabase.obj')
TargetAdd('libpanda.dll', input='libpandaexpress.dll')
TargetAdd('libpanda.dll', input='libp3dtoolconfig.dll')
TargetAdd('libpanda.dll', input='libp3dtool.dll')

if GetTarget() != "emscripten":
  TargetAdd('libpanda.dll', input='p3net_composite1.obj')
  TargetAdd('libpanda.dll', input='p3net_composite2.obj')
  TargetAdd('libpanda.dll', input='p3nativenet_composite1.obj')
  TargetAdd('libpanda.dll', input='p3pnmimage_convert_srgb_sse2.obj')

if PkgSkip("FREETYPE")==0:
    TargetAdd('libpanda.dll', input="p3pnmtext_composite1.obj")

TargetAdd('libpanda.dll', dep='dtool_have_freetype.dat')
TargetAdd('libpanda.dll', opts=OPTS)

PyTargetAdd('core_module.obj', input='libp3dtoolbase.in')
PyTargetAdd('core_module.obj', input='libp3dtoolutil.in')
PyTargetAdd('core_module.obj', input='libp3prc.in')

PyTargetAdd('core_module.obj', input='libp3downloader.in')
PyTargetAdd('core_module.obj', input='libp3express.in')

PyTargetAdd('core_module.obj', input='libp3recorder.in')
PyTargetAdd('core_module.obj', input='libp3pgraphnodes.in')
PyTargetAdd('core_module.obj', input='libp3pgraph.in')
PyTargetAdd('core_module.obj', input='libp3cull.in')
PyTargetAdd('core_module.obj', input='libp3shaderpipeline.in')
PyTargetAdd('core_module.obj', input='libp3grutil.in')
PyTargetAdd('core_module.obj', input='libp3chan.in')
PyTargetAdd('core_module.obj', input='libp3pstatclient.in')
PyTargetAdd('core_module.obj', input='libp3char.in')
PyTargetAdd('core_module.obj', input='libp3collide.in')
PyTargetAdd('core_module.obj', input='libp3device.in')
PyTargetAdd('core_module.obj', input='libp3dgraph.in')
PyTargetAdd('core_module.obj', input='libp3display.in')
PyTargetAdd('core_module.obj', input='libp3pipeline.in')
PyTargetAdd('core_module.obj', input='libp3event.in')
PyTargetAdd('core_module.obj', input='libp3gobj.in')
PyTargetAdd('core_module.obj', input='libp3gsgbase.in')
PyTargetAdd('core_module.obj', input='libp3linmath.in')
PyTargetAdd('core_module.obj', input='libp3mathutil.in')
PyTargetAdd('core_module.obj', input='libp3parametrics.in')
PyTargetAdd('core_module.obj', input='libp3pnmimage.in')
PyTargetAdd('core_module.obj', input='libp3text.in')
PyTargetAdd('core_module.obj', input='libp3tform.in')
PyTargetAdd('core_module.obj', input='libp3putil.in')
PyTargetAdd('core_module.obj', input='libp3audio.in')
PyTargetAdd('core_module.obj', input='libp3pgui.in')
PyTargetAdd('core_module.obj', input='libp3movies.in')

if GetTarget() != "emscripten":
  PyTargetAdd('core_module.obj', input='libp3nativenet.in')
  PyTargetAdd('core_module.obj', input='libp3net.in')

if PkgSkip("FREETYPE")==0:
    PyTargetAdd('core_module.obj', input='libp3pnmtext.in')

PyTargetAdd('core_module.obj', opts=['IMOD:panda3d.core', 'ILIB:core'])

PyTargetAdd('core.pyd', input='libp3dtoolbase_igate.obj')
PyTargetAdd('core.pyd', input='p3dtoolbase_typeHandle_ext.obj')
PyTargetAdd('core.pyd', input='libp3dtoolutil_igate.obj')
PyTargetAdd('core.pyd', input='p3dtoolutil_ext_composite.obj')
PyTargetAdd('core.pyd', input='libp3prc_igate.obj')
PyTargetAdd('core.pyd', input='p3prc_ext_composite.obj')

PyTargetAdd('core.pyd', input='libp3downloader_igate.obj')
PyTargetAdd('core.pyd', input='p3express_ext_composite.obj')
PyTargetAdd('core.pyd', input='libp3express_igate.obj')

PyTargetAdd('core.pyd', input='libp3recorder_igate.obj')
PyTargetAdd('core.pyd', input='libp3pgraphnodes_igate.obj')
PyTargetAdd('core.pyd', input='libp3pgraph_igate.obj')
PyTargetAdd('core.pyd', input='libp3movies_igate.obj')
PyTargetAdd('core.pyd', input='libp3shaderpipeline_igate.obj')
PyTargetAdd('core.pyd', input='libp3grutil_igate.obj')
PyTargetAdd('core.pyd', input='libp3chan_igate.obj')
PyTargetAdd('core.pyd', input='libp3pstatclient_igate.obj')
PyTargetAdd('core.pyd', input='libp3char_igate.obj')
PyTargetAdd('core.pyd', input='libp3collide_igate.obj')
PyTargetAdd('core.pyd', input='libp3device_igate.obj')
PyTargetAdd('core.pyd', input='libp3dgraph_igate.obj')
PyTargetAdd('core.pyd', input='libp3display_igate.obj')
PyTargetAdd('core.pyd', input='libp3pipeline_igate.obj')
PyTargetAdd('core.pyd', input='libp3event_igate.obj')
PyTargetAdd('core.pyd', input='libp3gobj_igate.obj')
PyTargetAdd('core.pyd', input='libp3gsgbase_igate.obj')
PyTargetAdd('core.pyd', input='libp3linmath_igate.obj')
PyTargetAdd('core.pyd', input='libp3mathutil_igate.obj')
PyTargetAdd('core.pyd', input='libp3parametrics_igate.obj')
PyTargetAdd('core.pyd', input='libp3pnmimage_igate.obj')
PyTargetAdd('core.pyd', input='libp3text_igate.obj')
PyTargetAdd('core.pyd', input='libp3tform_igate.obj')
PyTargetAdd('core.pyd', input='libp3putil_igate.obj')
PyTargetAdd('core.pyd', input='libp3audio_igate.obj')
PyTargetAdd('core.pyd', input='libp3pgui_igate.obj')

if GetTarget() != "emscripten":
  PyTargetAdd('core.pyd', input='libp3net_igate.obj')
  PyTargetAdd('core.pyd', input='libp3nativenet_igate.obj')

if PkgSkip("FREETYPE")==0:
    PyTargetAdd('core.pyd', input="libp3pnmtext_igate.obj")

PyTargetAdd('core.pyd', input='p3pipeline_pythonThread.obj')
PyTargetAdd('core.pyd', input='p3putil_ext_composite.obj')
PyTargetAdd('core.pyd', input='p3pnmimage_pfmFile_ext.obj')
PyTargetAdd('core.pyd', input='p3event_asyncFuture_ext.obj')
PyTargetAdd('core.pyd', input='p3event_pythonTask.obj')
PyTargetAdd('core.pyd', input='p3pstatclient_pStatClient_ext.obj')
PyTargetAdd('core.pyd', input='p3gobj_ext_composite.obj')
PyTargetAdd('core.pyd', input='p3pgraph_ext_composite.obj')
PyTargetAdd('core.pyd', input='p3display_ext_composite.obj')
PyTargetAdd('core.pyd', input='p3collide_ext_composite.obj')

PyTargetAdd('core.pyd', input='core_module.obj')
PyTargetAdd('core.pyd', input='libp3interrogatedb.dll')
PyTargetAdd('core.pyd', input=COMMON_PANDA_LIBS)
PyTargetAdd('core.pyd', opts=['WINSOCK2'])

#
# DIRECTORY: panda/src/vision/
#

if not PkgSkip("VISION"):
  # We want to know whether we have ffmpeg so that we can override the .avi association.
    if not PkgSkip("FFMPEG"):
        DefSymbol("OPENCV", "HAVE_FFMPEG")
    if not PkgSkip("OPENCV"):
        DefSymbol("OPENCV", "HAVE_OPENCV")
        if OPENCV_VER_23:
            DefSymbol("OPENCV", "OPENCV_VER_23")

    OPTS=['DIR:panda/src/vision', 'BUILDING:VISION', 'ARTOOLKIT', 'OPENCV', 'DX9', 'DIRECTCAM', 'JPEG', 'EXCEPTIONS']
    TargetAdd('p3vision_composite1.obj', opts=OPTS, input='p3vision_composite1.cxx', dep=[
        'dtool_have_ffmpeg.dat',
        'dtool_have_opencv.dat',
        'dtool_have_directcam.dat',
    ])

    TargetAdd('libp3vision.dll', input='p3vision_composite1.obj')
    TargetAdd('libp3vision.dll', input=COMMON_PANDA_LIBS)
    TargetAdd('libp3vision.dll', opts=OPTS)

    OPTS=['DIR:panda/src/vision', 'ARTOOLKIT', 'OPENCV', 'DX9', 'DIRECTCAM', 'JPEG', 'EXCEPTIONS']
    IGATEFILES=GetDirectoryContents('panda/src/vision', ["*.h", "*_composite*.cxx"])
    TargetAdd('libp3vision.in', opts=OPTS, input=IGATEFILES)
    TargetAdd('libp3vision.in', opts=['IMOD:panda3d.vision', 'ILIB:libp3vision', 'SRCDIR:panda/src/vision'])

    PyTargetAdd('vision_module.obj', input='libp3vision.in')
    PyTargetAdd('vision_module.obj', opts=OPTS)
    PyTargetAdd('vision_module.obj', opts=['IMOD:panda3d.vision', 'ILIB:vision', 'IMPORT:panda3d.core'])

    PyTargetAdd('vision.pyd', input='vision_module.obj')
    PyTargetAdd('vision.pyd', input='libp3vision_igate.obj')
    PyTargetAdd('vision.pyd', input='libp3vision.dll')
    PyTargetAdd('vision.pyd', input='libp3interrogatedb.dll')
    PyTargetAdd('vision.pyd', input=COMMON_PANDA_LIBS)

#
# DIRECTORY: panda/src/p3skel
#

if not PkgSkip('SKEL'):
    OPTS=['DIR:panda/src/skel', 'BUILDING:PANDASKEL', 'ADVAPI']
    TargetAdd('p3skel_composite1.obj', opts=OPTS, input='p3skel_composite1.cxx')

    OPTS=['DIR:panda/src/skel', 'ADVAPI']
    IGATEFILES=GetDirectoryContents("panda/src/skel", ["*.h", "*_composite*.cxx"])
    TargetAdd('libp3skel.in', opts=OPTS, input=IGATEFILES)
    TargetAdd('libp3skel.in', opts=['IMOD:panda3d.skel', 'ILIB:libp3skel', 'SRCDIR:panda/src/skel'])

#
# DIRECTORY: panda/src/p3skel
#

if not PkgSkip('SKEL'):
    OPTS=['BUILDING:PANDASKEL', 'ADVAPI']
    TargetAdd('libpandaskel.dll', input='p3skel_composite1.obj')
    TargetAdd('libpandaskel.dll', input=COMMON_PANDA_LIBS)
    TargetAdd('libpandaskel.dll', opts=OPTS)

    PyTargetAdd('skel_module.obj', input='libp3skel.in')
    PyTargetAdd('skel_module.obj', opts=['IMOD:panda3d.skel', 'ILIB:skel', 'IMPORT:panda3d.core'])

    PyTargetAdd('skel.pyd', input='skel_module.obj')
    PyTargetAdd('skel.pyd', input='libp3skel_igate.obj')
    PyTargetAdd('skel.pyd', input='libpandaskel.dll')
    PyTargetAdd('skel.pyd', input='libp3interrogatedb.dll')
    PyTargetAdd('skel.pyd', input=COMMON_PANDA_LIBS)

#
# DIRECTORY: panda/src/distort/
#

if not PkgSkip('PANDAFX'):
    OPTS=['DIR:panda/src/distort', 'BUILDING:PANDAFX']
    TargetAdd('p3distort_composite1.obj', opts=OPTS, input='p3distort_composite1.cxx')

    OPTS=['DIR:panda/metalibs/pandafx', 'DIR:panda/src/distort']
    IGATEFILES=GetDirectoryContents('panda/src/distort', ["*.h", "*_composite*.cxx"])
    TargetAdd('libp3distort.in', opts=OPTS, input=IGATEFILES)
    TargetAdd('libp3distort.in', opts=['IMOD:panda3d.fx', 'ILIB:libp3distort', 'SRCDIR:panda/src/distort'])

#
# DIRECTORY: panda/metalibs/pandafx/
#

if not PkgSkip('PANDAFX'):
    OPTS=['DIR:panda/metalibs/pandafx', 'DIR:panda/src/distort', 'BUILDING:PANDAFX']
    TargetAdd('pandafx_pandafx.obj', opts=OPTS, input='pandafx.cxx')

    TargetAdd('libpandafx.dll', input='pandafx_pandafx.obj')
    TargetAdd('libpandafx.dll', input='p3distort_composite1.obj')
    TargetAdd('libpandafx.dll', input=COMMON_PANDA_LIBS)
    TargetAdd('libpandafx.dll', opts=['ADVAPI'])

    OPTS=['DIR:panda/metalibs/pandafx', 'DIR:panda/src/distort']
    PyTargetAdd('fx_module.obj', input='libp3distort.in')
    PyTargetAdd('fx_module.obj', opts=OPTS)
    PyTargetAdd('fx_module.obj', opts=['IMOD:panda3d.fx', 'ILIB:fx', 'IMPORT:panda3d.core'])

    PyTargetAdd('fx.pyd', input='fx_module.obj')
    PyTargetAdd('fx.pyd', input='libp3distort_igate.obj')
    PyTargetAdd('fx.pyd', input='libpandafx.dll')
    PyTargetAdd('fx.pyd', input='libp3interrogatedb.dll')
    PyTargetAdd('fx.pyd', input=COMMON_PANDA_LIBS)

#
# DIRECTORY: panda/src/vrpn/
#

if not PkgSkip("VRPN"):
    OPTS=['DIR:panda/src/vrpn', 'BUILDING:VRPN', 'VRPN']
    TargetAdd('p3vrpn_composite1.obj', opts=OPTS, input='p3vrpn_composite1.cxx')
    TargetAdd('libp3vrpn.dll', input='p3vrpn_composite1.obj')
    TargetAdd('libp3vrpn.dll', input=COMMON_PANDA_LIBS)
    TargetAdd('libp3vrpn.dll', opts=['VRPN'])

    OPTS=['DIR:panda/src/vrpn', 'VRPN']
    IGATEFILES=GetDirectoryContents('panda/src/vrpn', ["*.h", "*_composite*.cxx"])
    TargetAdd('libp3vrpn.in', opts=OPTS, input=IGATEFILES)
    TargetAdd('libp3vrpn.in', opts=['IMOD:panda3d.vrpn', 'ILIB:libp3vrpn', 'SRCDIR:panda/src/vrpn'])

    PyTargetAdd('vrpn_module.obj', input='libp3vrpn.in')
    PyTargetAdd('vrpn_module.obj', opts=OPTS)
    PyTargetAdd('vrpn_module.obj', opts=['IMOD:panda3d.vrpn', 'ILIB:vrpn', 'IMPORT:panda3d.core'])

    PyTargetAdd('vrpn.pyd', input='vrpn_module.obj')
    PyTargetAdd('vrpn.pyd', input='libp3vrpn_igate.obj')
    PyTargetAdd('vrpn.pyd', input='libp3vrpn.dll')
    PyTargetAdd('vrpn.pyd', input='libp3interrogatedb.dll')
    PyTargetAdd('vrpn.pyd', input=COMMON_PANDA_LIBS)

#
# DIRECTORY: panda/src/ffmpeg
#
if PkgSkip("FFMPEG") == 0:
    if not PkgSkip("SWSCALE"):
        DefSymbol("FFMPEG", "HAVE_SWSCALE")
    if not PkgSkip("SWRESAMPLE"):
        DefSymbol("FFMPEG", "HAVE_SWRESAMPLE")

    OPTS=['DIR:panda/src/ffmpeg', 'BUILDING:FFMPEG', 'FFMPEG', 'SWSCALE', 'SWRESAMPLE']
    TargetAdd('p3ffmpeg_composite1.obj', opts=OPTS, input='p3ffmpeg_composite1.cxx', dep=[
        'dtool_have_swscale.dat', 'dtool_have_swresample.dat'])

    TargetAdd('libp3ffmpeg.dll', input='p3ffmpeg_composite1.obj')
    TargetAdd('libp3ffmpeg.dll', input=COMMON_PANDA_LIBS)
    TargetAdd('libp3ffmpeg.dll', opts=OPTS)

#
# DIRECTORY: panda/src/audiotraits/
#

if PkgSkip("FMODEX") == 0:
    OPTS=['DIR:panda/src/audiotraits', 'BUILDING:FMOD_AUDIO', 'FMODEX']
    TargetAdd('fmod_audio_fmod_audio_composite1.obj', opts=OPTS, input='fmod_audio_composite1.cxx')
    TargetAdd('libp3fmod_audio.dll', input='fmod_audio_fmod_audio_composite1.obj')
    TargetAdd('libp3fmod_audio.dll', input=COMMON_PANDA_LIBS)
    TargetAdd('libp3fmod_audio.dll', opts=['MODULE', 'ADVAPI', 'WINUSER', 'WINMM', 'FMODEX'])

if PkgSkip("OPENAL") == 0:
    OPTS=['DIR:panda/src/audiotraits', 'BUILDING:OPENAL_AUDIO', 'OPENAL']
    TargetAdd('openal_audio_openal_audio_composite1.obj', opts=OPTS, input='openal_audio_composite1.cxx')
    TargetAdd('libp3openal_audio.dll', input='openal_audio_openal_audio_composite1.obj')
    TargetAdd('libp3openal_audio.dll', input=COMMON_PANDA_LIBS)
    TargetAdd('libp3openal_audio.dll', opts=['MODULE', 'ADVAPI', 'WINUSER', 'WINMM', 'WINSHELL', 'WINOLE', 'OPENAL', 'OPENSLES'])

#
# DIRECTORY: panda/src/downloadertools/
#

if not PkgSkip("OPENSSL") and not PkgSkip("DEPLOYTOOLS"):
    OPTS=['DIR:panda/src/downloadertools', 'ADVAPI', 'WINSOCK2', 'WINSHELL', 'WINGDI', 'WINUSER']

    TargetAdd('pdecrypt_pdecrypt.obj', opts=OPTS, input='pdecrypt.cxx')
    TargetAdd('pdecrypt.exe', input=['pdecrypt_pdecrypt.obj'])
    TargetAdd('pdecrypt.exe', input=COMMON_PANDA_LIBS)
    TargetAdd('pdecrypt.exe', opts=OPTS)

    TargetAdd('pencrypt_pencrypt.obj', opts=OPTS, input='pencrypt.cxx')
    TargetAdd('pencrypt.exe', input=['pencrypt_pencrypt.obj'])
    TargetAdd('pencrypt.exe', input=COMMON_PANDA_LIBS)
    TargetAdd('pencrypt.exe', opts=OPTS)

#
# DIRECTORY: panda/src/downloadertools/
#

if not PkgSkip("ZLIB") and not PkgSkip("DEPLOYTOOLS"):
    OPTS=['DIR:panda/src/downloadertools', 'ZLIB', 'ADVAPI', 'WINSOCK2', 'WINSHELL', 'WINGDI', 'WINUSER']

    TargetAdd('multify_multify.obj', opts=OPTS, input='multify.cxx')
    TargetAdd('multify.exe', input=['multify_multify.obj'])
    TargetAdd('multify.exe', input=COMMON_PANDA_LIBS)
    TargetAdd('multify.exe', opts=OPTS)

    TargetAdd('pzip_pzip.obj', opts=OPTS, input='pzip.cxx')
    TargetAdd('pzip.exe', input=['pzip_pzip.obj'])
    TargetAdd('pzip.exe', input=COMMON_PANDA_LIBS)
    TargetAdd('pzip.exe', opts=OPTS)

    TargetAdd('punzip_punzip.obj', opts=OPTS, input='punzip.cxx')
    TargetAdd('punzip.exe', input=['punzip_punzip.obj'])
    TargetAdd('punzip.exe', input=COMMON_PANDA_LIBS)
    TargetAdd('punzip.exe', opts=OPTS)

#
# DIRECTORY: panda/src/windisplay/
#

if GetTarget() == 'windows':
    OPTS=['DIR:panda/src/windisplay', 'BUILDING:PANDAWIN']
    TargetAdd('p3windisplay_composite1.obj', opts=OPTS+["BIGOBJ"], input='p3windisplay_composite1.cxx')
    TargetAdd('p3windisplay_windetectdx9.obj', opts=OPTS + ["DX9"], input='winDetectDx9.cxx')
    TargetAdd('libp3windisplay.dll', input='p3windisplay_composite1.obj')
    TargetAdd('libp3windisplay.dll', input='p3windisplay_windetectdx9.obj')
    TargetAdd('libp3windisplay.dll', input=COMMON_PANDA_LIBS)
    TargetAdd('libp3windisplay.dll', opts=['WINIMM', 'WINGDI', 'WINKERNEL', 'WINOLDNAMES', 'WINUSER', 'WINMM',"BIGOBJ"])

#
# DIRECTORY: panda/metalibs/pandadx9/
#

if GetTarget() == 'windows' and not PkgSkip("DX9"):
    OPTS=['DIR:panda/src/dxgsg9', 'BUILDING:PANDADX', 'DX9', 'SPIRV-CROSS-HLSL']
    TargetAdd('p3dxgsg9_dxGraphicsStateGuardian9.obj', opts=OPTS, input='dxGraphicsStateGuardian9.cxx')
    TargetAdd('p3dxgsg9_composite1.obj', opts=OPTS, input='p3dxgsg9_composite1.cxx')
    OPTS=['DIR:panda/metalibs/pandadx9', 'BUILDING:PANDADX', 'DX9']
    TargetAdd('pandadx9_pandadx9.obj', opts=OPTS, input='pandadx9.cxx')
    TargetAdd('libpandadx9.dll', input='pandadx9_pandadx9.obj')
    TargetAdd('libpandadx9.dll', input='p3dxgsg9_dxGraphicsStateGuardian9.obj')
    TargetAdd('libpandadx9.dll', input='p3dxgsg9_composite1.obj')
    TargetAdd('libpandadx9.dll', input='libp3windisplay.dll')
    TargetAdd('libpandadx9.dll', input=COMMON_PANDA_LIBS)
    TargetAdd('libpandadx9.dll', opts=['MODULE', 'ADVAPI', 'WINGDI', 'WINKERNEL', 'WINUSER', 'WINMM', 'DX9', 'SPIRV-CROSS-HLSL'])

#
# DIRECTORY: panda/src/egg/
#

if not PkgSkip("EGG"):
    OPTS=['DIR:panda/src/egg', 'BUILDING:PANDAEGG', 'ZLIB', 'BISONPREFIX_eggyy', 'FLEXDASHI', 'FLEXVERSION:2.5.6']
    CreateFile(GetOutputDir()+"/include/parser.h")
    TargetAdd('p3egg_parser.obj', opts=OPTS, input='parser.yxx')
    TargetAdd('parser.h', input='p3egg_parser.obj', opts=['DEPENDENCYONLY'])
    TargetAdd('p3egg_lexer.obj', opts=OPTS, input='lexer.lxx')
    TargetAdd('p3egg_composite1.obj', opts=OPTS, input='p3egg_composite1.cxx')
    TargetAdd('p3egg_composite2.obj', opts=OPTS, input='p3egg_composite2.cxx')

    OPTS=['DIR:panda/src/egg', 'ZLIB']
    IGATEFILES=GetDirectoryContents('panda/src/egg', ["*.h", "*_composite*.cxx"])
    if "parser.h" in IGATEFILES:
        IGATEFILES.remove("parser.h")
    TargetAdd('libp3egg.in', opts=OPTS, input=IGATEFILES)
    TargetAdd('libp3egg.in', opts=['IMOD:panda3d.egg', 'ILIB:libp3egg', 'SRCDIR:panda/src/egg'])
    PyTargetAdd('p3egg_ext_composite.obj', opts=OPTS, input='p3egg_ext_composite.cxx')

#
# DIRECTORY: panda/src/egg2pg/
#

if not PkgSkip("EGG"):
    OPTS=['DIR:panda/src/egg2pg', 'BUILDING:PANDAEGG']
    TargetAdd('p3egg2pg_composite1.obj', opts=OPTS, input='p3egg2pg_composite1.cxx')
    TargetAdd('p3egg2pg_composite2.obj', opts=OPTS, input='p3egg2pg_composite2.cxx')

    OPTS=['DIR:panda/src/egg2pg']
    IGATEFILES=['load_egg_file.h', 'save_egg_file.h']
    TargetAdd('libp3egg2pg.in', opts=OPTS, input=IGATEFILES)
    TargetAdd('libp3egg2pg.in', opts=['IMOD:panda3d.egg', 'ILIB:libp3egg2pg', 'SRCDIR:panda/src/egg2pg'])

#
# DIRECTORY: panda/src/framework/
#

deps = []
# Framework wants to link in a renderer when building statically, so tell it what is available.
if GetLinkAllStatic():
    deps = ['dtool_have_gl.dat', 'dtool_have_tinydisplay.dat', 'dtool_have_egg.dat']
    if not PkgSkip("GL"):
        DefSymbol("FRAMEWORK", "HAVE_GL")
    if not PkgSkip("TINYDISPLAY"):
        DefSymbol("FRAMEWORK", "HAVE_TINYDISPLAY")
    if not PkgSkip("EGG"):
        DefSymbol("FRAMEWORK", "HAVE_EGG")

OPTS=['DIR:panda/src/framework', 'BUILDING:FRAMEWORK', 'FRAMEWORK']
TargetAdd('p3framework_composite1.obj', opts=OPTS, input='p3framework_composite1.cxx', dep=deps)
TargetAdd('libp3framework.dll', input='p3framework_composite1.obj')
TargetAdd('libp3framework.dll', input=COMMON_PANDA_LIBS)
TargetAdd('libp3framework.dll', opts=['ADVAPI'])

#
# DIRECTORY: panda/src/glgsg/
#

if not PkgSkip("GL"):
    OPTS=['DIR:panda/src/glgsg', 'DIR:panda/src/glstuff', 'BUILDING:PANDAGL', 'GL', 'SPIRV-CROSS-GLSL']
    TargetAdd('p3glgsg_config_glgsg.obj', opts=OPTS, input='config_glgsg.cxx')
    TargetAdd('p3glgsg_glgsg.obj', opts=OPTS, input='glgsg.cxx')

#
# DIRECTORY: panda/src/glesgsg/
#

if not PkgSkip("GLES"):
    OPTS=['DIR:panda/src/glesgsg', 'DIR:panda/src/glstuff', 'BUILDING:PANDAGLES', 'GLES']
    TargetAdd('p3glesgsg_config_glesgsg.obj', opts=OPTS, input='config_glesgsg.cxx')
    TargetAdd('p3glesgsg_glesgsg.obj', opts=OPTS, input='glesgsg.cxx')

#
# DIRECTORY: panda/src/gles2gsg/
#

if not PkgSkip("GLES2"):
    OPTS=['DIR:panda/src/gles2gsg', 'DIR:panda/src/glstuff', 'BUILDING:PANDAGLES2', 'GLES2', 'SPIRV-CROSS-GLSL']
    TargetAdd('p3gles2gsg_config_gles2gsg.obj', opts=OPTS, input='config_gles2gsg.cxx')
    TargetAdd('p3gles2gsg_gles2gsg.obj', opts=OPTS, input='gles2gsg.cxx')

#
# DIRECTORY: panda/metalibs/pandaegg/
#

if not PkgSkip("EGG"):
    OPTS=['DIR:panda/metalibs/pandaegg', 'DIR:panda/src/egg', 'BUILDING:PANDAEGG']
    TargetAdd('pandaegg_pandaegg.obj', opts=OPTS, input='pandaegg.cxx')

    TargetAdd('libpandaegg.dll', input='pandaegg_pandaegg.obj')
    TargetAdd('libpandaegg.dll', input='p3egg2pg_composite1.obj')
    TargetAdd('libpandaegg.dll', input='p3egg2pg_composite2.obj')
    TargetAdd('libpandaegg.dll', input='p3egg_composite1.obj')
    TargetAdd('libpandaegg.dll', input='p3egg_composite2.obj')
    TargetAdd('libpandaegg.dll', input='p3egg_parser.obj')
    TargetAdd('libpandaegg.dll', input='p3egg_lexer.obj')
    TargetAdd('libpandaegg.dll', input=COMMON_PANDA_LIBS)
    TargetAdd('libpandaegg.dll', opts=['ADVAPI'])

    OPTS=['DIR:panda/metalibs/pandaegg', 'DIR:panda/src/egg']
    PyTargetAdd('egg_module.obj', input='libp3egg2pg.in')
    PyTargetAdd('egg_module.obj', input='libp3egg.in')
    PyTargetAdd('egg_module.obj', opts=OPTS)
    PyTargetAdd('egg_module.obj', opts=['IMOD:panda3d.egg', 'ILIB:egg', 'IMPORT:panda3d.core'])

    PyTargetAdd('egg.pyd', input='egg_module.obj')
    PyTargetAdd('egg.pyd', input='p3egg_ext_composite.obj')
    PyTargetAdd('egg.pyd', input='libp3egg_igate.obj')
    PyTargetAdd('egg.pyd', input='libp3egg2pg_igate.obj')
    PyTargetAdd('egg.pyd', input='libpandaegg.dll')
    PyTargetAdd('egg.pyd', input='libp3interrogatedb.dll')
    PyTargetAdd('egg.pyd', input=COMMON_PANDA_LIBS)

#
# DIRECTORY: panda/src/x11display/
#

if GetTarget() not in ['windows', 'darwin', 'emscripten'] and not PkgSkip("X11"):
    OPTS=['DIR:panda/src/x11display', 'BUILDING:PANDAX11', 'X11']
    TargetAdd('p3x11display_composite1.obj', opts=OPTS, input='p3x11display_composite1.cxx')

#
# DIRECTORY: panda/src/glxdisplay/
#

if GetTarget() not in ['windows', 'darwin', 'emscripten'] and not PkgSkip("GL") and not PkgSkip("X11"):
    DefSymbol('GLX', 'HAVE_GLX', '')
    OPTS=['DIR:panda/src/glxdisplay', 'BUILDING:PANDAGL', 'GL', 'GLX']
    TargetAdd('p3glxdisplay_composite1.obj', opts=OPTS, input='p3glxdisplay_composite1.cxx')
    OPTS=['DIR:panda/metalibs/pandagl', 'BUILDING:PANDAGL', 'GL', 'GLX', 'SPIRV-CROSS-GLSL']
    TargetAdd('pandagl_pandagl.obj', opts=OPTS, input='pandagl.cxx')
    TargetAdd('libpandagl.dll', input='p3x11display_composite1.obj')
    TargetAdd('libpandagl.dll', input='pandagl_pandagl.obj')
    TargetAdd('libpandagl.dll', input='p3glgsg_config_glgsg.obj')
    TargetAdd('libpandagl.dll', input='p3glgsg_glgsg.obj')
    TargetAdd('libpandagl.dll', input='p3glxdisplay_composite1.obj')
    TargetAdd('libpandagl.dll', input=COMMON_PANDA_LIBS)
    TargetAdd('libpandagl.dll', opts=['MODULE', 'GL', 'X11', 'SPIRV-CROSS-GLSL'])

#
# DIRECTORY: panda/src/cocoadisplay/
#

if GetTarget() == 'darwin' and not PkgSkip("COCOA"):
    OPTS=['DIR:panda/src/cocoadisplay', 'BUILDING:PANDAGL', 'COCOA']
    TargetAdd('p3cocoadisplay_composite1.obj', opts=OPTS, input='p3cocoadisplay_composite1.mm')

#
# DIRECTORY: panda/src/cocoagldisplay/
#

if GetTarget() == 'darwin' and not PkgSkip("COCOA") and not PkgSkip("GL"):
    OPTS=['DIR:panda/src/cocoagldisplay', 'BUILDING:PANDAGL', 'GL']
    TargetAdd('p3cocoagldisplay_composite1.obj', opts=OPTS, input='p3cocoagldisplay_composite1.mm')
    OPTS=['DIR:panda/metalibs/pandagl', 'BUILDING:PANDAGL', 'GL']
    TargetAdd('pandagl_pandagl.obj', opts=OPTS, input='pandagl.cxx')
    TargetAdd('libpandagl.dll', input='pandagl_pandagl.obj')
    TargetAdd('libpandagl.dll', input='p3glgsg_config_glgsg.obj')
    TargetAdd('libpandagl.dll', input='p3glgsg_glgsg.obj')
    TargetAdd('libpandagl.dll', input='p3cocoadisplay_composite1.obj')
    TargetAdd('libpandagl.dll', input='p3cocoagldisplay_composite1.obj')
    if not PkgSkip('PANDAFX'):
        TargetAdd('libpandagl.dll', input='libpandafx.dll')
    TargetAdd('libpandagl.dll', input=COMMON_PANDA_LIBS)
    TargetAdd('libpandagl.dll', opts=['MODULE', 'GL', 'COCOA', 'CARBON', 'QUARTZ', 'SPIRV-CROSS-GLSL'])

#
# DIRECTORY: panda/src/wgldisplay/
#

if GetTarget() == 'windows' and not PkgSkip("GL"):
    OPTS=['DIR:panda/src/wgldisplay', 'DIR:panda/src/glstuff', 'BUILDING:PANDAGL', 'GLSLANG']
    TargetAdd('p3wgldisplay_composite1.obj', opts=OPTS, input='p3wgldisplay_composite1.cxx')
    OPTS=['DIR:panda/metalibs/pandagl', 'BUILDING:PANDAGL']
    TargetAdd('pandagl_pandagl.obj', opts=OPTS, input='pandagl.cxx')
    TargetAdd('libpandagl.dll', input='pandagl_pandagl.obj')
    TargetAdd('libpandagl.dll', input='p3glgsg_config_glgsg.obj')
    TargetAdd('libpandagl.dll', input='p3glgsg_glgsg.obj')
    TargetAdd('libpandagl.dll', input='p3wgldisplay_composite1.obj')
    TargetAdd('libpandagl.dll', input='libp3windisplay.dll')
    if not PkgSkip('PANDAFX'):
        TargetAdd('libpandagl.dll', input='libpandafx.dll')
    TargetAdd('libpandagl.dll', input=COMMON_PANDA_LIBS)
    TargetAdd('libpandagl.dll', opts=['MODULE', 'WINGDI', 'GL', 'WINKERNEL', 'WINOLDNAMES', 'WINUSER', 'WINMM', 'SPIRV-CROSS-GLSL'])

#
# DIRECTORY: panda/src/egldisplay/
#

# If we're not compiling with any windowing system at all, but we do have EGL,
# we can use that to create a headless libpandagl instead.
if not PkgSkip("EGL") and not PkgSkip("GL") and PkgSkip("X11") and GetTarget() not in ('windows', 'darwin'):
    OPTS=['DIR:panda/src/egldisplay', 'DIR:panda/src/glstuff', 'BUILDING:PANDAGL', 'GL', 'EGL']
    TargetAdd('pandagl_egldisplay_composite1.obj', opts=OPTS, input='p3egldisplay_composite1.cxx')
    OPTS=['DIR:panda/metalibs/pandagl', 'BUILDING:PANDAGL', 'GL', 'EGL']
    TargetAdd('pandagl_pandagl.obj', opts=OPTS, input='pandagl.cxx')
    TargetAdd('libpandagl.dll', input='pandagl_pandagl.obj')
    TargetAdd('libpandagl.dll', input='p3glgsg_config_glgsg.obj')
    TargetAdd('libpandagl.dll', input='p3glgsg_glgsg.obj')
    TargetAdd('libpandagl.dll', input='pandagl_egldisplay_composite1.obj')
    TargetAdd('libpandagl.dll', input=COMMON_PANDA_LIBS)
    TargetAdd('libpandagl.dll', opts=['MODULE', 'GL', 'EGL', 'SPIRV-CROSS-GLSL'])

elif not PkgSkip("EGL") and not PkgSkip("GL") and GetTarget() not in ('windows', 'darwin'):
    # As a temporary solution for #1086, build this module, which we can use as a
    # fallback to OpenGL for headless systems.
    OPTS=['DIR:panda/src/egldisplay', 'DIR:panda/src/glstuff', 'BUILDING:PANDAGL', 'GL', 'EGL']
    TargetAdd('p3headlessgl_egldisplay_composite1.obj', opts=OPTS, input='p3egldisplay_composite1.cxx')
    OPTS=['DIR:panda/metalibs/pandagl', 'BUILDING:PANDAGL', 'GL', 'EGL']
    TargetAdd('p3headlessgl_pandagl.obj', opts=OPTS, input='pandagl.cxx')
    TargetAdd('libp3headlessgl.dll', input='p3headlessgl_pandagl.obj')
    TargetAdd('libp3headlessgl.dll', input='p3glgsg_config_glgsg.obj')
    TargetAdd('libp3headlessgl.dll', input='p3glgsg_glgsg.obj')
    TargetAdd('libp3headlessgl.dll', input='p3headlessgl_egldisplay_composite1.obj')
    TargetAdd('libp3headlessgl.dll', input=COMMON_PANDA_LIBS)
    TargetAdd('libp3headlessgl.dll', opts=['MODULE', 'GL', 'EGL', 'SPIRV-CROSS-GLSL'])

#
# DIRECTORY: panda/src/egldisplay/
#

if GetTarget() != 'android' and not PkgSkip("EGL") and not PkgSkip("GLES"):
    DefSymbol('GLES', 'OPENGLES_1', '')
    OPTS=['DIR:panda/src/egldisplay', 'DIR:panda/src/glstuff', 'BUILDING:PANDAGLES', 'GLES', 'EGL', 'X11']
    TargetAdd('pandagles_egldisplay_composite1.obj', opts=OPTS, input='p3egldisplay_composite1.cxx')
    OPTS=['DIR:panda/metalibs/pandagles', 'BUILDING:PANDAGLES', 'GLES', 'EGL']
    TargetAdd('pandagles_pandagles.obj', opts=OPTS, input='pandagles.cxx')
    if not PkgSkip("X11"):
        TargetAdd('libpandagles.dll', input='p3x11display_composite1.obj')
    TargetAdd('libpandagles.dll', input='pandagles_pandagles.obj')
    TargetAdd('libpandagles.dll', input='p3glesgsg_config_glesgsg.obj')
    TargetAdd('libpandagles.dll', input='p3glesgsg_glesgsg.obj')
    TargetAdd('libpandagles.dll', input='pandagles_egldisplay_composite1.obj')
    TargetAdd('libpandagles.dll', input=COMMON_PANDA_LIBS)
    TargetAdd('libpandagles.dll', opts=['MODULE', 'GLES', 'EGL', 'X11'])

#
# DIRECTORY: panda/src/egldisplay/
#

if GetTarget() != 'android' and not PkgSkip("EGL") and not PkgSkip("GLES2"):
    DefSymbol('GLES2', 'OPENGLES_2', '')
    OPTS=['DIR:panda/src/egldisplay', 'DIR:panda/src/glstuff', 'BUILDING:PANDAGLES2', 'GLES2', 'EGL', 'X11']
    TargetAdd('pandagles2_egldisplay_composite1.obj', opts=OPTS, input='p3egldisplay_composite1.cxx')
    OPTS=['DIR:panda/metalibs/pandagles2', 'BUILDING:PANDAGLES2', 'GLES2', 'EGL']
    TargetAdd('pandagles2_pandagles2.obj', opts=OPTS, input='pandagles2.cxx')
    if not PkgSkip("X11"):
        TargetAdd('libpandagles2.dll', input='p3x11display_composite1.obj')
    TargetAdd('libpandagles2.dll', input='pandagles2_pandagles2.obj')
    TargetAdd('libpandagles2.dll', input='p3gles2gsg_config_gles2gsg.obj')
    TargetAdd('libpandagles2.dll', input='p3gles2gsg_gles2gsg.obj')
    TargetAdd('libpandagles2.dll', input='pandagles2_egldisplay_composite1.obj')
    TargetAdd('libpandagles2.dll', input=COMMON_PANDA_LIBS)
    TargetAdd('libpandagles2.dll', opts=['MODULE', 'GLES2', 'EGL', 'X11', 'SPIRV-CROSS-GLSL'])

#
# DIRECTORY: panda/src/webgldisplay/
#

if GetTarget() == 'emscripten' and not PkgSkip("GLES2"):
  DefSymbol('GLES2', 'OPENGLES_2', '')
  LinkFlag('GLES2', '-s GL_ENABLE_GET_PROC_ADDRESS=1')
  OPTS=['DIR:panda/src/webgldisplay', 'DIR:panda/src/glstuff', 'BUILDING:PANDAGLES2',  'GLES2', 'WEBGL']
  TargetAdd('p3webgldisplay_webgldisplay_composite1.obj', opts=OPTS, input='p3webgldisplay_composite1.cxx')
  TargetAdd('libp3webgldisplay.dll', input='p3gles2gsg_config_gles2gsg.obj')
  TargetAdd('libp3webgldisplay.dll', input='p3gles2gsg_gles2gsg.obj')
  TargetAdd('libp3webgldisplay.dll', input='p3webgldisplay_webgldisplay_composite1.obj')
  TargetAdd('libp3webgldisplay.dll', input=COMMON_PANDA_LIBS)
  TargetAdd('libp3webgldisplay.dll', opts=['MODULE', 'GLES2', 'WEBGL'])

#
# DIRECTORY: panda/src/ode/
#
if not PkgSkip("ODE"):
    OPTS=['DIR:panda/src/ode', 'BUILDING:PANDAODE', 'ODE']
    TargetAdd('p3ode_composite1.obj', opts=OPTS, input='p3ode_composite1.cxx')
    TargetAdd('p3ode_composite2.obj', opts=OPTS, input='p3ode_composite2.cxx')
    TargetAdd('p3ode_composite3.obj', opts=OPTS, input='p3ode_composite3.cxx')

    OPTS=['DIR:panda/src/ode', 'ODE']
    IGATEFILES=GetDirectoryContents('panda/src/ode', ["*.h", "*_composite*.cxx"])
    IGATEFILES.remove("odeConvexGeom.h")
    IGATEFILES.remove("odeHelperStructs.h")
    TargetAdd('libpandaode.in', opts=OPTS, input=IGATEFILES)
    TargetAdd('libpandaode.in', opts=['IMOD:panda3d.ode', 'ILIB:libpandaode', 'SRCDIR:panda/src/ode'])
    PyTargetAdd('p3ode_ext_composite.obj', opts=OPTS, input='p3ode_ext_composite.cxx')

#
# DIRECTORY: panda/metalibs/pandaode/
#
if not PkgSkip("ODE"):
    OPTS=['DIR:panda/metalibs/pandaode', 'BUILDING:PANDAODE', 'ODE']
    TargetAdd('pandaode_pandaode.obj', opts=OPTS, input='pandaode.cxx')

    TargetAdd('libpandaode.dll', input='pandaode_pandaode.obj')
    TargetAdd('libpandaode.dll', input='p3ode_composite1.obj')
    TargetAdd('libpandaode.dll', input='p3ode_composite2.obj')
    TargetAdd('libpandaode.dll', input='p3ode_composite3.obj')
    TargetAdd('libpandaode.dll', input=COMMON_PANDA_LIBS)
    TargetAdd('libpandaode.dll', opts=['WINUSER', 'ODE'])

    OPTS=['DIR:panda/metalibs/pandaode', 'ODE']
    PyTargetAdd('ode_module.obj', input='libpandaode.in')
    PyTargetAdd('ode_module.obj', opts=OPTS)
    PyTargetAdd('ode_module.obj', opts=['IMOD:panda3d.ode', 'ILIB:ode', 'IMPORT:panda3d.core'])

    PyTargetAdd('ode.pyd', input='ode_module.obj')
    PyTargetAdd('ode.pyd', input='libpandaode_igate.obj')
    PyTargetAdd('ode.pyd', input='p3ode_ext_composite.obj')
    PyTargetAdd('ode.pyd', input='libpandaode.dll')
    PyTargetAdd('ode.pyd', input='libp3interrogatedb.dll')
    PyTargetAdd('ode.pyd', input=COMMON_PANDA_LIBS)
    PyTargetAdd('ode.pyd', opts=['WINUSER', 'ODE'])

#
# DIRECTORY: panda/src/bullet/
#
if not PkgSkip("BULLET"):
    OPTS=['DIR:panda/src/bullet', 'BUILDING:PANDABULLET', 'BULLET']
    TargetAdd('p3bullet_composite.obj', opts=OPTS, input='p3bullet_composite.cxx')

    OPTS=['DIR:panda/src/bullet', 'BULLET']
    IGATEFILES=GetDirectoryContents('panda/src/bullet', ["*.h", "*_composite*.cxx"])
    TargetAdd('libpandabullet.in', opts=OPTS, input=IGATEFILES)
    TargetAdd('libpandabullet.in', opts=['IMOD:panda3d.bullet', 'ILIB:libpandabullet', 'SRCDIR:panda/src/bullet'])

#
# DIRECTORY: panda/metalibs/pandabullet/
#
if not PkgSkip("BULLET"):
    OPTS=['DIR:panda/metalibs/pandabullet', 'BUILDING:PANDABULLET', 'BULLET']
    TargetAdd('pandabullet_pandabullet.obj', opts=OPTS, input='pandabullet.cxx')

    TargetAdd('libpandabullet.dll', input='pandabullet_pandabullet.obj')
    TargetAdd('libpandabullet.dll', input='p3bullet_composite.obj')
    TargetAdd('libpandabullet.dll', input=COMMON_PANDA_LIBS)
    TargetAdd('libpandabullet.dll', opts=['WINUSER', 'BULLET'])

    OPTS=['DIR:panda/metalibs/pandabullet', 'BULLET']
    PyTargetAdd('bullet_module.obj', input='libpandabullet.in')
    PyTargetAdd('bullet_module.obj', opts=OPTS)
    PyTargetAdd('bullet_module.obj', opts=['IMOD:panda3d.bullet', 'ILIB:bullet', 'IMPORT:panda3d.core'])

    PyTargetAdd('bullet.pyd', input='bullet_module.obj')
    PyTargetAdd('bullet.pyd', input='libpandabullet_igate.obj')
    PyTargetAdd('bullet.pyd', input='libpandabullet.dll')
    PyTargetAdd('bullet.pyd', input='libp3interrogatedb.dll')
    PyTargetAdd('bullet.pyd', input=COMMON_PANDA_LIBS)
    PyTargetAdd('bullet.pyd', opts=['WINUSER', 'BULLET'])

#
# DIRECTORY: panda/src/physics/
#

if not PkgSkip("PANDAPHYSICS"):
    OPTS=['DIR:panda/src/physics', 'BUILDING:PANDAPHYSICS']
    TargetAdd('p3physics_composite1.obj', opts=OPTS, input='p3physics_composite1.cxx')
    TargetAdd('p3physics_composite2.obj', opts=OPTS, input='p3physics_composite2.cxx')

    OPTS=['DIR:panda/src/physics']
    IGATEFILES=GetDirectoryContents('panda/src/physics', ["*.h", "*_composite*.cxx"])
    IGATEFILES.remove("forces.h")
    TargetAdd('libp3physics.in', opts=OPTS, input=IGATEFILES)
    TargetAdd('libp3physics.in', opts=['IMOD:panda3d.physics', 'ILIB:libp3physics', 'SRCDIR:panda/src/physics'])

#
# DIRECTORY: panda/src/particlesystem/
#

if not PkgSkip("PANDAPHYSICS") and not PkgSkip("PANDAPARTICLESYSTEM"):
    OPTS=['DIR:panda/src/particlesystem', 'BUILDING:PANDAPHYSICS']
    TargetAdd('p3particlesystem_composite1.obj', opts=OPTS, input='p3particlesystem_composite1.cxx')
    TargetAdd('p3particlesystem_composite2.obj', opts=OPTS, input='p3particlesystem_composite2.cxx')

    OPTS=['DIR:panda/src/particlesystem']
    IGATEFILES=GetDirectoryContents('panda/src/particlesystem', ["*.h", "*_composite*.cxx"])
    IGATEFILES.remove('orientedParticle.h')
    IGATEFILES.remove('orientedParticleFactory.h')
    IGATEFILES.remove('particlefactories.h')
    IGATEFILES.remove('emitters.h')
    IGATEFILES.remove('particles.h')
    TargetAdd('libp3particlesystem.in', opts=OPTS, input=IGATEFILES)
    TargetAdd('libp3particlesystem.in', opts=['IMOD:panda3d.physics', 'ILIB:libp3particlesystem', 'SRCDIR:panda/src/particlesystem'])

#
# DIRECTORY: panda/metalibs/pandaphysics/
#

if not PkgSkip("PANDAPHYSICS"):
    OPTS=['DIR:panda/metalibs/pandaphysics', 'BUILDING:PANDAPHYSICS']
    TargetAdd('pandaphysics_pandaphysics.obj', opts=OPTS, input='pandaphysics.cxx')

    TargetAdd('libpandaphysics.dll', input='pandaphysics_pandaphysics.obj')
    TargetAdd('libpandaphysics.dll', input='p3physics_composite1.obj')
    TargetAdd('libpandaphysics.dll', input='p3physics_composite2.obj')
    TargetAdd('libpandaphysics.dll', input='p3particlesystem_composite1.obj')
    TargetAdd('libpandaphysics.dll', input='p3particlesystem_composite2.obj')
    TargetAdd('libpandaphysics.dll', input=COMMON_PANDA_LIBS)
    TargetAdd('libpandaphysics.dll', opts=['ADVAPI'])

    OPTS=['DIR:panda/metalibs/pandaphysics']
    PyTargetAdd('physics_module.obj', input='libp3physics.in')
    if not PkgSkip("PANDAPARTICLESYSTEM"):
        PyTargetAdd('physics_module.obj', input='libp3particlesystem.in')
    PyTargetAdd('physics_module.obj', opts=OPTS)
    PyTargetAdd('physics_module.obj', opts=['IMOD:panda3d.physics', 'ILIB:physics', 'IMPORT:panda3d.core'])

    PyTargetAdd('physics.pyd', input='physics_module.obj')
    PyTargetAdd('physics.pyd', input='libp3physics_igate.obj')
    if not PkgSkip("PANDAPARTICLESYSTEM"):
        PyTargetAdd('physics.pyd', input='libp3particlesystem_igate.obj')
    PyTargetAdd('physics.pyd', input='libpandaphysics.dll')
    PyTargetAdd('physics.pyd', input='libp3interrogatedb.dll')
    PyTargetAdd('physics.pyd', input=COMMON_PANDA_LIBS)

#
# DIRECTORY: contrib/src/speedtree/
#

if not PkgSkip("SPEEDTREE"):
    OPTS=['DIR:contrib/src/speedtree', 'BUILDING:PANDASPEEDTREE', 'SPEEDTREE']
    TargetAdd('pandaspeedtree_composite1.obj', opts=OPTS, input='pandaspeedtree_composite1.cxx')
    IGATEFILES=GetDirectoryContents('contrib/src/speedtree', ["*.h", "*_composite*.cxx"])
    TargetAdd('libpandaspeedtree.in', opts=OPTS, input=IGATEFILES)
    TargetAdd('libpandaspeedtree.in', opts=['IMOD:libpandaspeedtree', 'ILIB:libpandaspeedtree', 'SRCDIR:contrib/src/speedtree'])

    PyTargetAdd('libpandaspeedtree_module.obj', input='libpandaspeedtree.in')
    PyTargetAdd('libpandaspeedtree_module.obj', opts=OPTS)
    PyTargetAdd('libpandaspeedtree_module.obj', opts=['IMOD:libpandaspeedtree', 'ILIB:libpandaspeedtree'])
    TargetAdd('libpandaspeedtree.dll', input='pandaspeedtree_composite1.obj')
    PyTargetAdd('libpandaspeedtree.dll', input='libpandaspeedtree_igate.obj')
    TargetAdd('libpandaspeedtree.dll', input='libpandaspeedtree_module.obj')
    TargetAdd('libpandaspeedtree.dll', input=COMMON_PANDA_LIBS)
    TargetAdd('libpandaspeedtree.dll', opts=['SPEEDTREE'])
    if SDK["SPEEDTREEAPI"] == 'OpenGL':
        TargetAdd('libpandaspeedtree.dll', opts=['GL'])
    elif SDK["SPEEDTREEAPI"] == 'DirectX9':
        TargetAdd('libpandaspeedtree.dll', opts=['DX9'])

#
# DIRECTORY: panda/src/testbed/
#

if not PkgSkip("PVIEW"):
    OPTS=['DIR:panda/src/testbed']
    TargetAdd('pview_pview.obj', opts=OPTS, input='pview.cxx')
    TargetAdd('pview.exe', input='pview_pview.obj')
    TargetAdd('pview.exe', input='libp3framework.dll')
    if not PkgSkip("EGG"):
        TargetAdd('pview.exe', input='libpandaegg.dll')
    TargetAdd('pview.exe', input=COMMON_PANDA_LIBS)
    TargetAdd('pview.exe', opts=['ADVAPI', 'WINSOCK2', 'WINSHELL'])

    if GetLinkAllStatic() and not PkgSkip("GL"):
        TargetAdd('pview.exe', input='libpandagl.dll')
    if GetTarget() == "emscripten" and not PkgSkip("GLES2"):
        TargetAdd('pview.exe', input='libp3webgldisplay.dll')

#
# DIRECTORY: panda/src/android/
#

if GetTarget() == 'android':
    OPTS=['DIR:panda/src/android', 'PNG']
    TargetAdd('org/panda3d/android/NativeIStream.class', opts=OPTS, input='NativeIStream.java')
    TargetAdd('org/panda3d/android/NativeOStream.class', opts=OPTS, input='NativeOStream.java')
    TargetAdd('org/panda3d/android/PandaActivity.class', opts=OPTS, input='PandaActivity.java')
    TargetAdd('org/panda3d/android/PythonActivity.class', opts=OPTS, input='PythonActivity.java')

    TargetAdd('classes.dex', input='org/panda3d/android/NativeIStream.class')
    TargetAdd('classes.dex', input='org/panda3d/android/NativeOStream.class')
    TargetAdd('classes.dex', input='org/panda3d/android/PandaActivity.class')
    TargetAdd('classes.dex', input='org/panda3d/android/PythonActivity.class')

    TargetAdd('p3android_composite1.obj', opts=OPTS, input='p3android_composite1.cxx')
    TargetAdd('libp3android.dll', input='p3android_composite1.obj')
    TargetAdd('libp3android.dll', input=COMMON_PANDA_LIBS)
    TargetAdd('libp3android.dll', opts=['JNIGRAPHICS'])

    TargetAdd('android_native_app_glue.obj', opts=OPTS + ['NOHIDDEN'], input='android_native_app_glue.c')
    TargetAdd('android_main.obj', opts=OPTS, input='android_main.cxx')

    if not PkgSkip("PVIEW"):
        TargetAdd('libpview_pview.obj', opts=OPTS, input='pview.cxx')
        TargetAdd('libpview.dll', input='android_native_app_glue.obj')
        TargetAdd('libpview.dll', input='android_main.obj')
        TargetAdd('libpview.dll', input='libpview_pview.obj')
        TargetAdd('libpview.dll', input='libp3framework.dll')
        if not PkgSkip("EGG"):
            TargetAdd('libpview.dll', input='libpandaegg.dll')
        TargetAdd('libpview.dll', input='libp3android.dll')
        TargetAdd('libpview.dll', input=COMMON_PANDA_LIBS)
        TargetAdd('libpview.dll', opts=['MODULE', 'ANDROID'])

    if not PkgSkip("PYTHON"):
        OPTS += ['PYTHON']
        TargetAdd('ppython_ppython.obj', opts=OPTS, input='python_main.cxx')
        TargetAdd('libppython.dll', input='android_native_app_glue.obj')
        TargetAdd('libppython.dll', input='android_main.obj')
        TargetAdd('libppython.dll', input='ppython_ppython.obj')
        TargetAdd('libppython.dll', input='libp3framework.dll')
        TargetAdd('libppython.dll', input='libp3android.dll')
        TargetAdd('libppython.dll', input=COMMON_PANDA_LIBS)
        TargetAdd('libppython.dll', opts=['MODULE', 'ANDROID', 'PYTHON'])

#
# DIRECTORY: panda/src/androiddisplay/
#

if GetTarget() == 'android' and not PkgSkip("EGL") and not PkgSkip("GLES"):
    DefSymbol('GLES', 'OPENGLES_1', '')
    OPTS=['DIR:panda/src/androiddisplay', 'DIR:panda/src/glstuff', 'BUILDING:PANDAGLES', 'GLES', 'EGL']
    TargetAdd('pandagles_androiddisplay_composite1.obj', opts=OPTS, input='p3androiddisplay_composite1.cxx')
    OPTS=['DIR:panda/metalibs/pandagles', 'BUILDING:PANDAGLES', 'GLES', 'EGL']
    TargetAdd('pandagles_pandagles.obj', opts=OPTS, input='pandagles.cxx')
    TargetAdd('libpandagles.dll', input='pandagles_pandagles.obj')
    TargetAdd('libpandagles.dll', input='p3glesgsg_config_glesgsg.obj')
    TargetAdd('libpandagles.dll', input='p3glesgsg_glesgsg.obj')
    TargetAdd('libpandagles.dll', input='pandagles_androiddisplay_composite1.obj')
    TargetAdd('libpandagles.dll', input='libp3android.dll')
    TargetAdd('libpandagles.dll', input=COMMON_PANDA_LIBS)
    TargetAdd('libpandagles.dll', opts=['MODULE', 'GLES', 'EGL'])

if GetTarget() == 'android' and not PkgSkip("EGL") and not PkgSkip("GLES2"):
    DefSymbol('GLES2', 'OPENGLES_2', '')
    OPTS=['DIR:panda/src/androiddisplay', 'DIR:panda/src/glstuff', 'BUILDING:PANDAGLES2', 'GLES2', 'EGL']
    TargetAdd('pandagles2_androiddisplay_composite1.obj', opts=OPTS, input='p3androiddisplay_composite1.cxx')
    OPTS=['DIR:panda/metalibs/pandagles2', 'BUILDING:PANDAGLES2', 'GLES2', 'EGL']
    TargetAdd('pandagles2_pandagles2.obj', opts=OPTS, input='pandagles2.cxx')
    TargetAdd('libpandagles2.dll', input='pandagles2_pandagles2.obj')
    TargetAdd('libpandagles2.dll', input='p3gles2gsg_config_gles2gsg.obj')
    TargetAdd('libpandagles2.dll', input='p3gles2gsg_gles2gsg.obj')
    TargetAdd('libpandagles2.dll', input='pandagles2_androiddisplay_composite1.obj')
    TargetAdd('libpandagles2.dll', input='libp3android.dll')
    TargetAdd('libpandagles2.dll', input=COMMON_PANDA_LIBS)
    TargetAdd('libpandagles2.dll', opts=['MODULE', 'GLES2', 'EGL'])

#
# DIRECTORY: panda/src/tinydisplay/
#

if not PkgSkip("TINYDISPLAY"):
    OPTS=['DIR:panda/src/tinydisplay', 'BUILDING:TINYDISPLAY', 'X11']
    if not PkgSkip("X11"):
        OPTS += ['X11']
    if not PkgSkip("COCOA"):
        OPTS += ['COCOA']
    TargetAdd('p3tinydisplay_composite1.obj', opts=OPTS, input='p3tinydisplay_composite1.cxx')
    TargetAdd('p3tinydisplay_composite2.obj', opts=OPTS, input='p3tinydisplay_composite2.cxx')
    TargetAdd('p3tinydisplay_ztriangle_1.obj', opts=OPTS, input='ztriangle_1.cxx')
    TargetAdd('p3tinydisplay_ztriangle_2.obj', opts=OPTS, input='ztriangle_2.cxx')
    TargetAdd('p3tinydisplay_ztriangle_3.obj', opts=OPTS, input='ztriangle_3.cxx')
    TargetAdd('p3tinydisplay_ztriangle_4.obj', opts=OPTS, input='ztriangle_4.cxx')
    TargetAdd('p3tinydisplay_ztriangle_table.obj', opts=OPTS, input='ztriangle_table.cxx')
    if GetTarget() == 'windows':
        TargetAdd('libp3tinydisplay.dll', input='libp3windisplay.dll')
        TargetAdd('libp3tinydisplay.dll', opts=['WINIMM', 'WINGDI', 'WINKERNEL', 'WINOLDNAMES', 'WINUSER', 'WINMM'])
    elif GetTarget() == 'darwin':
        if not PkgSkip("COCOA"):
            TargetAdd('libp3tinydisplay_tinyCocoaGraphicsWindow.obj', opts=OPTS, input='tinyCocoaGraphicsWindow.mm')
            TargetAdd('libp3tinydisplay.dll', input='libp3tinydisplay_tinyCocoaGraphicsWindow.obj')
            TargetAdd('libp3tinydisplay.dll', input='p3cocoadisplay_composite1.obj')
            TargetAdd('libp3tinydisplay.dll', opts=['COCOA', 'CARBON', 'QUARTZ'])
    elif not PkgSkip("X11"):
        TargetAdd('libp3tinydisplay.dll', input='p3x11display_composite1.obj')
        TargetAdd('libp3tinydisplay.dll', opts=['X11'])
    TargetAdd('libp3tinydisplay.dll', input='p3tinydisplay_composite1.obj')
    TargetAdd('libp3tinydisplay.dll', input='p3tinydisplay_composite2.obj')
    TargetAdd('libp3tinydisplay.dll', input='p3tinydisplay_ztriangle_1.obj')
    TargetAdd('libp3tinydisplay.dll', input='p3tinydisplay_ztriangle_2.obj')
    TargetAdd('libp3tinydisplay.dll', input='p3tinydisplay_ztriangle_3.obj')
    TargetAdd('libp3tinydisplay.dll', input='p3tinydisplay_ztriangle_4.obj')
    TargetAdd('libp3tinydisplay.dll', input='p3tinydisplay_ztriangle_table.obj')
    TargetAdd('libp3tinydisplay.dll', input=COMMON_PANDA_LIBS)

#
# DIRECTORY: direct/src/directbase/
#

if not PkgSkip("DIRECT"):
    OPTS=['DIR:direct/src/directbase']
    TargetAdd('p3directbase_directbase.obj', opts=OPTS+['BUILDING:DIRECT'], input='directbase.cxx')

#
# DIRECTORY: direct/src/dcparser/
#

if not PkgSkip("DIRECT"):
    OPTS=['DIR:direct/src/dcparser', 'BUILDING:DIRECT_DCPARSER', 'WITHINPANDA', 'BISONPREFIX_dcyy']
    CreateFile(GetOutputDir()+"/include/dcParser.h")
    TargetAdd('p3dcparser_dcParser.obj', opts=OPTS, input='dcParser.yxx')
    TargetAdd('dcParser.h', input='p3dcparser_dcParser.obj', opts=['DEPENDENCYONLY'])
    TargetAdd('p3dcparser_dcLexer.obj', opts=OPTS, input='dcLexer.lxx')
    TargetAdd('p3dcparser_composite1.obj', opts=OPTS, input='p3dcparser_composite1.cxx')
    TargetAdd('p3dcparser_composite2.obj', opts=OPTS, input='p3dcparser_composite2.cxx')

    OPTS=['DIR:direct/src/dcparser', 'WITHINPANDA']
    IGATEFILES=GetDirectoryContents('direct/src/dcparser', ["*.h", "*_composite*.cxx"])
    if "dcParser.h" in IGATEFILES:
        IGATEFILES.remove("dcParser.h")
    if "dcmsgtypes.h" in IGATEFILES:
        IGATEFILES.remove('dcmsgtypes.h')
    TargetAdd('libp3dcparser.in', opts=OPTS, input=IGATEFILES)
    TargetAdd('libp3dcparser.in', opts=['IMOD:panda3d.direct', 'ILIB:libp3dcparser', 'SRCDIR:direct/src/dcparser'])
    PyTargetAdd('p3dcparser_ext_composite.obj', opts=OPTS, input='p3dcparser_ext_composite.cxx')

#
# DIRECTORY: direct/src/deadrec/
#

if not PkgSkip("DIRECT"):
    OPTS=['DIR:direct/src/deadrec', 'BUILDING:DIRECT']
    TargetAdd('p3deadrec_composite1.obj', opts=OPTS, input='p3deadrec_composite1.cxx')

    OPTS=['DIR:direct/src/deadrec']
    IGATEFILES=GetDirectoryContents('direct/src/deadrec', ["*.h", "*_composite*.cxx"])
    TargetAdd('libp3deadrec.in', opts=OPTS, input=IGATEFILES)
    TargetAdd('libp3deadrec.in', opts=['IMOD:panda3d.direct', 'ILIB:libp3deadrec', 'SRCDIR:direct/src/deadrec'])

#
# DIRECTORY: direct/src/distributed/
#

if not PkgSkip("DIRECT") and GetTarget() != 'emscripten':
    OPTS=['DIR:direct/src/distributed', 'DIR:direct/src/dcparser', 'WITHINPANDA', 'BUILDING:DIRECT']
    TargetAdd('p3distributed_config_distributed.obj', opts=OPTS, input='config_distributed.cxx')

    OPTS=['DIR:direct/src/distributed', 'WITHINPANDA']
    IGATEFILES=GetDirectoryContents('direct/src/distributed', ["*.h", "*.cxx"])
    TargetAdd('libp3distributed.in', opts=OPTS, input=IGATEFILES)
    TargetAdd('libp3distributed.in', opts=['IMOD:panda3d.direct', 'ILIB:libp3distributed', 'SRCDIR:direct/src/distributed'])
    PyTargetAdd('p3distributed_cConnectionRepository.obj', opts=OPTS, input='cConnectionRepository.cxx')
    PyTargetAdd('p3distributed_cDistributedSmoothNodeBase.obj', opts=OPTS, input='cDistributedSmoothNodeBase.cxx')

#
# DIRECTORY: direct/src/interval/
#

if not PkgSkip("DIRECT"):
    OPTS=['DIR:direct/src/interval', 'BUILDING:DIRECT']
    TargetAdd('p3interval_composite1.obj', opts=OPTS, input='p3interval_composite1.cxx')

    OPTS=['DIR:direct/src/interval']
    IGATEFILES=GetDirectoryContents('direct/src/interval', ["*.h", "*_composite*.cxx"])
    TargetAdd('libp3interval.in', opts=OPTS, input=IGATEFILES)
    TargetAdd('libp3interval.in', opts=['IMOD:panda3d.direct', 'ILIB:libp3interval', 'SRCDIR:direct/src/interval'])
    PyTargetAdd('p3interval_cInterval_ext.obj', opts=OPTS, input='cInterval_ext.cxx')

#
# DIRECTORY: direct/src/showbase/
#

if not PkgSkip("DIRECT"):
    OPTS=['DIR:direct/src/showbase', 'BUILDING:DIRECT']
    TargetAdd('p3showbase_showBase.obj', opts=OPTS, input='showBase.cxx')
    if GetTarget() == 'darwin':
        TargetAdd('p3showbase_showBase_assist.obj', opts=OPTS, input='showBase_assist.mm')

    OPTS=['DIR:direct/src/showbase']
    IGATEFILES=GetDirectoryContents('direct/src/showbase', ["*.h", "showBase.cxx"])
    TargetAdd('libp3showbase.in', opts=OPTS, input=IGATEFILES)
    TargetAdd('libp3showbase.in', opts=['IMOD:panda3d.direct', 'ILIB:libp3showbase', 'SRCDIR:direct/src/showbase'])

#
# DIRECTORY: direct/src/motiontrail/
#

if not PkgSkip("DIRECT"):
    OPTS=['DIR:direct/src/motiontrail', 'BUILDING:DIRECT']
    TargetAdd('p3motiontrail_cMotionTrail.obj', opts=OPTS, input='cMotionTrail.cxx')
    TargetAdd('p3motiontrail_config_motiontrail.obj', opts=OPTS, input='config_motiontrail.cxx')

    OPTS=['DIR:direct/src/motiontrail']
    IGATEFILES=GetDirectoryContents('direct/src/motiontrail', ["*.h", "cMotionTrail.cxx"])
    TargetAdd('libp3motiontrail.in', opts=OPTS, input=IGATEFILES)
    TargetAdd('libp3motiontrail.in', opts=['IMOD:panda3d.direct', 'ILIB:libp3motiontrail', 'SRCDIR:direct/src/motiontrail'])

#
# DIRECTORY: direct/metalibs/direct/
#

if not PkgSkip("DIRECT"):
    TargetAdd('libp3direct.dll', input='p3directbase_directbase.obj')
    TargetAdd('libp3direct.dll', input='p3dcparser_composite1.obj')
    TargetAdd('libp3direct.dll', input='p3dcparser_composite2.obj')
    TargetAdd('libp3direct.dll', input='p3dcparser_dcParser.obj')
    TargetAdd('libp3direct.dll', input='p3dcparser_dcLexer.obj')
    TargetAdd('libp3direct.dll', input='p3showbase_showBase.obj')
    if GetTarget() == 'darwin':
        TargetAdd('libp3direct.dll', input='p3showbase_showBase_assist.obj')
    TargetAdd('libp3direct.dll', input='p3deadrec_composite1.obj')
    if GetTarget() != 'emscripten':
        TargetAdd('libp3direct.dll', input='p3distributed_config_distributed.obj')
    TargetAdd('libp3direct.dll', input='p3interval_composite1.obj')
    TargetAdd('libp3direct.dll', input='p3motiontrail_config_motiontrail.obj')
    TargetAdd('libp3direct.dll', input='p3motiontrail_cMotionTrail.obj')
    TargetAdd('libp3direct.dll', input=COMMON_PANDA_LIBS)
    TargetAdd('libp3direct.dll', opts=['ADVAPI', 'WINUSER', 'WINGDI'])

    PyTargetAdd('direct_module.obj', input='libp3dcparser.in')
    PyTargetAdd('direct_module.obj', input='libp3showbase.in')
    PyTargetAdd('direct_module.obj', input='libp3deadrec.in')
    PyTargetAdd('direct_module.obj', input='libp3interval.in')
    if GetTarget() != 'emscripten':
        PyTargetAdd('direct_module.obj', input='libp3distributed.in')
    PyTargetAdd('direct_module.obj', input='libp3motiontrail.in')
    PyTargetAdd('direct_module.obj', opts=['IMOD:panda3d.direct', 'ILIB:direct', 'IMPORT:panda3d.core'])

    PyTargetAdd('direct.pyd', input='libp3dcparser_igate.obj')
    PyTargetAdd('direct.pyd', input='libp3showbase_igate.obj')
    PyTargetAdd('direct.pyd', input='libp3deadrec_igate.obj')
    PyTargetAdd('direct.pyd', input='libp3interval_igate.obj')
    PyTargetAdd('direct.pyd', input='p3interval_cInterval_ext.obj')
    if GetTarget() != 'emscripten':
        PyTargetAdd('direct.pyd', input='libp3distributed_igate.obj')
    PyTargetAdd('direct.pyd', input='libp3motiontrail_igate.obj')

    # These are part of direct.pyd, not libp3direct.dll, because they rely on
    # the Python libraries.  If a C++ user needs these modules, we can move them
    # back and filter out the Python-specific code.
    PyTargetAdd('direct.pyd', input='p3dcparser_ext_composite.obj')
    if GetTarget() != 'emscripten':
        PyTargetAdd('direct.pyd', input='p3distributed_cConnectionRepository.obj')
        PyTargetAdd('direct.pyd', input='p3distributed_cDistributedSmoothNodeBase.obj')

    PyTargetAdd('direct.pyd', input='direct_module.obj')
    PyTargetAdd('direct.pyd', input='libp3direct.dll')
    PyTargetAdd('direct.pyd', input='libp3interrogatedb.dll')
    PyTargetAdd('direct.pyd', input=COMMON_PANDA_LIBS)
    PyTargetAdd('direct.pyd', opts=['WINUSER', 'WINGDI', 'WINSOCK2'])

#
# DIRECTORY: direct/src/dcparse/
#

if not PkgSkip("DIRECT"):
    OPTS=['DIR:direct/src/dcparse', 'DIR:direct/src/dcparser', 'WITHINPANDA', 'ADVAPI']
    TargetAdd('dcparse_dcparse.obj', opts=OPTS, input='dcparse.cxx')
    TargetAdd('p3dcparse.exe', input='dcparse_dcparse.obj')
    TargetAdd('p3dcparse.exe', input='libp3direct.dll')
    TargetAdd('p3dcparse.exe', input=COMMON_PANDA_LIBS)
    TargetAdd('p3dcparse.exe', opts=['ADVAPI'])

#
# DIRECTORY: pandatool/src/pandatoolbase/
#

if not PkgSkip("PANDATOOL"):
    OPTS=['DIR:pandatool/src/pandatoolbase']
    TargetAdd('p3pandatoolbase_composite1.obj', opts=OPTS, input='p3pandatoolbase_composite1.cxx')
    TargetAdd('libp3pandatoolbase.lib', input='p3pandatoolbase_composite1.obj')

#
# DIRECTORY: pandatool/src/converter/
#

if not PkgSkip("PANDATOOL") and not PkgSkip("EGG"):
    OPTS=['DIR:pandatool/src/converter']
    TargetAdd('p3converter_somethingToEggConverter.obj', opts=OPTS, input='somethingToEggConverter.cxx')
    TargetAdd('p3converter_eggToSomethingConverter.obj', opts=OPTS, input='eggToSomethingConverter.cxx')
    TargetAdd('libp3converter.lib', input='p3converter_somethingToEggConverter.obj')
    TargetAdd('libp3converter.lib', input='p3converter_eggToSomethingConverter.obj')

#
# DIRECTORY: pandatool/src/progbase/
#

if not PkgSkip("PANDATOOL"):
    OPTS=['DIR:pandatool/src/progbase', 'ZLIB']
    TargetAdd('p3progbase_composite1.obj', opts=OPTS, input='p3progbase_composite1.cxx')
    TargetAdd('libp3progbase.lib', input='p3progbase_composite1.obj')

#
# DIRECTORY: pandatool/src/eggbase/
#

if not PkgSkip("PANDATOOL") and not PkgSkip("EGG"):
    OPTS=['DIR:pandatool/src/eggbase']
    TargetAdd('p3eggbase_composite1.obj', opts=OPTS, input='p3eggbase_composite1.cxx')
    TargetAdd('libp3eggbase.lib', input='p3eggbase_composite1.obj')

#
# DIRECTORY: pandatool/src/bam/
#

if not PkgSkip("PANDATOOL"):
    OPTS=['DIR:pandatool/src/bam']
    TargetAdd('bam-info_bamInfo.obj', opts=OPTS, input='bamInfo.cxx')
    TargetAdd('bam-info.exe', input='bam-info_bamInfo.obj')
    TargetAdd('bam-info.exe', input='libp3progbase.lib')
    TargetAdd('bam-info.exe', input='libp3pandatoolbase.lib')
    TargetAdd('bam-info.exe', input=COMMON_PANDA_LIBS)
    TargetAdd('bam-info.exe', opts=['ADVAPI', 'FFTW'])

    if not PkgSkip("EGG"):
        TargetAdd('bam2egg_bamToEgg.obj', opts=OPTS, input='bamToEgg.cxx')
        TargetAdd('bam2egg.exe', input='bam2egg_bamToEgg.obj')
        TargetAdd('bam2egg.exe', input=COMMON_EGG2X_LIBS)
        TargetAdd('bam2egg.exe', opts=['ADVAPI', 'FFTW'])

        TargetAdd('egg2bam_eggToBam.obj', opts=OPTS, input='eggToBam.cxx')
        TargetAdd('egg2bam.exe', input='egg2bam_eggToBam.obj')
        TargetAdd('egg2bam.exe', input=COMMON_EGG2X_LIBS)
        TargetAdd('egg2bam.exe', opts=['ADVAPI', 'FFTW'])

#
# DIRECTORY: pandatool/src/daeegg/
#
if not PkgSkip("PANDATOOL") and not PkgSkip("FCOLLADA") and not PkgSkip("EGG"):
    OPTS=['DIR:pandatool/src/daeegg', 'FCOLLADA']
    TargetAdd('p3daeegg_composite1.obj', opts=OPTS, input='p3daeegg_composite1.cxx')
    TargetAdd('libp3daeegg.lib', input='p3daeegg_composite1.obj')
    TargetAdd('libp3daeegg.lib', opts=['FCOLLADA', 'CARBON'])

#
# DIRECTORY: pandatool/src/assimp
#
if not PkgSkip("PANDATOOL") and not PkgSkip("ASSIMP"):
    OPTS=['DIR:pandatool/src/assimp', 'BUILDING:ASSIMP', 'ASSIMP', 'MODULE']
    TargetAdd('p3assimp_composite1.obj', opts=OPTS, input='p3assimp_composite1.cxx')
    TargetAdd('libp3assimp.dll', input='p3assimp_composite1.obj')
    TargetAdd('libp3assimp.dll', input=COMMON_PANDA_LIBS)
    TargetAdd('libp3assimp.dll', opts=OPTS+['ZLIB', 'ADVAPI'])

#
# DIRECTORY: pandatool/src/daeprogs/
#
if not PkgSkip("PANDATOOL") and not PkgSkip("FCOLLADA") and not PkgSkip("EGG"):
    OPTS=['DIR:pandatool/src/daeprogs', 'FCOLLADA']
    TargetAdd('dae2egg_daeToEgg.obj', opts=OPTS, input='daeToEgg.cxx')
    TargetAdd('dae2egg.exe', input='dae2egg_daeToEgg.obj')
    TargetAdd('dae2egg.exe', input='libp3daeegg.lib')
    TargetAdd('dae2egg.exe', input=COMMON_EGG2X_LIBS)
    TargetAdd('dae2egg.exe', opts=['WINUSER', 'FCOLLADA', 'CARBON'])

#
# DIRECTORY: pandatool/src/dxf/
#

if not PkgSkip("PANDATOOL"):
    OPTS=['DIR:pandatool/src/dxf']
    TargetAdd('p3dxf_composite1.obj', opts=OPTS, input='p3dxf_composite1.cxx')
    TargetAdd('libp3dxf.lib', input='p3dxf_composite1.obj')

#
# DIRECTORY: pandatool/src/dxfegg/
#

if not PkgSkip("PANDATOOL") and not PkgSkip("EGG"):
    OPTS=['DIR:pandatool/src/dxfegg']
    TargetAdd('p3dxfegg_dxfToEggConverter.obj', opts=OPTS, input='dxfToEggConverter.cxx')
    TargetAdd('p3dxfegg_dxfToEggLayer.obj', opts=OPTS, input='dxfToEggLayer.cxx')
    TargetAdd('libp3dxfegg.lib', input='p3dxfegg_dxfToEggConverter.obj')
    TargetAdd('libp3dxfegg.lib', input='p3dxfegg_dxfToEggLayer.obj')

#
# DIRECTORY: pandatool/src/dxfprogs/
#

if not PkgSkip("PANDATOOL"):
    OPTS=['DIR:pandatool/src/dxfprogs']
    TargetAdd('dxf-points_dxfPoints.obj', opts=OPTS, input='dxfPoints.cxx')
    TargetAdd('dxf-points.exe', input='dxf-points_dxfPoints.obj')
    TargetAdd('dxf-points.exe', input='libp3progbase.lib')
    TargetAdd('dxf-points.exe', input='libp3dxf.lib')
    TargetAdd('dxf-points.exe', input='libp3pandatoolbase.lib')
    TargetAdd('dxf-points.exe', input=COMMON_PANDA_LIBS)
    TargetAdd('dxf-points.exe', opts=['ADVAPI', 'FFTW'])

    if not PkgSkip("EGG"):
        TargetAdd('dxf2egg_dxfToEgg.obj', opts=OPTS, input='dxfToEgg.cxx')
        TargetAdd('dxf2egg.exe', input='dxf2egg_dxfToEgg.obj')
        TargetAdd('dxf2egg.exe', input='libp3dxfegg.lib')
        TargetAdd('dxf2egg.exe', input='libp3dxf.lib')
        TargetAdd('dxf2egg.exe', input=COMMON_EGG2X_LIBS)
        TargetAdd('dxf2egg.exe', opts=['ADVAPI', 'FFTW'])

        TargetAdd('egg2dxf_eggToDXF.obj', opts=OPTS, input='eggToDXF.cxx')
        TargetAdd('egg2dxf_eggToDXFLayer.obj', opts=OPTS, input='eggToDXFLayer.cxx')
        TargetAdd('egg2dxf.exe', input='egg2dxf_eggToDXF.obj')
        TargetAdd('egg2dxf.exe', input='egg2dxf_eggToDXFLayer.obj')
        TargetAdd('egg2dxf.exe', input='libp3dxf.lib')
        TargetAdd('egg2dxf.exe', input=COMMON_EGG2X_LIBS)
        TargetAdd('egg2dxf.exe', opts=['ADVAPI', 'FFTW'])

#
# DIRECTORY: pandatool/src/objegg/
#

if not PkgSkip("PANDATOOL") and not PkgSkip("EGG"):
    OPTS=['DIR:pandatool/src/objegg']
    TargetAdd('p3objegg_objToEggConverter.obj', opts=OPTS, input='objToEggConverter.cxx')
    TargetAdd('p3objegg_eggToObjConverter.obj', opts=OPTS, input='eggToObjConverter.cxx')
    TargetAdd('p3objegg_config_objegg.obj', opts=OPTS, input='config_objegg.cxx')
    TargetAdd('libp3objegg.lib', input='p3objegg_objToEggConverter.obj')
    TargetAdd('libp3objegg.lib', input='p3objegg_eggToObjConverter.obj')
    TargetAdd('libp3objegg.lib', input='p3objegg_config_objegg.obj')

#
# DIRECTORY: pandatool/src/objprogs/
#

if not PkgSkip("PANDATOOL") and not PkgSkip("EGG"):
    OPTS=['DIR:pandatool/src/objprogs']
    TargetAdd('obj2egg_objToEgg.obj', opts=OPTS, input='objToEgg.cxx')
    TargetAdd('obj2egg.exe', input='obj2egg_objToEgg.obj')
    TargetAdd('obj2egg.exe', input='libp3objegg.lib')
    TargetAdd('obj2egg.exe', input=COMMON_EGG2X_LIBS)

    TargetAdd('egg2obj_eggToObj.obj', opts=OPTS, input='eggToObj.cxx')
    TargetAdd('egg2obj.exe', input='egg2obj_eggToObj.obj')
    TargetAdd('egg2obj.exe', input='libp3objegg.lib')
    TargetAdd('egg2obj.exe', input=COMMON_EGG2X_LIBS)

#
# DIRECTORY: pandatool/src/palettizer/
#

if not PkgSkip("PANDATOOL") and not PkgSkip("EGG"):
    OPTS=['DIR:pandatool/src/palettizer']
    TargetAdd('p3palettizer_composite1.obj', opts=OPTS, input='p3palettizer_composite1.cxx')
    TargetAdd('libp3palettizer.lib', input='p3palettizer_composite1.obj')

#
# DIRECTORY: pandatool/src/egg-mkfont/
#

if not PkgSkip("FREETYPE") and not PkgSkip("PANDATOOL") and not PkgSkip("EGG"):
    OPTS=['DIR:pandatool/src/egg-mkfont', 'DIR:pandatool/src/palettizer', 'FREETYPE']
    TargetAdd('egg-mkfont_eggMakeFont.obj', opts=OPTS, input='eggMakeFont.cxx')
    TargetAdd('egg-mkfont_rangeDescription.obj', opts=OPTS, input='rangeDescription.cxx')
    TargetAdd('egg-mkfont_rangeIterator.obj', opts=OPTS, input='rangeIterator.cxx')
    TargetAdd('egg-mkfont.exe', input='egg-mkfont_eggMakeFont.obj')
    TargetAdd('egg-mkfont.exe', input='egg-mkfont_rangeDescription.obj')
    TargetAdd('egg-mkfont.exe', input='egg-mkfont_rangeIterator.obj')
    TargetAdd('egg-mkfont.exe', input='libp3palettizer.lib')
    TargetAdd('egg-mkfont.exe', input=COMMON_EGG2X_LIBS)
    TargetAdd('egg-mkfont.exe', opts=['ADVAPI', 'FREETYPE'])

#
# DIRECTORY: pandatool/src/eggcharbase/
#

if not PkgSkip("PANDATOOL") and not PkgSkip("EGG"):
    OPTS=['DIR:pandatool/src/eggcharbase', 'ZLIB']
    TargetAdd('p3eggcharbase_composite1.obj', opts=OPTS, input='p3eggcharbase_composite1.cxx')
    TargetAdd('libp3eggcharbase.lib', input='p3eggcharbase_composite1.obj')

#
# DIRECTORY: pandatool/src/egg-optchar/
#

if not PkgSkip("PANDATOOL") and not PkgSkip("EGG"):
    OPTS=['DIR:pandatool/src/egg-optchar']
    TargetAdd('egg-optchar_config_egg_optchar.obj', opts=OPTS, input='config_egg_optchar.cxx')
    TargetAdd('egg-optchar_eggOptchar.obj', opts=OPTS, input='eggOptchar.cxx')
    TargetAdd('egg-optchar_eggOptcharUserData.obj', opts=OPTS, input='eggOptcharUserData.cxx')
    TargetAdd('egg-optchar_vertexMembership.obj', opts=OPTS, input='vertexMembership.cxx')
    TargetAdd('egg-optchar.exe', input='egg-optchar_config_egg_optchar.obj')
    TargetAdd('egg-optchar.exe', input='egg-optchar_eggOptchar.obj')
    TargetAdd('egg-optchar.exe', input='egg-optchar_eggOptcharUserData.obj')
    TargetAdd('egg-optchar.exe', input='egg-optchar_vertexMembership.obj')
    TargetAdd('egg-optchar.exe', input='libp3eggcharbase.lib')
    TargetAdd('egg-optchar.exe', input=COMMON_EGG2X_LIBS)
    TargetAdd('egg-optchar.exe', opts=['ADVAPI', 'FREETYPE'])

#
# DIRECTORY: pandatool/src/egg-palettize/
#

if not PkgSkip("PANDATOOL") and not PkgSkip("EGG"):
    OPTS=['DIR:pandatool/src/egg-palettize', 'DIR:pandatool/src/palettizer']
    TargetAdd('egg-palettize_eggPalettize.obj', opts=OPTS, input='eggPalettize.cxx')
    TargetAdd('egg-palettize.exe', input='egg-palettize_eggPalettize.obj')
    TargetAdd('egg-palettize.exe', input='libp3palettizer.lib')
    TargetAdd('egg-palettize.exe', input=COMMON_EGG2X_LIBS)
    TargetAdd('egg-palettize.exe', opts=['ADVAPI'])

#
# DIRECTORY: pandatool/src/egg-qtess/
#

if not PkgSkip("PANDATOOL") and not PkgSkip("EGG"):
    OPTS=['DIR:pandatool/src/egg-qtess']
    TargetAdd('egg-qtess_composite1.obj', opts=OPTS, input='egg-qtess_composite1.cxx')
    TargetAdd('egg-qtess.exe', input='egg-qtess_composite1.obj')
    TargetAdd('egg-qtess.exe', input='libp3eggbase.lib')
    TargetAdd('egg-qtess.exe', input='libp3progbase.lib')
    TargetAdd('egg-qtess.exe', input='libp3converter.lib')
    TargetAdd('egg-qtess.exe', input=COMMON_EGG2X_LIBS)
    TargetAdd('egg-qtess.exe', opts=['ADVAPI'])

#
# DIRECTORY: pandatool/src/eggprogs/
#

if not PkgSkip("PANDATOOL") and not PkgSkip("EGG"):
    OPTS=['DIR:pandatool/src/eggprogs']
    TargetAdd('egg-crop_eggCrop.obj', opts=OPTS, input='eggCrop.cxx')
    TargetAdd('egg-crop.exe', input='egg-crop_eggCrop.obj')
    TargetAdd('egg-crop.exe', input=COMMON_EGG2X_LIBS)
    TargetAdd('egg-crop.exe', opts=['ADVAPI'])

    TargetAdd('egg-make-tube_eggMakeTube.obj', opts=OPTS, input='eggMakeTube.cxx')
    TargetAdd('egg-make-tube.exe', input='egg-make-tube_eggMakeTube.obj')
    TargetAdd('egg-make-tube.exe', input=COMMON_EGG2X_LIBS)
    TargetAdd('egg-make-tube.exe', opts=['ADVAPI'])

    TargetAdd('egg-texture-cards_eggTextureCards.obj', opts=OPTS, input='eggTextureCards.cxx')
    TargetAdd('egg-texture-cards.exe', input='egg-texture-cards_eggTextureCards.obj')
    TargetAdd('egg-texture-cards.exe', input=COMMON_EGG2X_LIBS)
    TargetAdd('egg-texture-cards.exe', opts=['ADVAPI'])

    TargetAdd('egg-topstrip_eggTopstrip.obj', opts=OPTS, input='eggTopstrip.cxx')
    TargetAdd('egg-topstrip.exe', input='egg-topstrip_eggTopstrip.obj')
    TargetAdd('egg-topstrip.exe', input='libp3eggcharbase.lib')
    TargetAdd('egg-topstrip.exe', input=COMMON_EGG2X_LIBS)
    TargetAdd('egg-topstrip.exe', opts=['ADVAPI'])

    TargetAdd('egg-trans_eggTrans.obj', opts=OPTS, input='eggTrans.cxx')
    TargetAdd('egg-trans.exe', input='egg-trans_eggTrans.obj')
    TargetAdd('egg-trans.exe', input=COMMON_EGG2X_LIBS)
    TargetAdd('egg-trans.exe', opts=['ADVAPI'])

    TargetAdd('egg2c_eggToC.obj', opts=OPTS, input='eggToC.cxx')
    TargetAdd('egg2c.exe', input='egg2c_eggToC.obj')
    TargetAdd('egg2c.exe', input=COMMON_EGG2X_LIBS)
    TargetAdd('egg2c.exe', opts=['ADVAPI'])

    TargetAdd('egg-rename_eggRename.obj', opts=OPTS, input='eggRename.cxx')
    TargetAdd('egg-rename.exe', input='egg-rename_eggRename.obj')
    TargetAdd('egg-rename.exe', input=COMMON_EGG2X_LIBS)
    TargetAdd('egg-rename.exe', opts=['ADVAPI'])

    TargetAdd('egg-retarget-anim_eggRetargetAnim.obj', opts=OPTS, input='eggRetargetAnim.cxx')
    TargetAdd('egg-retarget-anim.exe', input='egg-retarget-anim_eggRetargetAnim.obj')
    TargetAdd('egg-retarget-anim.exe', input='libp3eggcharbase.lib')
    TargetAdd('egg-retarget-anim.exe', input=COMMON_EGG2X_LIBS)
    TargetAdd('egg-retarget-anim.exe', opts=['ADVAPI'])

    TargetAdd('egg-list-textures_eggListTextures.obj', opts=OPTS, input='eggListTextures.cxx')
    TargetAdd('egg-list-textures.exe', input='egg-list-textures_eggListTextures.obj')
    TargetAdd('egg-list-textures.exe', input=COMMON_EGG2X_LIBS)
    TargetAdd('egg-list-textures.exe', opts=['ADVAPI'])

#
# DIRECTORY: pandatool/src/flt/
#

if not PkgSkip("PANDATOOL"):
    OPTS=['DIR:pandatool/src/flt', 'ZLIB']
    TargetAdd('p3flt_composite1.obj', opts=OPTS, input='p3flt_composite1.cxx')
    TargetAdd('libp3flt.lib', input=['p3flt_composite1.obj'])

#
# DIRECTORY: pandatool/src/fltegg/
#

if not PkgSkip("PANDATOOL") and not PkgSkip("EGG"):
    OPTS=['DIR:pandatool/src/fltegg']
    TargetAdd('p3fltegg_fltToEggConverter.obj', opts=OPTS, input='fltToEggConverter.cxx')
    TargetAdd('p3fltegg_fltToEggLevelState.obj', opts=OPTS, input='fltToEggLevelState.cxx')
    TargetAdd('libp3fltegg.lib', input=['p3fltegg_fltToEggConverter.obj', 'p3fltegg_fltToEggLevelState.obj'])

#
# DIRECTORY: pandatool/src/fltprogs/
#

if not PkgSkip("PANDATOOL"):
    OPTS=['DIR:pandatool/src/fltprogs', 'DIR:pandatool/src/flt']
    TargetAdd('flt-info_fltInfo.obj', opts=OPTS, input='fltInfo.cxx')
    TargetAdd('flt-info.exe', input='flt-info_fltInfo.obj')
    TargetAdd('flt-info.exe', input='libp3flt.lib')
    TargetAdd('flt-info.exe', input='libp3progbase.lib')
    TargetAdd('flt-info.exe', input='libp3pandatoolbase.lib')
    TargetAdd('flt-info.exe', input=COMMON_PANDA_LIBS)
    TargetAdd('flt-info.exe', opts=['ADVAPI'])

    TargetAdd('flt-trans_fltTrans.obj', opts=OPTS, input='fltTrans.cxx')
    TargetAdd('flt-trans.exe', input='flt-trans_fltTrans.obj')
    TargetAdd('flt-trans.exe', input='libp3flt.lib')
    TargetAdd('flt-trans.exe', input='libp3progbase.lib')
    TargetAdd('flt-trans.exe', input='libp3pandatoolbase.lib')
    TargetAdd('flt-trans.exe', input=COMMON_PANDA_LIBS)
    TargetAdd('flt-trans.exe', opts=['ADVAPI'])

    if not PkgSkip("EGG"):
        TargetAdd('egg2flt_eggToFlt.obj', opts=OPTS, input='eggToFlt.cxx')
        TargetAdd('egg2flt.exe', input='egg2flt_eggToFlt.obj')
        TargetAdd('egg2flt.exe', input='libp3flt.lib')
        TargetAdd('egg2flt.exe', input=COMMON_EGG2X_LIBS)
        TargetAdd('egg2flt.exe', opts=['ADVAPI'])

        TargetAdd('flt2egg_fltToEgg.obj', opts=OPTS, input='fltToEgg.cxx')
        TargetAdd('flt2egg.exe', input='flt2egg_fltToEgg.obj')
        TargetAdd('flt2egg.exe', input='libp3flt.lib')
        TargetAdd('flt2egg.exe', input='libp3fltegg.lib')
        TargetAdd('flt2egg.exe', input=COMMON_EGG2X_LIBS)
        TargetAdd('flt2egg.exe', opts=['ADVAPI'])

#
# DIRECTORY: pandatool/src/imagebase/
#

if not PkgSkip("PANDATOOL"):
    OPTS=['DIR:pandatool/src/imagebase']
    TargetAdd('p3imagebase_composite1.obj', opts=OPTS, input='p3imagebase_composite1.cxx')
    TargetAdd('libp3imagebase.lib', input='p3imagebase_composite1.obj')

#
# DIRECTORY: pandatool/src/imageprogs/
#

if not PkgSkip("PANDATOOL"):
    OPTS=['DIR:pandatool/src/imageprogs']
    TargetAdd('image-info_imageInfo.obj', opts=OPTS, input='imageInfo.cxx')
    TargetAdd('image-info.exe', input='image-info_imageInfo.obj')
    TargetAdd('image-info.exe', input='libp3imagebase.lib')
    TargetAdd('image-info.exe', input='libp3progbase.lib')
    TargetAdd('image-info.exe', input='libp3pandatoolbase.lib')
    TargetAdd('image-info.exe', input=COMMON_PANDA_LIBS)
    TargetAdd('image-info.exe', opts=['ADVAPI'])

    TargetAdd('image-resize_imageResize.obj', opts=OPTS, input='imageResize.cxx')
    TargetAdd('image-resize.exe', input='image-resize_imageResize.obj')
    TargetAdd('image-resize.exe', input='libp3imagebase.lib')
    TargetAdd('image-resize.exe', input='libp3progbase.lib')
    TargetAdd('image-resize.exe', input='libp3pandatoolbase.lib')
    TargetAdd('image-resize.exe', input=COMMON_PANDA_LIBS)
    TargetAdd('image-resize.exe', opts=['ADVAPI'])

    TargetAdd('image-trans_imageTrans.obj', opts=OPTS, input='imageTrans.cxx')
    TargetAdd('image-trans.exe', input='image-trans_imageTrans.obj')
    TargetAdd('image-trans.exe', input='libp3imagebase.lib')
    TargetAdd('image-trans.exe', input='libp3progbase.lib')
    TargetAdd('image-trans.exe', input='libp3pandatoolbase.lib')
    TargetAdd('image-trans.exe', input=COMMON_PANDA_LIBS)
    TargetAdd('image-trans.exe', opts=['ADVAPI'])

#
# DIRECTORY: pandatool/src/pfmprogs/
#

if not PkgSkip("PANDATOOL"):
    OPTS=['DIR:pandatool/src/pfmprogs']
    TargetAdd('pfm-trans_pfmTrans.obj', opts=OPTS, input='pfmTrans.cxx')
    TargetAdd('pfm-trans.exe', input='pfm-trans_pfmTrans.obj')
    TargetAdd('pfm-trans.exe', input='libp3progbase.lib')
    TargetAdd('pfm-trans.exe', input='libp3pandatoolbase.lib')
    TargetAdd('pfm-trans.exe', input=COMMON_PANDA_LIBS)
    TargetAdd('pfm-trans.exe', opts=['ADVAPI'])

    TargetAdd('pfm-bba_pfmBba.obj', opts=OPTS, input='pfmBba.cxx')
    TargetAdd('pfm-bba_config_pfmprogs.obj', opts=OPTS, input='config_pfmprogs.cxx')
    TargetAdd('pfm-bba.exe', input='pfm-bba_pfmBba.obj')
    TargetAdd('pfm-bba.exe', input='pfm-bba_config_pfmprogs.obj')
    TargetAdd('pfm-bba.exe', input='libp3progbase.lib')
    TargetAdd('pfm-bba.exe', input='libp3pandatoolbase.lib')
    TargetAdd('pfm-bba.exe', input=COMMON_PANDA_LIBS)
    TargetAdd('pfm-bba.exe', opts=['ADVAPI'])

#
# DIRECTORY: pandatool/src/lwo/
#

if not PkgSkip("PANDATOOL"):
    OPTS=['DIR:pandatool/src/lwo']
    TargetAdd('p3lwo_composite1.obj', opts=OPTS, input='p3lwo_composite1.cxx')
    TargetAdd('libp3lwo.lib', input='p3lwo_composite1.obj')

#
# DIRECTORY: pandatool/src/lwoegg/
#

if not PkgSkip("PANDATOOL") and not PkgSkip("EGG"):
    OPTS=['DIR:pandatool/src/lwoegg']
    TargetAdd('p3lwoegg_composite1.obj', opts=OPTS, input='p3lwoegg_composite1.cxx')
    TargetAdd('libp3lwoegg.lib', input='p3lwoegg_composite1.obj')

#
# DIRECTORY: pandatool/src/lwoprogs/
#

if not PkgSkip("PANDATOOL"):
    OPTS=['DIR:pandatool/src/lwoprogs', 'DIR:pandatool/src/lwo']
    TargetAdd('lwo-scan_lwoScan.obj', opts=OPTS, input='lwoScan.cxx')
    TargetAdd('lwo-scan.exe', input='lwo-scan_lwoScan.obj')
    TargetAdd('lwo-scan.exe', input='libp3lwo.lib')
    TargetAdd('lwo-scan.exe', input='libp3progbase.lib')
    TargetAdd('lwo-scan.exe', input='libp3pandatoolbase.lib')
    TargetAdd('lwo-scan.exe', input=COMMON_PANDA_LIBS)
    TargetAdd('lwo-scan.exe', opts=['ADVAPI'])

    if not PkgSkip("EGG"):
        TargetAdd('lwo2egg_lwoToEgg.obj', opts=OPTS, input='lwoToEgg.cxx')
        TargetAdd('lwo2egg.exe', input='lwo2egg_lwoToEgg.obj')
        TargetAdd('lwo2egg.exe', input='libp3lwo.lib')
        TargetAdd('lwo2egg.exe', input='libp3lwoegg.lib')
        TargetAdd('lwo2egg.exe', input=COMMON_EGG2X_LIBS)
        TargetAdd('lwo2egg.exe', opts=['ADVAPI'])

#
# DIRECTORY: pandatool/src/maya/
#

for VER in MAYAVERSIONS:
    VNUM = VER[4:]
    if PkgSkip(VER) or PkgSkip("PANDATOOL"):
        continue

    OPTS=['DIR:pandatool/src/maya', VER]
    TargetAdd('maya'+VNUM+'_composite1.obj', opts=OPTS, input='p3maya_composite1.cxx')
    TargetAdd('libmaya'+VNUM+'.lib', input='maya'+VNUM+'_composite1.obj')

#
# DIRECTORY: pandatool/src/mayaegg/
#

for VER in MAYAVERSIONS:
    VNUM = VER[4:]
    if PkgSkip(VER) or PkgSkip("PANDATOOL") or PkgSkip("EGG"):
        continue

    OPTS=['DIR:pandatool/src/mayaegg', 'DIR:pandatool/src/maya', VER]
    TargetAdd('mayaegg'+VNUM+'_loader.obj', opts=OPTS, input='mayaEggLoader.cxx')
    TargetAdd('mayaegg'+VNUM+'_composite1.obj', opts=OPTS, input='p3mayaegg_composite1.cxx')
    TargetAdd('libmayaegg'+VNUM+'.lib', input='mayaegg'+VNUM+'_loader.obj')
    TargetAdd('libmayaegg'+VNUM+'.lib', input='mayaegg'+VNUM+'_composite1.obj')

#
# DIRECTORY: pandatool/src/maxegg/
#

for VER in MAXVERSIONS:
    VNUM = VER[3:]
    if PkgSkip(VER) or PkgSkip("PANDATOOL") or PkgSkip("EGG"):
        continue

    OPTS=['DIR:pandatool/src/maxegg', VER,  "WINCOMCTL", "WINCOMDLG", "WINUSER", "MSFORSCOPE", "RTTI"]
    TargetAdd('maxEgg'+VNUM+'.res', opts=OPTS, input='maxEgg.rc')
    TargetAdd('maxegg'+VNUM+'_loader.obj', opts=OPTS, input='maxEggLoader.cxx')
    TargetAdd('maxegg'+VNUM+'_composite1.obj', opts=OPTS, input='p3maxegg_composite1.cxx')
    TargetAdd('maxegg'+VNUM+'.dlo', input='maxegg'+VNUM+'_composite1.obj')
    TargetAdd('maxegg'+VNUM+'.dlo', input='maxEgg'+VNUM+'.res')
    TargetAdd('maxegg'+VNUM+'.dlo', input='maxEgg.def', ipath=OPTS)
    TargetAdd('maxegg'+VNUM+'.dlo', input=COMMON_EGG2X_LIBS)
    TargetAdd('maxegg'+VNUM+'.dlo', opts=OPTS)

#
# DIRECTORY: pandatool/src/maxprogs/
#

for VER in MAXVERSIONS:
    VNUM = VER[3:]
    if PkgSkip(VER) or PkgSkip("PANDATOOL") or PkgSkip("EGG"):
        continue

    OPTS=['DIR:pandatool/src/maxprogs', VER,  "WINCOMCTL", "WINCOMDLG", "WINUSER", "MSFORSCOPE", "RTTI"]
    TargetAdd('maxImportRes.res', opts=OPTS, input='maxImportRes.rc')
    TargetAdd('maxprogs'+VNUM+'_maxeggimport.obj', opts=OPTS, input='maxEggImport.cxx')
    TargetAdd('maxeggimport'+VNUM+'.dle', input='maxegg'+VNUM+'_loader.obj')
    TargetAdd('maxeggimport'+VNUM+'.dle', input='maxprogs'+VNUM+'_maxeggimport.obj')
    TargetAdd('maxeggimport'+VNUM+'.dle', input='libpandaegg.dll')
    TargetAdd('maxeggimport'+VNUM+'.dle', input='libpanda.dll')
    TargetAdd('maxeggimport'+VNUM+'.dle', input='libpandaexpress.dll')
    TargetAdd('maxeggimport'+VNUM+'.dle', input='maxImportRes.res')
    TargetAdd('maxeggimport'+VNUM+'.dle', input='maxEggImport.def', ipath=OPTS)
    TargetAdd('maxeggimport'+VNUM+'.dle', input=COMMON_DTOOL_LIBS)
    TargetAdd('maxeggimport'+VNUM+'.dle', opts=OPTS)

#
# DIRECTORY: pandatool/src/vrml/
#

if not PkgSkip("PANDATOOL"):
    OPTS=['DIR:pandatool/src/vrml', 'ZLIB', 'BISONPREFIX_vrmlyy']
    CreateFile(GetOutputDir() + "/include/vrmlParser.h")
    TargetAdd('p3vrml_vrmlParser.obj', opts=OPTS, input='vrmlParser.yxx')
    TargetAdd('vrmlParser.h', input='p3vrml_vrmlParser.obj', opts=['DEPENDENCYONLY'])
    TargetAdd('p3vrml_vrmlLexer.obj', opts=OPTS, input='vrmlLexer.lxx')
    TargetAdd('p3vrml_parse_vrml.obj', opts=OPTS, input='parse_vrml.cxx')
    TargetAdd('p3vrml_standard_nodes.obj', opts=OPTS, input='standard_nodes.cxx')
    TargetAdd('p3vrml_vrmlNode.obj', opts=OPTS, input='vrmlNode.cxx')
    TargetAdd('p3vrml_vrmlNodeType.obj', opts=OPTS, input='vrmlNodeType.cxx')
    TargetAdd('libp3vrml.lib', input='p3vrml_parse_vrml.obj')
    TargetAdd('libp3vrml.lib', input='p3vrml_standard_nodes.obj')
    TargetAdd('libp3vrml.lib', input='p3vrml_vrmlNode.obj')
    TargetAdd('libp3vrml.lib', input='p3vrml_vrmlNodeType.obj')
    TargetAdd('libp3vrml.lib', input='p3vrml_vrmlParser.obj')
    TargetAdd('libp3vrml.lib', input='p3vrml_vrmlLexer.obj')

#
# DIRECTORY: pandatool/src/vrmlegg/
#

if not PkgSkip("PANDATOOL") and not PkgSkip("EGG"):
    OPTS=['DIR:pandatool/src/vrmlegg', 'DIR:pandatool/src/vrml']
    TargetAdd('p3vrmlegg_indexedFaceSet.obj', opts=OPTS, input='indexedFaceSet.cxx')
    TargetAdd('p3vrmlegg_vrmlAppearance.obj', opts=OPTS, input='vrmlAppearance.cxx')
    TargetAdd('p3vrmlegg_vrmlToEggConverter.obj', opts=OPTS, input='vrmlToEggConverter.cxx')
    TargetAdd('libp3vrmlegg.lib', input='p3vrmlegg_indexedFaceSet.obj')
    TargetAdd('libp3vrmlegg.lib', input='p3vrmlegg_vrmlAppearance.obj')
    TargetAdd('libp3vrmlegg.lib', input='p3vrmlegg_vrmlToEggConverter.obj')

#
# DIRECTORY: pandatool/src/xfile/
#

if not PkgSkip("PANDATOOL"):
    OPTS=['DIR:pandatool/src/xfile', 'ZLIB', 'BISONPREFIX_xyy', 'FLEXDASHI']
    CreateFile(GetOutputDir() + "/include/xParser.h")
    TargetAdd('p3xfile_xParser.obj', opts=OPTS, input='xParser.yxx')
    TargetAdd('xParser.h', input='p3xfile_xParser.obj', opts=['DEPENDENCYONLY'])
    TargetAdd('p3xfile_xLexer.obj', opts=OPTS, input='xLexer.lxx')
    TargetAdd('p3xfile_composite1.obj', opts=OPTS, input='p3xfile_composite1.cxx')
    TargetAdd('libp3xfile.lib', input='p3xfile_composite1.obj')
    TargetAdd('libp3xfile.lib', input='p3xfile_xParser.obj')
    TargetAdd('libp3xfile.lib', input='p3xfile_xLexer.obj')

#
# DIRECTORY: pandatool/src/xfileegg/
#

if not PkgSkip("PANDATOOL") and not PkgSkip("EGG"):
    OPTS=['DIR:pandatool/src/xfileegg', 'DIR:pandatool/src/xfile']
    TargetAdd('p3xfileegg_composite1.obj', opts=OPTS, input='p3xfileegg_composite1.cxx')
    TargetAdd('libp3xfileegg.lib', input='p3xfileegg_composite1.obj')

#
# DIRECTORY: pandatool/src/ptloader/
#

if not PkgSkip("PANDATOOL") and not PkgSkip("EGG"):
    if not PkgSkip("FCOLLADA"):
        DefSymbol("FCOLLADA", "HAVE_FCOLLADA")

    OPTS=['DIR:pandatool/src/ptloader', 'DIR:pandatool/src/flt', 'DIR:pandatool/src/lwo', 'DIR:pandatool/src/xfile', 'DIR:pandatool/src/xfileegg', 'DIR:pandatool/src/daeegg', 'BUILDING:PTLOADER', 'FCOLLADA']
    TargetAdd('p3ptloader_config_ptloader.obj', opts=OPTS, input='config_ptloader.cxx', dep='dtool_have_fcollada.dat')
    TargetAdd('p3ptloader_loaderFileTypePandatool.obj', opts=OPTS, input='loaderFileTypePandatool.cxx')
    TargetAdd('libp3ptloader.dll', input='p3ptloader_config_ptloader.obj')
    TargetAdd('libp3ptloader.dll', input='p3ptloader_loaderFileTypePandatool.obj')
    TargetAdd('libp3ptloader.dll', input='libp3fltegg.lib')
    TargetAdd('libp3ptloader.dll', input='libp3flt.lib')
    TargetAdd('libp3ptloader.dll', input='libp3lwoegg.lib')
    TargetAdd('libp3ptloader.dll', input='libp3lwo.lib')
    TargetAdd('libp3ptloader.dll', input='libp3dxfegg.lib')
    TargetAdd('libp3ptloader.dll', input='libp3dxf.lib')
    #TargetAdd('libp3ptloader.dll', input='libp3objegg.lib')
    TargetAdd('libp3ptloader.dll', input='libp3vrmlegg.lib')
    TargetAdd('libp3ptloader.dll', input='libp3vrml.lib')
    TargetAdd('libp3ptloader.dll', input='libp3xfileegg.lib')
    TargetAdd('libp3ptloader.dll', input='libp3xfile.lib')
    if not PkgSkip("FCOLLADA"): TargetAdd('libp3ptloader.dll', input='libp3daeegg.lib')
    TargetAdd('libp3ptloader.dll', input='libp3eggbase.lib')
    TargetAdd('libp3ptloader.dll', input='libp3progbase.lib')
    TargetAdd('libp3ptloader.dll', input='libp3converter.lib')
    TargetAdd('libp3ptloader.dll', input='libp3pandatoolbase.lib')
    TargetAdd('libp3ptloader.dll', input='libpandaegg.dll')
    TargetAdd('libp3ptloader.dll', input=COMMON_PANDA_LIBS)
    TargetAdd('libp3ptloader.dll', opts=['MODULE', 'ADVAPI', 'FCOLLADA', 'WINUSER'])

#
# DIRECTORY: pandatool/src/miscprogs/
#

# This is a bit of an esoteric tool, and it causes issues because
# it conflicts with tools of the same name in different packages.
#if not PkgSkip("PANDATOOL"):
#    OPTS=['DIR:pandatool/src/miscprogs']
#    TargetAdd('bin2c_binToC.obj', opts=OPTS, input='binToC.cxx')
#    TargetAdd('bin2c.exe', input='bin2c_binToC.obj')
#    TargetAdd('bin2c.exe', input='libp3progbase.lib')
#    TargetAdd('bin2c.exe', input='libp3pandatoolbase.lib')
#    TargetAdd('bin2c.exe', input=COMMON_PANDA_LIBS)
#    TargetAdd('bin2c.exe', opts=['ADVAPI'])

#
# DIRECTORY: pandatool/src/pstatserver/
#

if not PkgSkip("PANDATOOL"):
    OPTS=['DIR:pandatool/src/pstatserver']
    TargetAdd('p3pstatserver_composite1.obj', opts=OPTS, input='p3pstatserver_composite1.cxx')
    TargetAdd('libp3pstatserver.lib', input='p3pstatserver_composite1.obj')

#
# DIRECTORY: pandatool/src/text-stats/
#

if not PkgSkip("PANDATOOL") and GetTarget() != 'emscripten':
    OPTS=['DIR:pandatool/src/text-stats']
    TargetAdd('text-stats_textMonitor.obj', opts=OPTS, input='textMonitor.cxx')
    TargetAdd('text-stats_textStats.obj', opts=OPTS, input='textStats.cxx')
    TargetAdd('text-stats.exe', input='text-stats_textMonitor.obj')
    TargetAdd('text-stats.exe', input='text-stats_textStats.obj')
    TargetAdd('text-stats.exe', input='libp3progbase.lib')
    TargetAdd('text-stats.exe', input='libp3pstatserver.lib')
    TargetAdd('text-stats.exe', input='libp3pandatoolbase.lib')
    TargetAdd('text-stats.exe', input=COMMON_PANDA_LIBS)
    TargetAdd('text-stats.exe', opts=['ADVAPI'])

#
# DIRECTORY: pandatool/src/vrmlprogs/
#

if not PkgSkip("PANDATOOL"):
    OPTS=['DIR:pandatool/src/vrmlprogs', 'DIR:pandatool/src/vrml', 'DIR:pandatool/src/vrmlegg']
    TargetAdd('vrml-trans_vrmlTrans.obj', opts=OPTS, input='vrmlTrans.cxx')
    TargetAdd('vrml-trans.exe', input='vrml-trans_vrmlTrans.obj')
    TargetAdd('vrml-trans.exe', input='libp3vrml.lib')
    TargetAdd('vrml-trans.exe', input='libp3progbase.lib')
    TargetAdd('vrml-trans.exe', input='libp3pandatoolbase.lib')
    TargetAdd('vrml-trans.exe', input=COMMON_PANDA_LIBS)
    TargetAdd('vrml-trans.exe', opts=['ADVAPI'])

    if not PkgSkip("EGG"):
        TargetAdd('vrml2egg_vrmlToEgg.obj', opts=OPTS, input='vrmlToEgg.cxx')
        TargetAdd('vrml2egg.exe', input='vrml2egg_vrmlToEgg.obj')
        TargetAdd('vrml2egg.exe', input='libp3vrmlegg.lib')
        TargetAdd('vrml2egg.exe', input='libp3vrml.lib')
        TargetAdd('vrml2egg.exe', input=COMMON_EGG2X_LIBS)
        TargetAdd('vrml2egg.exe', opts=['ADVAPI'])

#
# DIRECTORY: pandatool/src/win-stats/
# DIRECTORY: pandatool/src/gtk-stats/
#

if not PkgSkip("PANDATOOL") and (GetTarget() in ('windows', 'darwin') or not PkgSkip("GTK3")):
    if GetTarget() == 'windows':
        OPTS=['DIR:pandatool/src/win-stats']
        TargetAdd('pstats_composite1.obj', opts=OPTS, input='winstats_composite1.cxx')
    elif GetTarget() == 'darwin':
        OPTS=['DIR:pandatool/src/mac-stats']
        TargetAdd('pstats_composite1.obj', opts=OPTS, input='macstats_composite1.mm')
    else:
        OPTS=['DIR:pandatool/src/gtk-stats', 'GTK3']
        TargetAdd('pstats_composite1.obj', opts=OPTS, input='gtkstats_composite1.cxx')
    TargetAdd('pstats.exe', input='pstats_composite1.obj')
    TargetAdd('pstats.exe', input='libp3pstatserver.lib')
    TargetAdd('pstats.exe', input='libp3progbase.lib')
    TargetAdd('pstats.exe', input='libp3pandatoolbase.lib')
    TargetAdd('pstats.exe', input=COMMON_PANDA_LIBS)
    TargetAdd('pstats.exe', opts=['SUBSYSTEM:WINDOWS', 'WINCOMCTL', 'WINCOMDLG', 'WINSOCK', 'WINIMM', 'WINGDI', 'WINKERNEL', 'WINOLDNAMES', 'WINUSER', 'WINMM', 'UXTHEME', 'GTK3', 'COCOA', 'CARBON', 'QUARTZ'])

#
# DIRECTORY: pandatool/src/xfileprogs/
#

if not PkgSkip("PANDATOOL"):
    OPTS=['DIR:pandatool/src/xfileprogs', 'DIR:pandatool/src/xfile', 'DIR:pandatool/src/xfileegg']
    TargetAdd('x-trans_xFileTrans.obj', opts=OPTS, input='xFileTrans.cxx')
    TargetAdd('x-trans.exe', input='x-trans_xFileTrans.obj')
    TargetAdd('x-trans.exe', input='libp3progbase.lib')
    TargetAdd('x-trans.exe', input='libp3xfile.lib')
    TargetAdd('x-trans.exe', input='libp3pandatoolbase.lib')
    TargetAdd('x-trans.exe', input=COMMON_PANDA_LIBS)
    TargetAdd('x-trans.exe', opts=['ADVAPI'])

    if not PkgSkip("EGG"):
        TargetAdd('egg2x_eggToX.obj', opts=OPTS, input='eggToX.cxx')
        TargetAdd('egg2x.exe', input='egg2x_eggToX.obj')
        TargetAdd('egg2x.exe', input='libp3xfileegg.lib')
        TargetAdd('egg2x.exe', input='libp3xfile.lib')
        TargetAdd('egg2x.exe', input=COMMON_EGG2X_LIBS)
        TargetAdd('egg2x.exe', opts=['ADVAPI'])

        TargetAdd('x2egg_xFileToEgg.obj', opts=OPTS, input='xFileToEgg.cxx')
        TargetAdd('x2egg.exe', input='x2egg_xFileToEgg.obj')
        TargetAdd('x2egg.exe', input='libp3xfileegg.lib')
        TargetAdd('x2egg.exe', input='libp3xfile.lib')
        TargetAdd('x2egg.exe', input=COMMON_EGG2X_LIBS)
        TargetAdd('x2egg.exe', opts=['ADVAPI'])

#
# DIRECTORY: pandatool/src/mayaprogs/
#

MAYA_BUILT = False

for VER in MAYAVERSIONS:
    VNUM = VER[4:]
    if PkgSkip(VER) or PkgSkip("PANDATOOL") or PkgSkip("EGG"):
        continue

    if GetTarget() == 'darwin':
        if int(VNUM) < 2009:
            # No x86_64 support.
            continue
        if tuple(OSX_ARCHS) == ('arm64',):
            # No arm64 support.
            continue
        ARCH_OPTS = ['NOARCH:ARM64']
    else:
        ARCH_OPTS = []

    MAYA_BUILT = True

    OPTS=['DIR:pandatool/src/mayaprogs', 'DIR:pandatool/src/maya', 'DIR:pandatool/src/mayaegg', 'BUILDING:MISC', VER] + ARCH_OPTS
    TargetAdd('mayaeggimport'+VNUM+'_mayaeggimport.obj', opts=OPTS, input='mayaEggImport.cxx')
    TargetAdd('mayaeggimport'+VNUM+'.mll', input='mayaegg'+VNUM+'_loader.obj')
    TargetAdd('mayaeggimport'+VNUM+'.mll', input='mayaeggimport'+VNUM+'_mayaeggimport.obj')
    TargetAdd('mayaeggimport'+VNUM+'.mll', input='libpandaegg.dll')
    TargetAdd('mayaeggimport'+VNUM+'.mll', input=COMMON_PANDA_LIBS)
    TargetAdd('mayaeggimport'+VNUM+'.mll', opts=['ADVAPI', VER]+ARCH_OPTS)

    TargetAdd('mayaloader'+VNUM+'_config_mayaloader.obj', opts=OPTS, input='config_mayaloader.cxx')
    TargetAdd('libp3mayaloader'+VNUM+'.dll', input='mayaloader'+VNUM+'_config_mayaloader.obj')
    TargetAdd('libp3mayaloader'+VNUM+'.dll', input='libmayaegg'+VNUM+'.lib')
    TargetAdd('libp3mayaloader'+VNUM+'.dll', input='libp3ptloader.dll')
    TargetAdd('libp3mayaloader'+VNUM+'.dll', input='libmaya'+VNUM+'.lib')
    TargetAdd('libp3mayaloader'+VNUM+'.dll', input='libp3fltegg.lib')
    TargetAdd('libp3mayaloader'+VNUM+'.dll', input='libp3flt.lib')
    TargetAdd('libp3mayaloader'+VNUM+'.dll', input='libp3lwoegg.lib')
    TargetAdd('libp3mayaloader'+VNUM+'.dll', input='libp3lwo.lib')
    TargetAdd('libp3mayaloader'+VNUM+'.dll', input='libp3dxfegg.lib')
    TargetAdd('libp3mayaloader'+VNUM+'.dll', input='libp3dxf.lib')
    TargetAdd('libp3mayaloader'+VNUM+'.dll', input='libp3objegg.lib')
    TargetAdd('libp3mayaloader'+VNUM+'.dll', input='libp3vrmlegg.lib')
    TargetAdd('libp3mayaloader'+VNUM+'.dll', input='libp3vrml.lib')
    TargetAdd('libp3mayaloader'+VNUM+'.dll', input='libp3xfileegg.lib')
    TargetAdd('libp3mayaloader'+VNUM+'.dll', input='libp3xfile.lib')
    TargetAdd('libp3mayaloader'+VNUM+'.dll', input='libp3eggbase.lib')
    TargetAdd('libp3mayaloader'+VNUM+'.dll', input='libp3progbase.lib')
    TargetAdd('libp3mayaloader'+VNUM+'.dll', input='libp3converter.lib')
    TargetAdd('libp3mayaloader'+VNUM+'.dll', input='libp3pandatoolbase.lib')
    TargetAdd('libp3mayaloader'+VNUM+'.dll', input='libpandaegg.dll')
    TargetAdd('libp3mayaloader'+VNUM+'.dll', input=COMMON_PANDA_LIBS)
    TargetAdd('libp3mayaloader'+VNUM+'.dll', opts=['ADVAPI', VER]+ARCH_OPTS)

    TargetAdd('mayapview'+VNUM+'_mayaPview.obj', opts=OPTS, input='mayaPview.cxx')
    TargetAdd('libmayapview'+VNUM+'.mll', input='mayapview'+VNUM+'_mayaPview.obj')
    TargetAdd('libmayapview'+VNUM+'.mll', input='libmayaegg'+VNUM+'.lib')
    TargetAdd('libmayapview'+VNUM+'.mll', input='libmaya'+VNUM+'.lib')
    TargetAdd('libmayapview'+VNUM+'.mll', input='libp3framework.dll')
    TargetAdd('libmayapview'+VNUM+'.mll', input=COMMON_EGG2X_LIBS)
    TargetAdd('libmayapview'+VNUM+'.mll', opts=['ADVAPI', VER]+ARCH_OPTS)

    TargetAdd('mayaprogs'+VNUM+'_eggToMaya.obj', opts=OPTS, input='eggToMaya.cxx')
    TargetAdd('mayaprogs'+VNUM+'_mayaToEgg.obj', opts=OPTS, input='mayaToEgg.cxx')
    TargetAdd('mayaprogs_mayaConversionServer.obj', opts=OPTS, input='mayaConversionServer.cxx')

    TargetAdd('maya2egg'+VNUM+'_mayaToEggBin.obj', opts=OPTS, input='mayaToEggBin.cxx')
    TargetAdd('maya2egg'+VNUM+'_bin.exe', input='mayaprogs'+VNUM+'_eggToMaya.obj')
    TargetAdd('maya2egg'+VNUM+'_bin.exe', input='mayaprogs'+VNUM+'_mayaToEgg.obj')
    TargetAdd('maya2egg'+VNUM+'_bin.exe', input='mayaprogs_mayaConversionServer.obj')
    TargetAdd('maya2egg'+VNUM+'_bin.exe', input='maya2egg'+VNUM+'_mayaToEggBin.obj')
    TargetAdd('maya2egg'+VNUM+'_bin.exe', input='libmayaegg'+VNUM+'.lib')
    TargetAdd('maya2egg'+VNUM+'_bin.exe', input='libmaya'+VNUM+'.lib')
    TargetAdd('maya2egg'+VNUM+'_bin.exe', input=COMMON_EGG2X_LIBS)
    TargetAdd('maya2egg'+VNUM+'_bin.exe', opts=['ADVAPI', VER]+ARCH_OPTS)

    TargetAdd('egg2maya'+VNUM+'_eggToMayaBin.obj', opts=OPTS, input='eggToMayaBin.cxx')
    TargetAdd('egg2maya'+VNUM+'_bin.exe', input='mayaprogs'+VNUM+'_eggToMaya.obj')
    TargetAdd('egg2maya'+VNUM+'_bin.exe', input='mayaprogs'+VNUM+'_mayaToEgg.obj')
    TargetAdd('egg2maya'+VNUM+'_bin.exe', input='mayaprogs_mayaConversionServer.obj')
    TargetAdd('egg2maya'+VNUM+'_bin.exe', input='egg2maya'+VNUM+'_eggToMayaBin.obj')
    TargetAdd('egg2maya'+VNUM+'_bin.exe', input='libmayaegg'+VNUM+'.lib')
    TargetAdd('egg2maya'+VNUM+'_bin.exe', input='libmaya'+VNUM+'.lib')
    TargetAdd('egg2maya'+VNUM+'_bin.exe', input=COMMON_EGG2X_LIBS)
    TargetAdd('egg2maya'+VNUM+'_bin.exe', opts=['ADVAPI', VER]+ARCH_OPTS)

    TargetAdd('mayasavepview'+VNUM+'_mayaSavePview.obj', opts=OPTS, input='mayaSavePview.cxx')
    TargetAdd('libmayasavepview'+VNUM+'.mll', input='mayasavepview'+VNUM+'_mayaSavePview.obj')
    TargetAdd('libmayasavepview'+VNUM+'.mll', opts=['ADVAPI', VER]+ARCH_OPTS)

    TargetAdd('mayapath'+VNUM+'.obj', opts=OPTS, input='mayapath.cxx')

    TargetAdd('maya2egg'+VNUM+'.exe', input='mayapath'+VNUM+'.obj')
    TargetAdd('maya2egg'+VNUM+'.exe', input='libpandaexpress.dll')
    TargetAdd('maya2egg'+VNUM+'.exe', input=COMMON_DTOOL_LIBS)
    TargetAdd('maya2egg'+VNUM+'.exe', opts=['ADVAPI']+ARCH_OPTS)

    TargetAdd('egg2maya'+VNUM+'.exe', input='mayapath'+VNUM+'.obj')
    TargetAdd('egg2maya'+VNUM+'.exe', input='libpandaexpress.dll')
    TargetAdd('egg2maya'+VNUM+'.exe', input=COMMON_DTOOL_LIBS)
    TargetAdd('egg2maya'+VNUM+'.exe', opts=['ADVAPI']+ARCH_OPTS)

if MAYA_BUILT:
    OPTS=['DIR:pandatool/src/mayaprogs', 'DIR:pandatool/src/maya', 'DIR:pandatool/src/mayaegg', 'BUILDING:MISC', 'NOARCH:ARM64']

    TargetAdd('mayaprogs_mayaConversionClient.obj', opts=OPTS, input='mayaConversionClient.cxx')

    TargetAdd('maya2egg_mayaToEggClient.obj', opts=OPTS, input='mayaToEggClient.cxx')
    TargetAdd('maya2egg_client.exe', input='mayaprogs_mayaConversionClient.obj')
    TargetAdd('maya2egg_client.exe', input='maya2egg_mayaToEggClient.obj')
    TargetAdd('maya2egg_client.exe', input=COMMON_EGG2X_LIBS)
    TargetAdd('maya2egg_client.exe', opts=['NOARCH:ARM64'])

    TargetAdd('egg2maya_eggToMayaClient.obj', opts=OPTS, input='eggToMayaClient.cxx')
    TargetAdd('egg2maya_client.exe', input='mayaprogs_mayaConversionClient.obj')
    TargetAdd('egg2maya_client.exe', input='egg2maya_eggToMayaClient.obj')
    TargetAdd('egg2maya_client.exe', input=COMMON_EGG2X_LIBS)
    TargetAdd('egg2maya_client.exe', opts=['NOARCH:ARM64'])

#
# DIRECTORY: contrib/src/ai/
#
if not PkgSkip("CONTRIB"):
    OPTS=['DIR:contrib/src/ai', 'BUILDING:PANDAAI']
    TargetAdd('p3ai_composite1.obj', opts=OPTS, input='p3ai_composite1.cxx')
    TargetAdd('libpandaai.dll', input='p3ai_composite1.obj')
    TargetAdd('libpandaai.dll', input=COMMON_PANDA_LIBS)

    OPTS=['DIR:contrib/src/ai']
    IGATEFILES=GetDirectoryContents('contrib/src/ai', ["*.h", "*_composite*.cxx"])
    TargetAdd('libpandaai.in', opts=OPTS, input=IGATEFILES)
    TargetAdd('libpandaai.in', opts=['IMOD:panda3d.ai', 'ILIB:libpandaai', 'SRCDIR:contrib/src/ai'])

    PyTargetAdd('ai_module.obj', input='libpandaai.in')
    PyTargetAdd('ai_module.obj', opts=OPTS)
    PyTargetAdd('ai_module.obj', opts=['IMOD:panda3d.ai', 'ILIB:ai', 'IMPORT:panda3d.core'])

    PyTargetAdd('ai.pyd', input='ai_module.obj')
    PyTargetAdd('ai.pyd', input='libpandaai_igate.obj')
    PyTargetAdd('ai.pyd', input='libpandaai.dll')
    PyTargetAdd('ai.pyd', input='libp3interrogatedb.dll')
    PyTargetAdd('ai.pyd', input=COMMON_PANDA_LIBS)

#
# DIRECTORY: contrib/src/rplight/
#
if not PkgSkip("CONTRIB") and not PkgSkip("PYTHON"):
    OPTS=['DIR:contrib/src/rplight', 'BUILDING:RPLIGHT']
    TargetAdd('p3rplight_composite1.obj', opts=OPTS, input='p3rplight_composite1.cxx')

    IGATEFILES=GetDirectoryContents('contrib/src/rplight', ["*.h", "*_composite*.cxx"])
    TargetAdd('libp3rplight.in', opts=OPTS, input=IGATEFILES)
    TargetAdd('libp3rplight.in', opts=['IMOD:panda3d._rplight', 'ILIB:libp3rplight', 'SRCDIR:contrib/src/rplight'])

    PyTargetAdd('rplight_module.obj', input='libp3rplight.in')
    PyTargetAdd('rplight_module.obj', opts=OPTS)
    PyTargetAdd('rplight_module.obj', opts=['IMOD:panda3d._rplight', 'ILIB:_rplight', 'IMPORT:panda3d.core'])

    PyTargetAdd('_rplight.pyd', input='rplight_module.obj')
    PyTargetAdd('_rplight.pyd', input='libp3rplight_igate.obj')
    PyTargetAdd('_rplight.pyd', input='p3rplight_composite1.obj')
    PyTargetAdd('_rplight.pyd', input='libp3interrogatedb.dll')
    PyTargetAdd('_rplight.pyd', input=COMMON_PANDA_LIBS)

#
# DIRECTORY: pandatool/src/deploy-stub
#
if PkgSkip("PYTHON") == 0:
    OPTS=['DIR:pandatool/src/deploy-stub', 'BUILDING:DEPLOYSTUB']
    PyTargetAdd('deploy-stub.obj', opts=OPTS, input='deploy-stub.c')
    if GetTarget() == 'windows':
        PyTargetAdd('frozen_dllmain.obj', opts=OPTS, input='frozen_dllmain.c')

    if GetTarget() == 'linux' or GetTarget() == 'freebsd':
        # Setup rpath so libs can be found in the same directory as the deployed game
        LibName('DEPLOYSTUB', "-Wl,--disable-new-dtags,-rpath,\\$ORIGIN")
        LibName('DEPLOYSTUB', "-Wl,-z,origin")
        LibName('DEPLOYSTUB', "-rdynamic")
    elif GetTarget() == 'darwin':
        LibName('DEPLOYSTUB', "-Wl,-sectcreate,__PANDA,__panda,/dev/null")

    PyTargetAdd('deploy-stub.exe', input='deploy-stub.obj')
    if GetTarget() == 'windows':
        PyTargetAdd('deploy-stub.exe', input='frozen_dllmain.obj')
    PyTargetAdd('deploy-stub.exe', opts=['WINSHELL', 'DEPLOYSTUB', 'NOICON', 'ANDROID'])

    if GetTarget() == 'emscripten':
        PyTargetAdd('deploy-stub.exe', opts=['ZLIB'])

    if GetTarget() == 'windows':
        PyTargetAdd('deploy-stubw.exe', input='deploy-stub.obj')
        PyTargetAdd('deploy-stubw.exe', input='frozen_dllmain.obj')
        PyTargetAdd('deploy-stubw.exe', opts=['SUBSYSTEM:WINDOWS', 'WINSHELL', 'DEPLOYSTUB', 'NOICON'])
    elif GetTarget() == 'darwin':
        DefSymbol('MACOS_APP_BUNDLE', 'MACOS_APP_BUNDLE')
        OPTS = OPTS + ['MACOS_APP_BUNDLE']
        PyTargetAdd('deploy-stubw.obj', opts=OPTS, input='deploy-stub.c')
        PyTargetAdd('deploy-stubw.exe', input='deploy-stubw.obj')
        PyTargetAdd('deploy-stubw.exe', opts=['MACOS_APP_BUNDLE', 'DEPLOYSTUB', 'NOICON'])
    elif GetTarget() == 'android':
        TargetAdd('org/jnius/NativeInvocationHandler.class', opts=OPTS, input='NativeInvocationHandler.java')
        TargetAdd('classes.dex', input='org/jnius/NativeInvocationHandler.class')

        PyTargetAdd('deploy-stubw_android_main.obj', opts=OPTS, input='android_main.cxx')
        PyTargetAdd('deploy-stubw_android_log.obj', opts=OPTS, input='android_log.c')
        PyTargetAdd('libdeploy-stubw.dll', input='android_native_app_glue.obj')
        PyTargetAdd('libdeploy-stubw.dll', input='deploy-stubw_android_main.obj')
        PyTargetAdd('libdeploy-stubw.dll', input='deploy-stubw_android_log.obj')
        PyTargetAdd('libdeploy-stubw.dll', input=COMMON_PANDA_LIBS)
        PyTargetAdd('libdeploy-stubw.dll', input='libp3android.dll')
        PyTargetAdd('libdeploy-stubw.dll', opts=['DEPLOYSTUB', 'ANDROID'])

#
# Generate the models directory and samples directory
#

if not PkgSkip("DIRECT") and not PkgSkip("EGG"):
    model_extensions = ["*.egg"]

    for model in GetDirectoryContents("models/misc", model_extensions):
        if not PkgSkip("ZLIB") and not PkgSkip("DEPLOYTOOLS"):
            newname = model[:-4] + ".egg.pz"
        else:
            newname = model[:-4] + ".egg"
        TargetAdd(GetOutputDir()+"/models/misc/"+newname, input="models/misc/"+model)

    for model in GetDirectoryContents("models/gui", model_extensions):
        if not PkgSkip("ZLIB") and not PkgSkip("DEPLOYTOOLS"):
            newname = model[:-4] + ".egg.pz"
        else:
            newname = model[:-4] + ".egg"
        TargetAdd(GetOutputDir()+"/models/gui/"+newname, input="models/gui/"+model)

    for model in GetDirectoryContents("models", model_extensions):
        if not PkgSkip("ZLIB") and not PkgSkip("DEPLOYTOOLS"):
            newname = model[:-4] + ".egg.pz"
        else:
            newname = model[:-4] + ".egg"
        TargetAdd(GetOutputDir()+"/models/"+newname, input="models/"+model)

if not PkgSkip("DIRECT"):
    CopyAllFiles(GetOutputDir()+"/models/audio/sfx/",  "models/audio/sfx/",      ".wav")
    CopyAllFiles(GetOutputDir()+"/models/icons/",      "models/icons/",          ".gif")

    CopyAllFiles(GetOutputDir()+"/models/maps/",       "models/maps/",           ".jpg")
    CopyAllFiles(GetOutputDir()+"/models/maps/",       "models/maps/",           ".png")
    CopyAllFiles(GetOutputDir()+"/models/maps/",       "models/maps/",           ".rgb")
    CopyAllFiles(GetOutputDir()+"/models/maps/",       "models/maps/",           ".rgba")


##########################################################################################
#
# Dependency-Based Distributed Build System.
#
##########################################################################################

DEPENDENCYQUEUE=[]

for target in TARGET_LIST:
    name = target.name
    inputs = target.inputs
    opts = target.opts
    deps = target.deps
    DEPENDENCYQUEUE.append([CompileAnything, [name, inputs, opts], [name], deps, []])

def BuildWorker(taskqueue, donequeue):
    while True:
        try:
            task = taskqueue.get(timeout=1)
        except:
            ProgressOutput(None, "Waiting for tasks...")
            task = taskqueue.get()
        sys.stdout.flush()
        if task == 0:
            return
        try:
            task[0](*task[1])
            donequeue.put(task)
        except:
            donequeue.put(0)

def AllSourcesReady(task, pending):
    sources = task[3]
    for x in sources:
        if x in pending:
            return False
    sources = task[1][1]
    for x in sources:
        if x in pending:
            return False
    altsources = task[4]
    for x in altsources:
        if x in pending:
            return False
    return True

def ParallelMake(tasklist):
    # Create the communication queues.
    donequeue = queue.Queue()
    taskqueue = queue.Queue()
    # Build up a table listing all the pending targets
    #task = [CompileAnything, [name, inputs, opts], [name], deps, []]
    # task[2] = [name]
    # task[3] = deps
    pending = {}
    for task in tasklist:
        for target in task[2]:
            pending[target] = 1
    # Create the workers
    for slave in range(THREADCOUNT):
        th = threading.Thread(target=BuildWorker, args=[taskqueue, donequeue])
        th.daemon = True
        th.start()
    # Feed tasks to the workers.
    tasksqueued = 0
    while True:
        if tasksqueued < THREADCOUNT:
            extras = []
            for task in tasklist:
                if tasksqueued < THREADCOUNT and AllSourcesReady(task, pending):
                    if NeedsBuild(task[2], task[3]):
                        tasksqueued += 1
                        taskqueue.put(task)
                    else:
                        for target in task[2]:
                            del pending[target]
                else:
                    extras.append(task)
            tasklist = extras
        sys.stdout.flush()
        if tasksqueued == 0:
            if len(tasklist) > 0:
                continue
            break
        donetask = donequeue.get()
        if donetask == 0:
            exit("Build process aborting.")
        sys.stdout.flush()
        tasksqueued -= 1
        JustBuilt(donetask[2], donetask[3])
        for target in donetask[2]:
            del pending[target]
    # Kill the workers.
    for slave in range(THREADCOUNT):
        taskqueue.put(0)
    # Make sure there aren't any unsatisfied tasks
    if len(tasklist) > 0:
        exit("Dependency problems: {0} tasks not finished. First task unsatisfied: {1}".format(len(tasklist), tasklist[0][2]))


def SequentialMake(tasklist):
    i = 0
    for task in tasklist:
        if NeedsBuild(task[2], task[3]):
            task[0](*task[1] + [(i * 100.0) / len(tasklist)])
            JustBuilt(task[2], task[3])
        i += 1


def RunDependencyQueue(tasklist):
    if THREADCOUNT != 0:
        ParallelMake(tasklist)
    else:
        SequentialMake(tasklist)


try:
    RunDependencyQueue(DEPENDENCYQUEUE)
finally:
    SaveDependencyCache()

# Run the test suite.
if RUNTESTS:
    cmdstr = BracketNameWithQuotes(SDK["PYTHONEXEC"].replace('\\', '/'))
    cmdstr += " -B -m pytest tests"
    if GetVerbose():
        cmdstr += " --verbose"
    oscmd(cmdstr)

# Write out information about the Python versions in the built dir.
python_version_info = GetCurrentPythonVersionInfo()
UpdatePythonVersionInfoFile(python_version_info)

##########################################################################################
#
# The Installers
#
# Under windows, we can build an 'exe' package using NSIS
# Under linux, we can build a 'deb' package or an 'rpm' package.
# Under OSX, we can make a 'dmg' package.
#
##########################################################################################

if INSTALLER:
    ProgressOutput(100.0, "Building installer")
    from makepackage import MakeInstaller

    # When using the --installer flag, only install for the current version.
    python_versions = []
    if python_version_info:
        python_versions.append(python_version_info)

    MakeInstaller(version=VERSION, outputdir=GetOutputDir(),
                  optimize=GetOptimize(), compressor=COMPRESSOR,
                  debversion=DEBVERSION, rpmversion=RPMVERSION,
                  rpmrelease=RPMRELEASE, python_versions=python_versions)

if WHEEL:
    ProgressOutput(100.0, "Building wheel")
    from makewheel import makewheel
    makewheel(WHLVERSION, GetOutputDir())

##########################################################################################
#
# Print final status report.
#
##########################################################################################

WARNINGS.append("Elapsed Time: "+PrettyTime(time.time() - STARTTIME))

printStatus("Makepanda Final Status Report", WARNINGS)
print(GetColor("green") + "Build successfully finished, elapsed time: " + PrettyTime(time.time() - STARTTIME) + GetColor())<|MERGE_RESOLUTION|>--- conflicted
+++ resolved
@@ -902,30 +902,16 @@
     SmartPkgEnable("SWRESAMPLE","libswresample", "libswresample", ("libswresample/swresample.h"), target_pkg = "FFMPEG", thirdparty_dir = "ffmpeg")
     SmartPkgEnable("FFTW",      "fftw3",     ("fftw3"), ("fftw.h"))
     SmartPkgEnable("FMODEX",    "",          ("fmodex"), ("fmodex", "fmodex/fmod.h"))
-<<<<<<< HEAD
-    SmartPkgEnable("FREETYPE",  "freetype2", ("freetype"), ("freetype2", "freetype2/freetype/freetype.h"))
-    SmartPkgEnable("HARFBUZZ",  "harfbuzz",  ("harfbuzz"), ("harfbuzz", "harfbuzz/hb-ft.h"))
-    SmartPkgEnable("GL",        "gl",        ("GL"), ("GL/gl.h"), framework = "OpenGL")
-    SmartPkgEnable("GLES",      "glesv1_cm", ("GLESv1_CM"), ("GLES/gl.h"), framework = "OpenGLES")
-    SmartPkgEnable("GLES2",     "glesv2",    ("GLESv2"), ("GLES2/gl2.h")) #framework = "OpenGLES"?
-    SmartPkgEnable("EGL",       "egl",       ("EGL"), ("EGL/egl.h"))
-=======
-    SmartPkgEnable("NVIDIACG",  "",          ("Cg"), "Cg/cg.h", framework = "Cg")
->>>>>>> d9052bae
     SmartPkgEnable("ODE",       "",          ("ode"), "ode/ode.h", tool = "ode-config")
     SmartPkgEnable("SQUISH",    "",          ("squish"), "squish.h")
     SmartPkgEnable("TIFF",      "libtiff-4", ("tiff"), "tiff.h")
     SmartPkgEnable("VRPN",      "",          ("vrpn", "quat"), ("vrpn", "quat.h", "vrpn/vrpn_Types.h"))
     SmartPkgEnable("OPUS",      "opusfile",  ("opusfile", "opus", "ogg"), ("ogg/ogg.h", "opus/opusfile.h", "opus"))
     SmartPkgEnable("JPEG",      "",          ("jpeg"), "jpeglib.h")
-<<<<<<< HEAD
-    SmartPkgEnable("PNG",       "libpng",    ("png"), "png.h", tool = "libpng-config")
     SmartPkgEnable("GLSLANG",   "",          ("MachineIndependent", "GenericCodeGen", "SPIRV", "OSDependent", "OGLCompiler", "HLSL", "glslang-default-resource-limits"), "glslang/Public/ShaderLang.h")
     SmartPkgEnable("SPIRV-TOOLS", "",        ("SPIRV-Tools-opt", "SPIRV-Tools"), "spirv-tools/optimizer.hpp")
     SmartPkgEnable("SPIRV-CROSS-GLSL", "",   ("spirv-cross-core", "spirv-cross-glsl"), "spirv_cross/spirv_cross.hpp", thirdparty_dir="spirv-cross")
     SmartPkgEnable("SPIRV-CROSS-HLSL", "",   ("spirv-cross-core", "spirv-cross-hlsl"), "spirv_cross/spirv_cross.hpp", thirdparty_dir="spirv-cross")
-=======
->>>>>>> d9052bae
     SmartPkgEnable("MIMALLOC",  "",          ("mimalloc"), "mimalloc.h")
 
     if GetTarget() != 'emscripten':
@@ -1127,14 +1113,7 @@
         LibName("OPENSSL", "-Wl,--exclude-libs,libssl.a")
         LibName("OPENSSL", "-Wl,--exclude-libs,libcrypto.a")
 
-<<<<<<< HEAD
-    if GetTarget() != 'darwin':
-=======
     if GetTarget() not in ('darwin', 'emscripten'):
-        # CgGL is covered by the Cg framework, and we don't need X11 components on OSX
-        if not PkgSkip("NVIDIACG"):
-            SmartPkgEnable("CGGL", "", ("CgGL"), "Cg/cgGL.h", thirdparty_dir = "nvidiacg")
->>>>>>> d9052bae
         if GetTarget() != "android":
             SmartPkgEnable("X11", "x11", "X11", ("X11", "X11/Xlib.h", "X11/XKBlib.h"))
         else:
