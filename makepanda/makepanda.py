--- conflicted
+++ resolved
@@ -87,12 +87,7 @@
   "ARTOOLKIT", "OPENCV", "DIRECTCAM", "VISION",        # Augmented Reality
   "GTK2",                                              # GTK2 is used for PStats on Unix
   "MFC", "WX", "FLTK",                                 # Used for web plug-in only
-<<<<<<< HEAD
-  "COCOA",                                             # Mac OS X toolkits
-=======
-  "ROCKET",                                            # GUI libraries
-  "CARBON", "COCOA",                                   # macOS toolkits
->>>>>>> bf59e880
+  "COCOA",                                             # macOS toolkits
   "X11",                                               # Unix platform support
   "PANDATOOL", "PVIEW", "DEPLOYTOOLS",                 # Toolchain
   "SKEL",                                              # Example SKEL project
@@ -137,12 +132,7 @@
     print("  --distributor X   (short string identifying the distributor of the build)")
     print("  --outputdir X     (use the specified directory instead of 'built')")
     print("  --threads N       (use the multithreaded build system. see manual)")
-<<<<<<< HEAD
-    print("  --osxtarget N     (the OS X version number to build for (OS X only))")
-=======
     print("  --osxtarget N     (the macOS version number to build for (macOS only))")
-    print("  --universal       (build universal binaries (macOS only))")
->>>>>>> bf59e880
     print("  --override \"O=V\"  (override dtool_config/prc option value)")
     print("  --static          (builds libraries for static linking)")
     print("  --target X        (experimental cross-compilation (android only))")
@@ -400,30 +390,7 @@
         if osxver < (10, 9):
             osxver = (10, 9)
 
-<<<<<<< HEAD
     arch_tag = GetTargetArch()
-=======
-    arch_tag = None
-    if not OSX_ARCHS:
-        arch_tag = GetTargetArch()
-    elif len(OSX_ARCHS) == 1:
-        arch_tag = OSX_ARCHS[0]
-    elif frozenset(OSX_ARCHS) == frozenset(('i386', 'ppc')):
-        arch_tag = 'fat'
-    elif frozenset(OSX_ARCHS) == frozenset(('x86_64', 'i386')):
-        arch_tag = 'intel'
-    elif frozenset(OSX_ARCHS) == frozenset(('x86_64', 'ppc64')):
-        arch_tag = 'fat64'
-    elif frozenset(OSX_ARCHS) == frozenset(('x86_64', 'i386', 'ppc')):
-        arch_tag = 'fat32'
-    elif frozenset(OSX_ARCHS) == frozenset(('x86_64', 'i386', 'ppc64', 'ppc')):
-        arch_tag = 'universal'
-    elif frozenset(OSX_ARCHS) == frozenset(('x86_64', 'arm64')):
-        arch_tag = 'universal2'
-    else:
-        raise RuntimeError('No arch tag for arch combination %s' % OSX_ARCHS)
-
->>>>>>> bf59e880
     PLATFORM = 'macosx-{0}.{1}-{2}'.format(osxver[0], osxver[1], arch_tag)
 
 elif target == 'linux' and (os.path.isfile("/lib/libc-2.5.so") or os.path.isfile("/lib64/libc-2.5.so")) and os.path.isdir("/opt/python"):
@@ -779,15 +746,6 @@
 if (COMPILER=="GCC"):
     if GetTarget() != "darwin":
         PkgDisable("COCOA")
-<<<<<<< HEAD
-=======
-    elif RUNTIME:
-        # We don't support Cocoa in the runtime yet.
-        PkgDisable("COCOA")
-    if 'x86_64' in OSX_ARCHS or 'arm64' in OSX_ARCHS:
-        # 64-bits macOS doesn't have Carbon.
-        PkgDisable("CARBON")
->>>>>>> bf59e880
 
     #if (PkgSkip("PYTHON")==0):
     #    IncDirectory("PYTHON", SDK["PYTHON"])
@@ -5756,22 +5714,9 @@
 for VER in MAYAVERSIONS:
   VNUM = VER[4:]
   if not PkgSkip(VER) and not PkgSkip("PANDATOOL") and not PkgSkip("EGG"):
-<<<<<<< HEAD
     if GetTarget() == 'darwin' and int(VNUM) < 2009:
       # No x86_64 support.
       continue
-=======
-    if GetTarget() == 'darwin' and int(VNUM) >= 2012:
-      ARCH_OPTS = ['NOARCH:PPC', 'NOARCH:I386', 'NOARCH:ARM64']
-      if len(OSX_ARCHS) != 0 and 'x86_64' not in OSX_ARCHS:
-        continue
-    elif GetTarget() == 'darwin' and int(VNUM) >= 2009:
-      ARCH_OPTS = ['NOARCH:PPC', 'NOARCH:ARM64']
-    elif GetTarget() == 'darwin':
-      ARCH_OPTS = ['NOARCH:X86_64', 'NOARCH:ARM64']
-    else:
-      ARCH_OPTS = []
->>>>>>> bf59e880
 
     OPTS=['DIR:pandatool/src/mayaprogs', 'DIR:pandatool/src/maya', 'DIR:pandatool/src/mayaegg', 'BUILDING:MISC', VER]
     TargetAdd('mayaeggimport'+VNUM+'_mayaeggimport.obj', opts=OPTS, input='mayaEggImport.cxx')
