--- conflicted
+++ resolved
@@ -176,9 +176,7 @@
     removedopts = [
         "use-touchinput", "no-touchinput", "no-awesomium", "no-directscripts",
         "no-carbon", "no-physx", "no-rocket", "host", "osxtarget=",
-<<<<<<< HEAD
         "no-nvidiacg", "no-cggl", "cggl-incdir=", "cggl-libdir=",
-=======
         "no-max6", "no-max7", "no-max8", "no-max9", "no-max2009",
         "no-max2010", "no-max2011", "no-max2012", "no-max2013", "no-max2014",
         "no-maya6", "no-maya65", "no-maya7", "no-maya8", "no-maya85",
@@ -186,7 +184,6 @@
         "no-maya2012", "no-maya2013", "no-maya20135", "no-maya2014",
         "no-maya2015", "no-maya2016", "no-maya20165", "no-maya2017",
         "no-maya2018", "no-maya2019", "no-maya2020", "no-maya2022",
->>>>>>> d3bb769a
         ]
 
     # All recognized options.
