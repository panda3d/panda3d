--- conflicted
+++ resolved
@@ -5779,13 +5779,9 @@
     else:
         ARCH_OPTS = []
 
-<<<<<<< HEAD
     MAYA_BUILT = True
 
-    OPTS=['DIR:pandatool/src/mayaprogs', 'DIR:pandatool/src/maya', 'DIR:pandatool/src/mayaegg', 'BUILDING:MISC', VER]
-=======
     OPTS=['DIR:pandatool/src/mayaprogs', 'DIR:pandatool/src/maya', 'DIR:pandatool/src/mayaegg', 'BUILDING:MISC', VER] + ARCH_OPTS
->>>>>>> fa04d77b
     TargetAdd('mayaeggimport'+VNUM+'_mayaeggimport.obj', opts=OPTS, input='mayaEggImport.cxx')
     TargetAdd('mayaeggimport'+VNUM+'.mll', input='mayaegg'+VNUM+'_loader.obj')
     TargetAdd('mayaeggimport'+VNUM+'.mll', input='mayaeggimport'+VNUM+'_mayaeggimport.obj')
@@ -5822,16 +5818,8 @@
     TargetAdd('libmayapview'+VNUM+'.mll', input='libmayaegg'+VNUM+'.lib')
     TargetAdd('libmayapview'+VNUM+'.mll', input='libmaya'+VNUM+'.lib')
     TargetAdd('libmayapview'+VNUM+'.mll', input='libp3framework.dll')
-<<<<<<< HEAD
     TargetAdd('libmayapview'+VNUM+'.mll', input=COMMON_EGG2X_LIBS)
-    TargetAdd('libmayapview'+VNUM+'.mll', opts=['ADVAPI', VER])
-=======
-    if GetTarget() == 'windows':
-      TargetAdd('libmayapview'+VNUM+'.mll', input=COMMON_EGG2X_LIBS)
-    else:
-      TargetAdd('libmayapview'+VNUM+'.mll', input=COMMON_EGG2X_LIBS)
     TargetAdd('libmayapview'+VNUM+'.mll', opts=['ADVAPI', VER]+ARCH_OPTS)
->>>>>>> fa04d77b
 
     TargetAdd('mayaprogs'+VNUM+'_eggToMaya.obj', opts=OPTS, input='eggToMaya.cxx')
     TargetAdd('mayaprogs'+VNUM+'_mayaToEgg.obj', opts=OPTS, input='mayaToEgg.cxx')
@@ -5844,16 +5832,8 @@
     TargetAdd('maya2egg'+VNUM+'_bin.exe', input='maya2egg'+VNUM+'_mayaToEggBin.obj')
     TargetAdd('maya2egg'+VNUM+'_bin.exe', input='libmayaegg'+VNUM+'.lib')
     TargetAdd('maya2egg'+VNUM+'_bin.exe', input='libmaya'+VNUM+'.lib')
-<<<<<<< HEAD
     TargetAdd('maya2egg'+VNUM+'_bin.exe', input=COMMON_EGG2X_LIBS)
-    TargetAdd('maya2egg'+VNUM+'_bin.exe', opts=['ADVAPI', VER])
-=======
-    if GetTarget() == 'windows':
-      TargetAdd('maya2egg'+VNUM+'_bin.exe', input=COMMON_EGG2X_LIBS)
-    else:
-      TargetAdd('maya2egg'+VNUM+'_bin.exe', input=COMMON_EGG2X_LIBS)
     TargetAdd('maya2egg'+VNUM+'_bin.exe', opts=['ADVAPI', VER]+ARCH_OPTS)
->>>>>>> fa04d77b
 
     TargetAdd('egg2maya'+VNUM+'_eggToMayaBin.obj', opts=OPTS, input='eggToMayaBin.cxx')
     TargetAdd('egg2maya'+VNUM+'_bin.exe', input='mayaprogs'+VNUM+'_eggToMaya.obj')
@@ -5862,16 +5842,8 @@
     TargetAdd('egg2maya'+VNUM+'_bin.exe', input='egg2maya'+VNUM+'_eggToMayaBin.obj')
     TargetAdd('egg2maya'+VNUM+'_bin.exe', input='libmayaegg'+VNUM+'.lib')
     TargetAdd('egg2maya'+VNUM+'_bin.exe', input='libmaya'+VNUM+'.lib')
-<<<<<<< HEAD
     TargetAdd('egg2maya'+VNUM+'_bin.exe', input=COMMON_EGG2X_LIBS)
-    TargetAdd('egg2maya'+VNUM+'_bin.exe', opts=['ADVAPI', VER])
-=======
-    if GetTarget() == 'windows':
-      TargetAdd('egg2maya'+VNUM+'_bin.exe', input=COMMON_EGG2X_LIBS)
-    else:
-      TargetAdd('egg2maya'+VNUM+'_bin.exe', input=COMMON_EGG2X_LIBS)
     TargetAdd('egg2maya'+VNUM+'_bin.exe', opts=['ADVAPI', VER]+ARCH_OPTS)
->>>>>>> fa04d77b
 
     TargetAdd('mayasavepview'+VNUM+'_mayaSavePview.obj', opts=OPTS, input='mayaSavePview.cxx')
     TargetAdd('libmayasavepview'+VNUM+'.mll', input='mayasavepview'+VNUM+'_mayaSavePview.obj')
