#!/usr/bin/env python
########################################################################
#
# To build panda using this script, type 'makepanda.py' on unix
# or 'makepanda.bat' on windows, and examine the help-text.
# Then run the script again with the appropriate options to compile
# panda3d.
#
########################################################################

import sys
if sys.version_info < (3, 8):
    print("This version of Python is not supported, use version 3.8 or higher.")
    exit(1)

try:
    import os
    import time
    import re
    import getopt
    import threading
    import signal
    import shutil
    import plistlib
    import queue
except KeyboardInterrupt:
    raise
except:
    print("You are either using an incomplete or an old version of Python!")
    print("Please install the development package of Python and try again.")
    exit(1)

if sys.version_info >= (3, 10):
    from sysconfig import get_platform
else:
    from distutils.util import get_platform
from makepandacore import *

try:
    import zlib
except:
    zlib = None

########################################################################
##
## PARSING THE COMMAND LINE OPTIONS
##
## You might be tempted to change the defaults by editing them
## here.  Don't do it.  Instead, create a script that compiles
## panda with your preferred options.  Or, create
## a 'makepandaPreferences' file and put it into your python path.
##
########################################################################

COMPILER=0
INSTALLER=0
WHEEL=0
RUNTESTS=0
GENMAN=0
COMPRESSOR="zlib"
THREADCOUNT=0
CFLAGS=""
CXXFLAGS=""
LDFLAGS=""
DISTRIBUTOR=""
VERSION=None
DEBVERSION=None
WHLVERSION=None
RPMVERSION=None
RPMRELEASE="1"
GIT_COMMIT=None
MAJOR_VERSION=None
OSX_ARCHS=[]
STRDXSDKVERSION = 'default'
WINDOWS_SDK = None
MSVC_VERSION = None
BOOUSEINTELCOMPILER = False
OPENCV_VER_23 = False
PLATFORM = None
COPY_PYTHON = True

WASM_TARGETS = ("emscripten","wasi")

PkgListSet(["PYTHON", "DIRECT",                        # Python support
  "GL", "GLES", "GLES2"] + DXVERSIONS + ["TINYDISPLAY", "NVIDIACG", # 3D graphics
  "EGL",                                               # OpenGL (ES) integration
  "EIGEN",                                             # Linear algebra acceleration
  "OPENAL", "FMODEX",                                  # Audio playback
  "VORBIS", "OPUS", "FFMPEG", "SWSCALE", "SWRESAMPLE", # Audio decoding
  "ODE", "BULLET", "PANDAPHYSICS",                     # Physics
  "SPEEDTREE",                                         # SpeedTree
  "ZLIB", "PNG", "JPEG", "TIFF", "OPENEXR", "SQUISH",  # 2D Formats support
  ] + MAYAVERSIONS + MAXVERSIONS + [ "FCOLLADA", "ASSIMP", "EGG", # 3D Formats support
  "FREETYPE", "HARFBUZZ",                              # Text rendering
  "VRPN", "OPENSSL",                                   # Transport
  "FFTW",                                              # Algorithm helpers
  "ARTOOLKIT", "OPENCV", "DIRECTCAM", "VISION",        # Augmented Reality
  "GTK3",                                              # GTK3 is used for PStats on Unix
  "MFC", "WX", "FLTK",                                 # Used for web plug-in only
  "COCOA",                                             # macOS toolkits
  "X11",                                               # Unix platform support
  "PANDATOOL", "PVIEW", "DEPLOYTOOLS",                 # Toolchain
  "SKEL",                                              # Example SKEL project
  "PANDAFX",                                           # Some distortion special lenses
  "PANDAPARTICLESYSTEM",                               # Built in particle system
  "CONTRIB",                                           # Experimental
  "SSE2", "NEON",                                      # Compiler features
  "MIMALLOC",                                          # Memory allocators
])

CheckPandaSourceTree()

def keyboardInterruptHandler(x,y):
    exit("keyboard interrupt")

signal.signal(signal.SIGINT, keyboardInterruptHandler)

########################################################################
##
## Command-line parser.
##
## You can type "makepanda --help" to see all the options.
##
########################################################################

def usage(problem):
    if problem:
        print("")
        print("Error parsing command-line input: %s" % (problem))

    print("")
    print("Makepanda generates a 'built' subdirectory containing a")
    print("compiled copy of Panda3D.  Command-line arguments are:")
    print("")
    print("  --help            (print the help message you're reading now)")
    print("  --verbose         (print out more information)")
    print("  --tests           (run the test suite)")
    print("  --installer       (build an installer)")
    print("  --wheel           (build a pip-installable .whl)")
    print("  --optimize X      (optimization level can be 1,2,3,4)")
    print("  --version X       (set the panda version number)")
    print("  --lzma            (use lzma compression when building Windows installer)")
    print("  --distributor X   (short string identifying the distributor of the build)")
    print("  --outputdir X     (use the specified directory instead of 'built')")
    print("  --threads N       (use the multithreaded build system. see manual)")
    print("  --universal       (build universal binaries (macOS 11.0+ only))")
    print("  --override \"O=V\"  (override dtool_config/prc option value)")
    print("  --static          (builds libraries for static linking)")
    print("  --target X        (experimental cross-compilation (android only))")
    print("  --arch X          (target architecture for cross-compilation)")
    print("")
    for pkg in PkgListGet():
        p = pkg.lower()
        print("  --use-%-9s   --no-%-9s (enable/disable use of %s)"%(p, p, pkg))
    if sys.platform != 'win32':
        print("  --<PKG>-incdir    (custom location for header files of thirdparty package)")
        print("  --<PKG>-libdir    (custom location for library files of thirdparty package)")
    print("")
    print("  --nothing         (disable every third-party lib)")
    print("  --everything      (enable every third-party lib)")
    print("  --directx-sdk=X   (specify version of DirectX SDK to use: jun2010, aug2009)")
    print("  --windows-sdk=X   (specify Windows SDK version, eg. 7.1, 8.1, 10 or 11.  Default is 8.1)")
    print("  --msvc-version=X  (specify Visual C++ version, eg. 10, 11, 12, 14, 14.1, 14.2, 14.3.  Default is 14)")
    print("  --use-icl         (experimental setting to use an intel compiler instead of MSVC on Windows)")
    print("")
    print("The simplest way to compile panda is to just type:")
    print("")
    print("  makepanda --everything")
    print("")
    os._exit(1)

def parseopts(args):
    global INSTALLER,WHEEL,RUNTESTS,GENMAN,DISTRIBUTOR,VERSION
    global COMPRESSOR,THREADCOUNT,OSX_ARCHS
    global DEBVERSION,WHLVERSION,RPMVERSION,RPMRELEASE,GIT_COMMIT
    global STRDXSDKVERSION, WINDOWS_SDK, MSVC_VERSION, BOOUSEINTELCOMPILER
    global COPY_PYTHON

    # Options for which to display a deprecation warning.
    removedopts = [
        "use-touchinput", "no-touchinput", "no-awesomium", "no-directscripts",
        "no-carbon", "no-physx", "no-rocket", "host", "osxtarget=",
        ]

    # All recognized options.
    longopts = [
        "help","distributor=","verbose","tests",
        "optimize=","everything","nothing","installer","wheel","rtdist","nocolor",
        "version=","lzma","no-python","threads=","outputdir=","override=",
        "static","debversion=","rpmversion=","rpmrelease=","p3dsuffix=","rtdist-version=",
        "directx-sdk=", "windows-sdk=", "msvc-version=", "clean", "use-icl",
        "universal", "target=", "arch=", "git-commit=", "no-copy-python",
        "cggl-incdir=", "cggl-libdir=",
        ] + removedopts

    anything = 0
    optimize = ""
    target = None
    target_archs = []
    universal = False
    clean_build = False
    for pkg in PkgListGet():
        longopts.append("use-" + pkg.lower())
        longopts.append("no-" + pkg.lower())
        longopts.append(pkg.lower() + "-incdir=")
        longopts.append(pkg.lower() + "-libdir=")

    try:
        opts, extras = getopt.getopt(args, "", longopts)
        for option, value in opts:
            if (option=="--help"): raise Exception
            elif (option=="--optimize"): optimize=value
            elif (option=="--installer"): INSTALLER=1
            elif (option=="--tests"): RUNTESTS=1
            elif (option=="--wheel"): WHEEL=1
            elif (option=="--verbose"): SetVerbose(True)
            elif (option=="--distributor"): DISTRIBUTOR=value
            elif (option=="--genman"): GENMAN=1
            elif (option=="--everything"): PkgEnableAll()
            elif (option=="--nothing"): PkgDisableAll()
            elif (option=="--threads"): THREADCOUNT=int(value)
            elif (option=="--outputdir"): SetOutputDir(value.strip())
            elif (option=="--universal"): universal = True
            elif (option=="--target"): target = value.strip()
            elif (option=="--arch"): target_archs.append(value.strip())
            elif (option=="--nocolor"): DisableColors()
            elif (option=="--version"):
                match = re.match(r'^\d+\.\d+(\.\d+)+', value)
                if not match:
                    usage("version requires three digits")
                WHLVERSION = value
                VERSION = match.group()
            elif (option=="--lzma"): COMPRESSOR="lzma"
            elif (option=="--override"): AddOverride(value.strip())
            elif (option=="--static"): SetLinkAllStatic(True)
            elif (option=="--debversion"): DEBVERSION=value
            elif (option=="--rpmversion"): RPMVERSION=value
            elif (option=="--rpmrelease"): RPMRELEASE=value
            elif (option=="--git-commit"): GIT_COMMIT=value
            # Backward compatibility, OPENGL was renamed to GL
            elif (option=="--use-opengl"): PkgEnable("GL")
            elif (option=="--no-opengl"): PkgDisable("GL")
            elif (option=="--directx-sdk"):
                STRDXSDKVERSION = value.strip().lower()
                if STRDXSDKVERSION == '':
                    print("No DirectX SDK version specified. Using 'default' DirectX SDK search")
                    STRDXSDKVERSION = 'default'
            elif (option=="--windows-sdk"):
                WINDOWS_SDK = value.strip().lower()
            elif (option=="--msvc-version"):
                MSVC_VERSION = value.strip().lower()
            elif (option=="--use-icl"): BOOUSEINTELCOMPILER = True
            elif (option=="--clean"): clean_build = True
            elif (option=="--no-copy-python"): COPY_PYTHON = False
            elif (option[2:] in removedopts or option[2:]+'=' in removedopts):
                Warn("Ignoring removed option %s" % (option))
            else:
                for pkg in PkgListGet() + ['CGGL']:
                    if option == "--use-" + pkg.lower():
                        PkgEnable(pkg)
                        break
                    elif option == "--no-" + pkg.lower():
                        PkgDisable(pkg)
                        break
                    elif option == "--" + pkg.lower() + "-incdir":
                        PkgSetCustomLocation(pkg)
                        IncDirectory(pkg, value)
                        break
                    elif option == "--" + pkg.lower() + "-libdir":
                        PkgSetCustomLocation(pkg)
                        LibDirectory(pkg, value)
                        break
            if (option == "--everything" or option.startswith("--use-")
                or option == "--nothing" or option.startswith("--no-")):
                anything = 1
    except:
        usage(sys.exc_info()[1])

    if not anything:
        usage("You should specify a list of packages to use or --everything to enable all packages.")

    if (optimize==""): optimize = "3"

    if GetHost() == 'emscripten':
        target = 'emscripten'
    elif GetHost() == 'wasi':
        target = 'wasi'

    if target is not None or target_archs:
        SetTarget(target, target_archs[-1] if target_archs else None)

    if universal:
        if target_archs:
            exit("--universal is incompatible with --arch")

        OSX_ARCHS.append("x86_64")
        OSX_ARCHS.append("arm64")
    elif target_archs:
        OSX_ARCHS = target_archs
    elif GetTarget() == 'darwin':
        OSX_ARCHS = (GetTargetArch(),)

    try:
        SetOptimize(int(optimize))
        assert GetOptimize() in [1, 2, 3, 4]
    except:
        usage("Invalid setting for OPTIMIZE")

    if GIT_COMMIT is not None and not re.match("^[a-f0-9]{40}$", GIT_COMMIT):
        usage("Invalid SHA-1 hash given for --git-commit option!")

    if GetTarget() == 'windows':
        if not MSVC_VERSION:
            print("No MSVC version specified. Defaulting to 14 (Visual Studio 2015).")
            MSVC_VERSION = (14, 0)
        else:
            try:
                MSVC_VERSION = tuple(int(d) for d in MSVC_VERSION.split('.'))[:2]
                if (len(MSVC_VERSION) == 1):
                    MSVC_VERSION += (0,)
            except:
                usage("Invalid setting for --msvc-version")

        if MSVC_VERSION < (14, 0):
            warn_prefix = "%sERROR:%s " % (GetColor("red"), GetColor())
            print("=========================================================================")
            print(warn_prefix + "Support for MSVC versions before 2015 has been discontinued.")
            print(warn_prefix + "For more information, or any questions, please visit:")
            print(warn_prefix + "  https://github.com/panda3d/panda3d/issues/288")
            print("=========================================================================")
            sys.stdout.flush()
            time.sleep(1.0)
            sys.exit(1)

    if clean_build and os.path.isdir(GetOutputDir()):
        print("Deleting %s" % (GetOutputDir()))
        shutil.rmtree(GetOutputDir())

parseopts(sys.argv[1:])

########################################################################
##
## Handle environment variables.
##
########################################################################

if ("CFLAGS" in os.environ):
    CFLAGS = os.environ["CFLAGS"].strip()

if ("CXXFLAGS" in os.environ):
    CXXFLAGS = os.environ["CXXFLAGS"].strip()

if ("RPM_OPT_FLAGS" in os.environ):
    CFLAGS += " " + os.environ["RPM_OPT_FLAGS"].strip()
    CXXFLAGS += " " + os.environ["RPM_OPT_FLAGS"].strip()

if ("LDFLAGS" in os.environ):
    LDFLAGS = os.environ["LDFLAGS"].strip()

os.environ["MAKEPANDA"] = os.path.abspath(sys.argv[0])
if GetHost() == "darwin":
    if tuple(OSX_ARCHS) == ('arm64',):
        os.environ["MACOSX_DEPLOYMENT_TARGET"] = "11.0"
    else:
        os.environ["MACOSX_DEPLOYMENT_TARGET"] = "10.9"

########################################################################
##
## Configure things based on the command-line parameters.
##
########################################################################

if VERSION is None:
    # Take the value from the setup.cfg file.
    VERSION = GetMetadataValue('version')

if WHLVERSION is None:
    WHLVERSION = VERSION

print("Version: %s" % VERSION)

if DEBVERSION is None:
    DEBVERSION = VERSION

if RPMVERSION is None:
    RPMVERSION = VERSION

MAJOR_VERSION = '.'.join(VERSION.split('.')[:2])

# Now determine the distutils-style platform tag for the target system.
target = GetTarget()
target_arch = GetTargetArch()
if target == 'windows':
    if target_arch == 'x64':
        PLATFORM = 'win-amd64'
    else:
        PLATFORM = 'win32'

elif target == 'darwin':
    arch_tag = None
    if not OSX_ARCHS:
        arch_tag = target_arch
    elif len(OSX_ARCHS) == 1:
        arch_tag = OSX_ARCHS[0]
    elif frozenset(OSX_ARCHS) == frozenset(('i386', 'ppc')):
        arch_tag = 'fat'
    elif frozenset(OSX_ARCHS) == frozenset(('x86_64', 'i386')):
        arch_tag = 'intel'
    elif frozenset(OSX_ARCHS) == frozenset(('x86_64', 'ppc64')):
        arch_tag = 'fat64'
    elif frozenset(OSX_ARCHS) == frozenset(('x86_64', 'i386', 'ppc')):
        arch_tag = 'fat32'
    elif frozenset(OSX_ARCHS) == frozenset(('x86_64', 'i386', 'ppc64', 'ppc')):
        arch_tag = 'universal'
    elif frozenset(OSX_ARCHS) == frozenset(('x86_64', 'arm64')):
        arch_tag = 'universal2'
    else:
        raise RuntimeError('No arch tag for arch combination %s' % OSX_ARCHS)

    if arch_tag == 'arm64':
        PLATFORM = 'macosx-11.0-' + arch_tag
    else:
        PLATFORM = 'macosx-10.9-' + arch_tag

elif target == 'linux' and (os.path.isfile("/lib/libc-2.5.so") or os.path.isfile("/lib64/libc-2.5.so")) and os.path.isdir("/opt/python"):
    # This is manylinux1.  A bit of a sloppy check, though.
    if target_arch in ('x86_64', 'amd64'):
        PLATFORM = 'manylinux1-x86_64'
    elif target_arch in ('arm64', 'aarch64'):
        PLATFORM = 'manylinux1-aarch64'
    else:
        PLATFORM = 'manylinux1-i686'

elif target == 'linux' and (os.path.isfile("/lib/libc-2.12.so") or os.path.isfile("/lib64/libc-2.12.so")) and os.path.isdir("/opt/python"):
    # Same sloppy check for manylinux2010.
    if target_arch in ('x86_64', 'amd64'):
        PLATFORM = 'manylinux2010-x86_64'
    elif target_arch in ('arm64', 'aarch64'):
        PLATFORM = 'manylinux2010-aarch64'
    else:
        PLATFORM = 'manylinux2010-i686'

elif target == 'linux' and (os.path.isfile("/lib/libc-2.17.so") or os.path.isfile("/lib64/libc-2.17.so")) and os.path.isdir("/opt/python"):
    # Same sloppy check for manylinux2014.
    if target_arch in ('x86_64', 'amd64'):
        PLATFORM = 'manylinux2014-x86_64'
    elif target_arch in ('arm64', 'aarch64'):
        PLATFORM = 'manylinux2014-aarch64'
    else:
        PLATFORM = 'manylinux2014-i686'

elif target == 'linux' and (os.path.isfile("/lib/i386-linux-gnu/libc-2.24.so") or os.path.isfile("/lib/x86_64-linux-gnu/libc-2.24.so")) and os.path.isdir("/opt/python"):
    # Same sloppy check for manylinux_2_24.
    if target_arch in ('x86_64', 'amd64'):
        PLATFORM = 'manylinux_2_24-x86_64'
    elif target_arch in ('arm64', 'aarch64'):
        PLATFORM = 'manylinux_2_24-aarch64'
    else:
        PLATFORM = 'manylinux_2_24-i686'

elif target == 'linux' and os.path.isfile("/lib64/libc-2.28.so") and os.path.isfile('/etc/almalinux-release') and os.path.isdir("/opt/python"):
    # Same sloppy check for manylinux_2_28.
    if target_arch in ('x86_64', 'amd64'):
        PLATFORM = 'manylinux_2_28-x86_64'
    elif target_arch in ('arm64', 'aarch64'):
        PLATFORM = 'manylinux_2_28-aarch64'
    else:
        raise RuntimeError('Unhandled arch %s, please file a bug report!' % (target_arch))

elif not CrossCompiling():
    if HasTargetArch():
        # Replace the architecture in the platform string.
        platform_parts = get_platform().rsplit('-', 1)
        if target_arch == 'amd64':
            target_arch = 'x86_64'
        PLATFORM = platform_parts[0] + '-' + target_arch
    else:
        # We're not cross-compiling; just take the host arch.
        PLATFORM = get_platform()

else:
    if target_arch == 'amd64':
        target_arch = 'x86_64'
    PLATFORM = '{0}-{1}'.format(target, target_arch)


print("Platform: %s" % PLATFORM)

outputdir_suffix = ""

if DISTRIBUTOR == "":
    DISTRIBUTOR = "makepanda"

if not IsCustomOutputDir():
    if GetTarget() == "windows" and GetTargetArch() == 'x64':
        outputdir_suffix += '_x64'

    SetOutputDir("built" + outputdir_suffix)

if (INSTALLER) and (PkgSkip("PYTHON")) and GetTarget() == 'windows':
    exit("Cannot build installer on Windows without python")

if WHEEL and PkgSkip("PYTHON"):
    exit("Cannot build wheel without Python")

if not os.path.isdir("contrib"):
    PkgDisable("CONTRIB")

########################################################################
##
## Load the dependency cache.
##
########################################################################

LoadDependencyCache()

########################################################################
##
## Locate various SDKs.
##
########################################################################

MakeBuildTree()

SdkLocateDirectX(STRDXSDKVERSION)
SdkLocateMaya()
SdkLocateMax()
SdkLocateMacOSX(OSX_ARCHS)
SdkLocatePython(False)
SdkLocateWindows(WINDOWS_SDK)
SdkLocateSpeedTree()
SdkLocateAndroid()

SdkAutoDisableDirectX()
SdkAutoDisableMaya()
SdkAutoDisableMax()
SdkAutoDisableSpeedTree()

if not PkgSkip("PYTHON") and SDK["PYTHONVERSION"] == "python2.7":
    pref = "%sERROR:%s " % (GetColor("red"), GetColor())
    print("========================================================================")
    print(pref + "Python 2.7 has reached EOL as of January 1, 2020 and is no longer")
    print(pref + "supported.  Please upgrade to Python 3.5 or later.")
    print("========================================================================")
    sys.stdout.flush()
    sys.exit(1)

########################################################################
##
## Choose a Compiler.
##
## This should also set up any environment variables needed to make
## the compiler work.
##
########################################################################

if GetHost() == 'windows' and GetTarget() == 'windows':
    COMPILER = "MSVC"
    SdkLocateVisualStudio(MSVC_VERSION)
else:
    COMPILER = "GCC"

SetupBuildEnvironment(COMPILER)

########################################################################
##
## External includes, external libraries, and external defsyms.
##
########################################################################

IncDirectory("ALWAYS", GetOutputDir()+"/tmp")
IncDirectory("ALWAYS", GetOutputDir()+"/include")

if (COMPILER == "MSVC"):
    PkgDisable("X11")
    PkgDisable("GLES")
    PkgDisable("GLES2")
    PkgDisable("EGL")
    PkgDisable("COCOA")
    DefSymbol("FLEX", "YY_NO_UNISTD_H")
    if not PkgSkip("PYTHON"):
        IncDirectory("ALWAYS", SDK["PYTHON"] + "/include")
        LibDirectory("ALWAYS", SDK["PYTHON"] + "/libs")
    SmartPkgEnable("EIGEN",     "eigen3",     (), ("Eigen/Dense",), target_pkg = 'ALWAYS')
    for pkg in PkgListGet():
        if not PkgSkip(pkg):
            if (pkg[:4]=="MAYA"):
                IncDirectory(pkg, SDK[pkg]      + "/include")
                DefSymbol(pkg, "MAYAVERSION", pkg)
                DefSymbol(pkg, "MLIBRARY_DONTUSE_MFC_MANIFEST", "")
            elif (pkg[:3]=="MAX"):
                IncDirectory(pkg, SDK[pkg]      + "/include")
                IncDirectory(pkg, SDK[pkg]      + "/include/CS")
                IncDirectory(pkg, SDK[pkg+"CS"] + "/include")
                IncDirectory(pkg, SDK[pkg+"CS"] + "/include/CS")
                DefSymbol(pkg, "MAX", pkg)
                if (int(pkg[3:]) >= 2013):
                    DefSymbol(pkg, "UNICODE", "")
                    DefSymbol(pkg, "_UNICODE", "")
            elif (pkg[:2]=="DX"):
                IncDirectory(pkg, SDK[pkg]      + "/include")
            elif GetThirdpartyDir() is not None:
                IncDirectory(pkg, GetThirdpartyDir() + pkg.lower() + "/include")
    for pkg in DXVERSIONS:
        if not PkgSkip(pkg):
            vnum=pkg[2:]

            if GetTargetArch() == 'x64':
                LibDirectory(pkg, SDK[pkg] + '/lib/x64')
            else:
                LibDirectory(pkg, SDK[pkg] + '/lib/x86')
                LibDirectory(pkg, SDK[pkg] + '/lib')

            LibName(pkg, 'd3dVNUM.lib'.replace("VNUM", vnum))
            LibName(pkg, 'd3dxVNUM.lib'.replace("VNUM", vnum))
            LibName(pkg, 'dxerr.lib')
            #LibName(pkg, 'ddraw.lib')
            LibName(pkg, 'dxguid.lib')

            if SDK.get("VISUALSTUDIO_VERSION") >= (14,0):
                # dxerr needs this for __vsnwprintf definition.
                LibName(pkg, 'legacy_stdio_definitions.lib')

    if not PkgSkip("FREETYPE") and os.path.isdir(GetThirdpartyDir() + "freetype/include/freetype2"):
        IncDirectory("FREETYPE", GetThirdpartyDir() + "freetype/include/freetype2")

    IncDirectory("ALWAYS", GetThirdpartyDir() + "extras/include")
    LibName("WINSOCK", "wsock32.lib")
    LibName("WINSOCK2", "wsock32.lib")
    LibName("WINSOCK2", "ws2_32.lib")
    LibName("WINCOMCTL", "comctl32.lib")
    LibName("WINCOMDLG", "comdlg32.lib")
    LibName("UXTHEME", "uxtheme.lib")
    LibName("WINUSER", "user32.lib")
    LibName("WINMM", "winmm.lib")
    LibName("WINIMM", "imm32.lib")
    LibName("WINKERNEL", "kernel32.lib")
    LibName("WINOLE", "ole32.lib")
    LibName("WINOLEAUT", "oleaut32.lib")
    LibName("WINOLDNAMES", "oldnames.lib")
    LibName("WINSHELL", "shell32.lib")
    LibName("WINGDI", "gdi32.lib")
    LibName("ADVAPI", "advapi32.lib")
    LibName("IPHLPAPI", "iphlpapi.lib")
    LibName("SETUPAPI", "setupapi.lib")
    LibName("GL", "opengl32.lib")
    LibName("GLES", "libgles_cm.lib")
    LibName("GLES2", "libGLESv2.lib")
    LibName("EGL", "libEGL.lib")
    LibName("MSIMG", "msimg32.lib")
    if (PkgSkip("DIRECTCAM")==0): LibName("DIRECTCAM", "strmiids.lib")
    if (PkgSkip("DIRECTCAM")==0): LibName("DIRECTCAM", "quartz.lib")
    if (PkgSkip("DIRECTCAM")==0): LibName("DIRECTCAM", "odbc32.lib")
    if (PkgSkip("DIRECTCAM")==0): LibName("DIRECTCAM", "odbccp32.lib")
    if (PkgSkip("MIMALLOC")==0): LibName("MIMALLOC", GetThirdpartyDir() + "mimalloc/lib/mimalloc-static.lib")
    if (PkgSkip("OPENSSL")==0):
        if os.path.isfile(GetThirdpartyDir() + "openssl/lib/libpandassl.lib"):
            LibName("OPENSSL", GetThirdpartyDir() + "openssl/lib/libpandassl.lib")
            LibName("OPENSSL", GetThirdpartyDir() + "openssl/lib/libpandaeay.lib")
        elif os.path.isfile(GetThirdpartyDir() + "openssl/lib/ssleay32.lib"):
            LibName("OPENSSL", GetThirdpartyDir() + "openssl/lib/libeay32.lib")
            LibName("OPENSSL", GetThirdpartyDir() + "openssl/lib/ssleay32.lib")
        else:
            LibName("OPENSSL", GetThirdpartyDir() + "openssl/lib/libssl.lib")
            LibName("OPENSSL", GetThirdpartyDir() + "openssl/lib/libcrypto.lib")
            LibName("OPENSSL", "crypt32.lib")
            LibName("OPENSSL", "ws2_32.lib")
    if (PkgSkip("PNG")==0):
        if os.path.isfile(GetThirdpartyDir() + "png/lib/libpng16_static.lib"):
            LibName("PNG", GetThirdpartyDir() + "png/lib/libpng16_static.lib")
        else:
            LibName("PNG", GetThirdpartyDir() + "png/lib/libpng_static.lib")
    if (PkgSkip("TIFF")==0):
        if os.path.isfile(GetThirdpartyDir() + "tiff/lib/libtiff.lib"):
            LibName("TIFF", GetThirdpartyDir() + "tiff/lib/libtiff.lib")
        else:
            LibName("TIFF", GetThirdpartyDir() + "tiff/lib/tiff.lib")
    if (PkgSkip("OPENEXR")==0):
        if os.path.isfile(GetThirdpartyDir() + "openexr/lib/OpenEXRCore-3_1.lib"):
            LibName("OPENEXR", GetThirdpartyDir() + "openexr/lib/OpenEXR-3_1.lib")
            LibName("OPENEXR", GetThirdpartyDir() + "openexr/lib/IlmThread-3_1.lib")
            LibName("OPENEXR", GetThirdpartyDir() + "openexr/lib/Imath-3_1.lib")
            LibName("OPENEXR", GetThirdpartyDir() + "openexr/lib/Iex-3_1.lib")
        elif os.path.isfile(GetThirdpartyDir() + "openexr/lib/OpenEXR-3_0.lib"):
            LibName("OPENEXR", GetThirdpartyDir() + "openexr/lib/OpenEXR-3_0.lib")
            LibName("OPENEXR", GetThirdpartyDir() + "openexr/lib/IlmThread-3_0.lib")
            LibName("OPENEXR", GetThirdpartyDir() + "openexr/lib/Imath-3_0.lib")
            LibName("OPENEXR", GetThirdpartyDir() + "openexr/lib/Iex-3_0.lib")
        elif os.path.isfile(GetThirdpartyDir() + "openexr/lib/OpenEXR.lib"):
            LibName("OPENEXR", GetThirdpartyDir() + "openexr/lib/OpenEXR.lib")
            LibName("OPENEXR", GetThirdpartyDir() + "openexr/lib/IlmThread.lib")
            LibName("OPENEXR", GetThirdpartyDir() + "openexr/lib/Imath.lib")
            LibName("OPENEXR", GetThirdpartyDir() + "openexr/lib/Iex.lib")
        else:
            suffix = ""
            if os.path.isfile(GetThirdpartyDir() + "openexr/lib/IlmImf-2_2.lib"):
                suffix = "-2_2"
            elif os.path.isfile(GetThirdpartyDir() + "openexr/lib/IlmImf-2_3.lib"):
                suffix = "-2_3"
            elif os.path.isfile(GetThirdpartyDir() + "openexr/lib/IlmImf-2_4.lib"):
                suffix = "-2_4"
                LibName("OPENEXR", GetThirdpartyDir() + "openexr/lib/Imath" + suffix + ".lib")
            if os.path.isfile(GetThirdpartyDir() + "openexr/lib/IlmImf" + suffix + "_s.lib"):
                suffix += "_s"  # _s suffix observed for OpenEXR 2.3 only so far
            LibName("OPENEXR", GetThirdpartyDir() + "openexr/lib/IlmImf" + suffix + ".lib")
            LibName("OPENEXR", GetThirdpartyDir() + "openexr/lib/IlmThread" + suffix + ".lib")
            LibName("OPENEXR", GetThirdpartyDir() + "openexr/lib/Iex" + suffix + ".lib")
            if suffix == "-2_2":
                LibName("OPENEXR", GetThirdpartyDir() + "openexr/lib/Half.lib")
            else:
                LibName("OPENEXR", GetThirdpartyDir() + "openexr/lib/Half" + suffix + ".lib")
        IncDirectory("OPENEXR", GetThirdpartyDir() + "openexr/include/OpenEXR")
        IncDirectory("OPENEXR", GetThirdpartyDir() + "openexr/include/Imath")
    if (PkgSkip("JPEG")==0):     LibName("JPEG",     GetThirdpartyDir() + "jpeg/lib/jpeg-static.lib")
    if (PkgSkip("ZLIB")==0):     LibName("ZLIB",     GetThirdpartyDir() + "zlib/lib/zlibstatic.lib")
    if (PkgSkip("VRPN")==0):     LibName("VRPN",     GetThirdpartyDir() + "vrpn/lib/vrpn.lib")
    if (PkgSkip("VRPN")==0):     LibName("VRPN",     GetThirdpartyDir() + "vrpn/lib/quat.lib")
    if (PkgSkip("NVIDIACG")==0): LibName("CGGL",     GetThirdpartyDir() + "nvidiacg/lib/cgGL.lib")
    if (PkgSkip("NVIDIACG")==0): LibName("CGDX9",    GetThirdpartyDir() + "nvidiacg/lib/cgD3D9.lib")
    if (PkgSkip("NVIDIACG")==0): LibName("NVIDIACG", GetThirdpartyDir() + "nvidiacg/lib/cg.lib")
    if (PkgSkip("FREETYPE")==0): LibName("FREETYPE", GetThirdpartyDir() + "freetype/lib/freetype.lib")
    if (PkgSkip("HARFBUZZ")==0):
        LibName("HARFBUZZ", GetThirdpartyDir() + "harfbuzz/lib/harfbuzz.lib")
        IncDirectory("HARFBUZZ", GetThirdpartyDir() + "harfbuzz/include/harfbuzz")
    if (PkgSkip("FFTW")==0):     LibName("FFTW",     GetThirdpartyDir() + "fftw/lib/fftw3.lib")
    if (PkgSkip("ARTOOLKIT")==0):LibName("ARTOOLKIT",GetThirdpartyDir() + "artoolkit/lib/libAR.lib")
    if (PkgSkip("OPENCV")==0):   LibName("OPENCV",   GetThirdpartyDir() + "opencv/lib/cv.lib")
    if (PkgSkip("OPENCV")==0):   LibName("OPENCV",   GetThirdpartyDir() + "opencv/lib/highgui.lib")
    if (PkgSkip("OPENCV")==0):   LibName("OPENCV",   GetThirdpartyDir() + "opencv/lib/cvaux.lib")
    if (PkgSkip("OPENCV")==0):   LibName("OPENCV",   GetThirdpartyDir() + "opencv/lib/ml.lib")
    if (PkgSkip("OPENCV")==0):   LibName("OPENCV",   GetThirdpartyDir() + "opencv/lib/cxcore.lib")
    if (PkgSkip("FFMPEG")==0):   LibName("FFMPEG",   GetThirdpartyDir() + "ffmpeg/lib/avcodec.lib")
    if (PkgSkip("FFMPEG")==0):   LibName("FFMPEG",   GetThirdpartyDir() + "ffmpeg/lib/avformat.lib")
    if (PkgSkip("FFMPEG")==0):   LibName("FFMPEG",   GetThirdpartyDir() + "ffmpeg/lib/avutil.lib")
    if (PkgSkip("SWSCALE")==0):  LibName("SWSCALE",  GetThirdpartyDir() + "ffmpeg/lib/swscale.lib")
    if (PkgSkip("SWRESAMPLE")==0):LibName("SWRESAMPLE",GetThirdpartyDir() + "ffmpeg/lib/swresample.lib")
    if (PkgSkip("FCOLLADA")==0):
        LibName("FCOLLADA", GetThirdpartyDir() + "fcollada/lib/FCollada.lib")
        IncDirectory("FCOLLADA", GetThirdpartyDir() + "fcollada/include/FCollada")
    if (PkgSkip("ASSIMP")==0):
        LibName("ASSIMP", GetThirdpartyDir() + "assimp/lib/assimp.lib")
        if os.path.isfile(GetThirdpartyDir() + "assimp/lib/IrrXML.lib"):
            LibName("ASSIMP", GetThirdpartyDir() + "assimp/lib/IrrXML.lib")
        IncDirectory("ASSIMP", GetThirdpartyDir() + "assimp/include")
    if (PkgSkip("SQUISH")==0):
        if GetOptimize() <= 2:
            LibName("SQUISH",   GetThirdpartyDir() + "squish/lib/squishd.lib")
        else:
            LibName("SQUISH",   GetThirdpartyDir() + "squish/lib/squish.lib")
    if (PkgSkip("OPENAL")==0):
        LibName("OPENAL", GetThirdpartyDir() + "openal/lib/OpenAL32.lib")
        if not os.path.isfile(GetThirdpartyDir() + "openal/bin/OpenAL32.dll"):
            # Link OpenAL Soft statically.
            DefSymbol("OPENAL", "AL_LIBTYPE_STATIC")
    if (PkgSkip("ODE")==0):
        LibName("ODE",      GetThirdpartyDir() + "ode/lib/ode_single.lib")
        DefSymbol("ODE",    "dSINGLE", "")
    if (PkgSkip("FMODEX")==0):
        if (GetTargetArch() == 'x64'):
            LibName("FMODEX",   GetThirdpartyDir() + "fmodex/lib/fmodex64_vc.lib")
        else:
            LibName("FMODEX",   GetThirdpartyDir() + "fmodex/lib/fmodex_vc.lib")
    if (PkgSkip("VORBIS")==0):
        for lib in ('ogg', 'vorbis', 'vorbisfile'):
            path = GetThirdpartyDir() + "vorbis/lib/lib{0}_static.lib".format(lib)
            if not os.path.isfile(path):
                path = GetThirdpartyDir() + "vorbis/lib/{0}.lib".format(lib)
            LibName("VORBIS", path)
    if (PkgSkip("OPUS")==0):
        IncDirectory("OPUS", GetThirdpartyDir() + "opus/include/opus")
        for lib in ('ogg', 'opus', 'opusfile'):
            path = GetThirdpartyDir() + "opus/lib/lib{0}_static.lib".format(lib)
            if not os.path.isfile(path):
                path = GetThirdpartyDir() + "opus/lib/{0}.lib".format(lib)
            LibName("OPUS", path)
    for pkg in MAYAVERSIONS:
        if not PkgSkip(pkg):
            LibName(pkg, '"' + SDK[pkg] + '/lib/Foundation.lib"')
            LibName(pkg, '"' + SDK[pkg] + '/lib/OpenMaya.lib"')
            LibName(pkg, '"' + SDK[pkg] + '/lib/OpenMayaAnim.lib"')
            LibName(pkg, '"' + SDK[pkg] + '/lib/OpenMayaUI.lib"')
    for pkg in MAXVERSIONS:
        if not PkgSkip(pkg):
            LibName(pkg, SDK[pkg] +  '/lib/core.lib')
            LibName(pkg, SDK[pkg] +  '/lib/edmodel.lib')
            LibName(pkg, SDK[pkg] +  '/lib/gfx.lib')
            LibName(pkg, SDK[pkg] +  '/lib/geom.lib')
            LibName(pkg, SDK[pkg] +  '/lib/mesh.lib')
            LibName(pkg, SDK[pkg] +  '/lib/maxutil.lib')
            LibName(pkg, SDK[pkg] +  '/lib/paramblk2.lib')

    if not PkgSkip("SPEEDTREE"):
        if GetTargetArch() == 'x64':
            libdir = SDK["SPEEDTREE"] + "/Lib/Windows/VC10.x64/"
            p64ext = '64'
        else:
            libdir = SDK["SPEEDTREE"] + "/Lib/Windows/VC10/"
            p64ext = ''

        debugext = ''
        if (GetOptimize() <= 2): debugext = "_d"
        libsuffix = "_v%s_VC100MT%s_Static%s.lib" % (
            SDK["SPEEDTREEVERSION"], p64ext, debugext)
        LibName("SPEEDTREE", "%sSpeedTreeCore%s" % (libdir, libsuffix))
        LibName("SPEEDTREE", "%sSpeedTreeForest%s" % (libdir, libsuffix))
        LibName("SPEEDTREE", "%sSpeedTree%sRenderer%s" % (libdir, SDK["SPEEDTREEAPI"], libsuffix))
        LibName("SPEEDTREE", "%sSpeedTreeRenderInterface%s" % (libdir, libsuffix))
        if (SDK["SPEEDTREEAPI"] == "OpenGL"):
            LibName("SPEEDTREE",  "%sglew32.lib" % (libdir))
            LibName("SPEEDTREE",  "glu32.lib")
        IncDirectory("SPEEDTREE", SDK["SPEEDTREE"] + "/Include")
    if (PkgSkip("BULLET")==0):
        suffix = '.lib'
        if GetTargetArch() == 'x64' and os.path.isfile(GetThirdpartyDir() + "bullet/lib/BulletCollision_x64.lib"):
            suffix = '_x64.lib'
        LibName("BULLET", GetThirdpartyDir() + "bullet/lib/LinearMath" + suffix)
        LibName("BULLET", GetThirdpartyDir() + "bullet/lib/BulletCollision" + suffix)
        LibName("BULLET", GetThirdpartyDir() + "bullet/lib/BulletDynamics" + suffix)
        LibName("BULLET", GetThirdpartyDir() + "bullet/lib/BulletSoftBody" + suffix)

if (COMPILER=="GCC"):
    if GetTarget() != "darwin":
        PkgDisable("COCOA")

    if GetTarget() == 'darwin':
        if OSX_ARCHS and 'x86_64' not in OSX_ARCHS and 'i386' not in OSX_ARCHS:
            # These support only these archs, so don't build them if we're not
            # targeting any of the supported archs.
            PkgDisable("FMODEX")
            PkgDisable("NVIDIACG")
        elif OSX_ARCHS and 'arm64' in OSX_ARCHS:
            # We must be using the 11.0 SDK or higher, so can't build FMOD Ex
            if not PkgSkip("FMODEX"):
                Warn("thirdparty package fmodex is not supported when targeting arm64, excluding from build")
            PkgDisable("FMODEX")
        elif not os.path.isfile(SDK.get("MACOSX", "") + '/usr/lib/libstdc++.6.0.9.tbd') and \
             not os.path.isfile(SDK.get("MACOSX", "") + '/usr/lib/libstdc++.6.0.9.dylib'):
            # Also, we can't target FMOD Ex on 10.14 and above
            if not PkgSkip("FMODEX"):
                Warn("thirdparty package fmodex requires one of MacOSX 10.9-10.13 SDK, excluding from build")
            PkgDisable("FMODEX")

    #if not PkgSkip("PYTHON"):
    #    IncDirectory("PYTHON", SDK["PYTHON"])
    if (GetHost() == "darwin"):
        if (PkgSkip("FREETYPE")==0 and not os.path.isdir(GetThirdpartyDir() + 'freetype')):
            IncDirectory("FREETYPE", "/usr/X11/include")
            IncDirectory("FREETYPE", "/usr/X11/include/freetype2")
            LibDirectory("FREETYPE", "/usr/X11/lib")

    if (GetHost() == "freebsd"):
        IncDirectory("ALWAYS", "/usr/local/include")
        LibDirectory("ALWAYS", "/usr/local/lib")
        if (os.path.isdir("/usr/PCBSD")):
            IncDirectory("ALWAYS", "/usr/PCBSD/local/include")
            LibDirectory("ALWAYS", "/usr/PCBSD/local/lib")
        SmartPkgEnable("INOTIFY", "libinotify", ("inotify"), "sys/inotify.h")

    if GetTarget() != "windows":
        PkgDisable("DIRECTCAM")

    fcollada_libs = ("FColladaD", "FColladaSD", "FColladaS")
    # WARNING! The order of the ffmpeg libraries matters!
    ffmpeg_libs = ("libavformat", "libavcodec", "libavutil")
    assimp_libs = ("libassimp", "libassimpd")

    #         Name         pkg-config   libs, include(dir)s
    SmartPkgEnable("ARTOOLKIT", "",          ("AR"), "AR/ar.h")
    SmartPkgEnable("FCOLLADA",  "",          ChooseLib(fcollada_libs, "FCOLLADA"), ("FCollada", "FCollada/FCollada.h"))
    SmartPkgEnable("ASSIMP",    "assimp",    ChooseLib(assimp_libs, "ASSIMP"), "assimp/Importer.hpp")
    SmartPkgEnable("FFMPEG",    ffmpeg_libs, ffmpeg_libs, ("libavformat/avformat.h", "libavcodec/avcodec.h", "libavutil/avutil.h"))
    SmartPkgEnable("SWSCALE",   "libswscale", "libswscale", ("libswscale/swscale.h"), target_pkg = "FFMPEG", thirdparty_dir = "ffmpeg")
    SmartPkgEnable("SWRESAMPLE","libswresample", "libswresample", ("libswresample/swresample.h"), target_pkg = "FFMPEG", thirdparty_dir = "ffmpeg")
    SmartPkgEnable("FFTW",      "fftw3",     ("fftw3"), ("fftw.h"))
    SmartPkgEnable("FMODEX",    "",          ("fmodex"), ("fmodex", "fmodex/fmod.h"))
    SmartPkgEnable("NVIDIACG",  "",          ("Cg"), "Cg/cg.h", framework = "Cg")
    SmartPkgEnable("ODE",       "",          ("ode"), "ode/ode.h", tool = "ode-config")
    SmartPkgEnable("SQUISH",    "",          ("squish"), "squish.h")
    SmartPkgEnable("TIFF",      "libtiff-4", ("tiff"), "tiff.h")
    SmartPkgEnable("VRPN",      "",          ("vrpn", "quat"), ("vrpn", "quat.h", "vrpn/vrpn_Types.h"))
    SmartPkgEnable("OPUS",      "opusfile",  ("opusfile", "opus", "ogg"), ("ogg/ogg.h", "opus/opusfile.h", "opus"))
    SmartPkgEnable("JPEG",      "",          ("jpeg"), "jpeglib.h")
    SmartPkgEnable("MIMALLOC",  "",          ("mimalloc"), "mimalloc.h")

    if GetTarget() != 'emscripten':
        # Most of these are provided by emscripten or via emscripten-ports.
<<<<<<< HEAD
        SmartPkgEnable("OPENAL",   "openal",    ("openal"), "AL/al.h", framework = "OpenAL")
=======
>>>>>>> 10ee0199
        SmartPkgEnable("EIGEN",    "eigen3",    (), ("Eigen/Dense",), target_pkg = 'ALWAYS')
        SmartPkgEnable("VORBIS",   "vorbisfile",("vorbisfile", "vorbis", "ogg"), ("ogg/ogg.h", "vorbis/vorbisfile.h"))
        SmartPkgEnable("BULLET",   "bullet", ("BulletSoftBody", "BulletDynamics", "BulletCollision", "LinearMath"), ("bullet", "bullet/btBulletDynamicsCommon.h"))
        SmartPkgEnable("FREETYPE", "freetype2", ("freetype"), ("freetype2", "freetype2/freetype/freetype.h"))
        SmartPkgEnable("HARFBUZZ", "harfbuzz",  ("harfbuzz"), ("harfbuzz", "harfbuzz/hb-ft.h"))
        SmartPkgEnable("PNG",      "libpng",    ("png"), "png.h", tool = "libpng-config")
        SmartPkgEnable("GL",       "gl",        ("GL"), ("GL/gl.h"), framework = "OpenGL")
        SmartPkgEnable("GLES",     "glesv1_cm", ("GLESv1_CM"), ("GLES/gl.h"), framework = "OpenGLES")
        SmartPkgEnable("GLES2",    "glesv2",    ("GLESv2"), ("GLES2/gl2.h")) #framework = "OpenGLES"?
        SmartPkgEnable("EGL",      "egl",       ("EGL"), ("EGL/egl.h"))

        # Copy freetype libraries to be specified after harfbuzz libraries as well,
        # because there's a circular dependency between the two libraries.
        if not PkgSkip("FREETYPE") and not PkgSkip("HARFBUZZ"):
            for (opt, name) in LIBNAMES:
                if opt == "FREETYPE":
                    LibName("HARFBUZZ", name)
    else:
        PkgDisable("EIGEN")
        PkgDisable("X11")
        PkgDisable("GL")
        PkgDisable("GLES")
        PkgDisable("TINYDISPLAY")
        for pkg, empkg in {
            'VORBIS': 'VORBIS',
            'BULLET': 'BULLET',
            'ZLIB': 'ZLIB',
            'FREETYPE': 'FREETYPE',
            'HARFBUZZ': 'HARFBUZZ',
            'PNG': 'LIBPNG',
        }.items():
            if not PkgSkip(pkg):
                LinkFlag(pkg, '-s USE_' + empkg + '=1')
                CompileFlag(pkg, '-s USE_' + empkg + '=1')

    if not PkgSkip("FFMPEG"):
        if GetTarget() == "darwin":
            LibName("FFMPEG", "-framework VideoDecodeAcceleration")
        elif os.path.isfile(GetThirdpartyDir() + "ffmpeg/lib/libavcodec.a"):
            # Needed when linking ffmpeg statically on Linux.
            LibName("FFMPEG", "-Wl,-Bsymbolic")
            # Don't export ffmpeg symbols from libp3ffmpeg when linking statically.
            if GetTarget() != "emscripten":
                for ffmpeg_lib in ffmpeg_libs:
                    LibName("FFMPEG", "-Wl,--exclude-libs,%s.a" % (ffmpeg_lib))

    if not PkgSkip("OPENEXR"):
        # OpenEXR libraries have different names depending on the version.
        openexr_libdir = os.path.join(GetThirdpartyDir(), "openexr", "lib")
        openexr_incs = ("OpenEXR", "Imath", "OpenEXR/ImfOutputFile.h")
        if os.path.isfile(os.path.join(openexr_libdir, "libOpenEXR-3_1.a")):
            SmartPkgEnable("OPENEXR", "", ("OpenEXR-3_1", "IlmThread-3_1", "Imath-3_1", "Iex-3_1"), openexr_incs)
        if os.path.isfile(os.path.join(openexr_libdir, "libOpenEXR-3_0.a")):
            SmartPkgEnable("OPENEXR", "", ("OpenEXR-3_0", "IlmThread-3_0", "Imath-3_0", "Iex-3_0"), openexr_incs)
        elif os.path.isfile(os.path.join(openexr_libdir, "libOpenEXR.a")):
            SmartPkgEnable("OPENEXR", "", ("OpenEXR", "IlmThread", "Imath", "Iex"), openexr_incs)
        elif os.path.isfile(os.path.join(openexr_libdir, "libIlmImf.a")):
            SmartPkgEnable("OPENEXR", "", ("IlmImf", "Imath", "Half", "Iex", "IexMath", "IlmThread"), openexr_incs)
        else:
            # Find it in the system, preferably using pkg-config, otherwise
            # using the OpenEXR 3 naming scheme.
            SmartPkgEnable("OPENEXR", "OpenEXR", ("OpenEXR", "IlmThread", "Imath", "Iex"), openexr_incs)

    if GetTarget() not in ("darwin", "emscripten"):
        for fcollada_lib in fcollada_libs:
            LibName("FCOLLADA", "-Wl,--exclude-libs,lib%s.a" % (fcollada_lib))

        if not PkgSkip("SWSCALE"):
            LibName("SWSCALE", "-Wl,--exclude-libs,libswscale.a")

        if not PkgSkip("SWRESAMPLE"):
            LibName("SWRESAMPLE", "-Wl,--exclude-libs,libswresample.a")

        if not PkgSkip("JPEG"):
            LibName("JPEG", "-Wl,--exclude-libs,libjpeg.a")

        if not PkgSkip("TIFF"):
            LibName("TIFF", "-Wl,--exclude-libs,libtiff.a")

        if not PkgSkip("PNG"):
            LibName("PNG", "-Wl,--exclude-libs,libpng.a")
            LibName("PNG", "-Wl,--exclude-libs,libpng16.a")

        if not PkgSkip("SQUISH"):
            LibName("SQUISH", "-Wl,--exclude-libs,libsquish.a")

        if not PkgSkip("OPENEXR"):
            LibName("OPENEXR", "-Wl,--exclude-libs,libHalf.a")
            LibName("OPENEXR", "-Wl,--exclude-libs,libIex.a")
            LibName("OPENEXR", "-Wl,--exclude-libs,libIexMath.a")
            LibName("OPENEXR", "-Wl,--exclude-libs,libIlmImf.a")
            LibName("OPENEXR", "-Wl,--exclude-libs,libIlmImfUtil.a")
            LibName("OPENEXR", "-Wl,--exclude-libs,libIlmThread.a")
            LibName("OPENEXR", "-Wl,--exclude-libs,libImath.a")
            LibName("OPENEXR", "-Wl,--exclude-libs,libOpenEXR.a")
            LibName("OPENEXR", "-Wl,--exclude-libs,libOpenEXRCore.a")
            LibName("OPENEXR", "-Wl,--exclude-libs,libOpenEXRUtil.a")

        if not PkgSkip("VORBIS"):
            LibName("VORBIS", "-Wl,--exclude-libs,libogg.a")
            LibName("VORBIS", "-Wl,--exclude-libs,libvorbis.a")
            LibName("VORBIS", "-Wl,--exclude-libs,libvorbisenc.a")
            LibName("VORBIS", "-Wl,--exclude-libs,libvorbisfile.a")

        if not PkgSkip("OPUS"):
            LibName("OPUS", "-Wl,--exclude-libs,libogg.a")
            LibName("OPUS", "-Wl,--exclude-libs,libopus.a")
            LibName("OPUS", "-Wl,--exclude-libs,libopusfile.a")

        if not PkgSkip("VRPN"):
            LibName("VRPN", "-Wl,--exclude-libs,libvrpn.a")
            LibName("VRPN", "-Wl,--exclude-libs,libquat.a")

        if not PkgSkip("ARTOOLKIT"):
            LibName("ARTOOLKIT", "-Wl,--exclude-libs,libAR.a")
            LibName("ARTOOLKIT", "-Wl,--exclude-libs,libARMulti.a")

        if not PkgSkip("HARFBUZZ"):
            LibName("HARFBUZZ", "-Wl,--exclude-libs,libharfbuzz.a")

        if not PkgSkip("MIMALLOC"):
            LibName("MIMALLOC", "-Wl,--exclude-libs,libmimalloc.a")

    if PkgSkip("FFMPEG") or GetTarget() == "darwin":
        cv_lib = ChooseLib(("opencv_core", "cv"), "OPENCV")
        if cv_lib == "opencv_core":
            OPENCV_VER_23 = True
            SmartPkgEnable("OPENCV", "opencv",   ("opencv_core", "opencv_highgui"), ("opencv2/core/core.hpp"))
        else:
            SmartPkgEnable("OPENCV", "opencv",   ("cv", "highgui", "cvaux", "ml", "cxcore"),
                           ("opencv", "opencv/cv.h", "opencv/cxcore.h", "opencv/highgui.h"))
    else:
        PkgDisable("OPENCV")

    if not PkgSkip("OPENAL"):
        if GetTarget() == "darwin":
            LibName("OPENAL", "-framework AudioUnit")
            LibName("OPENAL", "-framework AudioToolbox")
            LibName("OPENAL", "-framework CoreAudio")
        elif GetTarget() != "emscripten":
            LibName("OPENAL", "-Wl,--exclude-libs,libopenal.a")

    if not PkgSkip("ASSIMP") and \
        os.path.isfile(GetThirdpartyDir() + "assimp/lib/libassimp.a"):
        # Also pick up IrrXML, which is needed when linking statically.
        irrxml = GetThirdpartyDir() + "assimp/lib/libIrrXML.a"
        if os.path.isfile(irrxml):
            LibName("ASSIMP", irrxml)

            if GetTarget() not in ("darwin", "emscripten"):
                LibName("ASSIMP", "-Wl,--exclude-libs,libassimp.a")
                LibName("ASSIMP", "-Wl,--exclude-libs,libIrrXML.a")

    if not PkgSkip("PYTHON"):
        python_lib = SDK["PYTHONVERSION"]
        SmartPkgEnable("PYTHON", "", python_lib, (SDK["PYTHONVERSION"], SDK["PYTHONVERSION"] + "/Python.h"))

        if not PkgSkip("PYTHON") and GetTarget() == "emscripten":
            # Python may have been compiled with these requirements.
            # Is there a cleaner way to check this?
            LinkFlag("PYTHON", "-s USE_BZIP2=1 -s USE_SQLITE3=1")
            if not PkgHasCustomLocation("PYTHON"):
                python_libdir = GetThirdpartyDir() + "python/lib"
                if os.path.isfile(python_libdir + "/libmpdec.a"):
                    LibName("PYTHON", python_libdir + "/libmpdec.a")
                if os.path.isfile(python_libdir + "/libexpat.a"):
                    LibName("PYTHON", python_libdir + "/libexpat.a")

        if GetTarget() == "linux":
            LibName("PYTHON", "-lutil")
            LibName("PYTHON", "-lrt")

    SmartPkgEnable("OPENSSL",   "openssl",   ("ssl", "crypto"), ("openssl/ssl.h", "openssl/crypto.h"))
    SmartPkgEnable("GTK3",      "gtk+-3.0")
    if GetTarget() != 'emscripten':
       SmartPkgEnable("ZLIB",      "zlib",      ("z"), "zlib.h")

    if not PkgSkip("OPENSSL") and GetTarget() not in ("darwin", "emscripten"):
        LibName("OPENSSL", "-Wl,--exclude-libs,libssl.a")
        LibName("OPENSSL", "-Wl,--exclude-libs,libcrypto.a")

    if GetTarget() not in ('darwin', 'emscripten'):
        # CgGL is covered by the Cg framework, and we don't need X11 components on OSX
        if not PkgSkip("NVIDIACG"):
            SmartPkgEnable("CGGL", "", ("CgGL"), "Cg/cgGL.h", thirdparty_dir = "nvidiacg")
        if GetTarget() != "android":
            SmartPkgEnable("X11", "x11", "X11", ("X11", "X11/Xlib.h", "X11/XKBlib.h"))
        else:
            PkgDisable("X11")

    if GetHost() != "darwin":
        # Workaround for an issue where pkg-config does not include this path
        if GetTargetArch() in ("x86_64", "amd64"):
            if not PkgSkip("X11"):
                if (os.path.isdir("/usr/X11R6/lib64")):
                    LibDirectory("ALWAYS", "/usr/X11R6/lib64")
                else:
                    LibDirectory("ALWAYS", "/usr/X11R6/lib")
        elif not PkgSkip("X11"):
            LibDirectory("ALWAYS", "/usr/X11R6/lib")

    for pkg in MAYAVERSIONS:
        if (PkgSkip(pkg)==0 and (pkg in SDK)):
            if (GetHost() == "darwin"):
                # Sheesh, Autodesk really can't make up their mind
                # regarding the location of the Maya devkit on macOS.
                if (os.path.isdir(SDK[pkg] + "/Maya.app/Contents/lib")):
                    LibDirectory(pkg, SDK[pkg] + "/Maya.app/Contents/lib")
                if (os.path.isdir(SDK[pkg] + "/Maya.app/Contents/MacOS")):
                    LibDirectory(pkg, SDK[pkg] + "/Maya.app/Contents/MacOS")
                if (os.path.isdir(SDK[pkg] + "/lib")):
                    LibDirectory(pkg, SDK[pkg] + "/lib")
                if (os.path.isdir(SDK[pkg] + "/Maya.app/Contents/include/maya")):
                    IncDirectory(pkg, SDK[pkg] + "/Maya.app/Contents/include")
                if (os.path.isdir(SDK[pkg] + "/devkit/include/maya")):
                    IncDirectory(pkg, SDK[pkg] + "/devkit/include")
                if (os.path.isdir(SDK[pkg] + "/include/maya")):
                    IncDirectory(pkg, SDK[pkg] + "/include")
            else:
                LibDirectory(pkg, SDK[pkg] + "/lib")
                IncDirectory(pkg, SDK[pkg] + "/include")
            DefSymbol(pkg, "MAYAVERSION", pkg)

    if GetTarget() == 'darwin':
        LibName("ALWAYS", "-framework AppKit")
        LibName("IOKIT", "-framework IOKit")
        LibName("QUARTZ", "-framework Quartz")
        LibName("AGL", "-framework AGL")
        LibName("CARBON", "-framework Carbon")
        LibName("COCOA", "-framework Cocoa")
        # Fix for a bug in OSX Leopard:
        LibName("GL", "-dylib_file /System/Library/Frameworks/OpenGL.framework/Versions/A/Libraries/libGL.dylib:/System/Library/Frameworks/OpenGL.framework/Versions/A/Libraries/libGL.dylib")
        # When using pre-11.0 SDKs, for PStats
        if os.path.basename(SDK["MACOSX"]).startswith("MacOSX10."):
            LibName("COCOA", "-Wl,-U,_OBJC_CLASS_$_NSTrackingSeparatorToolbarItem")

        # Temporary exceptions to removal of this flag
        if not PkgSkip("FFMPEG"):
            LibName("FFMPEG", "-undefined dynamic_lookup")
        if not PkgSkip("ASSIMP"):
            LibName("ASSIMP", "-undefined dynamic_lookup")
        if not PkgSkip("VRPN"):
            LibName("VRPN", "-undefined dynamic_lookup")

    if GetTarget() == 'android':
        LibName("ALWAYS", '-llog')
        LibName("ANDROID", '-landroid')
        LibName("JNIGRAPHICS", '-ljnigraphics')
        LibName("OPENSLES", '-lOpenSLES')

    for pkg in MAYAVERSIONS:
        if (PkgSkip(pkg)==0 and (pkg in SDK)):
            if GetTarget() == 'darwin':
                LibName(pkg, "-Wl,-rpath,/Applications/Autodesk/" + pkg.lower() + "/Maya.app/Contents/MacOS")
            else:
                LibName(pkg, "-Wl,-rpath," + SDK[pkg] + "/lib")
            LibName(pkg, "-lOpenMaya")
            LibName(pkg, "-lOpenMayaAnim")
            LibName(pkg, "-lOpenMayaUI")
            LibName(pkg, "-lAnimSlice")
            LibName(pkg, "-lDeformSlice")
            LibName(pkg, "-lModifiers")
            LibName(pkg, "-lDynSlice")
            LibName(pkg, "-lKinSlice")
            LibName(pkg, "-lModelSlice")
            LibName(pkg, "-lNurbsSlice")
            LibName(pkg, "-lPolySlice")
            LibName(pkg, "-lProjectSlice")
            LibName(pkg, "-lImage")
            LibName(pkg, "-lShared")
            LibName(pkg, "-lTranslators")
            LibName(pkg, "-lDataModel")
            LibName(pkg, "-lRenderModel")
            LibName(pkg, "-lNurbsEngine")
            LibName(pkg, "-lDependEngine")
            LibName(pkg, "-lCommandEngine")
            LibName(pkg, "-lFoundation")
            if pkg not in ("MAYA2020", "MAYA2022"):
                LibName(pkg, "-lIMFbase")
            if GetTarget() != 'darwin':
                LibName(pkg, "-lOpenMayalib")
            else:
                LibName(pkg, "-dylib_file /System/Library/Frameworks/OpenGL.framework/Versions/A/Libraries/libGL.dylib:/System/Library/Frameworks/OpenGL.framework/Versions/A/Libraries/libGL.dylib")

DefSymbol("WITHINPANDA", "WITHIN_PANDA", "1")
if GetLinkAllStatic() or GetTarget() == 'emscripten':
    DefSymbol("ALWAYS", "LINK_ALL_STATIC")
if GetTarget() == 'android':
    DefSymbol("ALWAYS", "ANDROID")

if not PkgSkip("EIGEN"):
    if GetOptimize() >= 3:
        if COMPILER == "MSVC":
            # Squeeze out a bit more performance on MSVC builds...
            # Only do this if EIGEN_NO_DEBUG is also set, otherwise it
            # will turn them into runtime assertions.
            DefSymbol("ALWAYS", "EIGEN_NO_STATIC_ASSERT")

if not PkgSkip("EGL"):
    DefSymbol('EGL', 'HAVE_EGL', '')
    if PkgSkip("X11"):
        DefSymbol('EGL', 'EGL_NO_X11', '')

if not PkgSkip("X11"):
    DefSymbol('X11', 'USE_X11', '')

########################################################################
##
## Give a Status Report on Command-Line Options
##
########################################################################

def printStatus(header,warnings):
    if GetVerbose():
        print("")
        print("-------------------------------------------------------------------")
        print(header)
        tkeep = ""
        tomit = ""
        for x in PkgListGet():
            if PkgSkip(x):
                tomit = tomit + x + " "
            else:
                tkeep = tkeep + x + " "

        print("Makepanda: Compiler: %s" % (COMPILER))
        print("Makepanda: Optimize: %d" % (GetOptimize()))
        print("Makepanda: Keep Pkg: %s" % (tkeep))
        print("Makepanda: Omit Pkg: %s" % (tomit))

        if GENMAN:
            print("Makepanda: Generate API reference manual")
        else:
            print("Makepanda: Don't generate API reference manual")

        if GetHost() == "windows":
            if INSTALLER:
                print("Makepanda: Build installer, using %s" % (COMPRESSOR))
            else:
                print("Makepanda: Don't build installer")

        print("Makepanda: Version ID: %s" % (VERSION))
        for x in warnings:
            print("Makepanda: %s" % (x))
        print("-------------------------------------------------------------------")
        print("")
        sys.stdout.flush()

########################################################################
##
## BracketNameWithQuotes
##
########################################################################

def BracketNameWithQuotes(name):
    # Workaround for OSX bug - compiler doesn't like those flags quoted.
    if (name.startswith("-framework")): return name
    if (name.startswith("-dylib_file")): return name
    if (name.startswith("-undefined ")): return name

    # Don't add quotes when it's not necessary.
    if " " not in name: return name

    # Account for quoted name (leave as is) but quote everything else (e.g., to protect spaces within paths from improper parsing)
    if (name.startswith('"') and name.endswith('"')): return name
    else: return '"' + name + '"'

########################################################################
##
## CompileCxx
##
########################################################################

def CompileCxx(obj,src,opts):
    ipath = GetListOption(opts, "DIR:")
    optlevel = GetOptimizeOption(opts)
    if (COMPILER=="MSVC"):
        if not BOOUSEINTELCOMPILER:
            cmd = "cl "
            if GetTargetArch() == 'x64':
                cmd += "/favor:blend "
            cmd += "/wd4996 "

            # Set the minimum version to Windows Vista.
            cmd += "/DWINVER=0x600 "

            cmd += "/Fo" + obj + " /nologo /c"
            if GetTargetArch() == 'x86':
                # x86 (32 bit) MSVC 2015+ defaults to /arch:SSE2
                if not PkgSkip("SSE2") or 'SSE2' in opts:   # x86 with SSE2
                    cmd += " /arch:SSE2"    # let's still be explicit and pass in /arch:SSE2
                else:                                       # x86 without SSE2
                    cmd += " /arch:IA32"
            for x in ipath: cmd += " /I" + x
            for (opt,dir) in INCDIRECTORIES:
                if (opt=="ALWAYS") or (opt in opts): cmd += " /I" + BracketNameWithQuotes(dir)
            for (opt,var,val) in DEFSYMBOLS:
                if (opt=="ALWAYS") or (opt in opts): cmd += " /D" + var + "=" + val
            if (opts.count('MSFORSCOPE')): cmd += ' /Zc:forScope-'

            if (optlevel==1): cmd += " /MDd /Zi /RTCs /GS"
            if (optlevel==2): cmd += " /MDd /Zi"
            if (optlevel==3): cmd += " /MD /Zi /GS- /O2 /fp:fast"
            if (optlevel==4):
                cmd += " /MD /Zi /GS- /O2 /fp:fast /DFORCE_INLINING /DNDEBUG /GL"
                cmd += " /Zp16"      # jean-claude add /Zp16 insures correct static alignment for SSEx

            cmd += " /Fd" + os.path.splitext(obj)[0] + ".pdb"

            building = GetValueOption(opts, "BUILDING:")
            if (building):
                cmd += " /DBUILDING_" + building

            if ("BIGOBJ" in opts) or GetTargetArch() == 'x64' or not PkgSkip("EIGEN"):
                cmd += " /bigobj"

            cmd += " /Zm300"
            if 'EXCEPTIONS' in opts:
                cmd += " /EHsc"
            else:
                cmd += " /D_HAS_EXCEPTIONS=0"

            if 'RTTI' not in opts:
                cmd += " /GR-"

            cmd += " /W3 " + BracketNameWithQuotes(src)
            oscmd(cmd)
        else:
            cmd = "icl "
            if GetTargetArch() == 'x64':
                cmd += "/favor:blend "
            cmd += "/wd4996 /wd4267 /wd4101 "
            cmd += "/DWINVER=0x600 "
            cmd += "/Fo" + obj + " /c"
            for x in ipath: cmd += " /I" + x
            for (opt,dir) in INCDIRECTORIES:
                if (opt=="ALWAYS") or (opt in opts): cmd += " /I" + BracketNameWithQuotes(dir)
            for (opt,var,val) in DEFSYMBOLS:
                if (opt=="ALWAYS") or (opt in opts): cmd += " /D" + var + "=" + val
            if (opts.count('MSFORSCOPE')):  cmd += ' /Zc:forScope-'

            if (optlevel==1): cmd += " /MDd /Zi /RTCs /GS"
            if (optlevel==2): cmd += " /MDd /Zi /arch:SSE3"
            # core changes from jean-claude (dec 2011)
            # ----------------------------------------
            # performance will be seeked at level 3 & 4
            # -----------------------------------------
            if (optlevel==3):
                cmd += " /MD /Zi /O2 /Oi /Ot /arch:SSE3"
                cmd += " /Ob0"
                cmd += " /Qipo-"                            # beware of IPO !!!
            ##      Lesson learned: Don't use /GL flag -> end result is MESSY
            ## ----------------------------------------------------------------
            if (optlevel==4):
                cmd += " /MD /Zi /O3 /Oi /Ot /Ob0 /Yc /DNDEBUG"  # /Ob0 a ete rajoute en cours de route a 47%
                cmd += " /Qipo"                              # optimization multi file

            # for 3 & 4 optimization levels
            # -----------------------------
            if (optlevel>=3):
                cmd += " /fp:fast=2"
                cmd += " /Qftz"
                cmd += " /Qfp-speculation:fast"
                cmd += " /Qopt-matmul"                        # needs /O2 or /O3
                cmd += " /Qprec-div-"
                cmd += " /Qsimd"

                cmd += " /QxHost"                            # compile for target host; Compiling for distribs should probably strictly enforce /arch:..
                cmd += " /Quse-intel-optimized-headers"        # use intel optimized headers
                cmd += " /Qparallel"                        # enable parallelization
                cmd += " /Qvc10"                                # for Microsoft Visual C++ 2010

            ## PCH files coexistence: the /Qpchi option causes the Intel C++ Compiler to name its
            ## PCH files with a .pchi filename suffix and reduce build time.
            ## The /Qpchi option is on by default but interferes with Microsoft libs; so use /Qpchi- to turn it off.
            ## I need to have a deeper look at this since the compile time is quite influenced by this setting !!!
            cmd += " /Qpchi-"                                 # keep it this way!

            ## Inlining seems to be an issue here ! (the linker doesn't find necessary info later on)
            ## ------------------------------------
            ## so don't use cmd += " /DFORCE_INLINING"        (need to check why with Panda developpers!)
            ## Inline expansion  /Ob1    :    Allow functions marked inline to be inlined.
            ## Inline any        /Ob2    :    Inline functions deemed appropriate by compiler.

            ## Ctor displacement /vd0    :    Disable constructor displacement.
            ## Choose this option only if no class constructors or destructors call virtual functions.
            ## Use /vd1 (default) to enable. Alternate: #pragma vtordisp

            ## Best case ptrs    /vmb    :    Use best case "pointer to class member" representation.
            ## Use this option if you always define a class before you declare a pointer to a member of the class.
            ## The compiler will issue an error if it encounters a pointer declaration before the class is defined.
            ## Alternate: #pragma pointers_to_members

            cmd += " /Fd" + os.path.splitext(obj)[0] + ".pdb"
            building = GetValueOption(opts, "BUILDING:")
            if (building): cmd += " /DBUILDING_" + building
            if ("BIGOBJ" in opts) or GetTargetArch() == 'x64':
                cmd += " /bigobj"

            # level of warnings and optimization reports
            if GetVerbose():
                cmd += " /W3 " # or /W4 or /Wall
                cmd += " /Qopt-report:2 /Qopt-report-phase:hlo /Qopt-report-phase:hpo"    # some optimization reports
            else:
                cmd += " /W1 "
            cmd += " /EHa /Zm300"
            cmd += " " + BracketNameWithQuotes(src)

            oscmd(cmd)

    if (COMPILER=="GCC"):
        if (src.endswith(".c")): cmd = GetCC() +' -fPIC -c -o ' + obj
        else:                    cmd = GetCXX()+' -std=gnu++11 -ftemplate-depth-70 -fPIC -c -o ' + obj
        for (opt, dir) in INCDIRECTORIES:
            if (opt=="ALWAYS") or (opt in opts): cmd += ' -I' + BracketNameWithQuotes(dir)
        for (opt, dir) in FRAMEWORKDIRECTORIES:
            if (opt=="ALWAYS") or (opt in opts): cmd += ' -F' + BracketNameWithQuotes(dir)
        for (opt,var,val) in DEFSYMBOLS:
            if (opt=="ALWAYS") or (opt in opts): cmd += ' -D' + var + '=' + val
        for (opt,flag) in COMPILEFLAGS:
            if (opt=="ALWAYS") or (opt in opts): cmd += ' ' + flag
        for x in ipath: cmd += ' -I' + x

        if not GetLinkAllStatic() and 'NOHIDDEN' not in opts:
            cmd += ' -fvisibility=hidden'

        # Mac-specific flags.
        if GetTarget() == "darwin":
            cmd += " -Wno-deprecated-declarations"
            if SDK.get("MACOSX"):
                cmd += " -isysroot " + SDK["MACOSX"]

            if tuple(OSX_ARCHS) == ('arm64',):
                cmd += " -mmacosx-version-min=11.0"
            else:
                cmd += " -mmacosx-version-min=10.9"

            # Use libc++ to enable C++11 features.
            cmd += " -stdlib=libc++"

            for arch in OSX_ARCHS:
                if 'NOARCH:' + arch.upper() not in opts:
                    cmd += " -arch %s" % arch

        elif 'clang' not in GetCXX().split('/')[-1] and GetCXX() != 'em++':
            # Enable interprocedural optimizations in GCC.
            cmd += " -fno-semantic-interposition"

        if "SYSROOT" in SDK:
            if GetTarget() != "android":
                cmd += ' --sysroot=%s' % (SDK["SYSROOT"])
            cmd += ' -no-canonical-prefixes'

        # Android-specific flags.
        arch = GetTargetArch()

        if GetTarget() == "android":
            # Most of the specific optimization flags here were
            # just copied from the default Android Makefiles.
            if "ANDROID_GCC_TOOLCHAIN" in SDK:
                cmd += ' -gcc-toolchain ' + SDK["ANDROID_GCC_TOOLCHAIN"].replace('\\', '/')
            cmd += ' -ffunction-sections -funwind-tables'
            cmd += ' -target ' + SDK["ANDROID_TRIPLE"]
            if arch == 'armv7a':
                cmd += ' -march=armv7-a -mfloat-abi=softfp -mfpu=vfpv3-d16'
            elif arch == 'arm':
                cmd += ' -march=armv5te -mtune=xscale -msoft-float'
            elif arch == 'mips':
                cmd += ' -mips32'
            elif arch == 'mips64':
                cmd += ' -fintegrated-as'
            elif arch == 'x86':
                cmd += ' -march=i686 -mssse3 -mfpmath=sse -m32'
                cmd += ' -mstackrealign'
            elif arch == 'x86_64':
                cmd += ' -march=x86-64 -msse4.2 -mpopcnt -m64'

            cmd += " -Wa,--noexecstack"

            # Do we want thumb or arm instructions?
            if arch != 'arm64' and arch.startswith('arm'):
                if optlevel >= 3:
                    cmd += ' -mthumb'
                else:
                    cmd += ' -marm'

            # Enable SIMD instructions if requested
            if arch != 'arm64' and arch.startswith('arm') and PkgSkip("NEON") == 0:
                cmd += ' -mfpu=neon'

        elif GetTarget() == 'emscripten':
            if GetOptimize() <= 1:
                cmd += " -s ASSERTIONS=2"
            elif GetOptimize() <= 2:
                cmd += " -s ASSERTIONS=1"

        else:
            cmd += " -pthread"

        if not src.endswith(".c"):
            # We don't use exceptions for most modules.
            if 'EXCEPTIONS' in opts:
                cmd += " -fexceptions"
            else:
                cmd += " -fno-exceptions"
                if GetTarget() == 'emscripten':
                    cmd += " -s DISABLE_EXCEPTION_CATCHING=1"

                if src.endswith(".mm"):
                    # Work around Apple compiler bug.
                    cmd += " -U__EXCEPTIONS"

            target = GetTarget()
            if 'RTTI' not in opts and target != "darwin":
                # We always disable RTTI on Android for memory usage reasons.
                if optlevel >= 4 or target == "android":
                    cmd += " -fno-rtti"

        if ('SSE2' in opts or not PkgSkip("SSE2")) and not arch.startswith("arm") and arch != 'aarch64':
            if GetTarget() != "emscripten":
                cmd += " -msse2"

        # Needed by both Python, Panda, Eigen, all of which break aliasing rules.
        cmd += " -fno-strict-aliasing"

        # Certain clang versions crash when passing these math flags while
        # compiling Objective-C++ code
        if not src.endswith(".m") and not src.endswith(".mm"):
            if optlevel >= 3:
                cmd += " -ffast-math -fno-stack-protector"
            if optlevel == 3:
                # Fast math is nice, but we'd like to see NaN in dev builds.
                cmd += " -fno-finite-math-only"

<<<<<<< HEAD
            # Make sure this is off to avoid GCC/Eigen bug (see GitHub #228)
            if GetTarget() != "emscripten":
                cmd += " -fno-unsafe-math-optimizations"
=======
        # Make sure this is off to avoid GCC/Eigen bug (see GitHub #228)
        if GetTarget() != "emscripten":
            cmd += " -fno-unsafe-math-optimizations"
>>>>>>> 10ee0199

        if (optlevel==1):
            if GetTarget() == "emscripten":
                cmd += " -g -D_DEBUG"
            else:
                cmd += " -ggdb -D_DEBUG"
        if (optlevel==2): cmd += " -O1 -D_DEBUG"
        if (optlevel==3): cmd += " -O2"
        if (optlevel==4): cmd += " -O3 -DNDEBUG"

        # Enable more warnings.
        cmd += " -Wall -Wno-unused-function -Werror=return-type"

        # Ignore unused variables in NDEBUG builds, often used in asserts.
        if optlevel == 4:
            cmd += " -Wno-unused-variable"

        if src.endswith(".c"):
            cmd += ' ' + CFLAGS
        else:
            cmd += ' ' + CXXFLAGS
        cmd = cmd.rstrip()

        building = GetValueOption(opts, "BUILDING:")
        if (building): cmd += " -DBUILDING_" + building
        cmd += ' ' + BracketNameWithQuotes(src)
        oscmd(cmd)

########################################################################
##
## CompileBison
##
########################################################################

def CompileBison(wobj, wsrc, opts):
    ifile = os.path.basename(wsrc)
    wdsth = GetOutputDir() + "/include/" + ifile[:-4] + ".h"
    wdsth2 = GetOutputDir() + "/tmp/" + ifile + ".h"
    wdstc = GetOutputDir() + "/tmp/" + ifile + ".cxx"
    pre = GetValueOption(opts, "BISONPREFIX_")
    bison = GetBison()
    if bison is None:
        # We don't have bison.  See if there is a prebuilt file.
        base, ext = os.path.splitext(wsrc)
        if os.path.isfile(base + '.h.prebuilt') and \
           os.path.isfile(base + '.cxx.prebuilt'):
            CopyFile(wdstc, base + '.cxx.prebuilt')
            CopyFile(wdsth, base + '.h.prebuilt')
            CopyFile(wdsth2, base + '.h.prebuilt')
        else:
            exit('Could not find bison!')
    else:
        oscmd(bison + ' -y -d -o'+GetOutputDir()+'/tmp/'+ifile+'.c -p '+pre+' '+wsrc)
        CopyFile(wdstc, GetOutputDir()+"/tmp/"+ifile+".c")
        CopyFile(wdsth, GetOutputDir()+"/tmp/"+ifile+".h")

    # Finally, compile the generated source file.
    CompileCxx(wobj, wdstc, opts + ["FLEX"])

########################################################################
##
## CompileFlex
##
########################################################################

def CompileFlex(wobj,wsrc,opts):
    ifile = os.path.basename(wsrc)
    wdst = GetOutputDir()+"/tmp/"+ifile+".cxx"
    pre = GetValueOption(opts, "BISONPREFIX_")
    dashi = opts.count("FLEXDASHI")
    flex = GetFlex()
    want_version = GetValueOption(opts, "FLEXVERSION:")
    if flex and want_version:
        # Is flex at the required version for this file?
        want_version = tuple(map(int, want_version.split('.')))
        have_version = GetFlexVersion()
        if want_version > have_version:
            Warn("Skipping flex %s for file %s, need at least %s" % (
                '.'.join(map(str, have_version)),
                ifile,
                '.'.join(map(str, want_version)),
            ))
            flex = None

    if flex is None:
        # We don't have flex.  See if there is a prebuilt file.
        base, ext = os.path.splitext(wsrc)
        if os.path.isfile(base + '.cxx.prebuilt'):
            CopyFile(wdst, base + '.cxx.prebuilt')
        else:
            exit('Could not find flex!')
    else:
        if (dashi):
            oscmd(flex + " -i -P" + pre + " -o"+wdst+" "+wsrc)
        else:
            oscmd(flex +    " -P" + pre + " -o"+wdst+" "+wsrc)

    # Finally, compile the generated source file.
    CompileCxx(wobj, wdst, opts + ["FLEX"])

########################################################################
##
## CompileIgate
##
########################################################################

def CompileIgate(woutd,wsrc,opts):
    outbase = os.path.basename(woutd)[:-3]
    woutc = GetOutputDir()+"/tmp/"+outbase+"_igate.cxx"
    srcdir = GetValueOption(opts, "SRCDIR:")
    module = GetValueOption(opts, "IMOD:")
    library = GetValueOption(opts, "ILIB:")
    ipath = GetListOption(opts, "DIR:")
    if (PkgSkip("PYTHON")):
        WriteFile(woutc, "")
        WriteFile(woutd, "")
        ConditionalWriteFile(woutd, "")
        return

    if not CrossCompiling():
        # If we're compiling for this platform, we can use the one we've built.
        cmd = os.path.join(GetOutputDir(), 'bin', 'interrogate')
    else:
        # Assume that interrogate is on the PATH somewhere.
        cmd = 'interrogate'

    if GetVerbose():
        cmd += ' -v'

    cmd += ' -srcdir %s -I%s' % (srcdir, srcdir)
    cmd += ' -DCPPPARSER -D__STDC__=1 -D__cplusplus=201103L'
    if (COMPILER=="MSVC"):
        cmd += ' -D_WIN32'
        if GetTargetArch() == 'x64':
            cmd += ' -D_WIN64 -D_M_X64 -D_M_AMD64'
        else:
            cmd += ' -D_M_IX86'
        # NOTE: this 1600 value is the version number for VC2010.
        cmd += ' -D_MSC_VER=1600 -D"__declspec(param)=" -D__cdecl -D_near -D_far -D__near -D__far -D__stdcall'
    if (COMPILER=="GCC"):
        cmd += ' -D__attribute__\\(x\\)='
        target_arch = GetTargetArch()
        if target_arch in ("x86_64", "amd64"):
            cmd += ' -D_LP64'
        elif target_arch in ('aarch64', 'arm64'):
            cmd += ' -D_LP64 -D__LP64__ -D__aarch64__'
        else:
            cmd += ' -D__i386__'

        target = GetTarget()
        if target == 'darwin':
            cmd += ' -D__APPLE__'
        elif target == 'android':
            cmd += ' -D__ANDROID__'

    if GetTarget() == "emscripten":
        cmd += ' -D__EMSCRIPTEN__'

    optlevel = GetOptimizeOption(opts)
    if (optlevel==1): cmd += ' -D_DEBUG'
    if (optlevel==2): cmd += ' -D_DEBUG'
    if (optlevel==3): pass
    if (optlevel==4): cmd += ' -DNDEBUG'
    cmd += ' -oc ' + woutc + ' -od ' + woutd
    cmd += ' -fnames -string -refcount -assert -python-native'
    cmd += ' -S' + GetOutputDir() + '/include/parser-inc'

    # Add -I, -S and -D flags
    for x in ipath:
        cmd += ' -I' + BracketNameWithQuotes(x)
    for (opt,dir) in INCDIRECTORIES:
        if (opt=="ALWAYS") or (opt in opts):
            cmd += ' -S' + BracketNameWithQuotes(dir)
    for (opt,var,val) in DEFSYMBOLS:
        if (opt=="ALWAYS") or (opt in opts):
            cmd += ' -D' + var + '=' + val

    #building = GetValueOption(opts, "BUILDING:")
    #if (building): cmd += " -DBUILDING_"+building
    cmd += ' -module ' + module + ' -library ' + library
    for x in wsrc:
        if (x.startswith("/")):
            cmd += ' ' + BracketNameWithQuotes(x)
        else:
            cmd += ' ' + BracketNameWithQuotes(os.path.basename(x))
    oscmd(cmd)

########################################################################
##
## CompileImod
##
########################################################################

def CompileImod(wobj, wsrc, opts):
    module = GetValueOption(opts, "IMOD:")
    library = GetValueOption(opts, "ILIB:")
    woutc = os.path.splitext(wobj)[0] + ".cxx"

    if (PkgSkip("PYTHON")):
        WriteFile(woutc, "")
        CompileCxx(wobj, woutc, opts)
        return

    if not CrossCompiling():
        # If we're compiling for this platform, we can use the one we've built.
        cmd = os.path.join(GetOutputDir(), 'bin', 'interrogate_module')
    else:
        # Assume that interrogate_module is on the PATH somewhere.
        cmd = 'interrogate_module'

    cmd += ' -oc ' + woutc + ' -module ' + module + ' -library ' + library + ' -python-native'
    importmod = GetValueOption(opts, "IMPORT:")
    if importmod:
        cmd += ' -import ' + importmod
    for x in wsrc: cmd += ' ' + BracketNameWithQuotes(x)
    oscmd(cmd)
    CompileCxx(wobj,woutc,opts)
    return

########################################################################
##
## CompileLib
##
########################################################################

def CompileLib(lib, obj, opts):
    if (COMPILER=="MSVC"):
        if not BOOUSEINTELCOMPILER:
            #Use MSVC Linker
            cmd = 'link /lib /nologo'
            if GetOptimizeOption(opts) == 4:
                cmd += " /LTCG"
            if HasTargetArch():
                cmd += " /MACHINE:" + GetTargetArch().upper()
            cmd += ' /OUT:' + BracketNameWithQuotes(lib)
            for x in obj:
                if not x.endswith('.lib'):
                    cmd += ' ' + BracketNameWithQuotes(x)
            oscmd(cmd)
        else:
            # Choose Intel linker; from Jean-Claude
            cmd = 'xilink /verbose:lib /lib '
            if HasTargetArch():
                cmd += " /MACHINE:" + GetTargetArch().upper()
            cmd += ' /OUT:' + BracketNameWithQuotes(lib)
            for x in obj: cmd += ' ' + BracketNameWithQuotes(x)
            cmd += ' /LIBPATH:"C:\\Program Files (x86)\\Intel\\Composer XE 2011 SP1\\ipp\\lib\\ia32"'
            cmd += ' /LIBPATH:"C:\\Program Files (x86)\\Intel\\Composer XE 2011 SP1\\TBB\\Lib\\ia32\\vc10"'
            cmd += ' /LIBPATH:"C:\\Program Files (x86)\\Intel\\Composer XE 2011 SP1\\compiler\\lib\\ia32"'
            oscmd(cmd)

    if (COMPILER=="GCC"):
        if GetTarget() == 'darwin':
            cmd = 'libtool -static -o ' + BracketNameWithQuotes(lib)
        else:
            cmd = GetAR() + ' cru ' + BracketNameWithQuotes(lib)
        for x in obj:
            if GetLinkAllStatic() and x.endswith('.a'):
                continue
            cmd += ' ' + BracketNameWithQuotes(x)
        oscmd(cmd)

        oscmd(GetRanlib() + ' ' + BracketNameWithQuotes(lib))

########################################################################
##
## CompileLink
##
########################################################################

def CompileLink(dll, obj, opts):
    if (COMPILER=="MSVC"):
        if not BOOUSEINTELCOMPILER:
            cmd = "link /nologo "
            if HasTargetArch():
                cmd += " /MACHINE:" + GetTargetArch().upper()
            if ("MFC" not in opts):
                cmd += " /NOD:MFC90.LIB /NOD:MFC80.LIB /NOD:LIBCMT"
            cmd += " /NOD:LIBCI.LIB /DEBUG"
            cmd += " /nod:libc /nod:libcmtd /nod:atlthunk /nod:atls /nod:atlsd"
            if (GetOrigExt(dll) != ".exe"): cmd += " /DLL"
            optlevel = GetOptimizeOption(opts)
            if (optlevel==1): cmd += " /MAP /MAPINFO:EXPORTS /NOD:MSVCRT.LIB /NOD:MSVCPRT.LIB /NOD:MSVCIRT.LIB"
            if (optlevel==2): cmd += " /MAP:NUL /NOD:MSVCRT.LIB /NOD:MSVCPRT.LIB /NOD:MSVCIRT.LIB"
            if (optlevel==3): cmd += " /MAP:NUL /NOD:MSVCRTD.LIB /NOD:MSVCPRTD.LIB /NOD:MSVCIRTD.LIB"
            if (optlevel==4): cmd += " /MAP:NUL /LTCG /NOD:MSVCRTD.LIB /NOD:MSVCPRTD.LIB /NOD:MSVCIRTD.LIB"
            if ("MFC" in opts):
                if (optlevel<=2): cmd += " /NOD:MSVCRTD.LIB mfcs100d.lib MSVCRTD.lib"
                else: cmd += " /NOD:MSVCRT.LIB mfcs100.lib MSVCRT.lib"
            cmd += " /FIXED:NO /OPT:REF /STACK:4194304 /INCREMENTAL:NO "
            cmd += ' /OUT:' + BracketNameWithQuotes(dll)

            if not PkgSkip("PYTHON"):
                # If we're building without Python, don't pick it up implicitly.
                if "PYTHON" not in opts:
                    pythonv = SDK["PYTHONVERSION"].replace('.', '')
                    if optlevel <= 2:
                        cmd += ' /NOD:{}d.lib'.format(pythonv)
                    else:
                        cmd += ' /NOD:{}.lib'.format(pythonv)

            # Set the subsystem.  Specify that we want to target Windows XP.
            subsystem = GetValueOption(opts, "SUBSYSTEM:") or "CONSOLE"
            cmd += " /SUBSYSTEM:" + subsystem
            if GetTargetArch() == 'x64':
                cmd += ",6.00"
            else:
                cmd += ",6.00"

            if dll.endswith(".dll") or dll.endswith(".pyd"):
                cmd += ' /IMPLIB:' + GetOutputDir() + '/lib/' + os.path.splitext(os.path.basename(dll))[0] + ".lib"

            for (opt, dir) in LIBDIRECTORIES:
                if (opt=="ALWAYS") or (opt in opts):
                    cmd += ' /LIBPATH:' + BracketNameWithQuotes(dir)

            for x in obj:
                if x.endswith(".dll") or x.endswith(".pyd"):
                    cmd += ' ' + GetOutputDir() + '/lib/' + os.path.splitext(os.path.basename(x))[0] + ".lib"
                elif x.endswith(".lib"):
                    dname = os.path.splitext(os.path.basename(x))[0] + ".dll"
                    if (GetOrigExt(x) != ".ilb" and os.path.exists(GetOutputDir()+"/bin/" + dname)):
                        exit("Error: in makepanda, specify "+dname+", not "+x)
                    cmd += ' ' + BracketNameWithQuotes(x)
                elif x.endswith(".def"):
                    cmd += ' /DEF:' + BracketNameWithQuotes(x)
                elif x.endswith(".dat"):
                    pass
                else:
                    cmd += ' ' + BracketNameWithQuotes(x)

            if (GetOrigExt(dll)==".exe" and "NOICON" not in opts):
                cmd += " " + GetOutputDir() + "/tmp/pandaIcon.res"

            for (opt, name) in LIBNAMES:
                if (opt=="ALWAYS") or (opt in opts):
                    cmd += " " + BracketNameWithQuotes(name)

            oscmd(cmd)
        else:
            cmd = "xilink"
            if GetVerbose(): cmd += " /verbose:lib"
            if HasTargetArch():
                cmd += " /MACHINE:" + GetTargetArch().upper()
            if ("MFC" not in opts):
                cmd += " /NOD:MFC90.LIB /NOD:MFC80.LIB /NOD:LIBCMT"
            cmd += " /NOD:LIBCI.LIB /DEBUG"
            cmd += " /nod:libc /nod:libcmtd /nod:atlthunk /nod:atls"
            cmd += ' /LIBPATH:"C:\\Program Files (x86)\\Intel\\Composer XE 2011 SP1\\ipp\\lib\\ia32"'
            cmd += ' /LIBPATH:"C:\\Program Files (x86)\\Intel\\Composer XE 2011 SP1\\TBB\\Lib\\ia32\\vc10"'
            cmd += ' /LIBPATH:"C:\\Program Files (x86)\\Intel\\Composer XE 2011 SP1\\compiler\\lib\\ia32"'
            if (GetOrigExt(dll) != ".exe"): cmd += " /DLL"
            optlevel = GetOptimizeOption(opts)
            if (optlevel==1): cmd += " /MAP /MAPINFO:EXPORTS /NOD:MSVCRT.LIB /NOD:MSVCPRT.LIB /NOD:MSVCIRT.LIB"
            if (optlevel==2): cmd += " /MAP:NUL /NOD:MSVCRT.LIB /NOD:MSVCPRT.LIB /NOD:MSVCIRT.LIB"
            if (optlevel==3): cmd += " /MAP:NUL /NOD:MSVCRTD.LIB /NOD:MSVCPRTD.LIB /NOD:MSVCIRTD.LIB"
            if (optlevel==4): cmd += " /MAP:NUL /LTCG /NOD:MSVCRTD.LIB /NOD:MSVCPRTD.LIB /NOD:MSVCIRTD.LIB"
            if ("MFC" in opts):
                if (optlevel<=2): cmd += " /NOD:MSVCRTD.LIB mfcs100d.lib MSVCRTD.lib"
                else: cmd += " /NOD:MSVCRT.LIB mfcs100.lib MSVCRT.lib"
            cmd += " /FIXED:NO /OPT:REF /STACK:4194304 /INCREMENTAL:NO "
            cmd += ' /OUT:' + BracketNameWithQuotes(dll)

            subsystem = GetValueOption(opts, "SUBSYSTEM:")
            if subsystem:
                cmd += " /SUBSYSTEM:" + subsystem

            if dll.endswith(".dll"):
                cmd += ' /IMPLIB:' + GetOutputDir() + '/lib/' + os.path.splitext(os.path.basename(dll))[0] + ".lib"

            for (opt, dir) in LIBDIRECTORIES:
                if (opt=="ALWAYS") or (opt in opts):
                    cmd += ' /LIBPATH:' + BracketNameWithQuotes(dir)

            for x in obj:
                if x.endswith(".dll") or x.endswith(".pyd"):
                    cmd += ' ' + GetOutputDir() + '/lib/' + os.path.splitext(os.path.basename(x))[0] + ".lib"
                elif x.endswith(".lib"):
                    dname = os.path.splitext(dll)[0]+".dll"
                    if (GetOrigExt(x) != ".ilb" and os.path.exists(GetOutputDir()+"/bin/" + os.path.splitext(os.path.basename(x))[0] + ".dll")):
                        exit("Error: in makepanda, specify "+dname+", not "+x)
                    cmd += ' ' + BracketNameWithQuotes(x)
                elif x.endswith(".def"):
                    cmd += ' /DEF:' + BracketNameWithQuotes(x)
                elif x.endswith(".dat"):
                    pass
                else:
                    cmd += ' ' + BracketNameWithQuotes(x)

            if (GetOrigExt(dll)==".exe" and "NOICON" not in opts):
                cmd += " " + GetOutputDir() + "/tmp/pandaIcon.res"

            for (opt, name) in LIBNAMES:
                if (opt=="ALWAYS") or (opt in opts):
                    cmd += " " + BracketNameWithQuotes(name)

            oscmd(cmd)

    if COMPILER == "GCC":
        cxx = GetCXX()
        if GetOrigExt(dll) == ".exe":
            cmd = cxx + ' -o ' + dll + ' -L' + GetOutputDir() + '/lib -L' + GetOutputDir() + '/tmp'
            if GetTarget() == "android":
                # Necessary to work around an issue with libandroid depending on vendor libraries
                cmd += ' -Wl,--allow-shlib-undefined'
        else:
            if (GetTarget() == "darwin"):
                cmd = cxx
                if GetOrigExt(dll) == ".pyd":
                    cmd += ' -bundle -undefined dynamic_lookup'
                elif "BUNDLE" in opts:
                    cmd += ' -bundle'
                else:
                    install_name = '@loader_path/../lib/' + os.path.basename(dll)
                    cmd += ' -dynamiclib -install_name ' + install_name
                    cmd += ' -compatibility_version ' + MAJOR_VERSION + ' -current_version ' + VERSION
                cmd += ' -o ' + dll + ' -L' + GetOutputDir() + '/lib -L' + GetOutputDir() + '/tmp'
            else:
                cmd = cxx + ' -shared'
                # Always set soname on Android to avoid a linker warning when loading the library.
                if GetTarget() == 'android' or ("MODULE" not in opts and GetTarget() != 'emscripten'):
                    cmd += " -Wl,-soname=" + os.path.basename(dll)
                cmd += ' -o ' + dll + ' -L' + GetOutputDir() + '/lib -L' + GetOutputDir() + '/tmp'

        if GetTarget() == 'emscripten' and GetOrigExt(dll) != ".exe":
            for x in obj:
                if GetOrigExt(x) not in (".dat", ".dll"):
                    cmd += ' ' + x
        else:
            for x in obj:
                if GetOrigExt(x) != ".dat":
                    cmd += ' ' + x

        if (GetOrigExt(dll) == ".exe" and GetTarget() == 'windows' and "NOICON" not in opts):
            cmd += " " + GetOutputDir() + "/tmp/pandaIcon.res"

        # macOS specific flags.
        if GetTarget() == 'darwin':
            cmd += " -headerpad_max_install_names"
            if SDK.get("MACOSX"):
                cmd += " -isysroot " + SDK["MACOSX"] + " -Wl,-syslibroot," + SDK["MACOSX"]

            if tuple(OSX_ARCHS) == ('arm64',):
                cmd += " -mmacosx-version-min=11.0"
            else:
                cmd += " -mmacosx-version-min=10.9"

            # Use libc++ to enable C++11 features.
            cmd += " -stdlib=libc++"

            for arch in OSX_ARCHS:
                if 'NOARCH:' + arch.upper() not in opts:
                    cmd += " -arch %s" % arch

        elif GetTarget() == 'android':
            arch = GetTargetArch()
            if "ANDROID_GCC_TOOLCHAIN" in SDK:
                cmd += ' -gcc-toolchain ' + SDK["ANDROID_GCC_TOOLCHAIN"].replace('\\', '/')
            cmd += " -Wl,-z,noexecstack -Wl,-z,relro -Wl,-z,now"
            cmd += ' -target ' + SDK["ANDROID_TRIPLE"]
            if arch == 'armv7a':
                cmd += " -march=armv7-a -Wl,--fix-cortex-a8"
            elif arch == 'mips':
                cmd += ' -mips32'
            cmd += ' -lc -lm'

        elif GetTarget() == 'emscripten':
<<<<<<< HEAD
            cmd += " -s WARN_ON_UNDEFINED_SYMBOLS=1"
            if GetOrigExt(dll) == ".exe":
                cmd += " --memory-init-file 0"
                cmd += " -s EXIT_RUNTIME=1"
=======
            if cmd.find('bin/deploy-stub.js ')>0:
                return
            cmd += " -sWARN_ON_UNDEFINED_SYMBOLS"
            if GetOrigExt(dll) == ".exe":
                cmd += " --memory-init-file 0"
                cmd += " -sEXIT_RUNTIME -sNODERAWFS -sASSERTIONS -sTOTAL_STACK=4MB -sALLOW_MEMORY_GROWTH"
        elif GetTarget() == 'wasi':
            return
>>>>>>> 10ee0199

        else:
            cmd += " -pthread"
            if "SYSROOT" in SDK:
                cmd += " --sysroot=%s -no-canonical-prefixes" % (SDK["SYSROOT"])

        if LDFLAGS != "":
            cmd += " " + LDFLAGS

        # Don't link libraries with Python, except on Android.
        if "PYTHON" in opts and GetOrigExt(dll) != ".exe" and GetTarget() != 'android':
            opts = opts[:]
            opts.remove("PYTHON")

        for (opt, dir) in LIBDIRECTORIES:
            if (opt=="ALWAYS") or (opt in opts):
                cmd += ' -L' + BracketNameWithQuotes(dir)
        for (opt, dir) in FRAMEWORKDIRECTORIES:
            if (opt=="ALWAYS") or (opt in opts):
                cmd += ' -F' + BracketNameWithQuotes(dir)
        if GetOrigExt(dll) == ".exe" or GetTarget() != 'emscripten':
            for (opt, name) in LIBNAMES:
                if (opt=="ALWAYS") or (opt in opts):
                    cmd += ' ' + BracketNameWithQuotes(name)
        for (opt, flag) in LINKFLAGS:
            if (opt=="ALWAYS") or (opt in opts):
                cmd += ' ' + flag

        if GetTarget() not in ('freebsd', 'emscripten'):
            cmd += " -ldl"

        if GetTarget() == 'emscripten':
            optlevel = GetOptimizeOption(opts)
<<<<<<< HEAD
            if optlevel == 2: cmd += " -O1"
            if optlevel == 3: cmd += " -O2"
            if optlevel == 4: cmd += " -O3"
=======
            if GetOrigExt(dll) == ".exe":
                cmd += " -O0 -g3"
            elif optlevel>3:
                cmd += f" -Os -g0"
            elif optlevel>1:
                cmd += f" -O{optlevel-1} -g3"
>>>>>>> 10ee0199

        oscmd(cmd)

        if GetOptimizeOption(opts) == 4 and GetTarget() in ('linux', 'android'):
            oscmd(GetStrip() + " --strip-unneeded " + BracketNameWithQuotes(dll))

        os.system("chmod +x " + BracketNameWithQuotes(dll))

        if dll.endswith("." + MAJOR_VERSION + ".dylib"):
            newdll = dll[:-6-len(MAJOR_VERSION)] + "dylib"
            if os.path.isfile(newdll):
                os.remove(newdll)
            oscmd("ln -s " + BracketNameWithQuotes(os.path.basename(dll)) + " " + BracketNameWithQuotes(newdll))

        elif dll.endswith("." + MAJOR_VERSION):
            newdll = dll[:-len(MAJOR_VERSION)-1]
            if os.path.isfile(newdll):
                os.remove(newdll)
            oscmd("ln -s " + BracketNameWithQuotes(os.path.basename(dll)) + " " + BracketNameWithQuotes(newdll))

##########################################################################################
#
# CompileEgg
#
##########################################################################################

def CompileEgg(eggfile, src, opts):
    pz = False
    if eggfile.endswith(".pz"):
        pz = True
        eggfile = eggfile[:-3]

    # Determine the location of the pzip and flt2egg tools.
    if CrossCompiling():
        # We may not be able to use our generated versions of these tools,
        # so we'll expect them to already be present in the PATH.
        pzip = 'pzip'
        flt2egg = 'flt2egg'
    else:
        # If we're compiling for this machine, we can use the binaries we've built.
        pzip = os.path.join(GetOutputDir(), 'bin', 'pzip')
        flt2egg = os.path.join(GetOutputDir(), 'bin', 'flt2egg')
        if not os.path.isfile(pzip):
            pzip = 'pzip'
        if not os.path.isfile(flt2egg):
            flt2egg = 'flt2egg'

    if src.endswith(".egg"):
        CopyFile(eggfile, src)
    elif src.endswith(".flt"):
        oscmd(flt2egg + ' -ps keep -o ' + BracketNameWithQuotes(eggfile) + ' ' + BracketNameWithQuotes(src))

    if pz:
        if zlib:
            WriteBinaryFile(eggfile + '.pz', zlib.compress(ReadBinaryFile(eggfile)))
            os.remove(eggfile)
        else:
            oscmd(pzip + ' ' + BracketNameWithQuotes(eggfile))

##########################################################################################
#
# CompileRes, CompileRsrc
#
##########################################################################################

def CompileRes(target, src, opts):
    """Compiles a Windows .rc file into a .res file."""
    ipath = GetListOption(opts, "DIR:")
    if (COMPILER == "MSVC"):
        cmd = "rc"
        cmd += " /Fo" + BracketNameWithQuotes(target)
        for x in ipath: cmd += " /I" + x
        for (opt,dir) in INCDIRECTORIES:
            if (opt=="ALWAYS") or (opt in opts):
                cmd += " /I" + BracketNameWithQuotes(dir)
        for (opt,var,val) in DEFSYMBOLS:
            if (opt=="ALWAYS") or (opt in opts):
                cmd += " /D" + var + "=" + val
        cmd += " " + BracketNameWithQuotes(src)
    else:
        cmd = "windres"
        for x in ipath: cmd += " -I" + x
        for (opt,dir) in INCDIRECTORIES:
            if (opt=="ALWAYS") or (opt in opts):
                cmd += " -I" + BracketNameWithQuotes(dir)
        for (opt,var,val) in DEFSYMBOLS:
            if (opt=="ALWAYS") or (opt in opts):
                cmd += " -D" + var + "=" + val
        cmd += " -i " + BracketNameWithQuotes(src)
        cmd += " -o " + BracketNameWithQuotes(target)

    oscmd(cmd)

def CompileRsrc(target, src, opts):
    """Compiles a Mac OS .r file into an .rsrc file."""
    ipath = GetListOption(opts, "DIR:")
    if os.path.isfile("/usr/bin/Rez"):
        cmd = "Rez -useDF"
    elif os.path.isfile("/Library/Developer/CommandLineTools/usr/bin/Rez"):
        cmd = "/Library/Developer/CommandLineTools/usr/bin/Rez -useDF"
    else:
        cmd = "/Developer/Tools/Rez -useDF"
    cmd += " -o " + BracketNameWithQuotes(target)
    for x in ipath:
        cmd += " -i " + x
    for (opt,dir) in INCDIRECTORIES:
        if (opt=="ALWAYS") or (opt in opts):
            cmd += " -i " + BracketNameWithQuotes(dir)
    for (opt,var,val) in DEFSYMBOLS:
        if (opt=="ALWAYS") or (opt in opts):
            if (val == ""):
                cmd += " -d " + var
            else:
                cmd += " -d " + var + " = " + val

    cmd += " " + BracketNameWithQuotes(src)
    oscmd(cmd)

##########################################################################################
#
# CompileJava (Android only)
#
##########################################################################################

def CompileJava(target, src, opts):
    """Compiles a .java file into a .class file."""
    if GetHost() == 'android':
        cmd = "ecj "
    else:
        cmd = "javac -bootclasspath " + BracketNameWithQuotes(SDK["ANDROID_JAR"]) + " "

    optlevel = GetOptimizeOption(opts)
    if optlevel >= 4:
        cmd += "-debug:none "

    cmd += "-cp " + GetOutputDir() + "/classes "
    cmd += "-d " + GetOutputDir() + "/classes "
    cmd += BracketNameWithQuotes(src)
    oscmd(cmd)

##########################################################################################
#
# FreezePy
#
##########################################################################################

def FreezePy(target, inputs, opts):
    assert len(inputs) > 0

    cmdstr = BracketNameWithQuotes(SDK["PYTHONEXEC"].replace('\\', '/')) + " "
    cmdstr += "-B "

    cmdstr += os.path.join(GetOutputDir(), "direct", "dist", "pfreeze.py")

    if 'FREEZE_STARTUP' in opts:
        cmdstr += " -s"

    if GetOrigExt(target) == '.exe':
        src = inputs.pop(0)
    else:
        src = ""

    for i in inputs:
        i = os.path.splitext(i)[0]
        i = i.replace('/', '.')

        if i.startswith('direct.src'):
            i = i.replace('.src.', '.')

        cmdstr += " -i " + i

    cmdstr += " -o " + target + " " + src

    if ("LINK_PYTHON_STATIC" in opts):
        os.environ["LINK_PYTHON_STATIC"] = "1"
    oscmd(cmdstr)
    if ("LINK_PYTHON_STATIC" in os.environ):
        del os.environ["LINK_PYTHON_STATIC"]

    if (not os.path.exists(target)):
        exit("FREEZER_ERROR")

##########################################################################################
#
# CompileBundle
#
##########################################################################################

def CompileBundle(target, inputs, opts):
    assert GetTarget() == "darwin", 'bundles can only be made for macOS'
    plist = None
    resources = []
    objects = []
    for i in inputs:
        if i.endswith(".plist"):
            if plist is not None:
                exit("Only one plist file can be used when creating a bundle!")
            plist = i
        elif i.endswith(".rsrc") or i.endswith(".icns"):
            resources.append(i)
        elif GetOrigExt(i) == ".obj" or GetOrigExt(i) in SUFFIX_LIB or GetOrigExt(i) in SUFFIX_DLL:
            objects.append(i)
        else:
            exit("Don't know how to bundle file %s" % i)

    # Now link the object files to form the bundle.
    if plist is None:
        exit("One plist file must be used when creating a bundle!")
    bundleName = plistlib.load(open(plist, 'rb'))["CFBundleExecutable"]

    oscmd("rm -rf %s" % target)
    oscmd("mkdir -p %s/Contents/MacOS/" % target)
    oscmd("mkdir -p %s/Contents/Resources/" % target)
    if target.endswith(".app"):
        SetOrigExt("%s/Contents/MacOS/%s" % (target, bundleName), ".exe")
    else:
        SetOrigExt("%s/Contents/MacOS/%s" % (target, bundleName), ".dll")
    CompileLink("%s/Contents/MacOS/%s" % (target, bundleName), objects, opts + ["BUNDLE"])
    oscmd("cp %s %s/Contents/Info.plist" % (plist, target))
    for r in resources:
        oscmd("cp %s %s/Contents/Resources/" % (r, target))

##########################################################################################
#
# CompileMIDL
#
##########################################################################################

def CompileMIDL(target, src, opts):
    ipath = GetListOption(opts, "DIR:")
    if (COMPILER=="MSVC"):
        cmd = "midl"
        cmd += " /out" + BracketNameWithQuotes(os.path.dirname(target))
        for x in ipath: cmd += " /I" + x
        for (opt,dir) in INCDIRECTORIES:
            if (opt=="ALWAYS") or (opt in opts): cmd += " /I" + BracketNameWithQuotes(dir)
        for (opt,var,val) in DEFSYMBOLS:
            if (opt=="ALWAYS") or (opt in opts): cmd += " /D" + var + "=" + val
        cmd += " " + BracketNameWithQuotes(src)

        oscmd(cmd)

##########################################################################################
#
# CompileDalvik
#
##########################################################################################

def CompileDalvik(target, inputs, opts):
    cmd = "d8 --output " + os.path.dirname(target)

    if GetOptimize() <= 2:
        cmd += " --debug"
    else:
        cmd += " --release"

    if "ANDROID_API" in SDK:
        cmd += " --min-api %d" % (SDK["ANDROID_API"])

    if "ANDROID_JAR" in SDK:
        cmd += " --lib %s" % (SDK["ANDROID_JAR"])

    for i in inputs:
        cmd += " " + BracketNameWithQuotes(i)

    oscmd(cmd)

##########################################################################################
#
# CompileAnything
#
##########################################################################################

def CompileAnything(target, inputs, opts, progress = None):
    if opts.count("DEPENDENCYONLY"):
        return
    if len(inputs) == 0:
        exit("No input files for target "+target)
    infile = inputs[0]
    origsuffix = GetOrigExt(target)

    if len(inputs) == 1 and origsuffix == GetOrigExt(infile):
        # It must be a simple copy operation.
        ProgressOutput(progress, "Copying file", target)
        CopyFile(target, infile)
        if origsuffix == ".exe" and GetHost() != "windows":
            os.system("chmod +x \"%s\"" % target)
        return

    elif infile.endswith(".py"):
        if origsuffix == ".obj":
            source = os.path.splitext(target)[0] + ".c"
            SetOrigExt(source, ".c")
            ProgressOutput(progress, "Building frozen source", source)
            FreezePy(source, inputs, opts)
            ProgressOutput(progress, "Building C++ object", target)
            return CompileCxx(target, source, opts)

        if origsuffix == ".exe":
            ProgressOutput(progress, "Building frozen executable", target)
        else:
            ProgressOutput(progress, "Building frozen library", target)
        return FreezePy(target, inputs, opts)

    elif infile.endswith(".idl"):
        ProgressOutput(progress, "Compiling MIDL file", infile)
        return CompileMIDL(target, infile, opts)
    elif origsuffix in SUFFIX_LIB:
        ProgressOutput(progress, "Linking static library", target)
        return CompileLib(target, inputs, opts)
    elif origsuffix in SUFFIX_DLL or (origsuffix == ".plugin" and GetTarget() != "darwin"):
        if (origsuffix == ".exe"):
            ProgressOutput(progress, "Linking executable", target)
        else:
            ProgressOutput(progress, "Linking dynamic library", target)

        # Add version number to the dynamic library, on unix
        if origsuffix == ".dll" and "MODULE" not in opts:
            tplatform = GetTarget()
            if tplatform == "darwin":
                # On Mac, libraries are named like libpanda.1.2.dylib
                if target.lower().endswith(".dylib"):
                    target = target[:-5] + MAJOR_VERSION + ".dylib"
                    SetOrigExt(target, origsuffix)
            elif tplatform not in ("windows", "android", "emscripten"):
                # On Linux, libraries are named like libpanda.so.1.2
                target += "." + MAJOR_VERSION
                SetOrigExt(target, origsuffix)
        return CompileLink(target, inputs, opts)
    elif origsuffix == ".in":
        ProgressOutput(progress, "Building Interrogate database", target)
        return CompileIgate(target, inputs, opts)
    elif origsuffix == ".plugin" and GetTarget() == "darwin":
        ProgressOutput(progress, "Building plugin bundle", target)
        return CompileBundle(target, inputs, opts)
    elif origsuffix == ".app":
        ProgressOutput(progress, "Building application bundle", target)
        return CompileBundle(target, inputs, opts)
    elif origsuffix == ".pz":
        ProgressOutput(progress, "Compressing", target)
        return CompileEgg(target, infile, opts)
    elif origsuffix == ".egg":
        ProgressOutput(progress, "Converting", target)
        return CompileEgg(target, infile, opts)
    elif origsuffix == ".res":
        ProgressOutput(progress, "Building resource object", target)
        return CompileRes(target, infile, opts)
    elif origsuffix == ".rsrc":
        ProgressOutput(progress, "Building resource object", target)
        return CompileRsrc(target, infile, opts)
    elif origsuffix == ".class":
        ProgressOutput(progress, "Building Java class", target)
        return CompileJava(target, infile, opts)
    elif origsuffix == ".obj":
        if (infile.endswith(".cxx")):
            ProgressOutput(progress, "Building C++ object", target)
            return CompileCxx(target, infile, opts)
        elif infile.endswith(".c"):
            ProgressOutput(progress, "Building C object", target)
            return CompileCxx(target, infile, opts)
        elif infile.endswith(".mm"):
            ProgressOutput(progress, "Building Objective-C++ object", target)
            return CompileCxx(target, infile, opts)
        elif infile.endswith(".yxx"):
            ProgressOutput(progress, "Building Bison object", target)
            return CompileBison(target, infile, opts)
        elif infile.endswith(".lxx"):
            ProgressOutput(progress, "Building Flex object", target)
            return CompileFlex(target, infile, opts)
        elif infile.endswith(".in"):
            ProgressOutput(progress, "Building Interrogate object", target)
            return CompileImod(target, inputs, opts)
        elif infile.endswith(".rc"):
            ProgressOutput(progress, "Building resource object", target)
            return CompileRes(target, infile, opts)
        elif infile.endswith(".r"):
            ProgressOutput(progress, "Building resource object", target)
            return CompileRsrc(target, infile, opts)
    elif origsuffix == ".dex":
        ProgressOutput(progress, "Building Dalvik object", target)
        return CompileDalvik(target, inputs, opts)
    exit("Don't know how to compile: %s from %s" % (target, inputs))

##########################################################################################
#
# Generate dtool_config.h, prc_parameters.h, and dtool_have_xxx.dat
#
##########################################################################################

DTOOL_CONFIG=[
    #_Variable_________________________Windows___________________Unix__________
    ("HAVE_PYTHON",                    '1',                      '1'),
    ("USE_DEBUG_PYTHON",               'UNDEF',                  'UNDEF'),
    ("PYTHON_FRAMEWORK",               'UNDEF',                  'UNDEF'),
    ("COMPILE_IN_DEFAULT_FONT",        '1',                      '1'),
    ("STDFLOAT_DOUBLE",                'UNDEF',                  'UNDEF'),
    ("HAVE_MAYA",                      '1',                      '1'),
    ("REPORT_OPENSSL_ERRORS",          '1',                      '1'),
    ("USE_PANDAFILESTREAM",            '1',                      '1'),
    ("USE_DELETED_CHAIN",              '1',                      '1'),
    ("HAVE_MIMALLOC",                  'UNDEF',                  'UNDEF'),
    ("HAVE_WGL",                       '1',                      'UNDEF'),
    ("HAVE_DX9",                       'UNDEF',                  'UNDEF'),
    ("HAVE_THREADS",                   '1',                      '1'),
    ("SIMPLE_THREADS",                 'UNDEF',                  'UNDEF'),
    ("OS_SIMPLE_THREADS",              '1',                      '1'),
    ("DEBUG_THREADS",                  'UNDEF',                  'UNDEF'),
    ("HAVE_POSIX_THREADS",             'UNDEF',                  '1'),
    ("MUTEX_SPINLOCK",                 'UNDEF',                  'UNDEF'),
    ("HAVE_AUDIO",                     '1',                      '1'),
    ("NOTIFY_DEBUG",                   'UNDEF',                  'UNDEF'),
    ("DO_PSTATS",                      'UNDEF',                  'UNDEF'),
    ("DO_DCAST",                       'UNDEF',                  'UNDEF'),
    ("DO_COLLISION_RECORDING",         'UNDEF',                  'UNDEF'),
    ("SUPPORT_IMMEDIATE_MODE",         'UNDEF',                  'UNDEF'),
    ("SUPPORT_FIXED_FUNCTION",         '1',                      '1'),
    ("DO_MEMORY_USAGE",                'UNDEF',                  'UNDEF'),
    ("DO_PIPELINING",                  '1',                      '1'),
    ("DEFAULT_PATHSEP",                '";"',                    '":"'),
    ("WORDS_BIGENDIAN",                'UNDEF',                  'UNDEF'),
    ("PHAVE_LOCKF",                    '1',                      '1'),
    ("SIMPLE_STRUCT_POINTERS",         '1',                      'UNDEF'),
    ("HAVE_DINKUM",                    'UNDEF',                  'UNDEF'),
    ("HAVE_STL_HASH",                  'UNDEF',                  'UNDEF'),
    ("GETTIMEOFDAY_ONE_PARAM",         'UNDEF',                  'UNDEF'),
    ("HAVE_GETOPT",                    'UNDEF',                  '1'),
    ("HAVE_GETOPT_LONG_ONLY",          'UNDEF',                  '1'),
    ("PHAVE_GETOPT_H",                 'UNDEF',                  '1'),
    ("PHAVE_LINUX_INPUT_H",            'UNDEF',                  '1'),
    ("IOCTL_TERMINAL_WIDTH",           'UNDEF',                  '1'),
    ("HAVE_IOS_TYPEDEFS",              '1',                      '1'),
    ("HAVE_IOS_BINARY",                '1',                      '1'),
    ("STATIC_INIT_GETENV",             '1',                      'UNDEF'),
    ("HAVE_PROC_SELF_EXE",             'UNDEF',                  '1'),
    ("HAVE_PROC_SELF_MAPS",            'UNDEF',                  '1'),
    ("HAVE_PROC_SELF_ENVIRON",         'UNDEF',                  '1'),
    ("HAVE_PROC_SELF_CMDLINE",         'UNDEF',                  '1'),
    ("HAVE_PROC_CURPROC_FILE",         'UNDEF',                  'UNDEF'),
    ("HAVE_PROC_CURPROC_MAP",          'UNDEF',                  'UNDEF'),
    ("HAVE_PROC_CURPROC_CMDLINE",      'UNDEF',                  'UNDEF'),
    ("HAVE_GLOBAL_ARGV",               '1',                      'UNDEF'),
    ("PROTOTYPE_GLOBAL_ARGV",          'UNDEF',                  'UNDEF'),
    ("GLOBAL_ARGV",                    '__argv',                 'UNDEF'),
    ("GLOBAL_ARGC",                    '__argc',                 'UNDEF'),
    ("PHAVE_IO_H",                     '1',                      'UNDEF'),
    ("PHAVE_IOSTREAM",                 '1',                      '1'),
    ("PHAVE_STRING_H",                 'UNDEF',                  '1'),
    ("PHAVE_LIMITS_H",                 'UNDEF',                  '1'),
    ("PHAVE_STDLIB_H",                 'UNDEF',                  '1'),
    ("PHAVE_MALLOC_H",                 '1',                      '1'),
    ("PHAVE_SYS_MALLOC_H",             'UNDEF',                  'UNDEF'),
    ("PHAVE_ALLOCA_H",                 'UNDEF',                  '1'),
    ("PHAVE_LOCALE_H",                 'UNDEF',                  '1'),
    ("PHAVE_SSTREAM",                  '1',                      '1'),
    ("PHAVE_NEW",                      '1',                      '1'),
    ("PHAVE_SYS_TYPES_H",              '1',                      '1'),
    ("PHAVE_SYS_TIME_H",               'UNDEF',                  '1'),
    ("PHAVE_UNISTD_H",                 'UNDEF',                  '1'),
    ("PHAVE_UTIME_H",                  'UNDEF',                  '1'),
    ("PHAVE_GLOB_H",                   'UNDEF',                  '1'),
    ("PHAVE_DIRENT_H",                 'UNDEF',                  '1'),
    ("PHAVE_UCONTEXT_H",               'UNDEF',                  '1'),
    ("PHAVE_STDINT_H",                 '1',                      '1'),
    ("HAVE_RTTI",                      '1',                      '1'),
    ("HAVE_X11",                       'UNDEF',                  '1'),
    ("IS_LINUX",                       'UNDEF',                  '1'),
    ("IS_OSX",                         'UNDEF',                  'UNDEF'),
    ("IS_FREEBSD",                     'UNDEF',                  'UNDEF'),
    ("HAVE_EIGEN",                     'UNDEF',                  'UNDEF'),
    ("LINMATH_ALIGN",                  '1',                      '1'),
    ("HAVE_ZLIB",                      'UNDEF',                  'UNDEF'),
    ("HAVE_PNG",                       'UNDEF',                  'UNDEF'),
    ("HAVE_JPEG",                      'UNDEF',                  'UNDEF'),
    ("HAVE_VIDEO4LINUX",               'UNDEF',                  '1'),
    ("HAVE_TIFF",                      'UNDEF',                  'UNDEF'),
    ("HAVE_OPENEXR",                   'UNDEF',                  'UNDEF'),
    ("HAVE_SGI_RGB",                   '1',                      '1'),
    ("HAVE_TGA",                       '1',                      '1'),
    ("HAVE_IMG",                       '1',                      '1'),
    ("HAVE_SOFTIMAGE_PIC",             '1',                      '1'),
    ("HAVE_BMP",                       '1',                      '1'),
    ("HAVE_PNM",                       '1',                      '1'),
    ("HAVE_STB_IMAGE",                 '1',                      '1'),
    ("HAVE_VORBIS",                    'UNDEF',                  'UNDEF'),
    ("HAVE_OPUS",                      'UNDEF',                  'UNDEF'),
    ("HAVE_FREETYPE",                  'UNDEF',                  'UNDEF'),
    ("HAVE_FFTW",                      'UNDEF',                  'UNDEF'),
    ("HAVE_OPENSSL",                   'UNDEF',                  'UNDEF'),
    ("HAVE_NET",                       'UNDEF',                  'UNDEF'),
    ("WANT_NATIVE_NET",                '1',                      '1'),
    ("SIMULATE_NETWORK_DELAY",         'UNDEF',                  'UNDEF'),
    ("HAVE_CG",                        'UNDEF',                  'UNDEF'),
    ("HAVE_CGGL",                      'UNDEF',                  'UNDEF'),
    ("HAVE_CGDX9",                     'UNDEF',                  'UNDEF'),
    ("HAVE_ARTOOLKIT",                 'UNDEF',                  'UNDEF'),
    ("HAVE_DIRECTCAM",                 'UNDEF',                  'UNDEF'),
    ("HAVE_SQUISH",                    'UNDEF',                  'UNDEF'),
    ("HAVE_COCOA",                     'UNDEF',                  'UNDEF'),
    ("HAVE_OPENAL_FRAMEWORK",          'UNDEF',                  'UNDEF'),
    ("USE_TAU",                        'UNDEF',                  'UNDEF'),
    ("PRC_SAVE_DESCRIPTIONS",          '1',                      '1'),
#    ("_SECURE_SCL",                    '0',                      'UNDEF'),
#    ("_SECURE_SCL_THROWS",             '0',                      'UNDEF'),
]

PRC_PARAMETERS=[
    ("DEFAULT_PRC_DIR",                '"<auto>etc"',            '"<auto>etc"'),
    ("PRC_DIR_ENVVARS",                '"PANDA_PRC_DIR"',        '"PANDA_PRC_DIR"'),
    ("PRC_PATH_ENVVARS",               '"PANDA_PRC_PATH"',       '"PANDA_PRC_PATH"'),
    ("PRC_PATH2_ENVVARS",              'UNDEF',                  'UNDEF'),
    ("PRC_PATTERNS",                   '"*.prc"',                '"*.prc"'),
    ("PRC_ENCRYPTED_PATTERNS",         '"*.prc.pe"',             '"*.prc.pe"'),
    ("PRC_ENCRYPTION_KEY",             '""',                     '""'),
    ("PRC_EXECUTABLE_PATTERNS",        'UNDEF',                  'UNDEF'),
    ("PRC_EXECUTABLE_ARGS_ENVVAR",     '"PANDA_PRC_XARGS"',      '"PANDA_PRC_XARGS"'),
    ("PRC_PUBLIC_KEYS_FILENAME",       '""',                     '""'),
    ("PRC_RESPECT_TRUST_LEVEL",        'UNDEF',                  'UNDEF'),
    ("PRC_DCONFIG_TRUST_LEVEL",        '0',                      '0'),
    ("PRC_INC_TRUST_LEVEL",            '0',                      '0'),
]

def WriteConfigSettings():
    dtool_config={}
    prc_parameters={}
    speedtree_parameters={}

    if (GetTarget() == 'windows'):
        for key,win,unix in DTOOL_CONFIG:
            dtool_config[key] = win
        for key,win,unix in PRC_PARAMETERS:
            prc_parameters[key] = win
    else:
        for key,win,unix in DTOOL_CONFIG:
            dtool_config[key] = unix
        for key,win,unix in PRC_PARAMETERS:
            prc_parameters[key] = unix

    for x in PkgListGet():
        if ("HAVE_"+x in dtool_config):
            if (PkgSkip(x)==0):
                dtool_config["HAVE_"+x] = '1'
            else:
                dtool_config["HAVE_"+x] = 'UNDEF'

    dtool_config["HAVE_NET"] = '1'

    if GetTarget() == 'windows':
        if not PkgSkip("MIMALLOC"):
            # This is faster than both DeletedBufferChain and malloc,
            # especially in the multi-threaded case.
            dtool_config["USE_MEMORY_MIMALLOC"] = '1'
            dtool_config["USE_DELETED_CHAIN"] = 'UNDEF'
        else:
            # If we don't have mimalloc, use DeletedBufferChain as fallback,
            # which is still more efficient than malloc.
            dtool_config["USE_DELETED_CHAIN"] = '1'
    else:
        # On other systems, the default malloc seems to be fine.
        dtool_config["USE_DELETED_CHAIN"] = 'UNDEF'

    if (PkgSkip("NVIDIACG")==0):
        dtool_config["HAVE_CG"] = '1'
        dtool_config["HAVE_CGGL"] = '1'
        dtool_config["HAVE_CGDX9"] = '1'

    if GetTarget() not in ("linux", "android"):
        dtool_config["HAVE_PROC_SELF_EXE"] = 'UNDEF'
        dtool_config["HAVE_PROC_SELF_MAPS"] = 'UNDEF'
        dtool_config["HAVE_PROC_SELF_CMDLINE"] = 'UNDEF'
        dtool_config["HAVE_PROC_SELF_ENVIRON"] = 'UNDEF'

    if (GetTarget() == "darwin"):
        dtool_config["PYTHON_FRAMEWORK"] = 'Python'
        dtool_config["PHAVE_MALLOC_H"] = 'UNDEF'
        dtool_config["PHAVE_SYS_MALLOC_H"] = '1'
        dtool_config["HAVE_OPENAL_FRAMEWORK"] = '1'
        dtool_config["HAVE_X11"] = 'UNDEF'  # We might have X11, but we don't need it.
        dtool_config["IS_LINUX"] = 'UNDEF'
        dtool_config["HAVE_VIDEO4LINUX"] = 'UNDEF'
        dtool_config["PHAVE_LINUX_INPUT_H"] = 'UNDEF'
        dtool_config["IS_OSX"] = '1'

    if (GetTarget() == "freebsd"):
        dtool_config["IS_LINUX"] = 'UNDEF'
        dtool_config["HAVE_VIDEO4LINUX"] = 'UNDEF'
        dtool_config["IS_FREEBSD"] = '1'
        dtool_config["PHAVE_ALLOCA_H"] = 'UNDEF'
        dtool_config["PHAVE_MALLOC_H"] = 'UNDEF'
        dtool_config["HAVE_PROC_CURPROC_FILE"] = '1'
        dtool_config["HAVE_PROC_CURPROC_MAP"] = '1'
        dtool_config["HAVE_PROC_CURPROC_CMDLINE"] = '1'

    if (GetTarget() == "android"):
        # Android does have RTTI, but we disable it anyway.
        dtool_config["HAVE_RTTI"] = 'UNDEF'
        dtool_config["PHAVE_GLOB_H"] = 'UNDEF'
        dtool_config["PHAVE_LOCKF"] = 'UNDEF'
        dtool_config["HAVE_VIDEO4LINUX"] = 'UNDEF'

<<<<<<< HEAD
    if (GetTarget() == "emscripten"):
=======
    if (GetTarget() == "emscripten") or (GetTarget() == "wasi"):
>>>>>>> 10ee0199
        # There are no threads in JavaScript, so don't bother using them.
        dtool_config["HAVE_THREADS"] = 'UNDEF'
        dtool_config["DO_PIPELINING"] = 'UNDEF'
        dtool_config["HAVE_POSIX_THREADS"] = 'UNDEF'
        dtool_config["IS_LINUX"] = 'UNDEF'
        dtool_config["HAVE_VIDEO4LINUX"] = 'UNDEF'
        dtool_config["HAVE_NET"] = 'UNDEF'
        dtool_config["PHAVE_LINUX_INPUT_H"] = 'UNDEF'
        dtool_config["HAVE_X11"] = 'UNDEF'
        dtool_config["HAVE_GLX"] = 'UNDEF'

        # There are no environment vars either, or default prc files.
        prc_parameters["DEFAULT_PRC_DIR"] = 'UNDEF'
        prc_parameters["PRC_DIR_ENVVARS"] = 'UNDEF'
        prc_parameters["PRC_PATH_ENVVARS"] = 'UNDEF'
        prc_parameters["PRC_PATH2_ENVVARS"] = 'UNDEF'
        prc_parameters["PRC_PATTERNS"] = 'UNDEF'
        prc_parameters["PRC_ENCRYPTED_PATTERNS"] = 'UNDEF'

    if (GetOptimize() <= 2 and GetTarget() == "windows"):
        dtool_config["USE_DEBUG_PYTHON"] = '1'

    if (GetOptimize() <= 3):
        if (dtool_config["HAVE_NET"] != 'UNDEF'):
            dtool_config["DO_PSTATS"] = '1'

    if (GetOptimize() <= 3):
        dtool_config["DO_DCAST"] = '1'

    if (GetOptimize() <= 3):
        dtool_config["DO_COLLISION_RECORDING"] = '1'

    if (GetOptimize() <= 3) and GetTarget() != 'emscripten':
        dtool_config["DO_MEMORY_USAGE"] = '1'

    if (GetOptimize() <= 3):
        dtool_config["NOTIFY_DEBUG"] = '1'

    if (GetOptimize() >= 4):
        dtool_config["PRC_SAVE_DESCRIPTIONS"] = 'UNDEF'

    if (GetOptimize() >= 4):
        # Disable RTTI on release builds.
        dtool_config["HAVE_RTTI"] = 'UNDEF'

    # Now that we have OS_SIMPLE_THREADS, we can support
    # SIMPLE_THREADS on exotic architectures like win64, so we no
    # longer need to disable it for this platform.
##     if GetTarget() == 'windows' and GetTargetArch() == 'x64':
##         dtool_config["SIMPLE_THREADS"] = 'UNDEF'

    if not PkgSkip("SPEEDTREE"):
        speedtree_parameters["SPEEDTREE_OPENGL"] = "UNDEF"
        speedtree_parameters["SPEEDTREE_DIRECTX9"] = "UNDEF"
        if SDK["SPEEDTREEAPI"] == "OpenGL":
            speedtree_parameters["SPEEDTREE_OPENGL"] = "1"
        elif SDK["SPEEDTREEAPI"] == "DirectX9":
            speedtree_parameters["SPEEDTREE_DIRECTX9"] = "1"

        speedtree_parameters["SPEEDTREE_BIN_DIR"] = (SDK["SPEEDTREE"] + "/Bin")

    conf = "/* prc_parameters.h.  Generated automatically by makepanda.py */\n"
    for key in sorted(prc_parameters.keys()):
        if ((key == "DEFAULT_PRC_DIR") or (key[:4]=="PRC_")):
            val = OverrideValue(key, prc_parameters[key])
            if (val == 'UNDEF'): conf = conf + "#undef " + key + "\n"
            else:                conf = conf + "#define " + key + " " + val + "\n"
    ConditionalWriteFile(GetOutputDir() + '/include/prc_parameters.h', conf)

    conf = "/* dtool_config.h.  Generated automatically by makepanda.py */\n"
    for key in sorted(dtool_config.keys()):
        val = OverrideValue(key, dtool_config[key])

        if key in ('HAVE_CG', 'HAVE_CGGL', 'HAVE_CGDX9') and val != 'UNDEF':
            # These are not available for ARM, period.
            conf = conf + "#ifdef __aarch64__\n"
            conf = conf + "#undef " + key + "\n"
            conf = conf + "#else\n"
            conf = conf + "#define " + key + " " + val + "\n"
            conf = conf + "#endif\n"
        elif val == 'UNDEF':
            conf = conf + "#undef " + key + "\n"
        else:
            conf = conf + "#define " + key + " " + val + "\n"

    ConditionalWriteFile(GetOutputDir() + '/include/dtool_config.h', conf)

    if not PkgSkip("SPEEDTREE"):
        conf = "/* speedtree_parameters.h.  Generated automatically by makepanda.py */\n"
        for key in sorted(speedtree_parameters.keys()):
            val = OverrideValue(key, speedtree_parameters[key])
            if (val == 'UNDEF'): conf = conf + "#undef " + key + "\n"
            else:                conf = conf + "#define " + key + " \"" + val.replace("\\", "\\\\") + "\"\n"
        ConditionalWriteFile(GetOutputDir() + '/include/speedtree_parameters.h', conf)

    for x in PkgListGet():
        if (PkgSkip(x)): ConditionalWriteFile(GetOutputDir() + '/tmp/dtool_have_'+x.lower()+'.dat', "0\n")
        else:            ConditionalWriteFile(GetOutputDir() + '/tmp/dtool_have_'+x.lower()+'.dat', "1\n")

    # Finally, write a platform.dat with the platform we are compiling for.
    ConditionalWriteFile(GetOutputDir() + '/tmp/platform.dat', PLATFORM)

    # This is useful for tools like makepackage that need to know things about
    # the build parameters.
    ConditionalWriteFile(GetOutputDir() + '/tmp/optimize.dat', str(GetOptimize()))


WriteConfigSettings()

WarnConflictingFiles()
if SystemLibraryExists("dtoolbase"):
    Warn("Found conflicting Panda3D libraries from other ppremake build!")
if SystemLibraryExists("p3dtoolconfig"):
    Warn("Found conflicting Panda3D libraries from other makepanda build!")

##########################################################################################
#
# Generate pandaVersion.h, pythonversion, null.cxx, etc.
#
##########################################################################################

PANDAVERSION_H="""
#define PANDA_MAJOR_VERSION $VERSION1
#define PANDA_MINOR_VERSION $VERSION2
#define PANDA_SEQUENCE_VERSION $VERSION3
#define PANDA_VERSION $NVERSION
#define PANDA_NUMERIC_VERSION $NVERSION
#define PANDA_VERSION_STR "$VERSION"
#define PANDA_ABI_VERSION_STR "$VERSION1.$VERSION2"
#define PANDA_DISTRIBUTOR "$DISTRIBUTOR"
"""

CHECKPANDAVERSION_CXX="""
# include "dtoolbase.h"
EXPCL_DTOOL_DTOOLBASE int panda_version_$VERSION1_$VERSION2 = 0;
"""

CHECKPANDAVERSION_H="""
# ifndef CHECKPANDAVERSION_H
# define CHECKPANDAVERSION_H
# include "dtoolbase.h"
extern EXPCL_DTOOL_DTOOLBASE int panda_version_$VERSION1_$VERSION2;
// Hack to forcibly depend on the check
template<typename T>
class CheckPandaVersion {
public:
  int check_version() { return panda_version_$VERSION1_$VERSION2; }
};
template class CheckPandaVersion<void>;
# endif
"""


def CreatePandaVersionFiles():
    version1=int(VERSION.split(".")[0])
    version2=int(VERSION.split(".")[1])
    version3=int(VERSION.split(".")[2])
    nversion=version1*1000000+version2*1000+version3
    if (DISTRIBUTOR != "cmu"):
        # Subtract 1 if we are not an official version.
        nversion -= 1

    pandaversion_h = PANDAVERSION_H
    pandaversion_h = pandaversion_h.replace("$VERSION1",str(version1))
    pandaversion_h = pandaversion_h.replace("$VERSION2",str(version2))
    pandaversion_h = pandaversion_h.replace("$VERSION3",str(version3))
    pandaversion_h = pandaversion_h.replace("$VERSION",VERSION)
    pandaversion_h = pandaversion_h.replace("$NVERSION",str(nversion))
    pandaversion_h = pandaversion_h.replace("$DISTRIBUTOR",DISTRIBUTOR)
    if (DISTRIBUTOR == "cmu"):
        pandaversion_h += "\n#define PANDA_OFFICIAL_VERSION\n"
    else:
        pandaversion_h += "\n#undef  PANDA_OFFICIAL_VERSION\n"

    if GIT_COMMIT:
        pandaversion_h += "\n#define PANDA_GIT_COMMIT_STR \"%s\"\n" % (GIT_COMMIT)

    # Allow creating a deterministic build by setting this.
    source_date = os.environ.get("SOURCE_DATE_EPOCH")
    if source_date:
        # This matches the GCC / Clang format for __DATE__ __TIME__
        source_date = time.gmtime(int(source_date))
        try:
            source_date = time.strftime('%b %e %Y %H:%M:%S', source_date)
        except ValueError:
            source_date = time.strftime('%b %d %Y %H:%M:%S', source_date)
            if source_date[3:5] == ' 0':
                source_date = source_date[:3] + '  ' + source_date[5:]
        pandaversion_h += "\n#define PANDA_BUILD_DATE_STR \"%s\"\n" % (source_date)

    checkpandaversion_cxx = CHECKPANDAVERSION_CXX.replace("$VERSION1",str(version1))
    checkpandaversion_cxx = checkpandaversion_cxx.replace("$VERSION2",str(version2))
    checkpandaversion_cxx = checkpandaversion_cxx.replace("$VERSION3",str(version3))
    checkpandaversion_cxx = checkpandaversion_cxx.replace("$NVERSION",str(nversion))

    checkpandaversion_h = CHECKPANDAVERSION_H.replace("$VERSION1",str(version1))
    checkpandaversion_h = checkpandaversion_h.replace("$VERSION2",str(version2))
    checkpandaversion_h = checkpandaversion_h.replace("$VERSION3",str(version3))
    checkpandaversion_h = checkpandaversion_h.replace("$NVERSION",str(nversion))

    ConditionalWriteFile(GetOutputDir()+'/include/pandaVersion.h',        pandaversion_h)
    ConditionalWriteFile(GetOutputDir()+'/include/checkPandaVersion.cxx', checkpandaversion_cxx)
    ConditionalWriteFile(GetOutputDir()+'/include/checkPandaVersion.h',   checkpandaversion_h)
    ConditionalWriteFile(GetOutputDir()+"/tmp/null.cxx","")

CreatePandaVersionFiles()

##########################################################################################
#
# Copy the "direct" tree
#
##########################################################################################

if not PkgSkip("DIRECT"):
    CopyPythonTree(GetOutputDir() + '/direct', 'direct/src', threads=THREADCOUNT)
    ConditionalWriteFile(GetOutputDir() + '/direct/__init__.py', "")

    # This file used to be copied, but would nowadays cause conflicts.
    # Let's get it out of the way in case someone hasn't cleaned their build since.
    if os.path.isfile(GetOutputDir() + '/bin/panda3d.py'):
        os.remove(GetOutputDir() + '/bin/panda3d.py')
    if os.path.isfile(GetOutputDir() + '/lib/panda3d.py'):
        os.remove(GetOutputDir() + '/lib/panda3d.py')

    # This directory doesn't exist at all any more.
    if os.path.isdir(os.path.join(GetOutputDir(), 'direct', 'ffi')):
        shutil.rmtree(os.path.join(GetOutputDir(), 'direct', 'ffi'))

# These files used to exist; remove them to avoid conflicts.
del_files = ['core.py', 'core.pyc', 'core.pyo',
             '_core.pyd', '_core.so',
             'direct.py', 'direct.pyc', 'direct.pyo',
             '_direct.pyd', '_direct.so',
             'dtoolconfig.pyd', 'dtoolconfig.so']

for basename in del_files:
    path = os.path.join(GetOutputDir(), 'panda3d', basename)
    if os.path.isfile(path):
        print("Removing %s" % (path))
        os.remove(path)

# Write an appropriate panda3d/__init__.py
p3d_init = """"Python bindings for the Panda3D libraries"

__version__ = '%s'

if __debug__:
    if 1 / 2 == 0:
        raise ImportError("Python 2 is not supported.")
""" % (WHLVERSION)

if GetTarget() == 'windows':
    p3d_init += """
if '__file__' in locals():
    import os

    bindir = os.path.join(os.path.dirname(__file__), '..', 'bin')
    if os.path.isdir(bindir):
        if hasattr(os, 'add_dll_directory'):
            os.add_dll_directory(bindir)
        elif not os.environ.get('PATH'):
            os.environ['PATH'] = bindir
        else:
            os.environ['PATH'] = bindir + os.pathsep + os.environ['PATH']
    del os, bindir
"""

if not PkgSkip("PYTHON"):
    ConditionalWriteFile(GetOutputDir() + '/panda3d/__init__.py', p3d_init)

    # Also add this file, for backward compatibility.
    ConditionalWriteFile(GetOutputDir() + '/panda3d/dtoolconfig.py', """\
'''Alias of :mod:`panda3d.interrogatedb`.

.. deprecated:: 1.10.0
   This module has been renamed to :mod:`panda3d.interrogatedb`.
'''

if __debug__:
    print("Warning: panda3d.dtoolconfig is deprecated, use panda3d.interrogatedb instead.")
from .interrogatedb import *
""")

# PandaModules is now deprecated; generate a shim for backward compatibility.
for fn in glob.glob(GetOutputDir() + '/pandac/*.py') + glob.glob(GetOutputDir() + '/pandac/*.py[co]'):
    if os.path.basename(fn) not in ('PandaModules.py', '__init__.py'):
        os.remove(fn)

panda_modules = ['core']
if not PkgSkip("PANDAPHYSICS"):
    panda_modules.append('physics')
if not PkgSkip('PANDAFX'):
    panda_modules.append('fx')
if not PkgSkip("DIRECT"):
    panda_modules.append('direct')
if not PkgSkip("VISION"):
    panda_modules.append('vision')
if not PkgSkip("SKEL"):
    panda_modules.append('skel')
if not PkgSkip("EGG"):
    panda_modules.append('egg')
if not PkgSkip("ODE"):
    panda_modules.append('ode')
if not PkgSkip("VRPN"):
    panda_modules.append('vrpn')

panda_modules_code = """
"This module is deprecated.  Import from panda3d.core and other panda3d.* modules instead."

if __debug__:
    print("Warning: pandac.PandaModules is deprecated, import from panda3d.core instead")
"""

for module in panda_modules:
    panda_modules_code += """
try:
    from panda3d.%s import *
except ImportError as err:
    if "No module named %s" not in str(err):
        raise""" % (module, module)

panda_modules_code += """

from direct.showbase import DConfig

def get_config_showbase():
    return DConfig

def get_config_express():
    return DConfig

getConfigShowbase = get_config_showbase
getConfigExpress = get_config_express
"""

exthelpers_code = """
"This module is deprecated.  Import from direct.extensions_native.extension_native_helpers instead."
from direct.extensions_native.extension_native_helpers import *
"""

if not PkgSkip("PYTHON"):
    ConditionalWriteFile(GetOutputDir() + '/pandac/PandaModules.py', panda_modules_code)
    ConditionalWriteFile(GetOutputDir() + '/pandac/extension_native_helpers.py', exthelpers_code)
    ConditionalWriteFile(GetOutputDir() + '/pandac/__init__.py', '')

##########################################################################################
#
# Write the dist-info directory.
#
##########################################################################################

# This is just some basic stuff since setuptools just needs this file to
# exist, otherwise it will not read the entry_points.txt file.  Maybe we will
# eventually want to merge this with the metadata generator in makewheel.py.
METADATA = """Metadata-Version: 2.0
Name: Panda3D
Version: {version}
License: BSD
Home-page: https://www.panda3d.org/
Author: Panda3D Team
Author-email: etc-panda3d@lists.andrew.cmu.edu
"""

ENTRY_POINTS = """[distutils.commands]
build_apps = direct.dist.commands:build_apps
bdist_apps = direct.dist.commands:bdist_apps

[setuptools.finalize_distribution_options]
build_apps = direct.dist.commands:finalize_distribution_options
"""

if not PkgSkip("DIRECT"):
    dist_dir = os.path.join(GetOutputDir(), 'panda3d.dist-info')
    MakeDirectory(dist_dir)

    ConditionalWriteFile(os.path.join(dist_dir, 'METADATA'), METADATA.format(version=VERSION))
    ConditionalWriteFile(os.path.join(dist_dir, 'entry_points.txt'), ENTRY_POINTS)

##########################################################################################
#
# Generate the PRC files into the ETC directory.
#
##########################################################################################

confautoprc = ReadFile("makepanda/confauto.in")
if not PkgSkip("SPEEDTREE"):
    # If SpeedTree is available, enable it in the config file
    confautoprc = confautoprc.replace('#st#', '')
else:
    # otherwise, disable it.
    confautoprc = confautoprc.replace('#st#', '#')

confautoprc = confautoprc.replace('\r\n', '\n')

if PkgSkip("ASSIMP") or GetLinkAllStatic():
    confautoprc = confautoprc.replace("load-file-type p3assimp", "#load-file-type p3assimp")

if PkgSkip("EGG") or GetLinkAllStatic():
    confautoprc = confautoprc.replace("load-file-type egg pandaegg", "#load-file-type egg pandaegg")

if PkgSkip("PANDATOOL") or PkgSkip("EGG") or GetLinkAllStatic():
    confautoprc = confautoprc.replace("load-file-type p3ptloader", "#load-file-type p3ptloader")

if PkgSkip("FFMPEG") or GetLinkAllStatic():
    confautoprc = confautoprc.replace("load-audio-type * p3ffmpeg", "#load-audio-type * p3ffmpeg")
    confautoprc = confautoprc.replace("load-video-type * p3ffmpeg", "#load-video-type * p3ffmpeg")

if (os.path.isfile("makepanda/myconfig.in")):
    configprc = ReadFile("makepanda/myconfig.in")
else:
    configprc = ReadFile("makepanda/config.in")

configprc = configprc.replace('\r\n', '\n')

if (GetTarget() == 'windows'):
    configprc = configprc.replace("$XDG_CACHE_HOME/panda3d", "$USER_APPDATA/Panda3D-%s" % MAJOR_VERSION)
elif not PkgSkip("X11") and not PkgSkip("GL") and not PkgSkip("EGL") and not GetLinkAllStatic():
    configprc = configprc.replace("#load-display pandadx9", "aux-display p3headlessgl")
else:
    configprc = configprc.replace("aux-display pandadx9", "")

if (GetTarget() == 'darwin'):
    configprc = configprc.replace("$XDG_CACHE_HOME/panda3d", "$HOME/Library/Caches/Panda3D-%s" % MAJOR_VERSION)

if PkgSkip("GL") or GetLinkAllStatic():
    configprc = configprc.replace("\nload-display pandagl", "\n#load-display pandagl")

if PkgSkip("GLES") or GetLinkAllStatic():
    configprc = configprc.replace("\n#load-display pandagles\n", "\n")

if PkgSkip("GL") and not PkgSkip("GLES2") and not GetLinkAllStatic():
    configprc = configprc.replace("\n#load-display pandagles2", "\nload-display pandagles2")
elif PkgSkip("GLES2") or GetLinkAllStatic():
    configprc = configprc.replace("\n#load-display pandagles2", "")

if PkgSkip("DX9") or GetLinkAllStatic():
    configprc = configprc.replace("\n#load-display pandadx9", "")

if PkgSkip("TINYDISPLAY") or GetLinkAllStatic():
    configprc = configprc.replace("\n#load-display p3tinydisplay", "")

if PkgSkip("OPENAL") or GetLinkAllStatic():
    configprc = configprc.replace("audio-library-name p3openal_audio", "#audio-library-name p3openal_audio")

if GetTarget() == 'windows':
    # Convert to Windows newlines.
    ConditionalWriteFile(GetOutputDir()+"/etc/Config.prc", configprc, newline='\r\n')
    ConditionalWriteFile(GetOutputDir()+"/etc/Confauto.prc", confautoprc, newline='\r\n')
else:
    ConditionalWriteFile(GetOutputDir()+"/etc/Config.prc", configprc)
    ConditionalWriteFile(GetOutputDir()+"/etc/Confauto.prc", confautoprc)

##########################################################################################
#
# Copy the precompiled binaries and DLLs into the build.
#
##########################################################################################

tp_dir = GetThirdpartyDir()
if tp_dir is not None:
    dylibs = {}

    if GetTarget() == 'darwin':
        # Make a list of all the dylibs we ship, to figure out whether we should use
        # install_name_tool to correct the library reference to point to our copy.
        for pkg in PkgListGet():
            if PkgSkip(pkg):
                continue

            tp_libdir = os.path.join(tp_dir, pkg.lower(), "lib")
            for lib in glob.glob(os.path.join(tp_libdir, "*.dylib")):
                dylibs[os.path.basename(lib)] = os.path.basename(os.path.realpath(lib))

            if not PkgSkip("PYTHON"):
                for lib in glob.glob(os.path.join(tp_libdir, SDK["PYTHONVERSION"], "*.dylib")):
                    dylibs[os.path.basename(lib)] = os.path.basename(os.path.realpath(lib))

    for pkg in PkgListGet():
        if PkgSkip(pkg):
            continue
        tp_pkg = tp_dir + pkg.lower()

        if GetTarget() == 'windows':
            if os.path.exists(tp_pkg + "/bin"):
                CopyAllFiles(GetOutputDir() + "/bin/", tp_pkg + "/bin/")
                if (PkgSkip("PYTHON")==0 and os.path.exists(tp_pkg + "/bin/" + SDK["PYTHONVERSION"])):
                    CopyAllFiles(GetOutputDir() + "/bin/", tp_pkg + "/bin/" + SDK["PYTHONVERSION"] + "/")

        elif GetTarget() == 'darwin':
            tp_libdir = os.path.join(tp_pkg, "lib")
            tp_libs = glob.glob(os.path.join(tp_libdir, "*.dylib"))

            if not PkgSkip("PYTHON"):
                tp_libs += glob.glob(os.path.join(tp_libdir, SDK["PYTHONVERSION"], "*.dylib"))
                tp_libs += glob.glob(os.path.join(tp_libdir, SDK["PYTHONVERSION"], "*.so"))
                if pkg != 'PYTHON':
                    tp_libs += glob.glob(os.path.join(tp_libdir, SDK["PYTHONVERSION"], "*.py"))

            for tp_lib in tp_libs:
                basename = os.path.basename(tp_lib)
                if basename.endswith('.dylib'):
                    # It's a dynamic link library.  Put it in the lib directory.
                    target = GetOutputDir() + "/lib/" + basename
                    dep_prefix = "@loader_path/../lib/"
                    lib_id = dep_prefix + basename
                else:
                    # It's a Python module, like _rocketcore.so.  Copy it to the root, because
                    # nowadays the 'lib' directory may no longer be on the PYTHONPATH.
                    target = GetOutputDir() + "/" + basename
                    dep_prefix = "@loader_path/lib/"
                    lib_id = basename

                if not NeedsBuild([target], [tp_lib]):
                    continue

                CopyFile(target, tp_lib)
                if os.path.islink(target) or target.endswith('.py'):
                    continue

                # Correct the inter-library dependencies so that the build is relocatable.
                oscmd('install_name_tool -id %s %s' % (lib_id, target))
                oscmd("otool -L %s | grep .dylib > %s/tmp/otool-libs.txt" % (target, GetOutputDir()), True)

                for line in open(GetOutputDir() + "/tmp/otool-libs.txt", "r"):
                    line = line.strip()
                    if not line or line.startswith(dep_prefix) or line.endswith(":"):
                        continue

                    libdep = line.split(" ", 1)[0]
                    dep_basename = os.path.basename(libdep)
                    if dep_basename in dylibs:
                        dep_target = dylibs[dep_basename]
                        oscmd("install_name_tool -change %s %s%s %s" % (libdep, dep_prefix, dep_target, target), True)

                JustBuilt([target], [tp_lib])

            for fwx in glob.glob(tp_pkg + "/*.framework"):
                MakeDirectory(GetOutputDir() + "/Frameworks")
                CopyTree(GetOutputDir() + "/Frameworks/" + os.path.basename(fwx), fwx)

        else:  # Linux / FreeBSD case.
            for tp_lib in glob.glob(tp_pkg + "/lib/*.so*"):
                CopyFile(GetOutputDir() + "/lib/" + os.path.basename(tp_lib), tp_lib)

            if not PkgSkip("PYTHON"):
                for tp_lib in glob.glob(os.path.join(tp_pkg, "lib", SDK["PYTHONVERSION"], "*.so*")):
                    base = os.path.basename(tp_lib)
                    if base.startswith('lib'):
                        CopyFile(GetOutputDir() + "/lib/" + base, tp_lib)
                    else:
                        # It's a Python module, like _rocketcore.so.
                        CopyFile(GetOutputDir() + "/" + base, tp_lib)

    if GetTarget() == 'windows':
        if os.path.isdir(os.path.join(tp_dir, "extras", "bin")):
            CopyAllFiles(GetOutputDir() + "/bin/", tp_dir + "extras/bin/")

        if not PkgSkip("PYTHON"):
            # We need to copy the Python DLL to the bin directory for now.
            pydll = "/" + SDK["PYTHONVERSION"].replace(".", "")
            if GetOptimize() <= 2:
                pydll += "_d.dll"
            else:
                pydll += ".dll"
            CopyFile(GetOutputDir() + "/bin" + pydll, SDK["PYTHON"] + pydll)

            for fn in glob.glob(SDK["PYTHON"] + "/vcruntime*.dll"):
                CopyFile(GetOutputDir() + "/bin/", fn)

            # Copy the whole Python directory.
            if COPY_PYTHON:
                CopyTree(GetOutputDir() + "/python", SDK["PYTHON"])

            # NB: Python does not always ship with the correct manifest/dll.
            # Figure out the correct one to ship, and grab it from WinSxS dir.
            manifest = GetOutputDir() + '/tmp/python.manifest'
            if os.path.isfile(manifest):
                os.unlink(manifest)
            oscmd('mt -inputresource:"%s\\python.exe";#1 -out:"%s" -nologo' % (SDK["PYTHON"], manifest), True)

            if COPY_PYTHON and os.path.isfile(manifest):
                import xml.etree.ElementTree as ET
                tree = ET.parse(manifest)
                idents = tree.findall('./{urn:schemas-microsoft-com:asm.v1}dependency/{urn:schemas-microsoft-com:asm.v1}dependentAssembly/{urn:schemas-microsoft-com:asm.v1}assemblyIdentity')
            else:
                idents = ()

            for ident in idents:
                sxs_name = '_'.join([
                    ident.get('processorArchitecture'),
                    ident.get('name').lower(),
                    ident.get('publicKeyToken'),
                    ident.get('version'),
                ])

                # Find the manifest matching these parameters.
                pattern = os.path.join('C:' + os.sep, 'Windows', 'WinSxS', 'Manifests', sxs_name + '_*.manifest')
                manifests = glob.glob(pattern)
                if not manifests:
                    Warn("Could not locate manifest %s.  You may need to reinstall the Visual C++ Redistributable." % (pattern))
                    continue

                CopyFile(GetOutputDir() + "/python/" + ident.get('name') + ".manifest", manifests[0])

                # Also copy the corresponding msvcr dll.
                pattern = os.path.join('C:' + os.sep, 'Windows', 'WinSxS', sxs_name + '_*', 'msvcr*.dll')
                for file in glob.glob(pattern):
                    CopyFile(GetOutputDir() + "/python/", file)

            # Copy python.exe to ppython.exe.
            if COPY_PYTHON:
                if not os.path.isfile(SDK["PYTHON"] + "/ppython.exe") and os.path.isfile(SDK["PYTHON"] + "/python.exe"):
                    CopyFile(GetOutputDir() + "/python/ppython.exe", SDK["PYTHON"] + "/python.exe")
                if not os.path.isfile(SDK["PYTHON"] + "/ppythonw.exe") and os.path.isfile(SDK["PYTHON"] + "/pythonw.exe"):
                    CopyFile(GetOutputDir() + "/python/ppythonw.exe", SDK["PYTHON"] + "/pythonw.exe")
                ConditionalWriteFile(GetOutputDir() + "/python/panda.pth", "..\n../bin\n")

# Copy over the MSVC runtime.
if GetTarget() == 'windows' and "VISUALSTUDIO" in SDK:
    vcver = "%s%s" % (SDK["MSVC_VERSION"][0], 0)        # ignore minor version.
    crtname = "Microsoft.VC%s.CRT" % (vcver)
    if ("VCTOOLSVERSION" in SDK):
        dir = os.path.join(SDK["VISUALSTUDIO"], "VC", "Redist", "MSVC", SDK["VCTOOLSVERSION"], "onecore", GetTargetArch(), crtname)
    else:
        dir = os.path.join(SDK["VISUALSTUDIO"], "VC", "redist", GetTargetArch(), crtname)

    if os.path.isfile(os.path.join(dir, "msvcr" + vcver + ".dll")):
        CopyFile(GetOutputDir() + "/bin/", os.path.join(dir, "msvcr" + vcver + ".dll"))
    if os.path.isfile(os.path.join(dir, "msvcp" + vcver + ".dll")):
        CopyFile(GetOutputDir() + "/bin/", os.path.join(dir, "msvcp" + vcver + ".dll"))
    if os.path.isfile(os.path.join(dir, "vcruntime" + vcver + ".dll")):
        CopyFile(GetOutputDir() + "/bin/", os.path.join(dir, "vcruntime" + vcver + ".dll"))

########################################################################
##
## Copy various stuff into the build.
##
########################################################################

if GetTarget() == 'windows':
    # Convert to Windows newlines so they can be opened by notepad.
    WriteFile(GetOutputDir() + "/LICENSE", ReadFile("doc/LICENSE"), newline='\r\n')
    WriteFile(GetOutputDir() + "/ReleaseNotes", ReadFile("doc/ReleaseNotes"), newline='\r\n')
    CopyFile(GetOutputDir() + "/pandaIcon.ico", "panda/src/configfiles/pandaIcon.ico")
else:
    CopyFile(GetOutputDir()+"/", "doc/LICENSE")
    CopyFile(GetOutputDir()+"/", "doc/ReleaseNotes")

if not PkgSkip("PANDATOOL"):
    CopyAllFiles(GetOutputDir()+"/plugins/",  "pandatool/src/scripts/", ".mel")
    CopyAllFiles(GetOutputDir()+"/plugins/",  "pandatool/src/scripts/", ".ms")

if not PkgSkip("PYTHON") and os.path.isdir(GetThirdpartyBase() + "/Pmw"):
    CopyTree(GetOutputDir() + "/Pmw", GetThirdpartyBase() + "/Pmw", exclude=["Pmw_1_3", "Pmw_1_3_3"])

ConditionalWriteFile(GetOutputDir()+'/include/ctl3d.h', '/* dummy file to make MAX happy */')

# Since Eigen is included by all sorts of core headers, as a convenience
# to C++ users on Win and Mac, we include it in the Panda include directory.
if not PkgSkip("EIGEN") and GetTarget() in ("windows", "darwin") and GetThirdpartyDir():
    CopyTree(GetOutputDir()+'/include/Eigen', GetThirdpartyDir()+'eigen/include/Eigen')

########################################################################
#
# Copy header files to the built/include/parser-inc directory.
#
########################################################################

CopyTree(GetOutputDir()+'/include/parser-inc','dtool/src/parser-inc')
DeleteVCS(GetOutputDir()+'/include/parser-inc')

########################################################################
#
# Transfer all header files to the built/include directory.
#
########################################################################

CopyAllHeaders('dtool/src/dtoolbase')
CopyAllHeaders('dtool/src/dtoolutil', skip=["pandaVersion.h", "checkPandaVersion.h"])
CopyFile(GetOutputDir()+'/include/','dtool/src/dtoolutil/vector_src.cxx')
CopyAllHeaders('dtool/metalibs/dtool')
CopyAllHeaders('dtool/src/cppparser')
CopyAllHeaders('dtool/src/prc', skip=["prc_parameters.h"])
CopyAllHeaders('dtool/src/dconfig')
CopyAllHeaders('dtool/src/interrogatedb')
CopyAllHeaders('dtool/metalibs/dtoolconfig')
CopyAllHeaders('dtool/src/interrogate')
CopyAllHeaders('dtool/src/test_interrogate')
CopyAllHeaders('panda/src/putil')
CopyAllHeaders('panda/src/pandabase')
CopyAllHeaders('panda/src/express')
CopyAllHeaders('panda/src/downloader')
CopyAllHeaders('panda/metalibs/pandaexpress')

CopyAllHeaders('panda/src/pipeline')
CopyAllHeaders('panda/src/linmath')
CopyAllHeaders('panda/src/putil')
CopyAllHeaders('dtool/src/prckeys')
CopyAllHeaders('panda/src/audio')
CopyAllHeaders('panda/src/event')
CopyAllHeaders('panda/src/mathutil')
CopyAllHeaders('panda/src/gsgbase')
CopyAllHeaders('panda/src/pnmimage')
CopyAllHeaders('panda/src/nativenet')
CopyAllHeaders('panda/src/net')
CopyAllHeaders('panda/src/pstatclient')
CopyAllHeaders('panda/src/gobj')
CopyAllHeaders('panda/src/movies')
CopyAllHeaders('panda/src/pgraphnodes')
CopyAllHeaders('panda/src/pgraph')
CopyAllHeaders('panda/src/cull')
CopyAllHeaders('panda/src/display')
CopyAllHeaders('panda/src/chan')
CopyAllHeaders('panda/src/char')
CopyAllHeaders('panda/src/dgraph')
CopyAllHeaders('panda/src/device')
CopyAllHeaders('panda/src/pnmtext')
CopyAllHeaders('panda/src/text')
CopyAllHeaders('panda/src/grutil')
if not PkgSkip("VISION"):
    CopyAllHeaders('panda/src/vision')
if not PkgSkip("FFMPEG"):
    CopyAllHeaders('panda/src/ffmpeg')
CopyAllHeaders('panda/src/tform')
CopyAllHeaders('panda/src/collide')
CopyAllHeaders('panda/src/parametrics')
CopyAllHeaders('panda/src/pgui')
CopyAllHeaders('panda/src/pnmimagetypes')
CopyAllHeaders('panda/src/recorder')
if not PkgSkip("VRPN"):
    CopyAllHeaders('panda/src/vrpn')
CopyAllHeaders('panda/src/wgldisplay')
CopyAllHeaders('panda/src/ode')
CopyAllHeaders('panda/metalibs/pandaode')
if not PkgSkip("PANDAPHYSICS"):
    CopyAllHeaders('panda/src/physics')
    if not PkgSkip("PANDAPARTICLESYSTEM"):
        CopyAllHeaders('panda/src/particlesystem')
CopyAllHeaders('panda/metalibs/panda')
CopyAllHeaders('panda/src/audiotraits')
CopyAllHeaders('panda/src/audiotraits')
CopyAllHeaders('panda/src/distort')
CopyAllHeaders('panda/src/downloadertools')
CopyAllHeaders('panda/src/windisplay')
CopyAllHeaders('panda/src/dxgsg9')
CopyAllHeaders('panda/metalibs/pandadx9')
if not PkgSkip("EGG"):
    CopyAllHeaders('panda/src/egg')
    CopyAllHeaders('panda/src/egg2pg')
CopyAllHeaders('panda/src/framework')
CopyAllHeaders('panda/metalibs/pandafx')
CopyAllHeaders('panda/src/glstuff')
CopyAllHeaders('panda/src/glgsg')
CopyAllHeaders('panda/src/glesgsg')
CopyAllHeaders('panda/src/gles2gsg')
if not PkgSkip("EGG"):
    CopyAllHeaders('panda/metalibs/pandaegg')
if GetTarget() == 'windows':
    CopyAllHeaders('panda/src/wgldisplay')
elif GetTarget() == 'darwin':
    CopyAllHeaders('panda/src/cocoadisplay')
    if not PkgSkip('GL'):
        CopyAllHeaders('panda/src/cocoagldisplay')
elif GetTarget() == 'android':
    CopyAllHeaders('panda/src/android')
    CopyAllHeaders('panda/src/androiddisplay')
if not PkgSkip('X11'):
    CopyAllHeaders('panda/src/x11display')
    if not PkgSkip('GL'):
        CopyAllHeaders('panda/src/glxdisplay')
CopyAllHeaders('panda/src/egldisplay')
CopyAllHeaders('panda/metalibs/pandagl')
CopyAllHeaders('panda/metalibs/pandagles')
CopyAllHeaders('panda/metalibs/pandagles2')

CopyAllHeaders('panda/metalibs/pandaphysics')
CopyAllHeaders('panda/src/testbed')

if not PkgSkip("BULLET"):
    CopyAllHeaders('panda/src/bullet')
    CopyAllHeaders('panda/metalibs/pandabullet')

if not PkgSkip("SPEEDTREE"):
    CopyAllHeaders('contrib/src/speedtree')

if not PkgSkip("DIRECT"):
    CopyAllHeaders('direct/src/directbase')
    CopyAllHeaders('direct/src/dcparser')
    CopyAllHeaders('direct/src/deadrec')
    CopyAllHeaders('direct/src/distributed')
    CopyAllHeaders('direct/src/interval')
    CopyAllHeaders('direct/src/showbase')
    CopyAllHeaders('direct/src/motiontrail')
    CopyAllHeaders('direct/src/dcparse')

if not PkgSkip("PANDATOOL"):
    CopyAllHeaders('pandatool/src/pandatoolbase')
    CopyAllHeaders('pandatool/src/converter')
    CopyAllHeaders('pandatool/src/progbase')
    CopyAllHeaders('pandatool/src/eggbase')
    CopyAllHeaders('pandatool/src/bam')
    CopyAllHeaders('pandatool/src/daeegg')
    CopyAllHeaders('pandatool/src/daeprogs')
    CopyAllHeaders('pandatool/src/dxf')
    CopyAllHeaders('pandatool/src/dxfegg')
    CopyAllHeaders('pandatool/src/dxfprogs')
    CopyAllHeaders('pandatool/src/palettizer')
    CopyAllHeaders('pandatool/src/egg-mkfont')
    CopyAllHeaders('pandatool/src/eggcharbase')
    CopyAllHeaders('pandatool/src/egg-optchar')
    CopyAllHeaders('pandatool/src/egg-palettize')
    CopyAllHeaders('pandatool/src/egg-qtess')
    CopyAllHeaders('pandatool/src/eggprogs')
    CopyAllHeaders('pandatool/src/flt')
    CopyAllHeaders('pandatool/src/fltegg')
    CopyAllHeaders('pandatool/src/fltprogs')
    CopyAllHeaders('pandatool/src/imagebase')
    CopyAllHeaders('pandatool/src/imageprogs')
    CopyAllHeaders('pandatool/src/pfmprogs')
    CopyAllHeaders('pandatool/src/lwo')
    CopyAllHeaders('pandatool/src/lwoegg')
    CopyAllHeaders('pandatool/src/lwoprogs')
    CopyAllHeaders('pandatool/src/maya')
    CopyAllHeaders('pandatool/src/mayaegg')
    CopyAllHeaders('pandatool/src/maxegg')
    CopyAllHeaders('pandatool/src/maxprogs')
    CopyAllHeaders('pandatool/src/objegg')
    CopyAllHeaders('pandatool/src/objprogs')
    CopyAllHeaders('pandatool/src/vrml')
    CopyAllHeaders('pandatool/src/vrmlegg')
    CopyAllHeaders('pandatool/src/xfile')
    CopyAllHeaders('pandatool/src/xfileegg')
    CopyAllHeaders('pandatool/src/ptloader')
    CopyAllHeaders('pandatool/src/miscprogs')
    CopyAllHeaders('pandatool/src/pstatserver')
    CopyAllHeaders('pandatool/src/text-stats')
    CopyAllHeaders('pandatool/src/vrmlprogs')
    CopyAllHeaders('pandatool/src/win-stats')
    CopyAllHeaders('pandatool/src/xfileprogs')

if not PkgSkip("CONTRIB"):
    CopyAllHeaders('contrib/src/contribbase')
    CopyAllHeaders('contrib/src/ai')

########################################################################
#
# These definitions are syntactic shorthand.  They make it easy
# to link with the usual libraries without listing them all.
#
########################################################################

COMMON_DTOOL_LIBS=[
    'libp3dtool.dll',
    'libp3dtoolconfig.dll',
]

COMMON_PANDA_LIBS=[
    'libpanda.dll',
    'libpandaexpress.dll'
] + COMMON_DTOOL_LIBS

COMMON_EGG2X_LIBS=[
    'libp3eggbase.lib',
    'libp3progbase.lib',
    'libp3converter.lib',
    'libp3pandatoolbase.lib',
    'libpandaegg.dll',
] + COMMON_PANDA_LIBS

########################################################################
#
# This section contains a list of all the files that need to be compiled.
#
########################################################################

print("Generating dependencies...")
sys.stdout.flush()

#
# Compile Panda icon resource file.
# We do it first because we need it at
# the time we compile an executable.
#

if GetTarget() == 'windows':
    OPTS=['DIR:panda/src/configfiles']
    TargetAdd('pandaIcon.res', opts=OPTS, input='pandaIcon.rc')

#
# DIRECTORY: dtool/src/dtoolbase/
#

OPTS=['DIR:dtool/src/dtoolbase', 'BUILDING:DTOOL', 'MIMALLOC']
TargetAdd('p3dtoolbase_composite1.obj', opts=OPTS, input='p3dtoolbase_composite1.cxx')
TargetAdd('p3dtoolbase_composite2.obj', opts=OPTS, input='p3dtoolbase_composite2.cxx')
TargetAdd('p3dtoolbase_lookup3.obj',    opts=OPTS, input='lookup3.c')
TargetAdd('p3dtoolbase_indent.obj',     opts=OPTS, input='indent.cxx')

#
# DIRECTORY: dtool/src/dtoolutil/
#

OPTS=['DIR:dtool/src/dtoolutil', 'BUILDING:DTOOL']
TargetAdd('p3dtoolutil_composite1.obj', opts=OPTS, input='p3dtoolutil_composite1.cxx')
TargetAdd('p3dtoolutil_composite2.obj', opts=OPTS, input='p3dtoolutil_composite2.cxx')
if GetTarget() == 'darwin':
    TargetAdd('p3dtoolutil_filename_assist.obj', opts=OPTS, input='filename_assist.mm')

#
# DIRECTORY: dtool/metalibs/dtool/
#

OPTS=['DIR:dtool/metalibs/dtool', 'BUILDING:DTOOL']
TargetAdd('p3dtool_dtool.obj', opts=OPTS, input='dtool.cxx')
TargetAdd('libp3dtool.dll', input='p3dtool_dtool.obj')
TargetAdd('libp3dtool.dll', input='p3dtoolutil_composite1.obj')
TargetAdd('libp3dtool.dll', input='p3dtoolutil_composite2.obj')
if GetTarget() == 'darwin':
    TargetAdd('libp3dtool.dll', input='p3dtoolutil_filename_assist.obj')
TargetAdd('libp3dtool.dll', input='p3dtoolbase_composite1.obj')
TargetAdd('libp3dtool.dll', input='p3dtoolbase_composite2.obj')
TargetAdd('libp3dtool.dll', input='p3dtoolbase_indent.obj')
TargetAdd('libp3dtool.dll', input='p3dtoolbase_lookup3.obj')
TargetAdd('libp3dtool.dll', opts=['ADVAPI','WINSHELL','WINKERNEL','MIMALLOC'])

#
# DIRECTORY: dtool/src/cppparser/
#

OPTS=['DIR:dtool/src/cppparser', 'BISONPREFIX_cppyy']
CreateFile(GetOutputDir()+"/include/cppBison.h")
TargetAdd('p3cppParser_cppBison.obj',  opts=OPTS, input='cppBison.yxx')
TargetAdd('cppBison.h', input='p3cppParser_cppBison.obj', opts=['DEPENDENCYONLY'])
TargetAdd('p3cppParser_composite1.obj', opts=OPTS, input='p3cppParser_composite1.cxx')
TargetAdd('p3cppParser_composite2.obj', opts=OPTS, input='p3cppParser_composite2.cxx')
TargetAdd('libp3cppParser.ilb', input='p3cppParser_composite1.obj')
TargetAdd('libp3cppParser.ilb', input='p3cppParser_composite2.obj')
TargetAdd('libp3cppParser.ilb', input='p3cppParser_cppBison.obj')

#
# DIRECTORY: dtool/src/prc/
#

OPTS=['DIR:dtool/src/prc', 'BUILDING:DTOOLCONFIG', 'OPENSSL']
TargetAdd('p3prc_composite1.obj', opts=OPTS, input='p3prc_composite1.cxx')
TargetAdd('p3prc_composite2.obj', opts=OPTS, input='p3prc_composite2.cxx')

#
# DIRECTORY: dtool/metalibs/dtoolconfig/
#

OPTS=['DIR:dtool/metalibs/dtoolconfig', 'BUILDING:DTOOLCONFIG']
TargetAdd('p3dtoolconfig_dtoolconfig.obj', opts=OPTS, input='dtoolconfig.cxx')
TargetAdd('libp3dtoolconfig.dll', input='p3dtoolconfig_dtoolconfig.obj')
TargetAdd('libp3dtoolconfig.dll', input='p3prc_composite1.obj')
TargetAdd('libp3dtoolconfig.dll', input='p3prc_composite2.obj')
TargetAdd('libp3dtoolconfig.dll', input='libp3dtool.dll')
TargetAdd('libp3dtoolconfig.dll', opts=['ADVAPI', 'OPENSSL', 'WINGDI', 'WINUSER'])

#
# DIRECTORY: dtool/src/interrogatedb/
#

OPTS=['DIR:dtool/src/interrogatedb', 'BUILDING:INTERROGATEDB']
TargetAdd('p3interrogatedb_composite1.obj', opts=OPTS, input='p3interrogatedb_composite1.cxx')
TargetAdd('p3interrogatedb_composite2.obj', opts=OPTS, input='p3interrogatedb_composite2.cxx')
TargetAdd('libp3interrogatedb.dll', input='p3interrogatedb_composite1.obj')
TargetAdd('libp3interrogatedb.dll', input='p3interrogatedb_composite2.obj')
TargetAdd('libp3interrogatedb.dll', input='libp3dtool.dll')
TargetAdd('libp3interrogatedb.dll', input='libp3dtoolconfig.dll')

# This used to be called dtoolconfig.pyd, but it just contains the interrogatedb
# stuff, so it has been renamed appropriately.
OPTS=['DIR:dtool/metalibs/dtoolconfig']
PyTargetAdd('interrogatedb_pydtool.obj', opts=OPTS, input="pydtool.cxx")
PyTargetAdd('interrogatedb.pyd', input='interrogatedb_pydtool.obj')
PyTargetAdd('interrogatedb.pyd', input='libp3dtool.dll')
PyTargetAdd('interrogatedb.pyd', input='libp3dtoolconfig.dll')
PyTargetAdd('interrogatedb.pyd', input='libp3interrogatedb.dll')

#
# DIRECTORY: dtool/src/interrogate/
#

OPTS=['DIR:dtool/src/interrogate', 'DIR:dtool/src/cppparser', 'DIR:dtool/src/interrogatedb']
TargetAdd('interrogate_composite1.obj', opts=OPTS, input='interrogate_composite1.cxx')
TargetAdd('interrogate_composite2.obj', opts=OPTS, input='interrogate_composite2.cxx')
TargetAdd('interrogate.exe', input='interrogate_composite1.obj')
TargetAdd('interrogate.exe', input='interrogate_composite2.obj')
TargetAdd('interrogate.exe', input='libp3cppParser.ilb')
TargetAdd('interrogate.exe', input=COMMON_DTOOL_LIBS)
TargetAdd('interrogate.exe', input='libp3interrogatedb.dll')
TargetAdd('interrogate.exe', opts=['ADVAPI', 'WINSHELL', 'WINGDI', 'WINUSER'])

preamble = WriteEmbeddedStringFile('interrogate_preamble_python_native', inputs=[
    'dtool/src/interrogatedb/py_panda.cxx',
    'dtool/src/interrogatedb/py_compat.cxx',
    'dtool/src/interrogatedb/py_wrappers.cxx',
    'dtool/src/interrogatedb/dtool_super_base.cxx',
])
TargetAdd('interrogate_module_preamble_python_native.obj', opts=OPTS, input=preamble)
TargetAdd('interrogate_module_interrogate_module.obj', opts=OPTS, input='interrogate_module.cxx')
TargetAdd('interrogate_module.exe', input='interrogate_module_interrogate_module.obj')
TargetAdd('interrogate_module.exe', input='interrogate_module_preamble_python_native.obj')
TargetAdd('interrogate_module.exe', input='libp3cppParser.ilb')
TargetAdd('interrogate_module.exe', input=COMMON_DTOOL_LIBS)
TargetAdd('interrogate_module.exe', input='libp3interrogatedb.dll')
TargetAdd('interrogate_module.exe', opts=['ADVAPI', 'WINSHELL', 'WINGDI', 'WINUSER'])

TargetAdd('parse_file_parse_file.obj', opts=OPTS, input='parse_file.cxx')
TargetAdd('parse_file.exe', input='parse_file_parse_file.obj')
TargetAdd('parse_file.exe', input='libp3cppParser.ilb')
TargetAdd('parse_file.exe', input=COMMON_DTOOL_LIBS)
TargetAdd('parse_file.exe', input='libp3interrogatedb.dll')
TargetAdd('parse_file.exe', opts=['ADVAPI', 'WINSHELL', 'WINGDI', 'WINUSER'])

#
# DIRECTORY: dtool/src/prckeys/
#

if not PkgSkip("OPENSSL"):
    OPTS=['DIR:dtool/src/prckeys', 'OPENSSL']
    TargetAdd('make-prc-key_makePrcKey.obj', opts=OPTS, input='makePrcKey.cxx')
    TargetAdd('make-prc-key.exe', input='make-prc-key_makePrcKey.obj')
    TargetAdd('make-prc-key.exe', input=COMMON_DTOOL_LIBS)
    TargetAdd('make-prc-key.exe', opts=['ADVAPI', 'OPENSSL', 'WINSHELL', 'WINGDI', 'WINUSER'])

#
# DIRECTORY: dtool/src/test_interrogate/
#

OPTS=['DIR:dtool/src/test_interrogate']
TargetAdd('test_interrogate_test_interrogate.obj', opts=OPTS, input='test_interrogate.cxx')
TargetAdd('test_interrogate.exe', input='test_interrogate_test_interrogate.obj')
TargetAdd('test_interrogate.exe', input='libp3interrogatedb.dll')
TargetAdd('test_interrogate.exe', input=COMMON_DTOOL_LIBS)
TargetAdd('test_interrogate.exe', opts=['ADVAPI', 'WINSHELL', 'WINGDI', 'WINUSER'])

#
# DIRECTORY: dtool/src/dtoolbase/
#

OPTS=['DIR:dtool/src/dtoolbase']
IGATEFILES=GetDirectoryContents('dtool/src/dtoolbase', ["*_composite*.cxx"])
IGATEFILES += [
    "typeHandle.h",
    "typeHandle_ext.h",
    "typeRegistry.h",
    "typedObject.h",
    "neverFreeMemory.h",
]
TargetAdd('libp3dtoolbase.in', opts=OPTS, input=IGATEFILES)
TargetAdd('libp3dtoolbase.in', opts=['IMOD:panda3d.core', 'ILIB:libp3dtoolbase', 'SRCDIR:dtool/src/dtoolbase'])
PyTargetAdd('p3dtoolbase_typeHandle_ext.obj', opts=OPTS, input='typeHandle_ext.cxx')

#
# DIRECTORY: dtool/src/dtoolutil/
#

OPTS=['DIR:dtool/src/dtoolutil']
IGATEFILES=GetDirectoryContents('dtool/src/dtoolutil', ["*_composite*.cxx"])
IGATEFILES += [
    "config_dtoolutil.h",
    "pandaSystem.h",
    "dSearchPath.h",
    "executionEnvironment.h",
    "textEncoder.h",
    "textEncoder_ext.h",
    "filename.h",
    "filename_ext.h",
    "globPattern.h",
    "globPattern_ext.h",
    "pandaFileStream.h",
    "lineStream.h",
    "iostream_ext.h",
]
TargetAdd('libp3dtoolutil.in', opts=OPTS, input=IGATEFILES)
TargetAdd('libp3dtoolutil.in', opts=['IMOD:panda3d.core', 'ILIB:libp3dtoolutil', 'SRCDIR:dtool/src/dtoolutil'])
PyTargetAdd('p3dtoolutil_ext_composite.obj', opts=OPTS, input='p3dtoolutil_ext_composite.cxx')

#
# DIRECTORY: dtool/src/prc/
#

OPTS=['DIR:dtool/src/prc']
IGATEFILES=GetDirectoryContents('dtool/src/prc', ["*.h", "*_composite*.cxx"])
TargetAdd('libp3prc.in', opts=OPTS, input=IGATEFILES)
TargetAdd('libp3prc.in', opts=['IMOD:panda3d.core', 'ILIB:libp3prc', 'SRCDIR:dtool/src/prc'])
PyTargetAdd('p3prc_ext_composite.obj', opts=OPTS, input='p3prc_ext_composite.cxx')

#
# DIRECTORY: panda/src/pandabase/
#

OPTS=['DIR:panda/src/pandabase', 'BUILDING:PANDAEXPRESS']
TargetAdd('p3pandabase_pandabase.obj', opts=OPTS, input='pandabase.cxx')

#
# DIRECTORY: panda/src/express/
#

OPTS=['DIR:panda/src/express', 'BUILDING:PANDAEXPRESS', 'OPENSSL', 'ZLIB']
TargetAdd('p3express_composite1.obj', opts=OPTS, input='p3express_composite1.cxx')
TargetAdd('p3express_composite2.obj', opts=OPTS, input='p3express_composite2.cxx')

OPTS=['DIR:panda/src/express', 'OPENSSL', 'ZLIB']
IGATEFILES=GetDirectoryContents('panda/src/express', ["*.h", "*_composite*.cxx"])
TargetAdd('libp3express.in', opts=OPTS, input=IGATEFILES)
TargetAdd('libp3express.in', opts=['IMOD:panda3d.core', 'ILIB:libp3express', 'SRCDIR:panda/src/express'])
PyTargetAdd('p3express_ext_composite.obj', opts=OPTS, input='p3express_ext_composite.cxx')

#
# DIRECTORY: panda/src/downloader/
#

OPTS=['DIR:panda/src/downloader', 'BUILDING:PANDAEXPRESS', 'OPENSSL', 'ZLIB']
TargetAdd('p3downloader_composite1.obj', opts=OPTS, input='p3downloader_composite1.cxx')
TargetAdd('p3downloader_composite2.obj', opts=OPTS, input='p3downloader_composite2.cxx')

OPTS=['DIR:panda/src/downloader', 'OPENSSL', 'ZLIB']
IGATEFILES=GetDirectoryContents('panda/src/downloader', ["*.h", "*_composite*.cxx"])
TargetAdd('libp3downloader.in', opts=OPTS, input=IGATEFILES)
TargetAdd('libp3downloader.in', opts=['IMOD:panda3d.core', 'ILIB:libp3downloader', 'SRCDIR:panda/src/downloader'])

#
# DIRECTORY: panda/metalibs/pandaexpress/
#

OPTS=['DIR:panda/metalibs/pandaexpress', 'BUILDING:PANDAEXPRESS', 'ZLIB']
TargetAdd('pandaexpress_pandaexpress.obj', opts=OPTS, input='pandaexpress.cxx')
TargetAdd('libpandaexpress.dll', input='pandaexpress_pandaexpress.obj')
TargetAdd('libpandaexpress.dll', input='p3downloader_composite1.obj')
TargetAdd('libpandaexpress.dll', input='p3downloader_composite2.obj')
TargetAdd('libpandaexpress.dll', input='p3express_composite1.obj')
TargetAdd('libpandaexpress.dll', input='p3express_composite2.obj')
TargetAdd('libpandaexpress.dll', input='p3pandabase_pandabase.obj')
TargetAdd('libpandaexpress.dll', input=COMMON_DTOOL_LIBS)
TargetAdd('libpandaexpress.dll', opts=['ADVAPI', 'WINSOCK2', 'OPENSSL', 'ZLIB', 'WINGDI', 'WINUSER', 'ANDROID'])

#
# DIRECTORY: panda/src/pipeline/
#

OPTS=['DIR:panda/src/pipeline', 'BUILDING:PANDA']
TargetAdd('p3pipeline_composite1.obj', opts=OPTS, input='p3pipeline_composite1.cxx')
TargetAdd('p3pipeline_composite2.obj', opts=OPTS, input='p3pipeline_composite2.cxx')
TargetAdd('p3pipeline_contextSwitch.obj', opts=OPTS, input='contextSwitch.c')

OPTS=['DIR:panda/src/pipeline']
IGATEFILES=GetDirectoryContents('panda/src/pipeline', ["*.h", "*_composite*.cxx"])
TargetAdd('libp3pipeline.in', opts=OPTS, input=IGATEFILES)
TargetAdd('libp3pipeline.in', opts=['IMOD:panda3d.core', 'ILIB:libp3pipeline', 'SRCDIR:panda/src/pipeline'])
PyTargetAdd('p3pipeline_pythonThread.obj', opts=OPTS, input='pythonThread.cxx')

#
# DIRECTORY: panda/src/linmath/
#

OPTS=['DIR:panda/src/linmath', 'BUILDING:PANDA']
TargetAdd('p3linmath_composite1.obj', opts=OPTS, input='p3linmath_composite1.cxx')
TargetAdd('p3linmath_composite2.obj', opts=OPTS, input='p3linmath_composite2.cxx')

OPTS=['DIR:panda/src/linmath']
IGATEFILES=GetDirectoryContents('panda/src/linmath', ["*.h", "*_composite*.cxx"])
for ifile in IGATEFILES[:]:
    if "_src." in ifile:
        IGATEFILES.remove(ifile)
IGATEFILES.remove('cast_to_double.h')
IGATEFILES.remove('lmat_ops.h')
IGATEFILES.remove('cast_to_float.h')
TargetAdd('libp3linmath.in', opts=OPTS, input=IGATEFILES)
TargetAdd('libp3linmath.in', opts=['IMOD:panda3d.core', 'ILIB:libp3linmath', 'SRCDIR:panda/src/linmath'])

#
# DIRECTORY: panda/src/putil/
#

OPTS=['DIR:panda/src/putil', 'BUILDING:PANDA', 'ZLIB']
TargetAdd('p3putil_composite1.obj', opts=OPTS, input='p3putil_composite1.cxx')
TargetAdd('p3putil_composite2.obj', opts=OPTS, input='p3putil_composite2.cxx')

OPTS=['DIR:panda/src/putil', 'ZLIB']
IGATEFILES=GetDirectoryContents('panda/src/putil', ["*.h", "*_composite*.cxx"])
IGATEFILES.remove("test_bam.h")
TargetAdd('libp3putil.in', opts=OPTS, input=IGATEFILES)
TargetAdd('libp3putil.in', opts=['IMOD:panda3d.core', 'ILIB:libp3putil', 'SRCDIR:panda/src/putil'])
PyTargetAdd('p3putil_ext_composite.obj', opts=OPTS, input='p3putil_ext_composite.cxx')

#
# DIRECTORY: panda/src/audio/
#

OPTS=['DIR:panda/src/audio', 'BUILDING:PANDA']
TargetAdd('p3audio_composite1.obj', opts=OPTS, input='p3audio_composite1.cxx')

OPTS=['DIR:panda/src/audio']
IGATEFILES=["audio.h"]
TargetAdd('libp3audio.in', opts=OPTS, input=IGATEFILES)
TargetAdd('libp3audio.in', opts=['IMOD:panda3d.core', 'ILIB:libp3audio', 'SRCDIR:panda/src/audio'])

#
# DIRECTORY: panda/src/event/
#

OPTS=['DIR:panda/src/event', 'BUILDING:PANDA']
TargetAdd('p3event_composite1.obj', opts=OPTS, input='p3event_composite1.cxx')
TargetAdd('p3event_composite2.obj', opts=OPTS, input='p3event_composite2.cxx')

OPTS=['DIR:panda/src/event']
PyTargetAdd('p3event_asyncFuture_ext.obj', opts=OPTS, input='asyncFuture_ext.cxx')
PyTargetAdd('p3event_pythonTask.obj', opts=OPTS, input='pythonTask.cxx')
IGATEFILES=GetDirectoryContents('panda/src/event', ["*.h", "*_composite*.cxx"])
TargetAdd('libp3event.in', opts=OPTS, input=IGATEFILES)
TargetAdd('libp3event.in', opts=['IMOD:panda3d.core', 'ILIB:libp3event', 'SRCDIR:panda/src/event'])

#
# DIRECTORY: panda/src/mathutil/
#

OPTS=['DIR:panda/src/mathutil', 'BUILDING:PANDA', 'FFTW']
TargetAdd('p3mathutil_composite1.obj', opts=OPTS, input='p3mathutil_composite1.cxx')
TargetAdd('p3mathutil_composite2.obj', opts=OPTS, input='p3mathutil_composite2.cxx')

OPTS=['DIR:panda/src/mathutil', 'FFTW']
IGATEFILES=GetDirectoryContents('panda/src/mathutil', ["*.h", "*_composite*.cxx"])
for ifile in IGATEFILES[:]:
    if "_src." in ifile:
        IGATEFILES.remove(ifile)
TargetAdd('libp3mathutil.in', opts=OPTS, input=IGATEFILES)
TargetAdd('libp3mathutil.in', opts=['IMOD:panda3d.core', 'ILIB:libp3mathutil', 'SRCDIR:panda/src/mathutil'])

#
# DIRECTORY: panda/src/gsgbase/
#

OPTS=['DIR:panda/src/gsgbase', 'BUILDING:PANDA']
TargetAdd('p3gsgbase_composite1.obj', opts=OPTS, input='p3gsgbase_composite1.cxx')

OPTS=['DIR:panda/src/gsgbase']
IGATEFILES=GetDirectoryContents('panda/src/gsgbase', ["*.h", "*_composite*.cxx"])
TargetAdd('libp3gsgbase.in', opts=OPTS, input=IGATEFILES)
TargetAdd('libp3gsgbase.in', opts=['IMOD:panda3d.core', 'ILIB:libp3gsgbase', 'SRCDIR:panda/src/gsgbase'])

#
# DIRECTORY: panda/src/pnmimage/
#

OPTS=['DIR:panda/src/pnmimage', 'BUILDING:PANDA', 'ZLIB']
TargetAdd('p3pnmimage_composite1.obj', opts=OPTS, input='p3pnmimage_composite1.cxx')
TargetAdd('p3pnmimage_composite2.obj', opts=OPTS, input='p3pnmimage_composite2.cxx')

<<<<<<< HEAD
if GetTarget() != "emscripten":
=======
if GetTarget() not in WASM_TARGETS:
>>>>>>> 10ee0199
  TargetAdd('p3pnmimage_convert_srgb_sse2.obj', opts=OPTS+['SSE2'], input='convert_srgb_sse2.cxx')

OPTS=['DIR:panda/src/pnmimage', 'ZLIB']
IGATEFILES=GetDirectoryContents('panda/src/pnmimage', ["*.h", "*_composite*.cxx"])
TargetAdd('libp3pnmimage.in', opts=OPTS, input=IGATEFILES)
TargetAdd('libp3pnmimage.in', opts=['IMOD:panda3d.core', 'ILIB:libp3pnmimage', 'SRCDIR:panda/src/pnmimage'])
PyTargetAdd('p3pnmimage_pfmFile_ext.obj', opts=OPTS, input='pfmFile_ext.cxx')

#
# DIRECTORY: panda/src/nativenet/
#

<<<<<<< HEAD
if GetTarget() != 'emscripten':
=======
if GetTarget() not in WASM_TARGETS:
>>>>>>> 10ee0199
  OPTS=['DIR:panda/src/nativenet', 'BUILDING:PANDA']
  TargetAdd('p3nativenet_composite1.obj', opts=OPTS, input='p3nativenet_composite1.cxx')

OPTS=['DIR:panda/src/nativenet']
IGATEFILES=GetDirectoryContents('panda/src/nativenet', ["*.h", "*_composite*.cxx"])
TargetAdd('libp3nativenet.in', opts=OPTS, input=IGATEFILES)
TargetAdd('libp3nativenet.in', opts=['IMOD:panda3d.core', 'ILIB:libp3nativenet', 'SRCDIR:panda/src/nativenet'])

#
# DIRECTORY: panda/src/net/
#

<<<<<<< HEAD
if GetTarget() != 'emscripten':
=======
if GetTarget() not in WASM_TARGETS:
>>>>>>> 10ee0199
  OPTS=['DIR:panda/src/net', 'BUILDING:PANDA']
  TargetAdd('p3net_composite1.obj', opts=OPTS, input='p3net_composite1.cxx')
  TargetAdd('p3net_composite2.obj', opts=OPTS, input='p3net_composite2.cxx')

OPTS=['DIR:panda/src/net']
IGATEFILES=GetDirectoryContents('panda/src/net', ["*.h", "*_composite*.cxx"])
IGATEFILES.remove("datagram_ui.h")
TargetAdd('libp3net.in', opts=OPTS, input=IGATEFILES)
TargetAdd('libp3net.in', opts=['IMOD:panda3d.core', 'ILIB:libp3net', 'SRCDIR:panda/src/net'])

#
# DIRECTORY: panda/src/pstatclient/
#

OPTS=['DIR:panda/src/pstatclient', 'BUILDING:PANDA']
TargetAdd('p3pstatclient_composite1.obj', opts=OPTS, input='p3pstatclient_composite1.cxx')
TargetAdd('p3pstatclient_composite2.obj', opts=OPTS, input='p3pstatclient_composite2.cxx')

OPTS=['DIR:panda/src/pstatclient']
IGATEFILES=GetDirectoryContents('panda/src/pstatclient', ["*.h", "*_composite*.cxx"])
TargetAdd('libp3pstatclient.in', opts=OPTS, input=IGATEFILES)
TargetAdd('libp3pstatclient.in', opts=['IMOD:panda3d.core', 'ILIB:libp3pstatclient', 'SRCDIR:panda/src/pstatclient'])
PyTargetAdd('p3pstatclient_pStatClient_ext.obj', opts=OPTS, input='pStatClient_ext.cxx')

#
# DIRECTORY: panda/src/gobj/
#

OPTS=['DIR:panda/src/gobj', 'BUILDING:PANDA', 'NVIDIACG', 'ZLIB', 'SQUISH']
TargetAdd('p3gobj_composite1.obj', opts=OPTS, input='p3gobj_composite1.cxx')
TargetAdd('p3gobj_composite2.obj', opts=OPTS+['BIGOBJ'], input='p3gobj_composite2.cxx')

OPTS=['DIR:panda/src/gobj', 'NVIDIACG', 'ZLIB', 'SQUISH']
IGATEFILES=GetDirectoryContents('panda/src/gobj', ["*.h", "*_composite*.cxx"])
TargetAdd('libp3gobj.in', opts=OPTS, input=IGATEFILES)
TargetAdd('libp3gobj.in', opts=['IMOD:panda3d.core', 'ILIB:libp3gobj', 'SRCDIR:panda/src/gobj'])
PyTargetAdd('p3gobj_ext_composite.obj', opts=OPTS, input='p3gobj_ext_composite.cxx')

#
# DIRECTORY: panda/src/pgraphnodes/
#

OPTS=['DIR:panda/src/pgraphnodes', 'BUILDING:PANDA']
TargetAdd('p3pgraphnodes_composite1.obj', opts=OPTS, input='p3pgraphnodes_composite1.cxx')
TargetAdd('p3pgraphnodes_composite2.obj', opts=OPTS, input='p3pgraphnodes_composite2.cxx')

OPTS=['DIR:panda/src/pgraphnodes']
IGATEFILES=GetDirectoryContents('panda/src/pgraphnodes', ["*.h", "*_composite*.cxx"])
TargetAdd('libp3pgraphnodes.in', opts=OPTS, input=IGATEFILES)
TargetAdd('libp3pgraphnodes.in', opts=['IMOD:panda3d.core', 'ILIB:libp3pgraphnodes', 'SRCDIR:panda/src/pgraphnodes'])

#
# DIRECTORY: panda/src/pgraph/
#

OPTS=['DIR:panda/src/pgraph', 'BUILDING:PANDA']
TargetAdd('p3pgraph_nodePath.obj', opts=OPTS, input='nodePath.cxx')
TargetAdd('p3pgraph_composite1.obj', opts=OPTS, input='p3pgraph_composite1.cxx')
TargetAdd('p3pgraph_composite2.obj', opts=OPTS, input='p3pgraph_composite2.cxx')
TargetAdd('p3pgraph_composite3.obj', opts=OPTS, input='p3pgraph_composite3.cxx')
TargetAdd('p3pgraph_composite4.obj', opts=OPTS, input='p3pgraph_composite4.cxx')

OPTS=['DIR:panda/src/pgraph']
IGATEFILES=GetDirectoryContents('panda/src/pgraph', ["*.h", "nodePath.cxx", "*_composite*.cxx"])
TargetAdd('libp3pgraph.in', opts=OPTS, input=IGATEFILES)
TargetAdd('libp3pgraph.in', opts=['IMOD:panda3d.core', 'ILIB:libp3pgraph', 'SRCDIR:panda/src/pgraph'])
PyTargetAdd('p3pgraph_ext_composite.obj', opts=OPTS, input='p3pgraph_ext_composite.cxx')

#
# DIRECTORY: panda/src/cull/
#

OPTS=['DIR:panda/src/cull', 'BUILDING:PANDA']
TargetAdd('p3cull_composite1.obj', opts=OPTS, input='p3cull_composite1.cxx')
TargetAdd('p3cull_composite2.obj', opts=OPTS, input='p3cull_composite2.cxx')

OPTS=['DIR:panda/src/cull']
IGATEFILES=GetDirectoryContents('panda/src/cull', ["*.h", "*_composite*.cxx"])
TargetAdd('libp3cull.in', opts=OPTS, input=IGATEFILES)
TargetAdd('libp3cull.in', opts=['IMOD:panda3d.core', 'ILIB:libp3cull', 'SRCDIR:panda/src/cull'])

#
# DIRECTORY: panda/src/dgraph/
#

OPTS=['DIR:panda/src/dgraph', 'BUILDING:PANDA']
TargetAdd('p3dgraph_composite1.obj', opts=OPTS, input='p3dgraph_composite1.cxx')
TargetAdd('p3dgraph_composite2.obj', opts=OPTS, input='p3dgraph_composite2.cxx')

OPTS=['DIR:panda/src/dgraph']
IGATEFILES=GetDirectoryContents('panda/src/dgraph', ["*.h", "*_composite*.cxx"])
TargetAdd('libp3dgraph.in', opts=OPTS, input=IGATEFILES)
TargetAdd('libp3dgraph.in', opts=['IMOD:panda3d.core', 'ILIB:libp3dgraph', 'SRCDIR:panda/src/dgraph'])

#
# DIRECTORY: panda/src/device/
#

OPTS=['DIR:panda/src/device', 'BUILDING:PANDA']
TargetAdd('p3device_composite1.obj', opts=OPTS, input='p3device_composite1.cxx')
TargetAdd('p3device_composite2.obj', opts=OPTS, input='p3device_composite2.cxx')

OPTS=['DIR:panda/src/device']
IGATEFILES=GetDirectoryContents('panda/src/device', ["*.h", "*_composite*.cxx"])
TargetAdd('libp3device.in', opts=OPTS, input=IGATEFILES)
TargetAdd('libp3device.in', opts=['IMOD:panda3d.core', 'ILIB:libp3device', 'SRCDIR:panda/src/device'])

#
# DIRECTORY: panda/src/display/
#

OPTS=['DIR:panda/src/display', 'BUILDING:PANDA', 'X11']
TargetAdd('p3display_graphicsStateGuardian.obj', opts=OPTS, input='graphicsStateGuardian.cxx')
TargetAdd('p3display_composite1.obj', opts=OPTS, input='p3display_composite1.cxx')
TargetAdd('p3display_composite2.obj', opts=OPTS, input='p3display_composite2.cxx')

OPTS=['DIR:panda/src/display', 'X11']
IGATEFILES=GetDirectoryContents('panda/src/display', ["*.h", "*_composite*.cxx"])
IGATEFILES.remove("renderBuffer.h")
TargetAdd('libp3display.in', opts=OPTS, input=IGATEFILES)
TargetAdd('libp3display.in', opts=['IMOD:panda3d.core', 'ILIB:libp3display', 'SRCDIR:panda/src/display'])
PyTargetAdd('p3display_ext_composite.obj', opts=OPTS, input='p3display_ext_composite.cxx')

#
# DIRECTORY: panda/src/chan/
#

OPTS=['DIR:panda/src/chan', 'BUILDING:PANDA']
TargetAdd('p3chan_composite1.obj', opts=OPTS, input='p3chan_composite1.cxx')
TargetAdd('p3chan_composite2.obj', opts=OPTS, input='p3chan_composite2.cxx')

OPTS=['DIR:panda/src/chan']
IGATEFILES=GetDirectoryContents('panda/src/chan', ["*.h", "*_composite*.cxx"])
IGATEFILES.remove('movingPart.h')
IGATEFILES.remove('animChannelFixed.h')
TargetAdd('libp3chan.in', opts=OPTS, input=IGATEFILES)
TargetAdd('libp3chan.in', opts=['IMOD:panda3d.core', 'ILIB:libp3chan', 'SRCDIR:panda/src/chan'])


# DIRECTORY: panda/src/char/
#

OPTS=['DIR:panda/src/char', 'BUILDING:PANDA']
TargetAdd('p3char_composite1.obj', opts=OPTS, input='p3char_composite1.cxx')
TargetAdd('p3char_composite2.obj', opts=OPTS, input='p3char_composite2.cxx')

OPTS=['DIR:panda/src/char']
IGATEFILES=GetDirectoryContents('panda/src/char', ["*.h", "*_composite*.cxx"])
TargetAdd('libp3char.in', opts=OPTS, input=IGATEFILES)
TargetAdd('libp3char.in', opts=['IMOD:panda3d.core', 'ILIB:libp3char', 'SRCDIR:panda/src/char'])

#
# DIRECTORY: panda/src/pnmtext/
#

if not PkgSkip("FREETYPE"):
    OPTS=['DIR:panda/src/pnmtext', 'BUILDING:PANDA', 'FREETYPE']
    TargetAdd('p3pnmtext_composite1.obj', opts=OPTS, input='p3pnmtext_composite1.cxx')

    OPTS=['DIR:panda/src/pnmtext', 'FREETYPE']
    IGATEFILES=GetDirectoryContents('panda/src/pnmtext', ["*.h", "*_composite*.cxx"])
    TargetAdd('libp3pnmtext.in', opts=OPTS, input=IGATEFILES)
    TargetAdd('libp3pnmtext.in', opts=['IMOD:panda3d.core', 'ILIB:libp3pnmtext', 'SRCDIR:panda/src/pnmtext'])

#
# DIRECTORY: panda/src/text/
#

if not PkgSkip("HARFBUZZ"):
    DefSymbol("HARFBUZZ", "HAVE_HARFBUZZ")

OPTS=['DIR:panda/src/text', 'BUILDING:PANDA', 'ZLIB', 'FREETYPE', 'HARFBUZZ']
TargetAdd('p3text_composite1.obj', opts=OPTS, input='p3text_composite1.cxx')
TargetAdd('p3text_composite2.obj', opts=OPTS, input='p3text_composite2.cxx')

OPTS=['DIR:panda/src/text', 'ZLIB', 'FREETYPE']
IGATEFILES=GetDirectoryContents('panda/src/text', ["*.h", "*_composite*.cxx"])
TargetAdd('libp3text.in', opts=OPTS, input=IGATEFILES)
TargetAdd('libp3text.in', opts=['IMOD:panda3d.core', 'ILIB:libp3text', 'SRCDIR:panda/src/text'])

#
# DIRECTORY: panda/src/movies/
#

OPTS=['DIR:panda/src/movies', 'BUILDING:PANDA', 'VORBIS', 'OPUS']
TargetAdd('p3movies_composite1.obj', opts=OPTS, input='p3movies_composite1.cxx')

OPTS=['DIR:panda/src/movies', 'VORBIS', 'OPUS']
IGATEFILES=GetDirectoryContents('panda/src/movies', ["*.h", "*_composite*.cxx"])
TargetAdd('libp3movies.in', opts=OPTS, input=IGATEFILES)
TargetAdd('libp3movies.in', opts=['IMOD:panda3d.core', 'ILIB:libp3movies', 'SRCDIR:panda/src/movies'])

#
# DIRECTORY: panda/src/grutil/
#

OPTS=['DIR:panda/src/grutil', 'BUILDING:PANDA']
TargetAdd('p3grutil_multitexReducer.obj', opts=OPTS, input='multitexReducer.cxx')
TargetAdd('p3grutil_composite1.obj', opts=OPTS, input='p3grutil_composite1.cxx')
TargetAdd('p3grutil_composite2.obj', opts=OPTS, input='p3grutil_composite2.cxx')

OPTS=['DIR:panda/src/grutil']
IGATEFILES=GetDirectoryContents('panda/src/grutil', ["*.h", "*_composite*.cxx"])
TargetAdd('libp3grutil.in', opts=OPTS, input=IGATEFILES)
TargetAdd('libp3grutil.in', opts=['IMOD:panda3d.core', 'ILIB:libp3grutil', 'SRCDIR:panda/src/grutil'])

#
# DIRECTORY: panda/src/tform/
#

OPTS=['DIR:panda/src/tform', 'BUILDING:PANDA']
TargetAdd('p3tform_composite1.obj', opts=OPTS, input='p3tform_composite1.cxx')
TargetAdd('p3tform_composite2.obj', opts=OPTS, input='p3tform_composite2.cxx')

OPTS=['DIR:panda/src/tform']
IGATEFILES=GetDirectoryContents('panda/src/tform', ["*.h", "*_composite*.cxx"])
TargetAdd('libp3tform.in', opts=OPTS, input=IGATEFILES)
TargetAdd('libp3tform.in', opts=['IMOD:panda3d.core', 'ILIB:libp3tform', 'SRCDIR:panda/src/tform'])

#
# DIRECTORY: panda/src/collide/
#

OPTS=['DIR:panda/src/collide', 'BUILDING:PANDA']
TargetAdd('p3collide_composite1.obj', opts=OPTS, input='p3collide_composite1.cxx')
TargetAdd('p3collide_composite2.obj', opts=OPTS, input='p3collide_composite2.cxx')

OPTS=['DIR:panda/src/collide']
IGATEFILES=GetDirectoryContents('panda/src/collide', ["*.h", "*_composite*.cxx"])
TargetAdd('libp3collide.in', opts=OPTS, input=IGATEFILES)
TargetAdd('libp3collide.in', opts=['IMOD:panda3d.core', 'ILIB:libp3collide', 'SRCDIR:panda/src/collide'])
PyTargetAdd('p3collide_ext_composite.obj', opts=OPTS, input='p3collide_ext_composite.cxx')

#
# DIRECTORY: panda/src/parametrics/
#

OPTS=['DIR:panda/src/parametrics', 'BUILDING:PANDA']
TargetAdd('p3parametrics_composite1.obj', opts=OPTS, input='p3parametrics_composite1.cxx')
TargetAdd('p3parametrics_composite2.obj', opts=OPTS, input='p3parametrics_composite2.cxx')

OPTS=['DIR:panda/src/parametrics']
IGATEFILES=GetDirectoryContents('panda/src/parametrics', ["*.h", "*_composite*.cxx"])
TargetAdd('libp3parametrics.in', opts=OPTS, input=IGATEFILES)
TargetAdd('libp3parametrics.in', opts=['IMOD:panda3d.core', 'ILIB:libp3parametrics', 'SRCDIR:panda/src/parametrics'])

#
# DIRECTORY: panda/src/pgui/
#

OPTS=['DIR:panda/src/pgui', 'BUILDING:PANDA']
TargetAdd('p3pgui_composite1.obj', opts=OPTS, input='p3pgui_composite1.cxx')
TargetAdd('p3pgui_composite2.obj', opts=OPTS, input='p3pgui_composite2.cxx')

OPTS=['DIR:panda/src/pgui']
IGATEFILES=GetDirectoryContents('panda/src/pgui', ["*.h", "*_composite*.cxx"])
TargetAdd('libp3pgui.in', opts=OPTS, input=IGATEFILES)
TargetAdd('libp3pgui.in', opts=['IMOD:panda3d.core', 'ILIB:libp3pgui', 'SRCDIR:panda/src/pgui'])

#
# DIRECTORY: panda/src/pnmimagetypes/
#

OPTS=['DIR:panda/src/pnmimagetypes', 'DIR:panda/src/pnmimage', 'BUILDING:PANDA', 'PNG', 'ZLIB', 'JPEG', 'TIFF', 'OPENEXR', 'EXCEPTIONS']
TargetAdd('p3pnmimagetypes_composite1.obj', opts=OPTS, input='p3pnmimagetypes_composite1.cxx')
TargetAdd('p3pnmimagetypes_composite2.obj', opts=OPTS, input='p3pnmimagetypes_composite2.cxx')

#
# DIRECTORY: panda/src/recorder/
#

OPTS=['DIR:panda/src/recorder', 'BUILDING:PANDA']
TargetAdd('p3recorder_composite1.obj', opts=OPTS, input='p3recorder_composite1.cxx')
TargetAdd('p3recorder_composite2.obj', opts=OPTS, input='p3recorder_composite2.cxx')

OPTS=['DIR:panda/src/recorder']
IGATEFILES=GetDirectoryContents('panda/src/recorder', ["*.h", "*_composite*.cxx"])
TargetAdd('libp3recorder.in', opts=OPTS, input=IGATEFILES)
TargetAdd('libp3recorder.in', opts=['IMOD:panda3d.core', 'ILIB:libp3recorder', 'SRCDIR:panda/src/recorder'])

#
# DIRECTORY: panda/metalibs/panda/
#

OPTS=['DIR:panda/metalibs/panda', 'BUILDING:PANDA', 'JPEG', 'PNG', 'HARFBUZZ',
    'TIFF', 'OPENEXR', 'ZLIB', 'FREETYPE', 'FFTW', 'ADVAPI', 'WINSOCK2',
    'SQUISH', 'NVIDIACG', 'VORBIS', 'OPUS', 'WINUSER', 'WINMM', 'WINGDI', 'IPHLPAPI',
    'SETUPAPI', 'INOTIFY', 'IOKIT']

TargetAdd('panda_panda.obj', opts=OPTS, input='panda.cxx')

TargetAdd('libpanda.dll', input='panda_panda.obj')
TargetAdd('libpanda.dll', input='p3recorder_composite1.obj')
TargetAdd('libpanda.dll', input='p3recorder_composite2.obj')
TargetAdd('libpanda.dll', input='p3pgraphnodes_composite1.obj')
TargetAdd('libpanda.dll', input='p3pgraphnodes_composite2.obj')
TargetAdd('libpanda.dll', input='p3pgraph_nodePath.obj')
TargetAdd('libpanda.dll', input='p3pgraph_composite1.obj')
TargetAdd('libpanda.dll', input='p3pgraph_composite2.obj')
TargetAdd('libpanda.dll', input='p3pgraph_composite3.obj')
TargetAdd('libpanda.dll', input='p3pgraph_composite4.obj')
TargetAdd('libpanda.dll', input='p3cull_composite1.obj')
TargetAdd('libpanda.dll', input='p3cull_composite2.obj')
TargetAdd('libpanda.dll', input='p3movies_composite1.obj')
TargetAdd('libpanda.dll', input='p3grutil_multitexReducer.obj')
TargetAdd('libpanda.dll', input='p3grutil_composite1.obj')
TargetAdd('libpanda.dll', input='p3grutil_composite2.obj')
TargetAdd('libpanda.dll', input='p3chan_composite1.obj')
TargetAdd('libpanda.dll', input='p3chan_composite2.obj')
TargetAdd('libpanda.dll', input='p3pstatclient_composite1.obj')
TargetAdd('libpanda.dll', input='p3pstatclient_composite2.obj')
TargetAdd('libpanda.dll', input='p3char_composite1.obj')
TargetAdd('libpanda.dll', input='p3char_composite2.obj')
TargetAdd('libpanda.dll', input='p3collide_composite1.obj')
TargetAdd('libpanda.dll', input='p3collide_composite2.obj')
TargetAdd('libpanda.dll', input='p3device_composite1.obj')
TargetAdd('libpanda.dll', input='p3device_composite2.obj')
TargetAdd('libpanda.dll', input='p3dgraph_composite1.obj')
TargetAdd('libpanda.dll', input='p3dgraph_composite2.obj')
TargetAdd('libpanda.dll', input='p3display_graphicsStateGuardian.obj')
TargetAdd('libpanda.dll', input='p3display_composite1.obj')
TargetAdd('libpanda.dll', input='p3display_composite2.obj')
TargetAdd('libpanda.dll', input='p3pipeline_composite1.obj')
TargetAdd('libpanda.dll', input='p3pipeline_composite2.obj')
TargetAdd('libpanda.dll', input='p3pipeline_contextSwitch.obj')
TargetAdd('libpanda.dll', input='p3event_composite1.obj')
TargetAdd('libpanda.dll', input='p3event_composite2.obj')
TargetAdd('libpanda.dll', input='p3gobj_composite1.obj')
TargetAdd('libpanda.dll', input='p3gobj_composite2.obj')
TargetAdd('libpanda.dll', input='p3gsgbase_composite1.obj')
TargetAdd('libpanda.dll', input='p3linmath_composite1.obj')
TargetAdd('libpanda.dll', input='p3linmath_composite2.obj')
TargetAdd('libpanda.dll', input='p3mathutil_composite1.obj')
TargetAdd('libpanda.dll', input='p3mathutil_composite2.obj')
TargetAdd('libpanda.dll', input='p3parametrics_composite1.obj')
TargetAdd('libpanda.dll', input='p3parametrics_composite2.obj')
TargetAdd('libpanda.dll', input='p3pnmimagetypes_composite1.obj')
TargetAdd('libpanda.dll', input='p3pnmimagetypes_composite2.obj')
TargetAdd('libpanda.dll', input='p3pnmimage_composite1.obj')
TargetAdd('libpanda.dll', input='p3pnmimage_composite2.obj')
TargetAdd('libpanda.dll', input='p3text_composite1.obj')
TargetAdd('libpanda.dll', input='p3text_composite2.obj')
TargetAdd('libpanda.dll', input='p3tform_composite1.obj')
TargetAdd('libpanda.dll', input='p3tform_composite2.obj')
TargetAdd('libpanda.dll', input='p3putil_composite1.obj')
TargetAdd('libpanda.dll', input='p3putil_composite2.obj')
TargetAdd('libpanda.dll', input='p3audio_composite1.obj')
TargetAdd('libpanda.dll', input='p3pgui_composite1.obj')
TargetAdd('libpanda.dll', input='p3pgui_composite2.obj')
TargetAdd('libpanda.dll', input='p3pandabase_pandabase.obj')
TargetAdd('libpanda.dll', input='libpandaexpress.dll')
TargetAdd('libpanda.dll', input='libp3dtoolconfig.dll')
TargetAdd('libpanda.dll', input='libp3dtool.dll')

<<<<<<< HEAD
if GetTarget() != "emscripten":
=======
if GetTarget() not in WASM_TARGETS:
>>>>>>> 10ee0199
  TargetAdd('libpanda.dll', input='p3net_composite1.obj')
  TargetAdd('libpanda.dll', input='p3net_composite2.obj')
  TargetAdd('libpanda.dll', input='p3nativenet_composite1.obj')
  TargetAdd('libpanda.dll', input='p3pnmimage_convert_srgb_sse2.obj')

if PkgSkip("FREETYPE")==0:
    TargetAdd('libpanda.dll', input="p3pnmtext_composite1.obj")

TargetAdd('libpanda.dll', dep='dtool_have_freetype.dat')
TargetAdd('libpanda.dll', opts=OPTS)

PyTargetAdd('core_module.obj', input='libp3dtoolbase.in')
PyTargetAdd('core_module.obj', input='libp3dtoolutil.in')
PyTargetAdd('core_module.obj', input='libp3prc.in')

PyTargetAdd('core_module.obj', input='libp3downloader.in')
PyTargetAdd('core_module.obj', input='libp3express.in')

PyTargetAdd('core_module.obj', input='libp3recorder.in')
PyTargetAdd('core_module.obj', input='libp3pgraphnodes.in')
PyTargetAdd('core_module.obj', input='libp3pgraph.in')
PyTargetAdd('core_module.obj', input='libp3cull.in')
PyTargetAdd('core_module.obj', input='libp3grutil.in')
PyTargetAdd('core_module.obj', input='libp3chan.in')
PyTargetAdd('core_module.obj', input='libp3pstatclient.in')
PyTargetAdd('core_module.obj', input='libp3char.in')
PyTargetAdd('core_module.obj', input='libp3collide.in')
PyTargetAdd('core_module.obj', input='libp3device.in')
PyTargetAdd('core_module.obj', input='libp3dgraph.in')
PyTargetAdd('core_module.obj', input='libp3display.in')
PyTargetAdd('core_module.obj', input='libp3pipeline.in')
PyTargetAdd('core_module.obj', input='libp3event.in')
PyTargetAdd('core_module.obj', input='libp3gobj.in')
PyTargetAdd('core_module.obj', input='libp3gsgbase.in')
PyTargetAdd('core_module.obj', input='libp3linmath.in')
PyTargetAdd('core_module.obj', input='libp3mathutil.in')
PyTargetAdd('core_module.obj', input='libp3parametrics.in')
PyTargetAdd('core_module.obj', input='libp3pnmimage.in')
PyTargetAdd('core_module.obj', input='libp3text.in')
PyTargetAdd('core_module.obj', input='libp3tform.in')
PyTargetAdd('core_module.obj', input='libp3putil.in')
PyTargetAdd('core_module.obj', input='libp3audio.in')
PyTargetAdd('core_module.obj', input='libp3pgui.in')
PyTargetAdd('core_module.obj', input='libp3movies.in')

if GetTarget() != "emscripten":
  PyTargetAdd('core_module.obj', input='libp3nativenet.in')
  PyTargetAdd('core_module.obj', input='libp3net.in')

if PkgSkip("FREETYPE")==0:
    PyTargetAdd('core_module.obj', input='libp3pnmtext.in')

PyTargetAdd('core_module.obj', opts=['IMOD:panda3d.core', 'ILIB:core'])

PyTargetAdd('core.pyd', input='libp3dtoolbase_igate.obj')
PyTargetAdd('core.pyd', input='p3dtoolbase_typeHandle_ext.obj')
PyTargetAdd('core.pyd', input='libp3dtoolutil_igate.obj')
PyTargetAdd('core.pyd', input='p3dtoolutil_ext_composite.obj')
PyTargetAdd('core.pyd', input='libp3prc_igate.obj')
PyTargetAdd('core.pyd', input='p3prc_ext_composite.obj')

PyTargetAdd('core.pyd', input='libp3downloader_igate.obj')
PyTargetAdd('core.pyd', input='p3express_ext_composite.obj')
PyTargetAdd('core.pyd', input='libp3express_igate.obj')

PyTargetAdd('core.pyd', input='libp3recorder_igate.obj')
PyTargetAdd('core.pyd', input='libp3pgraphnodes_igate.obj')
PyTargetAdd('core.pyd', input='libp3pgraph_igate.obj')
PyTargetAdd('core.pyd', input='libp3movies_igate.obj')
PyTargetAdd('core.pyd', input='libp3grutil_igate.obj')
PyTargetAdd('core.pyd', input='libp3chan_igate.obj')
PyTargetAdd('core.pyd', input='libp3pstatclient_igate.obj')
PyTargetAdd('core.pyd', input='libp3char_igate.obj')
PyTargetAdd('core.pyd', input='libp3collide_igate.obj')
PyTargetAdd('core.pyd', input='libp3device_igate.obj')
PyTargetAdd('core.pyd', input='libp3dgraph_igate.obj')
PyTargetAdd('core.pyd', input='libp3display_igate.obj')
PyTargetAdd('core.pyd', input='libp3pipeline_igate.obj')
PyTargetAdd('core.pyd', input='libp3event_igate.obj')
PyTargetAdd('core.pyd', input='libp3gobj_igate.obj')
PyTargetAdd('core.pyd', input='libp3gsgbase_igate.obj')
PyTargetAdd('core.pyd', input='libp3linmath_igate.obj')
PyTargetAdd('core.pyd', input='libp3mathutil_igate.obj')
PyTargetAdd('core.pyd', input='libp3parametrics_igate.obj')
PyTargetAdd('core.pyd', input='libp3pnmimage_igate.obj')
PyTargetAdd('core.pyd', input='libp3text_igate.obj')
PyTargetAdd('core.pyd', input='libp3tform_igate.obj')
PyTargetAdd('core.pyd', input='libp3putil_igate.obj')
PyTargetAdd('core.pyd', input='libp3audio_igate.obj')
PyTargetAdd('core.pyd', input='libp3pgui_igate.obj')
<<<<<<< HEAD
=======
PyTargetAdd('core.pyd', input='libp3dxml_igate.obj')
>>>>>>> 10ee0199

if GetTarget() != "emscripten":
  PyTargetAdd('core.pyd', input='libp3net_igate.obj')
  PyTargetAdd('core.pyd', input='libp3nativenet_igate.obj')

if PkgSkip("FREETYPE")==0:
    PyTargetAdd('core.pyd', input="libp3pnmtext_igate.obj")

PyTargetAdd('core.pyd', input='p3pipeline_pythonThread.obj')
PyTargetAdd('core.pyd', input='p3putil_ext_composite.obj')
PyTargetAdd('core.pyd', input='p3pnmimage_pfmFile_ext.obj')
PyTargetAdd('core.pyd', input='p3event_asyncFuture_ext.obj')
PyTargetAdd('core.pyd', input='p3event_pythonTask.obj')
PyTargetAdd('core.pyd', input='p3pstatclient_pStatClient_ext.obj')
PyTargetAdd('core.pyd', input='p3gobj_ext_composite.obj')
PyTargetAdd('core.pyd', input='p3pgraph_ext_composite.obj')
PyTargetAdd('core.pyd', input='p3display_ext_composite.obj')
PyTargetAdd('core.pyd', input='p3collide_ext_composite.obj')

PyTargetAdd('core.pyd', input='core_module.obj')
PyTargetAdd('core.pyd', input='libp3interrogatedb.dll')
PyTargetAdd('core.pyd', input=COMMON_PANDA_LIBS)
PyTargetAdd('core.pyd', opts=['WINSOCK2'])

#
# DIRECTORY: panda/src/vision/
#

if not PkgSkip("VISION"):
  # We want to know whether we have ffmpeg so that we can override the .avi association.
    if not PkgSkip("FFMPEG"):
        DefSymbol("OPENCV", "HAVE_FFMPEG")
    if not PkgSkip("OPENCV"):
        DefSymbol("OPENCV", "HAVE_OPENCV")
        if OPENCV_VER_23:
            DefSymbol("OPENCV", "OPENCV_VER_23")

    OPTS=['DIR:panda/src/vision', 'BUILDING:VISION', 'ARTOOLKIT', 'OPENCV', 'DX9', 'DIRECTCAM', 'JPEG', 'EXCEPTIONS']
    TargetAdd('p3vision_composite1.obj', opts=OPTS, input='p3vision_composite1.cxx', dep=[
        'dtool_have_ffmpeg.dat',
        'dtool_have_opencv.dat',
        'dtool_have_directcam.dat',
    ])

    TargetAdd('libp3vision.dll', input='p3vision_composite1.obj')
    TargetAdd('libp3vision.dll', input=COMMON_PANDA_LIBS)
    TargetAdd('libp3vision.dll', opts=OPTS)

    OPTS=['DIR:panda/src/vision', 'ARTOOLKIT', 'OPENCV', 'DX9', 'DIRECTCAM', 'JPEG', 'EXCEPTIONS']
    IGATEFILES=GetDirectoryContents('panda/src/vision', ["*.h", "*_composite*.cxx"])
    TargetAdd('libp3vision.in', opts=OPTS, input=IGATEFILES)
    TargetAdd('libp3vision.in', opts=['IMOD:panda3d.vision', 'ILIB:libp3vision', 'SRCDIR:panda/src/vision'])

    PyTargetAdd('vision_module.obj', input='libp3vision.in')
    PyTargetAdd('vision_module.obj', opts=OPTS)
    PyTargetAdd('vision_module.obj', opts=['IMOD:panda3d.vision', 'ILIB:vision', 'IMPORT:panda3d.core'])

    PyTargetAdd('vision.pyd', input='vision_module.obj')
    PyTargetAdd('vision.pyd', input='libp3vision_igate.obj')
    PyTargetAdd('vision.pyd', input='libp3vision.dll')
    PyTargetAdd('vision.pyd', input='libp3interrogatedb.dll')
    PyTargetAdd('vision.pyd', input=COMMON_PANDA_LIBS)

#
# DIRECTORY: panda/src/p3skel
#

if not PkgSkip('SKEL'):
    OPTS=['DIR:panda/src/skel', 'BUILDING:PANDASKEL', 'ADVAPI']
    TargetAdd('p3skel_composite1.obj', opts=OPTS, input='p3skel_composite1.cxx')

    OPTS=['DIR:panda/src/skel', 'ADVAPI']
    IGATEFILES=GetDirectoryContents("panda/src/skel", ["*.h", "*_composite*.cxx"])
    TargetAdd('libp3skel.in', opts=OPTS, input=IGATEFILES)
    TargetAdd('libp3skel.in', opts=['IMOD:panda3d.skel', 'ILIB:libp3skel', 'SRCDIR:panda/src/skel'])

#
# DIRECTORY: panda/src/p3skel
#

if not PkgSkip('SKEL'):
    OPTS=['BUILDING:PANDASKEL', 'ADVAPI']
    TargetAdd('libpandaskel.dll', input='p3skel_composite1.obj')
    TargetAdd('libpandaskel.dll', input=COMMON_PANDA_LIBS)
    TargetAdd('libpandaskel.dll', opts=OPTS)

    PyTargetAdd('skel_module.obj', input='libp3skel.in')
    PyTargetAdd('skel_module.obj', opts=['IMOD:panda3d.skel', 'ILIB:skel', 'IMPORT:panda3d.core'])

    PyTargetAdd('skel.pyd', input='skel_module.obj')
    PyTargetAdd('skel.pyd', input='libp3skel_igate.obj')
    PyTargetAdd('skel.pyd', input='libpandaskel.dll')
    PyTargetAdd('skel.pyd', input='libp3interrogatedb.dll')
    PyTargetAdd('skel.pyd', input=COMMON_PANDA_LIBS)

#
# DIRECTORY: panda/src/distort/
#

if not PkgSkip('PANDAFX'):
    OPTS=['DIR:panda/src/distort', 'BUILDING:PANDAFX']
    TargetAdd('p3distort_composite1.obj', opts=OPTS, input='p3distort_composite1.cxx')

    OPTS=['DIR:panda/metalibs/pandafx', 'DIR:panda/src/distort', 'NVIDIACG']
    IGATEFILES=GetDirectoryContents('panda/src/distort', ["*.h", "*_composite*.cxx"])
    TargetAdd('libp3distort.in', opts=OPTS, input=IGATEFILES)
    TargetAdd('libp3distort.in', opts=['IMOD:panda3d.fx', 'ILIB:libp3distort', 'SRCDIR:panda/src/distort'])

#
# DIRECTORY: panda/metalibs/pandafx/
#

if not PkgSkip('PANDAFX'):
    OPTS=['DIR:panda/metalibs/pandafx', 'DIR:panda/src/distort', 'BUILDING:PANDAFX', 'NVIDIACG']
    TargetAdd('pandafx_pandafx.obj', opts=OPTS, input='pandafx.cxx')

    TargetAdd('libpandafx.dll', input='pandafx_pandafx.obj')
    TargetAdd('libpandafx.dll', input='p3distort_composite1.obj')
    TargetAdd('libpandafx.dll', input=COMMON_PANDA_LIBS)
    TargetAdd('libpandafx.dll', opts=['ADVAPI', 'NVIDIACG'])

    OPTS=['DIR:panda/metalibs/pandafx', 'DIR:panda/src/distort', 'NVIDIACG']
    PyTargetAdd('fx_module.obj', input='libp3distort.in')
    PyTargetAdd('fx_module.obj', opts=OPTS)
    PyTargetAdd('fx_module.obj', opts=['IMOD:panda3d.fx', 'ILIB:fx', 'IMPORT:panda3d.core'])

    PyTargetAdd('fx.pyd', input='fx_module.obj')
    PyTargetAdd('fx.pyd', input='libp3distort_igate.obj')
    PyTargetAdd('fx.pyd', input='libpandafx.dll')
    PyTargetAdd('fx.pyd', input='libp3interrogatedb.dll')
    PyTargetAdd('fx.pyd', input=COMMON_PANDA_LIBS)

#
# DIRECTORY: panda/src/vrpn/
#

if not PkgSkip("VRPN"):
    OPTS=['DIR:panda/src/vrpn', 'BUILDING:VRPN', 'VRPN']
    TargetAdd('p3vrpn_composite1.obj', opts=OPTS, input='p3vrpn_composite1.cxx')
    TargetAdd('libp3vrpn.dll', input='p3vrpn_composite1.obj')
    TargetAdd('libp3vrpn.dll', input=COMMON_PANDA_LIBS)
    TargetAdd('libp3vrpn.dll', opts=['VRPN'])

    OPTS=['DIR:panda/src/vrpn', 'VRPN']
    IGATEFILES=GetDirectoryContents('panda/src/vrpn', ["*.h", "*_composite*.cxx"])
    TargetAdd('libp3vrpn.in', opts=OPTS, input=IGATEFILES)
    TargetAdd('libp3vrpn.in', opts=['IMOD:panda3d.vrpn', 'ILIB:libp3vrpn', 'SRCDIR:panda/src/vrpn'])

    PyTargetAdd('vrpn_module.obj', input='libp3vrpn.in')
    PyTargetAdd('vrpn_module.obj', opts=OPTS)
    PyTargetAdd('vrpn_module.obj', opts=['IMOD:panda3d.vrpn', 'ILIB:vrpn', 'IMPORT:panda3d.core'])

    PyTargetAdd('vrpn.pyd', input='vrpn_module.obj')
    PyTargetAdd('vrpn.pyd', input='libp3vrpn_igate.obj')
    PyTargetAdd('vrpn.pyd', input='libp3vrpn.dll')
    PyTargetAdd('vrpn.pyd', input='libp3interrogatedb.dll')
    PyTargetAdd('vrpn.pyd', input=COMMON_PANDA_LIBS)

#
# DIRECTORY: panda/src/ffmpeg
#
if PkgSkip("FFMPEG") == 0:
    if not PkgSkip("SWSCALE"):
        DefSymbol("FFMPEG", "HAVE_SWSCALE")
    if not PkgSkip("SWRESAMPLE"):
        DefSymbol("FFMPEG", "HAVE_SWRESAMPLE")

    OPTS=['DIR:panda/src/ffmpeg', 'BUILDING:FFMPEG', 'FFMPEG', 'SWSCALE', 'SWRESAMPLE']
    TargetAdd('p3ffmpeg_composite1.obj', opts=OPTS, input='p3ffmpeg_composite1.cxx', dep=[
        'dtool_have_swscale.dat', 'dtool_have_swresample.dat'])

    TargetAdd('libp3ffmpeg.dll', input='p3ffmpeg_composite1.obj')
    TargetAdd('libp3ffmpeg.dll', input=COMMON_PANDA_LIBS)
    TargetAdd('libp3ffmpeg.dll', opts=OPTS)

#
# DIRECTORY: panda/src/audiotraits/
#

if PkgSkip("FMODEX") == 0:
    OPTS=['DIR:panda/src/audiotraits', 'BUILDING:FMOD_AUDIO', 'FMODEX']
    TargetAdd('fmod_audio_fmod_audio_composite1.obj', opts=OPTS, input='fmod_audio_composite1.cxx')
    TargetAdd('libp3fmod_audio.dll', input='fmod_audio_fmod_audio_composite1.obj')
    TargetAdd('libp3fmod_audio.dll', input=COMMON_PANDA_LIBS)
    TargetAdd('libp3fmod_audio.dll', opts=['MODULE', 'ADVAPI', 'WINUSER', 'WINMM', 'FMODEX'])

if PkgSkip("OPENAL") == 0:
    OPTS=['DIR:panda/src/audiotraits', 'BUILDING:OPENAL_AUDIO', 'OPENAL']
    TargetAdd('openal_audio_openal_audio_composite1.obj', opts=OPTS, input='openal_audio_composite1.cxx')
    TargetAdd('libp3openal_audio.dll', input='openal_audio_openal_audio_composite1.obj')
    TargetAdd('libp3openal_audio.dll', input=COMMON_PANDA_LIBS)
    TargetAdd('libp3openal_audio.dll', opts=['MODULE', 'ADVAPI', 'WINUSER', 'WINMM', 'WINSHELL', 'WINOLE', 'OPENAL', 'OPENSLES'])

#
# DIRECTORY: panda/src/downloadertools/
#

if not PkgSkip("OPENSSL") and not PkgSkip("DEPLOYTOOLS"):
    OPTS=['DIR:panda/src/downloadertools', 'ADVAPI', 'WINSOCK2', 'WINSHELL', 'WINGDI', 'WINUSER']

    TargetAdd('pdecrypt_pdecrypt.obj', opts=OPTS, input='pdecrypt.cxx')
    TargetAdd('pdecrypt.exe', input=['pdecrypt_pdecrypt.obj'])
    TargetAdd('pdecrypt.exe', input=COMMON_PANDA_LIBS)
    TargetAdd('pdecrypt.exe', opts=OPTS)

    TargetAdd('pencrypt_pencrypt.obj', opts=OPTS, input='pencrypt.cxx')
    TargetAdd('pencrypt.exe', input=['pencrypt_pencrypt.obj'])
    TargetAdd('pencrypt.exe', input=COMMON_PANDA_LIBS)
    TargetAdd('pencrypt.exe', opts=OPTS)

#
# DIRECTORY: panda/src/downloadertools/
#

if not PkgSkip("ZLIB") and not PkgSkip("DEPLOYTOOLS"):
    OPTS=['DIR:panda/src/downloadertools', 'ZLIB', 'ADVAPI', 'WINSOCK2', 'WINSHELL', 'WINGDI', 'WINUSER']

    TargetAdd('multify_multify.obj', opts=OPTS, input='multify.cxx')
    TargetAdd('multify.exe', input=['multify_multify.obj'])
    TargetAdd('multify.exe', input=COMMON_PANDA_LIBS)
    TargetAdd('multify.exe', opts=OPTS)

    TargetAdd('pzip_pzip.obj', opts=OPTS, input='pzip.cxx')
    TargetAdd('pzip.exe', input=['pzip_pzip.obj'])
    TargetAdd('pzip.exe', input=COMMON_PANDA_LIBS)
    TargetAdd('pzip.exe', opts=OPTS)

    TargetAdd('punzip_punzip.obj', opts=OPTS, input='punzip.cxx')
    TargetAdd('punzip.exe', input=['punzip_punzip.obj'])
    TargetAdd('punzip.exe', input=COMMON_PANDA_LIBS)
    TargetAdd('punzip.exe', opts=OPTS)

#
# DIRECTORY: panda/src/windisplay/
#

if GetTarget() == 'windows':
    OPTS=['DIR:panda/src/windisplay', 'BUILDING:PANDAWIN']
    TargetAdd('p3windisplay_composite1.obj', opts=OPTS+["BIGOBJ"], input='p3windisplay_composite1.cxx')
    TargetAdd('p3windisplay_windetectdx9.obj', opts=OPTS + ["DX9"], input='winDetectDx9.cxx')
    TargetAdd('libp3windisplay.dll', input='p3windisplay_composite1.obj')
    TargetAdd('libp3windisplay.dll', input='p3windisplay_windetectdx9.obj')
    TargetAdd('libp3windisplay.dll', input=COMMON_PANDA_LIBS)
    TargetAdd('libp3windisplay.dll', opts=['WINIMM', 'WINGDI', 'WINKERNEL', 'WINOLDNAMES', 'WINUSER', 'WINMM',"BIGOBJ"])

#
# DIRECTORY: panda/metalibs/pandadx9/
#

if GetTarget() == 'windows' and not PkgSkip("DX9"):
    OPTS=['DIR:panda/src/dxgsg9', 'BUILDING:PANDADX', 'DX9', 'NVIDIACG', 'CGDX9']
    TargetAdd('p3dxgsg9_dxGraphicsStateGuardian9.obj', opts=OPTS, input='dxGraphicsStateGuardian9.cxx')
    TargetAdd('p3dxgsg9_composite1.obj', opts=OPTS, input='p3dxgsg9_composite1.cxx')
    OPTS=['DIR:panda/metalibs/pandadx9', 'BUILDING:PANDADX', 'DX9', 'NVIDIACG', 'CGDX9']
    TargetAdd('pandadx9_pandadx9.obj', opts=OPTS, input='pandadx9.cxx')
    TargetAdd('libpandadx9.dll', input='pandadx9_pandadx9.obj')
    TargetAdd('libpandadx9.dll', input='p3dxgsg9_dxGraphicsStateGuardian9.obj')
    TargetAdd('libpandadx9.dll', input='p3dxgsg9_composite1.obj')
    TargetAdd('libpandadx9.dll', input='libp3windisplay.dll')
    TargetAdd('libpandadx9.dll', input=COMMON_PANDA_LIBS)
    TargetAdd('libpandadx9.dll', opts=['MODULE', 'ADVAPI', 'WINGDI', 'WINKERNEL', 'WINUSER', 'WINMM', 'DX9', 'NVIDIACG', 'CGDX9'])

#
# DIRECTORY: panda/src/egg/
#

if not PkgSkip("EGG"):
    OPTS=['DIR:panda/src/egg', 'BUILDING:PANDAEGG', 'ZLIB', 'BISONPREFIX_eggyy', 'FLEXDASHI', 'FLEXVERSION:2.5.6']
    CreateFile(GetOutputDir()+"/include/parser.h")
    TargetAdd('p3egg_parser.obj', opts=OPTS, input='parser.yxx')
    TargetAdd('parser.h', input='p3egg_parser.obj', opts=['DEPENDENCYONLY'])
    TargetAdd('p3egg_lexer.obj', opts=OPTS, input='lexer.lxx')
    TargetAdd('p3egg_composite1.obj', opts=OPTS, input='p3egg_composite1.cxx')
    TargetAdd('p3egg_composite2.obj', opts=OPTS, input='p3egg_composite2.cxx')

    OPTS=['DIR:panda/src/egg', 'ZLIB']
    IGATEFILES=GetDirectoryContents('panda/src/egg', ["*.h", "*_composite*.cxx"])
    if "parser.h" in IGATEFILES:
        IGATEFILES.remove("parser.h")
    TargetAdd('libp3egg.in', opts=OPTS, input=IGATEFILES)
    TargetAdd('libp3egg.in', opts=['IMOD:panda3d.egg', 'ILIB:libp3egg', 'SRCDIR:panda/src/egg'])
    PyTargetAdd('p3egg_ext_composite.obj', opts=OPTS, input='p3egg_ext_composite.cxx')

#
# DIRECTORY: panda/src/egg2pg/
#

if not PkgSkip("EGG"):
    OPTS=['DIR:panda/src/egg2pg', 'BUILDING:PANDAEGG']
    TargetAdd('p3egg2pg_composite1.obj', opts=OPTS, input='p3egg2pg_composite1.cxx')
    TargetAdd('p3egg2pg_composite2.obj', opts=OPTS, input='p3egg2pg_composite2.cxx')

    OPTS=['DIR:panda/src/egg2pg']
    IGATEFILES=['load_egg_file.h', 'save_egg_file.h']
    TargetAdd('libp3egg2pg.in', opts=OPTS, input=IGATEFILES)
    TargetAdd('libp3egg2pg.in', opts=['IMOD:panda3d.egg', 'ILIB:libp3egg2pg', 'SRCDIR:panda/src/egg2pg'])

#
# DIRECTORY: panda/src/framework/
#

deps = []
# Framework wants to link in a renderer when building statically, so tell it what is available.
if GetLinkAllStatic():
    deps = ['dtool_have_gl.dat', 'dtool_have_tinydisplay.dat', 'dtool_have_egg.dat']
    if not PkgSkip("GL"):
        DefSymbol("FRAMEWORK", "HAVE_GL")
    if not PkgSkip("TINYDISPLAY"):
        DefSymbol("FRAMEWORK", "HAVE_TINYDISPLAY")
    if not PkgSkip("EGG"):
        DefSymbol("FRAMEWORK", "HAVE_EGG")

OPTS=['DIR:panda/src/framework', 'BUILDING:FRAMEWORK', 'FRAMEWORK']
TargetAdd('p3framework_composite1.obj', opts=OPTS, input='p3framework_composite1.cxx', dep=deps)
TargetAdd('libp3framework.dll', input='p3framework_composite1.obj')
TargetAdd('libp3framework.dll', input=COMMON_PANDA_LIBS)
TargetAdd('libp3framework.dll', opts=['ADVAPI'])

#
# DIRECTORY: panda/src/glgsg/
#

if not PkgSkip("GL"):
    OPTS=['DIR:panda/src/glgsg', 'DIR:panda/src/glstuff', 'BUILDING:PANDAGL', 'GL', 'NVIDIACG']
    TargetAdd('p3glgsg_config_glgsg.obj', opts=OPTS, input='config_glgsg.cxx')
    TargetAdd('p3glgsg_glgsg.obj', opts=OPTS, input='glgsg.cxx')

#
# DIRECTORY: panda/src/glesgsg/
#

if not PkgSkip("GLES"):
    OPTS=['DIR:panda/src/glesgsg', 'DIR:panda/src/glstuff', 'BUILDING:PANDAGLES', 'GLES']
    TargetAdd('p3glesgsg_config_glesgsg.obj', opts=OPTS, input='config_glesgsg.cxx')
    TargetAdd('p3glesgsg_glesgsg.obj', opts=OPTS, input='glesgsg.cxx')

#
# DIRECTORY: panda/src/gles2gsg/
#

if not PkgSkip("GLES2"):
    OPTS=['DIR:panda/src/gles2gsg', 'DIR:panda/src/glstuff', 'BUILDING:PANDAGLES2', 'GLES2']
    TargetAdd('p3gles2gsg_config_gles2gsg.obj', opts=OPTS, input='config_gles2gsg.cxx')
    TargetAdd('p3gles2gsg_gles2gsg.obj', opts=OPTS, input='gles2gsg.cxx')

#
# DIRECTORY: panda/metalibs/pandaegg/
#

if not PkgSkip("EGG"):
    OPTS=['DIR:panda/metalibs/pandaegg', 'DIR:panda/src/egg', 'BUILDING:PANDAEGG']
    TargetAdd('pandaegg_pandaegg.obj', opts=OPTS, input='pandaegg.cxx')

    TargetAdd('libpandaegg.dll', input='pandaegg_pandaegg.obj')
    TargetAdd('libpandaegg.dll', input='p3egg2pg_composite1.obj')
    TargetAdd('libpandaegg.dll', input='p3egg2pg_composite2.obj')
    TargetAdd('libpandaegg.dll', input='p3egg_composite1.obj')
    TargetAdd('libpandaegg.dll', input='p3egg_composite2.obj')
    TargetAdd('libpandaegg.dll', input='p3egg_parser.obj')
    TargetAdd('libpandaegg.dll', input='p3egg_lexer.obj')
    TargetAdd('libpandaegg.dll', input=COMMON_PANDA_LIBS)
    TargetAdd('libpandaegg.dll', opts=['ADVAPI'])

    OPTS=['DIR:panda/metalibs/pandaegg', 'DIR:panda/src/egg']
    PyTargetAdd('egg_module.obj', input='libp3egg2pg.in')
    PyTargetAdd('egg_module.obj', input='libp3egg.in')
    PyTargetAdd('egg_module.obj', opts=OPTS)
    PyTargetAdd('egg_module.obj', opts=['IMOD:panda3d.egg', 'ILIB:egg', 'IMPORT:panda3d.core'])

    PyTargetAdd('egg.pyd', input='egg_module.obj')
    PyTargetAdd('egg.pyd', input='p3egg_ext_composite.obj')
    PyTargetAdd('egg.pyd', input='libp3egg_igate.obj')
    PyTargetAdd('egg.pyd', input='libp3egg2pg_igate.obj')
    PyTargetAdd('egg.pyd', input='libpandaegg.dll')
    PyTargetAdd('egg.pyd', input='libp3interrogatedb.dll')
    PyTargetAdd('egg.pyd', input=COMMON_PANDA_LIBS)

#
# DIRECTORY: panda/src/x11display/
#

if GetTarget() not in ['windows', 'darwin', 'emscripten'] and not PkgSkip("X11"):
    OPTS=['DIR:panda/src/x11display', 'BUILDING:PANDAX11', 'X11']
    TargetAdd('p3x11display_composite1.obj', opts=OPTS, input='p3x11display_composite1.cxx')

#
# DIRECTORY: panda/src/glxdisplay/
#

if GetTarget() not in ['windows', 'darwin', 'emscripten'] and not PkgSkip("GL") and not PkgSkip("X11"):
    DefSymbol('GLX', 'HAVE_GLX', '')
    OPTS=['DIR:panda/src/glxdisplay', 'BUILDING:PANDAGL', 'GL', 'NVIDIACG', 'CGGL', 'GLX']
    TargetAdd('p3glxdisplay_composite1.obj', opts=OPTS, input='p3glxdisplay_composite1.cxx')
    OPTS=['DIR:panda/metalibs/pandagl', 'BUILDING:PANDAGL', 'GL', 'NVIDIACG', 'CGGL', 'GLX']
    TargetAdd('pandagl_pandagl.obj', opts=OPTS, input='pandagl.cxx')
    TargetAdd('libpandagl.dll', input='p3x11display_composite1.obj')
    TargetAdd('libpandagl.dll', input='pandagl_pandagl.obj')
    TargetAdd('libpandagl.dll', input='p3glgsg_config_glgsg.obj')
    TargetAdd('libpandagl.dll', input='p3glgsg_glgsg.obj')
    TargetAdd('libpandagl.dll', input='p3glxdisplay_composite1.obj')
    TargetAdd('libpandagl.dll', input=COMMON_PANDA_LIBS)
    TargetAdd('libpandagl.dll', opts=['MODULE', 'GL', 'NVIDIACG', 'CGGL', 'X11'])

#
# DIRECTORY: panda/src/cocoadisplay/
#

if GetTarget() == 'darwin' and not PkgSkip("COCOA"):
    OPTS=['DIR:panda/src/cocoadisplay', 'BUILDING:PANDAGL', 'COCOA']
    TargetAdd('p3cocoadisplay_composite1.obj', opts=OPTS, input='p3cocoadisplay_composite1.mm')

#
# DIRECTORY: panda/src/cocoagldisplay/
#

if GetTarget() == 'darwin' and not PkgSkip("COCOA") and not PkgSkip("GL"):
    OPTS=['DIR:panda/src/cocoagldisplay', 'BUILDING:PANDAGL', 'GL', 'NVIDIACG', 'CGGL']
    TargetAdd('p3cocoagldisplay_composite1.obj', opts=OPTS, input='p3cocoagldisplay_composite1.mm')
    OPTS=['DIR:panda/metalibs/pandagl', 'BUILDING:PANDAGL', 'GL', 'NVIDIACG', 'CGGL']
    TargetAdd('pandagl_pandagl.obj', opts=OPTS, input='pandagl.cxx')
    TargetAdd('libpandagl.dll', input='pandagl_pandagl.obj')
    TargetAdd('libpandagl.dll', input='p3glgsg_config_glgsg.obj')
    TargetAdd('libpandagl.dll', input='p3glgsg_glgsg.obj')
    TargetAdd('libpandagl.dll', input='p3cocoadisplay_composite1.obj')
    TargetAdd('libpandagl.dll', input='p3cocoagldisplay_composite1.obj')
    if not PkgSkip('PANDAFX'):
        TargetAdd('libpandagl.dll', input='libpandafx.dll')
    TargetAdd('libpandagl.dll', input=COMMON_PANDA_LIBS)
    TargetAdd('libpandagl.dll', opts=['MODULE', 'GL', 'NVIDIACG', 'CGGL', 'COCOA', 'CARBON', 'QUARTZ'])

#
# DIRECTORY: panda/src/wgldisplay/
#

if GetTarget() == 'windows' and not PkgSkip("GL"):
    OPTS=['DIR:panda/src/wgldisplay', 'DIR:panda/src/glstuff', 'BUILDING:PANDAGL', 'NVIDIACG', 'CGGL']
    TargetAdd('p3wgldisplay_composite1.obj', opts=OPTS, input='p3wgldisplay_composite1.cxx')
    OPTS=['DIR:panda/metalibs/pandagl', 'BUILDING:PANDAGL', 'NVIDIACG', 'CGGL']
    TargetAdd('pandagl_pandagl.obj', opts=OPTS, input='pandagl.cxx')
    TargetAdd('libpandagl.dll', input='pandagl_pandagl.obj')
    TargetAdd('libpandagl.dll', input='p3glgsg_config_glgsg.obj')
    TargetAdd('libpandagl.dll', input='p3glgsg_glgsg.obj')
    TargetAdd('libpandagl.dll', input='p3wgldisplay_composite1.obj')
    TargetAdd('libpandagl.dll', input='libp3windisplay.dll')
    if not PkgSkip('PANDAFX'):
        TargetAdd('libpandagl.dll', input='libpandafx.dll')
    TargetAdd('libpandagl.dll', input=COMMON_PANDA_LIBS)
    TargetAdd('libpandagl.dll', opts=['MODULE', 'WINGDI', 'GL', 'WINKERNEL', 'WINOLDNAMES', 'WINUSER', 'WINMM', 'NVIDIACG', 'CGGL'])

#
# DIRECTORY: panda/src/egldisplay/
#

# If we're not compiling with any windowing system at all, but we do have EGL,
# we can use that to create a headless libpandagl instead.
if not PkgSkip("EGL") and not PkgSkip("GL") and PkgSkip("X11") and GetTarget() not in ('windows', 'darwin'):
    OPTS=['DIR:panda/src/egldisplay', 'DIR:panda/src/glstuff', 'BUILDING:PANDAGL', 'GL', 'EGL']
    TargetAdd('pandagl_egldisplay_composite1.obj', opts=OPTS, input='p3egldisplay_composite1.cxx')
    OPTS=['DIR:panda/metalibs/pandagl', 'BUILDING:PANDAGL', 'GL', 'EGL']
    TargetAdd('pandagl_pandagl.obj', opts=OPTS, input='pandagl.cxx')
    TargetAdd('libpandagl.dll', input='pandagl_pandagl.obj')
    TargetAdd('libpandagl.dll', input='p3glgsg_config_glgsg.obj')
    TargetAdd('libpandagl.dll', input='p3glgsg_glgsg.obj')
    TargetAdd('libpandagl.dll', input='pandagl_egldisplay_composite1.obj')
    TargetAdd('libpandagl.dll', input=COMMON_PANDA_LIBS)
    TargetAdd('libpandagl.dll', opts=['MODULE', 'GL', 'EGL', 'CGGL'])

elif not PkgSkip("EGL") and not PkgSkip("GL") and GetTarget() not in ('windows', 'darwin'):
    # As a temporary solution for #1086, build this module, which we can use as a
    # fallback to OpenGL for headless systems.
    OPTS=['DIR:panda/src/egldisplay', 'DIR:panda/src/glstuff', 'BUILDING:PANDAGL', 'GL', 'EGL']
    TargetAdd('p3headlessgl_egldisplay_composite1.obj', opts=OPTS, input='p3egldisplay_composite1.cxx')
    OPTS=['DIR:panda/metalibs/pandagl', 'BUILDING:PANDAGL', 'GL', 'EGL']
    TargetAdd('p3headlessgl_pandagl.obj', opts=OPTS, input='pandagl.cxx')
    TargetAdd('libp3headlessgl.dll', input='p3headlessgl_pandagl.obj')
    TargetAdd('libp3headlessgl.dll', input='p3glgsg_config_glgsg.obj')
    TargetAdd('libp3headlessgl.dll', input='p3glgsg_glgsg.obj')
    TargetAdd('libp3headlessgl.dll', input='p3headlessgl_egldisplay_composite1.obj')
    TargetAdd('libp3headlessgl.dll', input=COMMON_PANDA_LIBS)
    TargetAdd('libp3headlessgl.dll', opts=['MODULE', 'GL', 'EGL', 'CGGL'])

#
# DIRECTORY: panda/src/egldisplay/
#

if GetTarget() != 'android' and not PkgSkip("EGL") and not PkgSkip("GLES"):
    DefSymbol('GLES', 'OPENGLES_1', '')
    OPTS=['DIR:panda/src/egldisplay', 'DIR:panda/src/glstuff', 'BUILDING:PANDAGLES', 'GLES', 'EGL', 'X11']
    TargetAdd('pandagles_egldisplay_composite1.obj', opts=OPTS, input='p3egldisplay_composite1.cxx')
    OPTS=['DIR:panda/metalibs/pandagles', 'BUILDING:PANDAGLES', 'GLES', 'EGL']
    TargetAdd('pandagles_pandagles.obj', opts=OPTS, input='pandagles.cxx')
    if not PkgSkip("X11"):
        TargetAdd('libpandagles.dll', input='p3x11display_composite1.obj')
    TargetAdd('libpandagles.dll', input='pandagles_pandagles.obj')
    TargetAdd('libpandagles.dll', input='p3glesgsg_config_glesgsg.obj')
    TargetAdd('libpandagles.dll', input='p3glesgsg_glesgsg.obj')
    TargetAdd('libpandagles.dll', input='pandagles_egldisplay_composite1.obj')
    TargetAdd('libpandagles.dll', input=COMMON_PANDA_LIBS)
    TargetAdd('libpandagles.dll', opts=['MODULE', 'GLES', 'EGL', 'X11'])

#
# DIRECTORY: panda/src/egldisplay/
#

if GetTarget() != 'android' and not PkgSkip("EGL") and not PkgSkip("GLES2"):
    DefSymbol('GLES2', 'OPENGLES_2', '')
    OPTS=['DIR:panda/src/egldisplay', 'DIR:panda/src/glstuff', 'BUILDING:PANDAGLES2', 'GLES2', 'EGL', 'X11']
    TargetAdd('pandagles2_egldisplay_composite1.obj', opts=OPTS, input='p3egldisplay_composite1.cxx')
    OPTS=['DIR:panda/metalibs/pandagles2', 'BUILDING:PANDAGLES2', 'GLES2', 'EGL']
    TargetAdd('pandagles2_pandagles2.obj', opts=OPTS, input='pandagles2.cxx')
    if not PkgSkip("X11"):
        TargetAdd('libpandagles2.dll', input='p3x11display_composite1.obj')
    TargetAdd('libpandagles2.dll', input='pandagles2_pandagles2.obj')
    TargetAdd('libpandagles2.dll', input='p3gles2gsg_config_gles2gsg.obj')
    TargetAdd('libpandagles2.dll', input='p3gles2gsg_gles2gsg.obj')
    TargetAdd('libpandagles2.dll', input='pandagles2_egldisplay_composite1.obj')
    TargetAdd('libpandagles2.dll', input=COMMON_PANDA_LIBS)
    TargetAdd('libpandagles2.dll', opts=['MODULE', 'GLES2', 'EGL', 'X11'])

#
# DIRECTORY: panda/src/webgldisplay/
#

if GetTarget() == 'emscripten' and not PkgSkip("GLES2"):
  DefSymbol('GLES2', 'OPENGLES_2', '')
  OPTS=['DIR:panda/src/webgldisplay', 'DIR:panda/src/glstuff', 'BUILDING:PANDAGLES2',  'GLES2', 'WEBGL']
  TargetAdd('p3webgldisplay_webgldisplay_composite1.obj', opts=OPTS, input='p3webgldisplay_composite1.cxx')
  TargetAdd('libp3webgldisplay.dll', input='p3gles2gsg_config_gles2gsg.obj')
  TargetAdd('libp3webgldisplay.dll', input='p3gles2gsg_gles2gsg.obj')
  TargetAdd('libp3webgldisplay.dll', input='p3webgldisplay_webgldisplay_composite1.obj')
  TargetAdd('libp3webgldisplay.dll', input=COMMON_PANDA_LIBS)
  TargetAdd('libp3webgldisplay.dll', opts=['MODULE', 'GLES2', 'WEBGL'])

#
# DIRECTORY: panda/src/ode/
#
if not PkgSkip("ODE"):
    OPTS=['DIR:panda/src/ode', 'BUILDING:PANDAODE', 'ODE']
    TargetAdd('p3ode_composite1.obj', opts=OPTS, input='p3ode_composite1.cxx')
    TargetAdd('p3ode_composite2.obj', opts=OPTS, input='p3ode_composite2.cxx')
    TargetAdd('p3ode_composite3.obj', opts=OPTS, input='p3ode_composite3.cxx')

    OPTS=['DIR:panda/src/ode', 'ODE']
    IGATEFILES=GetDirectoryContents('panda/src/ode', ["*.h", "*_composite*.cxx"])
    IGATEFILES.remove("odeConvexGeom.h")
    IGATEFILES.remove("odeHelperStructs.h")
    TargetAdd('libpandaode.in', opts=OPTS, input=IGATEFILES)
    TargetAdd('libpandaode.in', opts=['IMOD:panda3d.ode', 'ILIB:libpandaode', 'SRCDIR:panda/src/ode'])
    PyTargetAdd('p3ode_ext_composite.obj', opts=OPTS, input='p3ode_ext_composite.cxx')

#
# DIRECTORY: panda/metalibs/pandaode/
#
if not PkgSkip("ODE"):
    OPTS=['DIR:panda/metalibs/pandaode', 'BUILDING:PANDAODE', 'ODE']
    TargetAdd('pandaode_pandaode.obj', opts=OPTS, input='pandaode.cxx')

    TargetAdd('libpandaode.dll', input='pandaode_pandaode.obj')
    TargetAdd('libpandaode.dll', input='p3ode_composite1.obj')
    TargetAdd('libpandaode.dll', input='p3ode_composite2.obj')
    TargetAdd('libpandaode.dll', input='p3ode_composite3.obj')
    TargetAdd('libpandaode.dll', input=COMMON_PANDA_LIBS)
    TargetAdd('libpandaode.dll', opts=['WINUSER', 'ODE'])

    OPTS=['DIR:panda/metalibs/pandaode', 'ODE']
    PyTargetAdd('ode_module.obj', input='libpandaode.in')
    PyTargetAdd('ode_module.obj', opts=OPTS)
    PyTargetAdd('ode_module.obj', opts=['IMOD:panda3d.ode', 'ILIB:ode', 'IMPORT:panda3d.core'])

    PyTargetAdd('ode.pyd', input='ode_module.obj')
    PyTargetAdd('ode.pyd', input='libpandaode_igate.obj')
    PyTargetAdd('ode.pyd', input='p3ode_ext_composite.obj')
    PyTargetAdd('ode.pyd', input='libpandaode.dll')
    PyTargetAdd('ode.pyd', input='libp3interrogatedb.dll')
    PyTargetAdd('ode.pyd', input=COMMON_PANDA_LIBS)
    PyTargetAdd('ode.pyd', opts=['WINUSER', 'ODE'])

#
# DIRECTORY: panda/src/bullet/
#
if not PkgSkip("BULLET"):
    OPTS=['DIR:panda/src/bullet', 'BUILDING:PANDABULLET', 'BULLET']
    TargetAdd('p3bullet_composite.obj', opts=OPTS, input='p3bullet_composite.cxx')

    OPTS=['DIR:panda/src/bullet', 'BULLET']
    IGATEFILES=GetDirectoryContents('panda/src/bullet', ["*.h", "*_composite*.cxx"])
    TargetAdd('libpandabullet.in', opts=OPTS, input=IGATEFILES)
    TargetAdd('libpandabullet.in', opts=['IMOD:panda3d.bullet', 'ILIB:libpandabullet', 'SRCDIR:panda/src/bullet'])

#
# DIRECTORY: panda/metalibs/pandabullet/
#
if not PkgSkip("BULLET"):
    OPTS=['DIR:panda/metalibs/pandabullet', 'BUILDING:PANDABULLET', 'BULLET']
    TargetAdd('pandabullet_pandabullet.obj', opts=OPTS, input='pandabullet.cxx')

    TargetAdd('libpandabullet.dll', input='pandabullet_pandabullet.obj')
    TargetAdd('libpandabullet.dll', input='p3bullet_composite.obj')
    TargetAdd('libpandabullet.dll', input=COMMON_PANDA_LIBS)
    TargetAdd('libpandabullet.dll', opts=['WINUSER', 'BULLET'])

    OPTS=['DIR:panda/metalibs/pandabullet', 'BULLET']
    PyTargetAdd('bullet_module.obj', input='libpandabullet.in')
    PyTargetAdd('bullet_module.obj', opts=OPTS)
    PyTargetAdd('bullet_module.obj', opts=['IMOD:panda3d.bullet', 'ILIB:bullet', 'IMPORT:panda3d.core'])

    PyTargetAdd('bullet.pyd', input='bullet_module.obj')
    PyTargetAdd('bullet.pyd', input='libpandabullet_igate.obj')
    PyTargetAdd('bullet.pyd', input='libpandabullet.dll')
    PyTargetAdd('bullet.pyd', input='libp3interrogatedb.dll')
    PyTargetAdd('bullet.pyd', input=COMMON_PANDA_LIBS)
    PyTargetAdd('bullet.pyd', opts=['WINUSER', 'BULLET'])

#
# DIRECTORY: panda/src/physics/
#

if not PkgSkip("PANDAPHYSICS"):
    OPTS=['DIR:panda/src/physics', 'BUILDING:PANDAPHYSICS']
    TargetAdd('p3physics_composite1.obj', opts=OPTS, input='p3physics_composite1.cxx')
    TargetAdd('p3physics_composite2.obj', opts=OPTS, input='p3physics_composite2.cxx')

    OPTS=['DIR:panda/src/physics']
    IGATEFILES=GetDirectoryContents('panda/src/physics', ["*.h", "*_composite*.cxx"])
    IGATEFILES.remove("forces.h")
    TargetAdd('libp3physics.in', opts=OPTS, input=IGATEFILES)
    TargetAdd('libp3physics.in', opts=['IMOD:panda3d.physics', 'ILIB:libp3physics', 'SRCDIR:panda/src/physics'])

#
# DIRECTORY: panda/src/particlesystem/
#

if not PkgSkip("PANDAPHYSICS") and not PkgSkip("PANDAPARTICLESYSTEM"):
    OPTS=['DIR:panda/src/particlesystem', 'BUILDING:PANDAPHYSICS']
    TargetAdd('p3particlesystem_composite1.obj', opts=OPTS, input='p3particlesystem_composite1.cxx')
    TargetAdd('p3particlesystem_composite2.obj', opts=OPTS, input='p3particlesystem_composite2.cxx')

    OPTS=['DIR:panda/src/particlesystem']
    IGATEFILES=GetDirectoryContents('panda/src/particlesystem', ["*.h", "*_composite*.cxx"])
    IGATEFILES.remove('orientedParticle.h')
    IGATEFILES.remove('orientedParticleFactory.h')
    IGATEFILES.remove('particlefactories.h')
    IGATEFILES.remove('emitters.h')
    IGATEFILES.remove('particles.h')
    TargetAdd('libp3particlesystem.in', opts=OPTS, input=IGATEFILES)
    TargetAdd('libp3particlesystem.in', opts=['IMOD:panda3d.physics', 'ILIB:libp3particlesystem', 'SRCDIR:panda/src/particlesystem'])

#
# DIRECTORY: panda/metalibs/pandaphysics/
#

if not PkgSkip("PANDAPHYSICS"):
    OPTS=['DIR:panda/metalibs/pandaphysics', 'BUILDING:PANDAPHYSICS']
    TargetAdd('pandaphysics_pandaphysics.obj', opts=OPTS, input='pandaphysics.cxx')

    TargetAdd('libpandaphysics.dll', input='pandaphysics_pandaphysics.obj')
    TargetAdd('libpandaphysics.dll', input='p3physics_composite1.obj')
    TargetAdd('libpandaphysics.dll', input='p3physics_composite2.obj')
    TargetAdd('libpandaphysics.dll', input='p3particlesystem_composite1.obj')
    TargetAdd('libpandaphysics.dll', input='p3particlesystem_composite2.obj')
    TargetAdd('libpandaphysics.dll', input=COMMON_PANDA_LIBS)
    TargetAdd('libpandaphysics.dll', opts=['ADVAPI'])

    OPTS=['DIR:panda/metalibs/pandaphysics']
    PyTargetAdd('physics_module.obj', input='libp3physics.in')
    if not PkgSkip("PANDAPARTICLESYSTEM"):
        PyTargetAdd('physics_module.obj', input='libp3particlesystem.in')
    PyTargetAdd('physics_module.obj', opts=OPTS)
    PyTargetAdd('physics_module.obj', opts=['IMOD:panda3d.physics', 'ILIB:physics', 'IMPORT:panda3d.core'])

    PyTargetAdd('physics.pyd', input='physics_module.obj')
    PyTargetAdd('physics.pyd', input='libp3physics_igate.obj')
    if not PkgSkip("PANDAPARTICLESYSTEM"):
        PyTargetAdd('physics.pyd', input='libp3particlesystem_igate.obj')
    PyTargetAdd('physics.pyd', input='libpandaphysics.dll')
    PyTargetAdd('physics.pyd', input='libp3interrogatedb.dll')
    PyTargetAdd('physics.pyd', input=COMMON_PANDA_LIBS)

#
# DIRECTORY: contrib/src/speedtree/
#

if not PkgSkip("SPEEDTREE"):
    OPTS=['DIR:contrib/src/speedtree', 'BUILDING:PANDASPEEDTREE', 'SPEEDTREE']
    TargetAdd('pandaspeedtree_composite1.obj', opts=OPTS, input='pandaspeedtree_composite1.cxx')
    IGATEFILES=GetDirectoryContents('contrib/src/speedtree', ["*.h", "*_composite*.cxx"])
    TargetAdd('libpandaspeedtree.in', opts=OPTS, input=IGATEFILES)
    TargetAdd('libpandaspeedtree.in', opts=['IMOD:libpandaspeedtree', 'ILIB:libpandaspeedtree', 'SRCDIR:contrib/src/speedtree'])

    PyTargetAdd('libpandaspeedtree_module.obj', input='libpandaspeedtree.in')
    PyTargetAdd('libpandaspeedtree_module.obj', opts=OPTS)
    PyTargetAdd('libpandaspeedtree_module.obj', opts=['IMOD:libpandaspeedtree', 'ILIB:libpandaspeedtree'])
    TargetAdd('libpandaspeedtree.dll', input='pandaspeedtree_composite1.obj')
    PyTargetAdd('libpandaspeedtree.dll', input='libpandaspeedtree_igate.obj')
    TargetAdd('libpandaspeedtree.dll', input='libpandaspeedtree_module.obj')
    TargetAdd('libpandaspeedtree.dll', input=COMMON_PANDA_LIBS)
    TargetAdd('libpandaspeedtree.dll', opts=['SPEEDTREE'])
    if SDK["SPEEDTREEAPI"] == 'OpenGL':
        TargetAdd('libpandaspeedtree.dll', opts=['GL', 'NVIDIACG', 'CGGL'])
    elif SDK["SPEEDTREEAPI"] == 'DirectX9':
        TargetAdd('libpandaspeedtree.dll', opts=['DX9', 'NVIDIACG', 'CGDX9'])

#
# DIRECTORY: panda/src/testbed/
#

if not PkgSkip("PVIEW"):
    OPTS=['DIR:panda/src/testbed']
    TargetAdd('pview_pview.obj', opts=OPTS, input='pview.cxx')
    TargetAdd('pview.exe', input='pview_pview.obj')
    TargetAdd('pview.exe', input='libp3framework.dll')
    if not PkgSkip("EGG"):
        TargetAdd('pview.exe', input='libpandaegg.dll')
    TargetAdd('pview.exe', input=COMMON_PANDA_LIBS)
    TargetAdd('pview.exe', opts=['ADVAPI', 'WINSOCK2', 'WINSHELL'])

    if GetLinkAllStatic() and not PkgSkip("GL"):
        TargetAdd('pview.exe', input='libpandagl.dll')
    if GetTarget() == "emscripten" and not PkgSkip("GLES2"):
        TargetAdd('pview.exe', input='libp3webgldisplay.dll')

#
# DIRECTORY: panda/src/android/
#

if GetTarget() == 'android':
    OPTS=['DIR:panda/src/android', 'PNG']
    TargetAdd('org/panda3d/android/NativeIStream.class', opts=OPTS, input='NativeIStream.java')
    TargetAdd('org/panda3d/android/NativeOStream.class', opts=OPTS, input='NativeOStream.java')
    TargetAdd('org/panda3d/android/PandaActivity.class', opts=OPTS, input='PandaActivity.java')
    TargetAdd('org/panda3d/android/PythonActivity.class', opts=OPTS, input='PythonActivity.java')

    TargetAdd('classes.dex', input='org/panda3d/android/NativeIStream.class')
    TargetAdd('classes.dex', input='org/panda3d/android/NativeOStream.class')
    TargetAdd('classes.dex', input='org/panda3d/android/PandaActivity.class')
    TargetAdd('classes.dex', input='org/panda3d/android/PythonActivity.class')

    TargetAdd('p3android_composite1.obj', opts=OPTS, input='p3android_composite1.cxx')
    TargetAdd('libp3android.dll', input='p3android_composite1.obj')
    TargetAdd('libp3android.dll', input=COMMON_PANDA_LIBS)
    TargetAdd('libp3android.dll', opts=['JNIGRAPHICS'])

    TargetAdd('android_native_app_glue.obj', opts=OPTS + ['NOHIDDEN'], input='android_native_app_glue.c')
    TargetAdd('android_main.obj', opts=OPTS, input='android_main.cxx')

    if not PkgSkip("PVIEW"):
        TargetAdd('libpview_pview.obj', opts=OPTS, input='pview.cxx')
        TargetAdd('libpview.dll', input='android_native_app_glue.obj')
        TargetAdd('libpview.dll', input='android_main.obj')
        TargetAdd('libpview.dll', input='libpview_pview.obj')
        TargetAdd('libpview.dll', input='libp3framework.dll')
        if not PkgSkip("EGG"):
            TargetAdd('libpview.dll', input='libpandaegg.dll')
        TargetAdd('libpview.dll', input='libp3android.dll')
        TargetAdd('libpview.dll', input=COMMON_PANDA_LIBS)
        TargetAdd('libpview.dll', opts=['MODULE', 'ANDROID'])

    if not PkgSkip("PYTHON"):
        OPTS += ['PYTHON']
        TargetAdd('ppython_ppython.obj', opts=OPTS, input='python_main.cxx')
        TargetAdd('libppython.dll', input='android_native_app_glue.obj')
        TargetAdd('libppython.dll', input='android_main.obj')
        TargetAdd('libppython.dll', input='ppython_ppython.obj')
        TargetAdd('libppython.dll', input='libp3framework.dll')
        TargetAdd('libppython.dll', input='libp3android.dll')
        TargetAdd('libppython.dll', input=COMMON_PANDA_LIBS)
        TargetAdd('libppython.dll', opts=['MODULE', 'ANDROID', 'PYTHON'])

#
# DIRECTORY: panda/src/androiddisplay/
#

if GetTarget() == 'android' and not PkgSkip("EGL") and not PkgSkip("GLES"):
    DefSymbol('GLES', 'OPENGLES_1', '')
    OPTS=['DIR:panda/src/androiddisplay', 'DIR:panda/src/glstuff', 'BUILDING:PANDAGLES', 'GLES', 'EGL']
    TargetAdd('pandagles_androiddisplay_composite1.obj', opts=OPTS, input='p3androiddisplay_composite1.cxx')
    OPTS=['DIR:panda/metalibs/pandagles', 'BUILDING:PANDAGLES', 'GLES', 'EGL']
    TargetAdd('pandagles_pandagles.obj', opts=OPTS, input='pandagles.cxx')
    TargetAdd('libpandagles.dll', input='pandagles_pandagles.obj')
    TargetAdd('libpandagles.dll', input='p3glesgsg_config_glesgsg.obj')
    TargetAdd('libpandagles.dll', input='p3glesgsg_glesgsg.obj')
    TargetAdd('libpandagles.dll', input='pandagles_androiddisplay_composite1.obj')
    TargetAdd('libpandagles.dll', input='libp3android.dll')
    TargetAdd('libpandagles.dll', input=COMMON_PANDA_LIBS)
    TargetAdd('libpandagles.dll', opts=['MODULE', 'GLES', 'EGL'])

if GetTarget() == 'android' and not PkgSkip("EGL") and not PkgSkip("GLES2"):
    DefSymbol('GLES2', 'OPENGLES_2', '')
    OPTS=['DIR:panda/src/androiddisplay', 'DIR:panda/src/glstuff', 'BUILDING:PANDAGLES2', 'GLES2', 'EGL']
    TargetAdd('pandagles2_androiddisplay_composite1.obj', opts=OPTS, input='p3androiddisplay_composite1.cxx')
    OPTS=['DIR:panda/metalibs/pandagles2', 'BUILDING:PANDAGLES2', 'GLES2', 'EGL']
    TargetAdd('pandagles2_pandagles2.obj', opts=OPTS, input='pandagles2.cxx')
    TargetAdd('libpandagles2.dll', input='pandagles2_pandagles2.obj')
    TargetAdd('libpandagles2.dll', input='p3gles2gsg_config_gles2gsg.obj')
    TargetAdd('libpandagles2.dll', input='p3gles2gsg_gles2gsg.obj')
    TargetAdd('libpandagles2.dll', input='pandagles2_androiddisplay_composite1.obj')
    TargetAdd('libpandagles2.dll', input='libp3android.dll')
    TargetAdd('libpandagles2.dll', input=COMMON_PANDA_LIBS)
    TargetAdd('libpandagles2.dll', opts=['MODULE', 'GLES2', 'EGL'])

#
# DIRECTORY: panda/src/tinydisplay/
#

if not PkgSkip("TINYDISPLAY"):
    OPTS=['DIR:panda/src/tinydisplay', 'BUILDING:TINYDISPLAY', 'X11']
    if not PkgSkip("X11"):
        OPTS += ['X11']
    if not PkgSkip("COCOA"):
        OPTS += ['COCOA']
    TargetAdd('p3tinydisplay_composite1.obj', opts=OPTS, input='p3tinydisplay_composite1.cxx')
    TargetAdd('p3tinydisplay_composite2.obj', opts=OPTS, input='p3tinydisplay_composite2.cxx')
    TargetAdd('p3tinydisplay_ztriangle_1.obj', opts=OPTS, input='ztriangle_1.cxx')
    TargetAdd('p3tinydisplay_ztriangle_2.obj', opts=OPTS, input='ztriangle_2.cxx')
    TargetAdd('p3tinydisplay_ztriangle_3.obj', opts=OPTS, input='ztriangle_3.cxx')
    TargetAdd('p3tinydisplay_ztriangle_4.obj', opts=OPTS, input='ztriangle_4.cxx')
    TargetAdd('p3tinydisplay_ztriangle_table.obj', opts=OPTS, input='ztriangle_table.cxx')
    if GetTarget() == 'windows':
        TargetAdd('libp3tinydisplay.dll', input='libp3windisplay.dll')
        TargetAdd('libp3tinydisplay.dll', opts=['WINIMM', 'WINGDI', 'WINKERNEL', 'WINOLDNAMES', 'WINUSER', 'WINMM'])
    elif GetTarget() == 'darwin':
        if not PkgSkip("COCOA"):
            TargetAdd('libp3tinydisplay_tinyCocoaGraphicsWindow.obj', opts=OPTS, input='tinyCocoaGraphicsWindow.mm')
            TargetAdd('libp3tinydisplay.dll', input='libp3tinydisplay_tinyCocoaGraphicsWindow.obj')
            TargetAdd('libp3tinydisplay.dll', input='p3cocoadisplay_composite1.obj')
            TargetAdd('libp3tinydisplay.dll', opts=['COCOA', 'CARBON', 'QUARTZ'])
    elif not PkgSkip("X11"):
        TargetAdd('libp3tinydisplay.dll', input='p3x11display_composite1.obj')
        TargetAdd('libp3tinydisplay.dll', opts=['X11'])
    TargetAdd('libp3tinydisplay.dll', input='p3tinydisplay_composite1.obj')
    TargetAdd('libp3tinydisplay.dll', input='p3tinydisplay_composite2.obj')
    TargetAdd('libp3tinydisplay.dll', input='p3tinydisplay_ztriangle_1.obj')
    TargetAdd('libp3tinydisplay.dll', input='p3tinydisplay_ztriangle_2.obj')
    TargetAdd('libp3tinydisplay.dll', input='p3tinydisplay_ztriangle_3.obj')
    TargetAdd('libp3tinydisplay.dll', input='p3tinydisplay_ztriangle_4.obj')
    TargetAdd('libp3tinydisplay.dll', input='p3tinydisplay_ztriangle_table.obj')
    TargetAdd('libp3tinydisplay.dll', input=COMMON_PANDA_LIBS)

#
# DIRECTORY: direct/src/directbase/
#

if not PkgSkip("DIRECT"):
    OPTS=['DIR:direct/src/directbase']
    TargetAdd('p3directbase_directbase.obj', opts=OPTS+['BUILDING:DIRECT'], input='directbase.cxx')

#
# DIRECTORY: direct/src/dcparser/
#

if not PkgSkip("DIRECT"):
    OPTS=['DIR:direct/src/dcparser', 'BUILDING:DIRECT_DCPARSER', 'WITHINPANDA', 'BISONPREFIX_dcyy']
    CreateFile(GetOutputDir()+"/include/dcParser.h")
    TargetAdd('p3dcparser_dcParser.obj', opts=OPTS, input='dcParser.yxx')
    TargetAdd('dcParser.h', input='p3dcparser_dcParser.obj', opts=['DEPENDENCYONLY'])
    TargetAdd('p3dcparser_dcLexer.obj', opts=OPTS, input='dcLexer.lxx')
    TargetAdd('p3dcparser_composite1.obj', opts=OPTS, input='p3dcparser_composite1.cxx')
    TargetAdd('p3dcparser_composite2.obj', opts=OPTS, input='p3dcparser_composite2.cxx')

    OPTS=['DIR:direct/src/dcparser', 'WITHINPANDA']
    IGATEFILES=GetDirectoryContents('direct/src/dcparser', ["*.h", "*_composite*.cxx"])
    if "dcParser.h" in IGATEFILES:
        IGATEFILES.remove("dcParser.h")
    if "dcmsgtypes.h" in IGATEFILES:
        IGATEFILES.remove('dcmsgtypes.h')
    TargetAdd('libp3dcparser.in', opts=OPTS, input=IGATEFILES)
    TargetAdd('libp3dcparser.in', opts=['IMOD:panda3d.direct', 'ILIB:libp3dcparser', 'SRCDIR:direct/src/dcparser'])
    PyTargetAdd('p3dcparser_ext_composite.obj', opts=OPTS, input='p3dcparser_ext_composite.cxx')

#
# DIRECTORY: direct/src/deadrec/
#

if not PkgSkip("DIRECT"):
    OPTS=['DIR:direct/src/deadrec', 'BUILDING:DIRECT']
    TargetAdd('p3deadrec_composite1.obj', opts=OPTS, input='p3deadrec_composite1.cxx')

    OPTS=['DIR:direct/src/deadrec']
    IGATEFILES=GetDirectoryContents('direct/src/deadrec', ["*.h", "*_composite*.cxx"])
    TargetAdd('libp3deadrec.in', opts=OPTS, input=IGATEFILES)
    TargetAdd('libp3deadrec.in', opts=['IMOD:panda3d.direct', 'ILIB:libp3deadrec', 'SRCDIR:direct/src/deadrec'])

#
# DIRECTORY: direct/src/distributed/
#

if not PkgSkip("DIRECT") and GetTarget() != 'emscripten':
    OPTS=['DIR:direct/src/distributed', 'DIR:direct/src/dcparser', 'WITHINPANDA', 'BUILDING:DIRECT']
    TargetAdd('p3distributed_config_distributed.obj', opts=OPTS, input='config_distributed.cxx')

    OPTS=['DIR:direct/src/distributed', 'WITHINPANDA']
    IGATEFILES=GetDirectoryContents('direct/src/distributed', ["*.h", "*.cxx"])
    TargetAdd('libp3distributed.in', opts=OPTS, input=IGATEFILES)
    TargetAdd('libp3distributed.in', opts=['IMOD:panda3d.direct', 'ILIB:libp3distributed', 'SRCDIR:direct/src/distributed'])
    PyTargetAdd('p3distributed_cConnectionRepository.obj', opts=OPTS, input='cConnectionRepository.cxx')
    PyTargetAdd('p3distributed_cDistributedSmoothNodeBase.obj', opts=OPTS, input='cDistributedSmoothNodeBase.cxx')

#
# DIRECTORY: direct/src/interval/
#

if not PkgSkip("DIRECT"):
    OPTS=['DIR:direct/src/interval', 'BUILDING:DIRECT']
    TargetAdd('p3interval_composite1.obj', opts=OPTS, input='p3interval_composite1.cxx')

    OPTS=['DIR:direct/src/interval']
    IGATEFILES=GetDirectoryContents('direct/src/interval', ["*.h", "*_composite*.cxx"])
    TargetAdd('libp3interval.in', opts=OPTS, input=IGATEFILES)
    TargetAdd('libp3interval.in', opts=['IMOD:panda3d.direct', 'ILIB:libp3interval', 'SRCDIR:direct/src/interval'])
    PyTargetAdd('p3interval_cInterval_ext.obj', opts=OPTS, input='cInterval_ext.cxx')

#
# DIRECTORY: direct/src/showbase/
#

if not PkgSkip("DIRECT"):
    OPTS=['DIR:direct/src/showbase', 'BUILDING:DIRECT']
    TargetAdd('p3showbase_showBase.obj', opts=OPTS, input='showBase.cxx')
    if GetTarget() == 'darwin':
        TargetAdd('p3showbase_showBase_assist.obj', opts=OPTS, input='showBase_assist.mm')

    OPTS=['DIR:direct/src/showbase']
    IGATEFILES=GetDirectoryContents('direct/src/showbase', ["*.h", "showBase.cxx"])
    TargetAdd('libp3showbase.in', opts=OPTS, input=IGATEFILES)
    TargetAdd('libp3showbase.in', opts=['IMOD:panda3d.direct', 'ILIB:libp3showbase', 'SRCDIR:direct/src/showbase'])

#
# DIRECTORY: direct/src/motiontrail/
#

if not PkgSkip("DIRECT"):
    OPTS=['DIR:direct/src/motiontrail', 'BUILDING:DIRECT']
    TargetAdd('p3motiontrail_cMotionTrail.obj', opts=OPTS, input='cMotionTrail.cxx')
    TargetAdd('p3motiontrail_config_motiontrail.obj', opts=OPTS, input='config_motiontrail.cxx')

    OPTS=['DIR:direct/src/motiontrail']
    IGATEFILES=GetDirectoryContents('direct/src/motiontrail', ["*.h", "cMotionTrail.cxx"])
    TargetAdd('libp3motiontrail.in', opts=OPTS, input=IGATEFILES)
    TargetAdd('libp3motiontrail.in', opts=['IMOD:panda3d.direct', 'ILIB:libp3motiontrail', 'SRCDIR:direct/src/motiontrail'])

#
# DIRECTORY: direct/metalibs/direct/
#

if not PkgSkip("DIRECT"):
    TargetAdd('libp3direct.dll', input='p3directbase_directbase.obj')
    TargetAdd('libp3direct.dll', input='p3dcparser_composite1.obj')
    TargetAdd('libp3direct.dll', input='p3dcparser_composite2.obj')
    TargetAdd('libp3direct.dll', input='p3dcparser_dcParser.obj')
    TargetAdd('libp3direct.dll', input='p3dcparser_dcLexer.obj')
    TargetAdd('libp3direct.dll', input='p3showbase_showBase.obj')
    if GetTarget() == 'darwin':
        TargetAdd('libp3direct.dll', input='p3showbase_showBase_assist.obj')
    TargetAdd('libp3direct.dll', input='p3deadrec_composite1.obj')
    if GetTarget() != 'emscripten':
        TargetAdd('libp3direct.dll', input='p3distributed_config_distributed.obj')
    TargetAdd('libp3direct.dll', input='p3interval_composite1.obj')
    TargetAdd('libp3direct.dll', input='p3motiontrail_config_motiontrail.obj')
    TargetAdd('libp3direct.dll', input='p3motiontrail_cMotionTrail.obj')
    TargetAdd('libp3direct.dll', input=COMMON_PANDA_LIBS)
    TargetAdd('libp3direct.dll', opts=['ADVAPI', 'WINUSER', 'WINGDI'])

    PyTargetAdd('direct_module.obj', input='libp3dcparser.in')
    PyTargetAdd('direct_module.obj', input='libp3showbase.in')
    PyTargetAdd('direct_module.obj', input='libp3deadrec.in')
    PyTargetAdd('direct_module.obj', input='libp3interval.in')
    if GetTarget() != 'emscripten':
        PyTargetAdd('direct_module.obj', input='libp3distributed.in')
    PyTargetAdd('direct_module.obj', input='libp3motiontrail.in')
    PyTargetAdd('direct_module.obj', opts=['IMOD:panda3d.direct', 'ILIB:direct', 'IMPORT:panda3d.core'])

    PyTargetAdd('direct.pyd', input='libp3dcparser_igate.obj')
    PyTargetAdd('direct.pyd', input='libp3showbase_igate.obj')
    PyTargetAdd('direct.pyd', input='libp3deadrec_igate.obj')
    PyTargetAdd('direct.pyd', input='libp3interval_igate.obj')
    PyTargetAdd('direct.pyd', input='p3interval_cInterval_ext.obj')
    if GetTarget() != 'emscripten':
        PyTargetAdd('direct.pyd', input='libp3distributed_igate.obj')
    PyTargetAdd('direct.pyd', input='libp3motiontrail_igate.obj')

    # These are part of direct.pyd, not libp3direct.dll, because they rely on
    # the Python libraries.  If a C++ user needs these modules, we can move them
    # back and filter out the Python-specific code.
    PyTargetAdd('direct.pyd', input='p3dcparser_ext_composite.obj')
    if GetTarget() != 'emscripten':
        PyTargetAdd('direct.pyd', input='p3distributed_cConnectionRepository.obj')
        PyTargetAdd('direct.pyd', input='p3distributed_cDistributedSmoothNodeBase.obj')

    PyTargetAdd('direct.pyd', input='direct_module.obj')
    PyTargetAdd('direct.pyd', input='libp3direct.dll')
    PyTargetAdd('direct.pyd', input='libp3interrogatedb.dll')
    PyTargetAdd('direct.pyd', input=COMMON_PANDA_LIBS)
    PyTargetAdd('direct.pyd', opts=['WINUSER', 'WINGDI', 'WINSOCK2'])

#
# DIRECTORY: direct/src/dcparse/
#

if not PkgSkip("DIRECT"):
    OPTS=['DIR:direct/src/dcparse', 'DIR:direct/src/dcparser', 'WITHINPANDA', 'ADVAPI']
    TargetAdd('dcparse_dcparse.obj', opts=OPTS, input='dcparse.cxx')
    TargetAdd('p3dcparse.exe', input='dcparse_dcparse.obj')
    TargetAdd('p3dcparse.exe', input='libp3direct.dll')
    TargetAdd('p3dcparse.exe', input=COMMON_PANDA_LIBS)
    TargetAdd('p3dcparse.exe', opts=['ADVAPI'])

#
# DIRECTORY: pandatool/src/pandatoolbase/
#

if not PkgSkip("PANDATOOL"):
    OPTS=['DIR:pandatool/src/pandatoolbase']
    TargetAdd('p3pandatoolbase_composite1.obj', opts=OPTS, input='p3pandatoolbase_composite1.cxx')
    TargetAdd('libp3pandatoolbase.lib', input='p3pandatoolbase_composite1.obj')

#
# DIRECTORY: pandatool/src/converter/
#

if not PkgSkip("PANDATOOL") and not PkgSkip("EGG"):
    OPTS=['DIR:pandatool/src/converter']
    TargetAdd('p3converter_somethingToEggConverter.obj', opts=OPTS, input='somethingToEggConverter.cxx')
    TargetAdd('p3converter_eggToSomethingConverter.obj', opts=OPTS, input='eggToSomethingConverter.cxx')
    TargetAdd('libp3converter.lib', input='p3converter_somethingToEggConverter.obj')
    TargetAdd('libp3converter.lib', input='p3converter_eggToSomethingConverter.obj')

#
# DIRECTORY: pandatool/src/progbase/
#

if not PkgSkip("PANDATOOL"):
    OPTS=['DIR:pandatool/src/progbase', 'ZLIB']
    TargetAdd('p3progbase_composite1.obj', opts=OPTS, input='p3progbase_composite1.cxx')
    TargetAdd('libp3progbase.lib', input='p3progbase_composite1.obj')

#
# DIRECTORY: pandatool/src/eggbase/
#

if not PkgSkip("PANDATOOL") and not PkgSkip("EGG"):
    OPTS=['DIR:pandatool/src/eggbase']
    TargetAdd('p3eggbase_composite1.obj', opts=OPTS, input='p3eggbase_composite1.cxx')
    TargetAdd('libp3eggbase.lib', input='p3eggbase_composite1.obj')

#
# DIRECTORY: pandatool/src/bam/
#

if not PkgSkip("PANDATOOL"):
    OPTS=['DIR:pandatool/src/bam']
    TargetAdd('bam-info_bamInfo.obj', opts=OPTS, input='bamInfo.cxx')
    TargetAdd('bam-info.exe', input='bam-info_bamInfo.obj')
    TargetAdd('bam-info.exe', input='libp3progbase.lib')
    TargetAdd('bam-info.exe', input='libp3pandatoolbase.lib')
    TargetAdd('bam-info.exe', input=COMMON_PANDA_LIBS)
    TargetAdd('bam-info.exe', opts=['ADVAPI', 'FFTW'])

    if not PkgSkip("EGG"):
        TargetAdd('bam2egg_bamToEgg.obj', opts=OPTS, input='bamToEgg.cxx')
        TargetAdd('bam2egg.exe', input='bam2egg_bamToEgg.obj')
        TargetAdd('bam2egg.exe', input=COMMON_EGG2X_LIBS)
        TargetAdd('bam2egg.exe', opts=['ADVAPI', 'FFTW'])

        TargetAdd('egg2bam_eggToBam.obj', opts=OPTS, input='eggToBam.cxx')
        TargetAdd('egg2bam.exe', input='egg2bam_eggToBam.obj')
        TargetAdd('egg2bam.exe', input=COMMON_EGG2X_LIBS)
        TargetAdd('egg2bam.exe', opts=['ADVAPI', 'FFTW'])

#
# DIRECTORY: pandatool/src/daeegg/
#
if not PkgSkip("PANDATOOL") and not PkgSkip("FCOLLADA") and not PkgSkip("EGG"):
    OPTS=['DIR:pandatool/src/daeegg', 'FCOLLADA']
    TargetAdd('p3daeegg_composite1.obj', opts=OPTS, input='p3daeegg_composite1.cxx')
    TargetAdd('libp3daeegg.lib', input='p3daeegg_composite1.obj')
    TargetAdd('libp3daeegg.lib', opts=['FCOLLADA', 'CARBON'])

#
# DIRECTORY: pandatool/src/assimp
#
if not PkgSkip("PANDATOOL") and not PkgSkip("ASSIMP"):
    OPTS=['DIR:pandatool/src/assimp', 'BUILDING:ASSIMP', 'ASSIMP', 'MODULE']
    TargetAdd('p3assimp_composite1.obj', opts=OPTS, input='p3assimp_composite1.cxx')
    TargetAdd('libp3assimp.dll', input='p3assimp_composite1.obj')
    TargetAdd('libp3assimp.dll', input=COMMON_PANDA_LIBS)
    TargetAdd('libp3assimp.dll', opts=OPTS+['ZLIB', 'ADVAPI'])

#
# DIRECTORY: pandatool/src/daeprogs/
#
if not PkgSkip("PANDATOOL") and not PkgSkip("FCOLLADA") and not PkgSkip("EGG"):
    OPTS=['DIR:pandatool/src/daeprogs', 'FCOLLADA']
    TargetAdd('dae2egg_daeToEgg.obj', opts=OPTS, input='daeToEgg.cxx')
    TargetAdd('dae2egg.exe', input='dae2egg_daeToEgg.obj')
    TargetAdd('dae2egg.exe', input='libp3daeegg.lib')
    TargetAdd('dae2egg.exe', input=COMMON_EGG2X_LIBS)
    TargetAdd('dae2egg.exe', opts=['WINUSER', 'FCOLLADA', 'CARBON'])

#
# DIRECTORY: pandatool/src/dxf/
#

if not PkgSkip("PANDATOOL"):
    OPTS=['DIR:pandatool/src/dxf']
    TargetAdd('p3dxf_composite1.obj', opts=OPTS, input='p3dxf_composite1.cxx')
    TargetAdd('libp3dxf.lib', input='p3dxf_composite1.obj')

#
# DIRECTORY: pandatool/src/dxfegg/
#

if not PkgSkip("PANDATOOL") and not PkgSkip("EGG"):
    OPTS=['DIR:pandatool/src/dxfegg']
    TargetAdd('p3dxfegg_dxfToEggConverter.obj', opts=OPTS, input='dxfToEggConverter.cxx')
    TargetAdd('p3dxfegg_dxfToEggLayer.obj', opts=OPTS, input='dxfToEggLayer.cxx')
    TargetAdd('libp3dxfegg.lib', input='p3dxfegg_dxfToEggConverter.obj')
    TargetAdd('libp3dxfegg.lib', input='p3dxfegg_dxfToEggLayer.obj')

#
# DIRECTORY: pandatool/src/dxfprogs/
#

if not PkgSkip("PANDATOOL"):
    OPTS=['DIR:pandatool/src/dxfprogs']
    TargetAdd('dxf-points_dxfPoints.obj', opts=OPTS, input='dxfPoints.cxx')
    TargetAdd('dxf-points.exe', input='dxf-points_dxfPoints.obj')
    TargetAdd('dxf-points.exe', input='libp3progbase.lib')
    TargetAdd('dxf-points.exe', input='libp3dxf.lib')
    TargetAdd('dxf-points.exe', input='libp3pandatoolbase.lib')
    TargetAdd('dxf-points.exe', input=COMMON_PANDA_LIBS)
    TargetAdd('dxf-points.exe', opts=['ADVAPI', 'FFTW'])

    if not PkgSkip("EGG"):
        TargetAdd('dxf2egg_dxfToEgg.obj', opts=OPTS, input='dxfToEgg.cxx')
        TargetAdd('dxf2egg.exe', input='dxf2egg_dxfToEgg.obj')
        TargetAdd('dxf2egg.exe', input='libp3dxfegg.lib')
        TargetAdd('dxf2egg.exe', input='libp3dxf.lib')
        TargetAdd('dxf2egg.exe', input=COMMON_EGG2X_LIBS)
        TargetAdd('dxf2egg.exe', opts=['ADVAPI', 'FFTW'])

        TargetAdd('egg2dxf_eggToDXF.obj', opts=OPTS, input='eggToDXF.cxx')
        TargetAdd('egg2dxf_eggToDXFLayer.obj', opts=OPTS, input='eggToDXFLayer.cxx')
        TargetAdd('egg2dxf.exe', input='egg2dxf_eggToDXF.obj')
        TargetAdd('egg2dxf.exe', input='egg2dxf_eggToDXFLayer.obj')
        TargetAdd('egg2dxf.exe', input='libp3dxf.lib')
        TargetAdd('egg2dxf.exe', input=COMMON_EGG2X_LIBS)
        TargetAdd('egg2dxf.exe', opts=['ADVAPI', 'FFTW'])

#
# DIRECTORY: pandatool/src/objegg/
#

if not PkgSkip("PANDATOOL") and not PkgSkip("EGG"):
    OPTS=['DIR:pandatool/src/objegg']
    TargetAdd('p3objegg_objToEggConverter.obj', opts=OPTS, input='objToEggConverter.cxx')
    TargetAdd('p3objegg_eggToObjConverter.obj', opts=OPTS, input='eggToObjConverter.cxx')
    TargetAdd('p3objegg_config_objegg.obj', opts=OPTS, input='config_objegg.cxx')
    TargetAdd('libp3objegg.lib', input='p3objegg_objToEggConverter.obj')
    TargetAdd('libp3objegg.lib', input='p3objegg_eggToObjConverter.obj')
    TargetAdd('libp3objegg.lib', input='p3objegg_config_objegg.obj')

#
# DIRECTORY: pandatool/src/objprogs/
#

if not PkgSkip("PANDATOOL") and not PkgSkip("EGG"):
    OPTS=['DIR:pandatool/src/objprogs']
    TargetAdd('obj2egg_objToEgg.obj', opts=OPTS, input='objToEgg.cxx')
    TargetAdd('obj2egg.exe', input='obj2egg_objToEgg.obj')
    TargetAdd('obj2egg.exe', input='libp3objegg.lib')
    TargetAdd('obj2egg.exe', input=COMMON_EGG2X_LIBS)

    TargetAdd('egg2obj_eggToObj.obj', opts=OPTS, input='eggToObj.cxx')
    TargetAdd('egg2obj.exe', input='egg2obj_eggToObj.obj')
    TargetAdd('egg2obj.exe', input='libp3objegg.lib')
    TargetAdd('egg2obj.exe', input=COMMON_EGG2X_LIBS)

#
# DIRECTORY: pandatool/src/palettizer/
#

if not PkgSkip("PANDATOOL") and not PkgSkip("EGG"):
    OPTS=['DIR:pandatool/src/palettizer']
    TargetAdd('p3palettizer_composite1.obj', opts=OPTS, input='p3palettizer_composite1.cxx')
    TargetAdd('libp3palettizer.lib', input='p3palettizer_composite1.obj')

#
# DIRECTORY: pandatool/src/egg-mkfont/
#

if not PkgSkip("FREETYPE") and not PkgSkip("PANDATOOL") and not PkgSkip("EGG"):
    OPTS=['DIR:pandatool/src/egg-mkfont', 'DIR:pandatool/src/palettizer', 'FREETYPE']
    TargetAdd('egg-mkfont_eggMakeFont.obj', opts=OPTS, input='eggMakeFont.cxx')
    TargetAdd('egg-mkfont_rangeDescription.obj', opts=OPTS, input='rangeDescription.cxx')
    TargetAdd('egg-mkfont_rangeIterator.obj', opts=OPTS, input='rangeIterator.cxx')
    TargetAdd('egg-mkfont.exe', input='egg-mkfont_eggMakeFont.obj')
    TargetAdd('egg-mkfont.exe', input='egg-mkfont_rangeDescription.obj')
    TargetAdd('egg-mkfont.exe', input='egg-mkfont_rangeIterator.obj')
    TargetAdd('egg-mkfont.exe', input='libp3palettizer.lib')
    TargetAdd('egg-mkfont.exe', input=COMMON_EGG2X_LIBS)
    TargetAdd('egg-mkfont.exe', opts=['ADVAPI', 'FREETYPE'])

#
# DIRECTORY: pandatool/src/eggcharbase/
#

if not PkgSkip("PANDATOOL") and not PkgSkip("EGG"):
    OPTS=['DIR:pandatool/src/eggcharbase', 'ZLIB']
    TargetAdd('p3eggcharbase_composite1.obj', opts=OPTS, input='p3eggcharbase_composite1.cxx')
    TargetAdd('libp3eggcharbase.lib', input='p3eggcharbase_composite1.obj')

#
# DIRECTORY: pandatool/src/egg-optchar/
#

if not PkgSkip("PANDATOOL") and not PkgSkip("EGG"):
    OPTS=['DIR:pandatool/src/egg-optchar']
    TargetAdd('egg-optchar_config_egg_optchar.obj', opts=OPTS, input='config_egg_optchar.cxx')
    TargetAdd('egg-optchar_eggOptchar.obj', opts=OPTS, input='eggOptchar.cxx')
    TargetAdd('egg-optchar_eggOptcharUserData.obj', opts=OPTS, input='eggOptcharUserData.cxx')
    TargetAdd('egg-optchar_vertexMembership.obj', opts=OPTS, input='vertexMembership.cxx')
    TargetAdd('egg-optchar.exe', input='egg-optchar_config_egg_optchar.obj')
    TargetAdd('egg-optchar.exe', input='egg-optchar_eggOptchar.obj')
    TargetAdd('egg-optchar.exe', input='egg-optchar_eggOptcharUserData.obj')
    TargetAdd('egg-optchar.exe', input='egg-optchar_vertexMembership.obj')
    TargetAdd('egg-optchar.exe', input='libp3eggcharbase.lib')
    TargetAdd('egg-optchar.exe', input=COMMON_EGG2X_LIBS)
    TargetAdd('egg-optchar.exe', opts=['ADVAPI', 'FREETYPE'])

#
# DIRECTORY: pandatool/src/egg-palettize/
#

if not PkgSkip("PANDATOOL") and not PkgSkip("EGG"):
    OPTS=['DIR:pandatool/src/egg-palettize', 'DIR:pandatool/src/palettizer']
    TargetAdd('egg-palettize_eggPalettize.obj', opts=OPTS, input='eggPalettize.cxx')
    TargetAdd('egg-palettize.exe', input='egg-palettize_eggPalettize.obj')
    TargetAdd('egg-palettize.exe', input='libp3palettizer.lib')
    TargetAdd('egg-palettize.exe', input=COMMON_EGG2X_LIBS)
    TargetAdd('egg-palettize.exe', opts=['ADVAPI'])

#
# DIRECTORY: pandatool/src/egg-qtess/
#

if not PkgSkip("PANDATOOL") and not PkgSkip("EGG"):
    OPTS=['DIR:pandatool/src/egg-qtess']
    TargetAdd('egg-qtess_composite1.obj', opts=OPTS, input='egg-qtess_composite1.cxx')
    TargetAdd('egg-qtess.exe', input='egg-qtess_composite1.obj')
    TargetAdd('egg-qtess.exe', input='libp3eggbase.lib')
    TargetAdd('egg-qtess.exe', input='libp3progbase.lib')
    TargetAdd('egg-qtess.exe', input='libp3converter.lib')
    TargetAdd('egg-qtess.exe', input=COMMON_EGG2X_LIBS)
    TargetAdd('egg-qtess.exe', opts=['ADVAPI'])

#
# DIRECTORY: pandatool/src/eggprogs/
#

if not PkgSkip("PANDATOOL") and not PkgSkip("EGG"):
    OPTS=['DIR:pandatool/src/eggprogs']
    TargetAdd('egg-crop_eggCrop.obj', opts=OPTS, input='eggCrop.cxx')
    TargetAdd('egg-crop.exe', input='egg-crop_eggCrop.obj')
    TargetAdd('egg-crop.exe', input=COMMON_EGG2X_LIBS)
    TargetAdd('egg-crop.exe', opts=['ADVAPI'])

    TargetAdd('egg-make-tube_eggMakeTube.obj', opts=OPTS, input='eggMakeTube.cxx')
    TargetAdd('egg-make-tube.exe', input='egg-make-tube_eggMakeTube.obj')
    TargetAdd('egg-make-tube.exe', input=COMMON_EGG2X_LIBS)
    TargetAdd('egg-make-tube.exe', opts=['ADVAPI'])

    TargetAdd('egg-texture-cards_eggTextureCards.obj', opts=OPTS, input='eggTextureCards.cxx')
    TargetAdd('egg-texture-cards.exe', input='egg-texture-cards_eggTextureCards.obj')
    TargetAdd('egg-texture-cards.exe', input=COMMON_EGG2X_LIBS)
    TargetAdd('egg-texture-cards.exe', opts=['ADVAPI'])

    TargetAdd('egg-topstrip_eggTopstrip.obj', opts=OPTS, input='eggTopstrip.cxx')
    TargetAdd('egg-topstrip.exe', input='egg-topstrip_eggTopstrip.obj')
    TargetAdd('egg-topstrip.exe', input='libp3eggcharbase.lib')
    TargetAdd('egg-topstrip.exe', input=COMMON_EGG2X_LIBS)
    TargetAdd('egg-topstrip.exe', opts=['ADVAPI'])

    TargetAdd('egg-trans_eggTrans.obj', opts=OPTS, input='eggTrans.cxx')
    TargetAdd('egg-trans.exe', input='egg-trans_eggTrans.obj')
    TargetAdd('egg-trans.exe', input=COMMON_EGG2X_LIBS)
    TargetAdd('egg-trans.exe', opts=['ADVAPI'])

    TargetAdd('egg2c_eggToC.obj', opts=OPTS, input='eggToC.cxx')
    TargetAdd('egg2c.exe', input='egg2c_eggToC.obj')
    TargetAdd('egg2c.exe', input=COMMON_EGG2X_LIBS)
    TargetAdd('egg2c.exe', opts=['ADVAPI'])

    TargetAdd('egg-rename_eggRename.obj', opts=OPTS, input='eggRename.cxx')
    TargetAdd('egg-rename.exe', input='egg-rename_eggRename.obj')
    TargetAdd('egg-rename.exe', input=COMMON_EGG2X_LIBS)
    TargetAdd('egg-rename.exe', opts=['ADVAPI'])

    TargetAdd('egg-retarget-anim_eggRetargetAnim.obj', opts=OPTS, input='eggRetargetAnim.cxx')
    TargetAdd('egg-retarget-anim.exe', input='egg-retarget-anim_eggRetargetAnim.obj')
    TargetAdd('egg-retarget-anim.exe', input='libp3eggcharbase.lib')
    TargetAdd('egg-retarget-anim.exe', input=COMMON_EGG2X_LIBS)
    TargetAdd('egg-retarget-anim.exe', opts=['ADVAPI'])

    TargetAdd('egg-list-textures_eggListTextures.obj', opts=OPTS, input='eggListTextures.cxx')
    TargetAdd('egg-list-textures.exe', input='egg-list-textures_eggListTextures.obj')
    TargetAdd('egg-list-textures.exe', input=COMMON_EGG2X_LIBS)
    TargetAdd('egg-list-textures.exe', opts=['ADVAPI'])

#
# DIRECTORY: pandatool/src/flt/
#

if not PkgSkip("PANDATOOL"):
    OPTS=['DIR:pandatool/src/flt', 'ZLIB']
    TargetAdd('p3flt_composite1.obj', opts=OPTS, input='p3flt_composite1.cxx')
    TargetAdd('libp3flt.lib', input=['p3flt_composite1.obj'])

#
# DIRECTORY: pandatool/src/fltegg/
#

if not PkgSkip("PANDATOOL") and not PkgSkip("EGG"):
    OPTS=['DIR:pandatool/src/fltegg']
    TargetAdd('p3fltegg_fltToEggConverter.obj', opts=OPTS, input='fltToEggConverter.cxx')
    TargetAdd('p3fltegg_fltToEggLevelState.obj', opts=OPTS, input='fltToEggLevelState.cxx')
    TargetAdd('libp3fltegg.lib', input=['p3fltegg_fltToEggConverter.obj', 'p3fltegg_fltToEggLevelState.obj'])

#
# DIRECTORY: pandatool/src/fltprogs/
#

if not PkgSkip("PANDATOOL"):
    OPTS=['DIR:pandatool/src/fltprogs', 'DIR:pandatool/src/flt']
    TargetAdd('flt-info_fltInfo.obj', opts=OPTS, input='fltInfo.cxx')
    TargetAdd('flt-info.exe', input='flt-info_fltInfo.obj')
    TargetAdd('flt-info.exe', input='libp3flt.lib')
    TargetAdd('flt-info.exe', input='libp3progbase.lib')
    TargetAdd('flt-info.exe', input='libp3pandatoolbase.lib')
    TargetAdd('flt-info.exe', input=COMMON_PANDA_LIBS)
    TargetAdd('flt-info.exe', opts=['ADVAPI'])

    TargetAdd('flt-trans_fltTrans.obj', opts=OPTS, input='fltTrans.cxx')
    TargetAdd('flt-trans.exe', input='flt-trans_fltTrans.obj')
    TargetAdd('flt-trans.exe', input='libp3flt.lib')
    TargetAdd('flt-trans.exe', input='libp3progbase.lib')
    TargetAdd('flt-trans.exe', input='libp3pandatoolbase.lib')
    TargetAdd('flt-trans.exe', input=COMMON_PANDA_LIBS)
    TargetAdd('flt-trans.exe', opts=['ADVAPI'])

    if not PkgSkip("EGG"):
        TargetAdd('egg2flt_eggToFlt.obj', opts=OPTS, input='eggToFlt.cxx')
        TargetAdd('egg2flt.exe', input='egg2flt_eggToFlt.obj')
        TargetAdd('egg2flt.exe', input='libp3flt.lib')
        TargetAdd('egg2flt.exe', input=COMMON_EGG2X_LIBS)
        TargetAdd('egg2flt.exe', opts=['ADVAPI'])

        TargetAdd('flt2egg_fltToEgg.obj', opts=OPTS, input='fltToEgg.cxx')
        TargetAdd('flt2egg.exe', input='flt2egg_fltToEgg.obj')
        TargetAdd('flt2egg.exe', input='libp3flt.lib')
        TargetAdd('flt2egg.exe', input='libp3fltegg.lib')
        TargetAdd('flt2egg.exe', input=COMMON_EGG2X_LIBS)
        TargetAdd('flt2egg.exe', opts=['ADVAPI'])

#
# DIRECTORY: pandatool/src/imagebase/
#

if not PkgSkip("PANDATOOL"):
    OPTS=['DIR:pandatool/src/imagebase']
    TargetAdd('p3imagebase_composite1.obj', opts=OPTS, input='p3imagebase_composite1.cxx')
    TargetAdd('libp3imagebase.lib', input='p3imagebase_composite1.obj')

#
# DIRECTORY: pandatool/src/imageprogs/
#

if not PkgSkip("PANDATOOL"):
    OPTS=['DIR:pandatool/src/imageprogs']
    TargetAdd('image-info_imageInfo.obj', opts=OPTS, input='imageInfo.cxx')
    TargetAdd('image-info.exe', input='image-info_imageInfo.obj')
    TargetAdd('image-info.exe', input='libp3imagebase.lib')
    TargetAdd('image-info.exe', input='libp3progbase.lib')
    TargetAdd('image-info.exe', input='libp3pandatoolbase.lib')
    TargetAdd('image-info.exe', input=COMMON_PANDA_LIBS)
    TargetAdd('image-info.exe', opts=['ADVAPI'])

    TargetAdd('image-resize_imageResize.obj', opts=OPTS, input='imageResize.cxx')
    TargetAdd('image-resize.exe', input='image-resize_imageResize.obj')
    TargetAdd('image-resize.exe', input='libp3imagebase.lib')
    TargetAdd('image-resize.exe', input='libp3progbase.lib')
    TargetAdd('image-resize.exe', input='libp3pandatoolbase.lib')
    TargetAdd('image-resize.exe', input=COMMON_PANDA_LIBS)
    TargetAdd('image-resize.exe', opts=['ADVAPI'])

    TargetAdd('image-trans_imageTrans.obj', opts=OPTS, input='imageTrans.cxx')
    TargetAdd('image-trans.exe', input='image-trans_imageTrans.obj')
    TargetAdd('image-trans.exe', input='libp3imagebase.lib')
    TargetAdd('image-trans.exe', input='libp3progbase.lib')
    TargetAdd('image-trans.exe', input='libp3pandatoolbase.lib')
    TargetAdd('image-trans.exe', input=COMMON_PANDA_LIBS)
    TargetAdd('image-trans.exe', opts=['ADVAPI'])

#
# DIRECTORY: pandatool/src/pfmprogs/
#

if not PkgSkip("PANDATOOL"):
    OPTS=['DIR:pandatool/src/pfmprogs']
    TargetAdd('pfm-trans_pfmTrans.obj', opts=OPTS, input='pfmTrans.cxx')
    TargetAdd('pfm-trans.exe', input='pfm-trans_pfmTrans.obj')
    TargetAdd('pfm-trans.exe', input='libp3progbase.lib')
    TargetAdd('pfm-trans.exe', input='libp3pandatoolbase.lib')
    TargetAdd('pfm-trans.exe', input=COMMON_PANDA_LIBS)
    TargetAdd('pfm-trans.exe', opts=['ADVAPI'])

    TargetAdd('pfm-bba_pfmBba.obj', opts=OPTS, input='pfmBba.cxx')
    TargetAdd('pfm-bba_config_pfmprogs.obj', opts=OPTS, input='config_pfmprogs.cxx')
    TargetAdd('pfm-bba.exe', input='pfm-bba_pfmBba.obj')
    TargetAdd('pfm-bba.exe', input='pfm-bba_config_pfmprogs.obj')
    TargetAdd('pfm-bba.exe', input='libp3progbase.lib')
    TargetAdd('pfm-bba.exe', input='libp3pandatoolbase.lib')
    TargetAdd('pfm-bba.exe', input=COMMON_PANDA_LIBS)
    TargetAdd('pfm-bba.exe', opts=['ADVAPI'])

#
# DIRECTORY: pandatool/src/lwo/
#

if not PkgSkip("PANDATOOL"):
    OPTS=['DIR:pandatool/src/lwo']
    TargetAdd('p3lwo_composite1.obj', opts=OPTS, input='p3lwo_composite1.cxx')
    TargetAdd('libp3lwo.lib', input='p3lwo_composite1.obj')

#
# DIRECTORY: pandatool/src/lwoegg/
#

if not PkgSkip("PANDATOOL") and not PkgSkip("EGG"):
    OPTS=['DIR:pandatool/src/lwoegg']
    TargetAdd('p3lwoegg_composite1.obj', opts=OPTS, input='p3lwoegg_composite1.cxx')
    TargetAdd('libp3lwoegg.lib', input='p3lwoegg_composite1.obj')

#
# DIRECTORY: pandatool/src/lwoprogs/
#

if not PkgSkip("PANDATOOL"):
    OPTS=['DIR:pandatool/src/lwoprogs', 'DIR:pandatool/src/lwo']
    TargetAdd('lwo-scan_lwoScan.obj', opts=OPTS, input='lwoScan.cxx')
    TargetAdd('lwo-scan.exe', input='lwo-scan_lwoScan.obj')
    TargetAdd('lwo-scan.exe', input='libp3lwo.lib')
    TargetAdd('lwo-scan.exe', input='libp3progbase.lib')
    TargetAdd('lwo-scan.exe', input='libp3pandatoolbase.lib')
    TargetAdd('lwo-scan.exe', input=COMMON_PANDA_LIBS)
    TargetAdd('lwo-scan.exe', opts=['ADVAPI'])

    if not PkgSkip("EGG"):
        TargetAdd('lwo2egg_lwoToEgg.obj', opts=OPTS, input='lwoToEgg.cxx')
        TargetAdd('lwo2egg.exe', input='lwo2egg_lwoToEgg.obj')
        TargetAdd('lwo2egg.exe', input='libp3lwo.lib')
        TargetAdd('lwo2egg.exe', input='libp3lwoegg.lib')
        TargetAdd('lwo2egg.exe', input=COMMON_EGG2X_LIBS)
        TargetAdd('lwo2egg.exe', opts=['ADVAPI'])

#
# DIRECTORY: pandatool/src/maya/
#

for VER in MAYAVERSIONS:
    VNUM = VER[4:]
    if PkgSkip(VER) or PkgSkip("PANDATOOL"):
        continue

    OPTS=['DIR:pandatool/src/maya', VER]
    TargetAdd('maya'+VNUM+'_composite1.obj', opts=OPTS, input='p3maya_composite1.cxx')
    TargetAdd('libmaya'+VNUM+'.lib', input='maya'+VNUM+'_composite1.obj')

#
# DIRECTORY: pandatool/src/mayaegg/
#

for VER in MAYAVERSIONS:
    VNUM = VER[4:]
    if PkgSkip(VER) or PkgSkip("PANDATOOL") or PkgSkip("EGG"):
        continue

    OPTS=['DIR:pandatool/src/mayaegg', 'DIR:pandatool/src/maya', VER]
    TargetAdd('mayaegg'+VNUM+'_loader.obj', opts=OPTS, input='mayaEggLoader.cxx')
    TargetAdd('mayaegg'+VNUM+'_composite1.obj', opts=OPTS, input='p3mayaegg_composite1.cxx')
    TargetAdd('libmayaegg'+VNUM+'.lib', input='mayaegg'+VNUM+'_loader.obj')
    TargetAdd('libmayaegg'+VNUM+'.lib', input='mayaegg'+VNUM+'_composite1.obj')

#
# DIRECTORY: pandatool/src/maxegg/
#

for VER in MAXVERSIONS:
    VNUM = VER[3:]
    if PkgSkip(VER) or PkgSkip("PANDATOOL") or PkgSkip("EGG"):
        continue

    OPTS=['DIR:pandatool/src/maxegg', VER,  "WINCOMCTL", "WINCOMDLG", "WINUSER", "MSFORSCOPE", "RTTI"]
    TargetAdd('maxEgg'+VNUM+'.res', opts=OPTS, input='maxEgg.rc')
    TargetAdd('maxegg'+VNUM+'_loader.obj', opts=OPTS, input='maxEggLoader.cxx')
    TargetAdd('maxegg'+VNUM+'_composite1.obj', opts=OPTS, input='p3maxegg_composite1.cxx')
    TargetAdd('maxegg'+VNUM+'.dlo', input='maxegg'+VNUM+'_composite1.obj')
    TargetAdd('maxegg'+VNUM+'.dlo', input='maxEgg'+VNUM+'.res')
    TargetAdd('maxegg'+VNUM+'.dlo', input='maxEgg.def', ipath=OPTS)
    TargetAdd('maxegg'+VNUM+'.dlo', input=COMMON_EGG2X_LIBS)
    TargetAdd('maxegg'+VNUM+'.dlo', opts=OPTS)

#
# DIRECTORY: pandatool/src/maxprogs/
#

for VER in MAXVERSIONS:
    VNUM = VER[3:]
    if PkgSkip(VER) or PkgSkip("PANDATOOL") or PkgSkip("EGG"):
        continue

    OPTS=['DIR:pandatool/src/maxprogs', VER,  "WINCOMCTL", "WINCOMDLG", "WINUSER", "MSFORSCOPE", "RTTI"]
    TargetAdd('maxImportRes.res', opts=OPTS, input='maxImportRes.rc')
    TargetAdd('maxprogs'+VNUM+'_maxeggimport.obj', opts=OPTS, input='maxEggImport.cxx')
    TargetAdd('maxeggimport'+VNUM+'.dle', input='maxegg'+VNUM+'_loader.obj')
    TargetAdd('maxeggimport'+VNUM+'.dle', input='maxprogs'+VNUM+'_maxeggimport.obj')
    TargetAdd('maxeggimport'+VNUM+'.dle', input='libpandaegg.dll')
    TargetAdd('maxeggimport'+VNUM+'.dle', input='libpanda.dll')
    TargetAdd('maxeggimport'+VNUM+'.dle', input='libpandaexpress.dll')
    TargetAdd('maxeggimport'+VNUM+'.dle', input='maxImportRes.res')
    TargetAdd('maxeggimport'+VNUM+'.dle', input='maxEggImport.def', ipath=OPTS)
    TargetAdd('maxeggimport'+VNUM+'.dle', input=COMMON_DTOOL_LIBS)
    TargetAdd('maxeggimport'+VNUM+'.dle', opts=OPTS)

#
# DIRECTORY: pandatool/src/vrml/
#

if not PkgSkip("PANDATOOL"):
    OPTS=['DIR:pandatool/src/vrml', 'ZLIB', 'BISONPREFIX_vrmlyy']
    CreateFile(GetOutputDir() + "/include/vrmlParser.h")
    TargetAdd('p3vrml_vrmlParser.obj', opts=OPTS, input='vrmlParser.yxx')
    TargetAdd('vrmlParser.h', input='p3vrml_vrmlParser.obj', opts=['DEPENDENCYONLY'])
    TargetAdd('p3vrml_vrmlLexer.obj', opts=OPTS, input='vrmlLexer.lxx')
    TargetAdd('p3vrml_parse_vrml.obj', opts=OPTS, input='parse_vrml.cxx')
    TargetAdd('p3vrml_standard_nodes.obj', opts=OPTS, input='standard_nodes.cxx')
    TargetAdd('p3vrml_vrmlNode.obj', opts=OPTS, input='vrmlNode.cxx')
    TargetAdd('p3vrml_vrmlNodeType.obj', opts=OPTS, input='vrmlNodeType.cxx')
    TargetAdd('libp3vrml.lib', input='p3vrml_parse_vrml.obj')
    TargetAdd('libp3vrml.lib', input='p3vrml_standard_nodes.obj')
    TargetAdd('libp3vrml.lib', input='p3vrml_vrmlNode.obj')
    TargetAdd('libp3vrml.lib', input='p3vrml_vrmlNodeType.obj')
    TargetAdd('libp3vrml.lib', input='p3vrml_vrmlParser.obj')
    TargetAdd('libp3vrml.lib', input='p3vrml_vrmlLexer.obj')

#
# DIRECTORY: pandatool/src/vrmlegg/
#

if not PkgSkip("PANDATOOL") and not PkgSkip("EGG"):
    OPTS=['DIR:pandatool/src/vrmlegg', 'DIR:pandatool/src/vrml']
    TargetAdd('p3vrmlegg_indexedFaceSet.obj', opts=OPTS, input='indexedFaceSet.cxx')
    TargetAdd('p3vrmlegg_vrmlAppearance.obj', opts=OPTS, input='vrmlAppearance.cxx')
    TargetAdd('p3vrmlegg_vrmlToEggConverter.obj', opts=OPTS, input='vrmlToEggConverter.cxx')
    TargetAdd('libp3vrmlegg.lib', input='p3vrmlegg_indexedFaceSet.obj')
    TargetAdd('libp3vrmlegg.lib', input='p3vrmlegg_vrmlAppearance.obj')
    TargetAdd('libp3vrmlegg.lib', input='p3vrmlegg_vrmlToEggConverter.obj')

#
# DIRECTORY: pandatool/src/xfile/
#

if not PkgSkip("PANDATOOL"):
    OPTS=['DIR:pandatool/src/xfile', 'ZLIB', 'BISONPREFIX_xyy', 'FLEXDASHI']
    CreateFile(GetOutputDir() + "/include/xParser.h")
    TargetAdd('p3xfile_xParser.obj', opts=OPTS, input='xParser.yxx')
    TargetAdd('xParser.h', input='p3xfile_xParser.obj', opts=['DEPENDENCYONLY'])
    TargetAdd('p3xfile_xLexer.obj', opts=OPTS, input='xLexer.lxx')
    TargetAdd('p3xfile_composite1.obj', opts=OPTS, input='p3xfile_composite1.cxx')
    TargetAdd('libp3xfile.lib', input='p3xfile_composite1.obj')
    TargetAdd('libp3xfile.lib', input='p3xfile_xParser.obj')
    TargetAdd('libp3xfile.lib', input='p3xfile_xLexer.obj')

#
# DIRECTORY: pandatool/src/xfileegg/
#

if not PkgSkip("PANDATOOL") and not PkgSkip("EGG"):
    OPTS=['DIR:pandatool/src/xfileegg', 'DIR:pandatool/src/xfile']
    TargetAdd('p3xfileegg_composite1.obj', opts=OPTS, input='p3xfileegg_composite1.cxx')
    TargetAdd('libp3xfileegg.lib', input='p3xfileegg_composite1.obj')

#
# DIRECTORY: pandatool/src/ptloader/
#

if not PkgSkip("PANDATOOL") and not PkgSkip("EGG"):
    if not PkgSkip("FCOLLADA"):
        DefSymbol("FCOLLADA", "HAVE_FCOLLADA")

    OPTS=['DIR:pandatool/src/ptloader', 'DIR:pandatool/src/flt', 'DIR:pandatool/src/lwo', 'DIR:pandatool/src/xfile', 'DIR:pandatool/src/xfileegg', 'DIR:pandatool/src/daeegg', 'BUILDING:PTLOADER', 'FCOLLADA']
    TargetAdd('p3ptloader_config_ptloader.obj', opts=OPTS, input='config_ptloader.cxx', dep='dtool_have_fcollada.dat')
    TargetAdd('p3ptloader_loaderFileTypePandatool.obj', opts=OPTS, input='loaderFileTypePandatool.cxx')
    TargetAdd('libp3ptloader.dll', input='p3ptloader_config_ptloader.obj')
    TargetAdd('libp3ptloader.dll', input='p3ptloader_loaderFileTypePandatool.obj')
    TargetAdd('libp3ptloader.dll', input='libp3fltegg.lib')
    TargetAdd('libp3ptloader.dll', input='libp3flt.lib')
    TargetAdd('libp3ptloader.dll', input='libp3lwoegg.lib')
    TargetAdd('libp3ptloader.dll', input='libp3lwo.lib')
    TargetAdd('libp3ptloader.dll', input='libp3dxfegg.lib')
    TargetAdd('libp3ptloader.dll', input='libp3dxf.lib')
    #TargetAdd('libp3ptloader.dll', input='libp3objegg.lib')
    TargetAdd('libp3ptloader.dll', input='libp3vrmlegg.lib')
    TargetAdd('libp3ptloader.dll', input='libp3vrml.lib')
    TargetAdd('libp3ptloader.dll', input='libp3xfileegg.lib')
    TargetAdd('libp3ptloader.dll', input='libp3xfile.lib')
    if not PkgSkip("FCOLLADA"): TargetAdd('libp3ptloader.dll', input='libp3daeegg.lib')
    TargetAdd('libp3ptloader.dll', input='libp3eggbase.lib')
    TargetAdd('libp3ptloader.dll', input='libp3progbase.lib')
    TargetAdd('libp3ptloader.dll', input='libp3converter.lib')
    TargetAdd('libp3ptloader.dll', input='libp3pandatoolbase.lib')
    TargetAdd('libp3ptloader.dll', input='libpandaegg.dll')
    TargetAdd('libp3ptloader.dll', input=COMMON_PANDA_LIBS)
    TargetAdd('libp3ptloader.dll', opts=['MODULE', 'ADVAPI', 'FCOLLADA', 'WINUSER'])

#
# DIRECTORY: pandatool/src/miscprogs/
#

# This is a bit of an esoteric tool, and it causes issues because
# it conflicts with tools of the same name in different packages.
#if not PkgSkip("PANDATOOL"):
#    OPTS=['DIR:pandatool/src/miscprogs']
#    TargetAdd('bin2c_binToC.obj', opts=OPTS, input='binToC.cxx')
#    TargetAdd('bin2c.exe', input='bin2c_binToC.obj')
#    TargetAdd('bin2c.exe', input='libp3progbase.lib')
#    TargetAdd('bin2c.exe', input='libp3pandatoolbase.lib')
#    TargetAdd('bin2c.exe', input=COMMON_PANDA_LIBS)
#    TargetAdd('bin2c.exe', opts=['ADVAPI'])

#
# DIRECTORY: pandatool/src/pstatserver/
#

if not PkgSkip("PANDATOOL"):
    OPTS=['DIR:pandatool/src/pstatserver']
    TargetAdd('p3pstatserver_composite1.obj', opts=OPTS, input='p3pstatserver_composite1.cxx')
    TargetAdd('libp3pstatserver.lib', input='p3pstatserver_composite1.obj')

#
# DIRECTORY: pandatool/src/text-stats/
#

if not PkgSkip("PANDATOOL") and GetTarget() != 'emscripten':
    OPTS=['DIR:pandatool/src/text-stats']
    TargetAdd('text-stats_textMonitor.obj', opts=OPTS, input='textMonitor.cxx')
    TargetAdd('text-stats_textStats.obj', opts=OPTS, input='textStats.cxx')
    TargetAdd('text-stats.exe', input='text-stats_textMonitor.obj')
    TargetAdd('text-stats.exe', input='text-stats_textStats.obj')
    TargetAdd('text-stats.exe', input='libp3progbase.lib')
    TargetAdd('text-stats.exe', input='libp3pstatserver.lib')
    TargetAdd('text-stats.exe', input='libp3pandatoolbase.lib')
    TargetAdd('text-stats.exe', input=COMMON_PANDA_LIBS)
    TargetAdd('text-stats.exe', opts=['ADVAPI'])

#
# DIRECTORY: pandatool/src/vrmlprogs/
#

if not PkgSkip("PANDATOOL"):
    OPTS=['DIR:pandatool/src/vrmlprogs', 'DIR:pandatool/src/vrml', 'DIR:pandatool/src/vrmlegg']
    TargetAdd('vrml-trans_vrmlTrans.obj', opts=OPTS, input='vrmlTrans.cxx')
    TargetAdd('vrml-trans.exe', input='vrml-trans_vrmlTrans.obj')
    TargetAdd('vrml-trans.exe', input='libp3vrml.lib')
    TargetAdd('vrml-trans.exe', input='libp3progbase.lib')
    TargetAdd('vrml-trans.exe', input='libp3pandatoolbase.lib')
    TargetAdd('vrml-trans.exe', input=COMMON_PANDA_LIBS)
    TargetAdd('vrml-trans.exe', opts=['ADVAPI'])

    if not PkgSkip("EGG"):
        TargetAdd('vrml2egg_vrmlToEgg.obj', opts=OPTS, input='vrmlToEgg.cxx')
        TargetAdd('vrml2egg.exe', input='vrml2egg_vrmlToEgg.obj')
        TargetAdd('vrml2egg.exe', input='libp3vrmlegg.lib')
        TargetAdd('vrml2egg.exe', input='libp3vrml.lib')
        TargetAdd('vrml2egg.exe', input=COMMON_EGG2X_LIBS)
        TargetAdd('vrml2egg.exe', opts=['ADVAPI'])

#
# DIRECTORY: pandatool/src/win-stats/
# DIRECTORY: pandatool/src/gtk-stats/
#

if not PkgSkip("PANDATOOL") and (GetTarget() in ('windows', 'darwin') or not PkgSkip("GTK3")):
    if GetTarget() == 'windows':
        OPTS=['DIR:pandatool/src/win-stats']
        TargetAdd('pstats_composite1.obj', opts=OPTS, input='winstats_composite1.cxx')
    elif GetTarget() == 'darwin':
        OPTS=['DIR:pandatool/src/mac-stats']
        TargetAdd('pstats_composite1.obj', opts=OPTS, input='macstats_composite1.mm')
    else:
        OPTS=['DIR:pandatool/src/gtk-stats', 'GTK3']
        TargetAdd('pstats_composite1.obj', opts=OPTS, input='gtkstats_composite1.cxx')
    TargetAdd('pstats.exe', input='pstats_composite1.obj')
    TargetAdd('pstats.exe', input='libp3pstatserver.lib')
    TargetAdd('pstats.exe', input='libp3progbase.lib')
    TargetAdd('pstats.exe', input='libp3pandatoolbase.lib')
    TargetAdd('pstats.exe', input=COMMON_PANDA_LIBS)
    TargetAdd('pstats.exe', opts=['SUBSYSTEM:WINDOWS', 'WINCOMCTL', 'WINCOMDLG', 'WINSOCK', 'WINIMM', 'WINGDI', 'WINKERNEL', 'WINOLDNAMES', 'WINUSER', 'WINMM', 'UXTHEME', 'GTK3', 'COCOA', 'CARBON', 'QUARTZ'])

#
# DIRECTORY: pandatool/src/xfileprogs/
#

if not PkgSkip("PANDATOOL"):
    OPTS=['DIR:pandatool/src/xfileprogs', 'DIR:pandatool/src/xfile', 'DIR:pandatool/src/xfileegg']
    TargetAdd('x-trans_xFileTrans.obj', opts=OPTS, input='xFileTrans.cxx')
    TargetAdd('x-trans.exe', input='x-trans_xFileTrans.obj')
    TargetAdd('x-trans.exe', input='libp3progbase.lib')
    TargetAdd('x-trans.exe', input='libp3xfile.lib')
    TargetAdd('x-trans.exe', input='libp3pandatoolbase.lib')
    TargetAdd('x-trans.exe', input=COMMON_PANDA_LIBS)
    TargetAdd('x-trans.exe', opts=['ADVAPI'])

    if not PkgSkip("EGG"):
        TargetAdd('egg2x_eggToX.obj', opts=OPTS, input='eggToX.cxx')
        TargetAdd('egg2x.exe', input='egg2x_eggToX.obj')
        TargetAdd('egg2x.exe', input='libp3xfileegg.lib')
        TargetAdd('egg2x.exe', input='libp3xfile.lib')
        TargetAdd('egg2x.exe', input=COMMON_EGG2X_LIBS)
        TargetAdd('egg2x.exe', opts=['ADVAPI'])

        TargetAdd('x2egg_xFileToEgg.obj', opts=OPTS, input='xFileToEgg.cxx')
        TargetAdd('x2egg.exe', input='x2egg_xFileToEgg.obj')
        TargetAdd('x2egg.exe', input='libp3xfileegg.lib')
        TargetAdd('x2egg.exe', input='libp3xfile.lib')
        TargetAdd('x2egg.exe', input=COMMON_EGG2X_LIBS)
        TargetAdd('x2egg.exe', opts=['ADVAPI'])

#
# DIRECTORY: pandatool/src/mayaprogs/
#

MAYA_BUILT = False

for VER in MAYAVERSIONS:
    VNUM = VER[4:]
    if PkgSkip(VER) or PkgSkip("PANDATOOL") or PkgSkip("EGG"):
        continue

    if GetTarget() == 'darwin':
        if int(VNUM) < 2009:
            # No x86_64 support.
            continue
        if tuple(OSX_ARCHS) == ('arm64',):
            # No arm64 support.
            continue
        ARCH_OPTS = ['NOARCH:ARM64']
    else:
        ARCH_OPTS = []

    MAYA_BUILT = True

    OPTS=['DIR:pandatool/src/mayaprogs', 'DIR:pandatool/src/maya', 'DIR:pandatool/src/mayaegg', 'BUILDING:MISC', VER] + ARCH_OPTS
    TargetAdd('mayaeggimport'+VNUM+'_mayaeggimport.obj', opts=OPTS, input='mayaEggImport.cxx')
    TargetAdd('mayaeggimport'+VNUM+'.mll', input='mayaegg'+VNUM+'_loader.obj')
    TargetAdd('mayaeggimport'+VNUM+'.mll', input='mayaeggimport'+VNUM+'_mayaeggimport.obj')
    TargetAdd('mayaeggimport'+VNUM+'.mll', input='libpandaegg.dll')
    TargetAdd('mayaeggimport'+VNUM+'.mll', input=COMMON_PANDA_LIBS)
    TargetAdd('mayaeggimport'+VNUM+'.mll', opts=['ADVAPI', VER]+ARCH_OPTS)

    TargetAdd('mayaloader'+VNUM+'_config_mayaloader.obj', opts=OPTS, input='config_mayaloader.cxx')
    TargetAdd('libp3mayaloader'+VNUM+'.dll', input='mayaloader'+VNUM+'_config_mayaloader.obj')
    TargetAdd('libp3mayaloader'+VNUM+'.dll', input='libmayaegg'+VNUM+'.lib')
    TargetAdd('libp3mayaloader'+VNUM+'.dll', input='libp3ptloader.dll')
    TargetAdd('libp3mayaloader'+VNUM+'.dll', input='libmaya'+VNUM+'.lib')
    TargetAdd('libp3mayaloader'+VNUM+'.dll', input='libp3fltegg.lib')
    TargetAdd('libp3mayaloader'+VNUM+'.dll', input='libp3flt.lib')
    TargetAdd('libp3mayaloader'+VNUM+'.dll', input='libp3lwoegg.lib')
    TargetAdd('libp3mayaloader'+VNUM+'.dll', input='libp3lwo.lib')
    TargetAdd('libp3mayaloader'+VNUM+'.dll', input='libp3dxfegg.lib')
    TargetAdd('libp3mayaloader'+VNUM+'.dll', input='libp3dxf.lib')
    TargetAdd('libp3mayaloader'+VNUM+'.dll', input='libp3objegg.lib')
    TargetAdd('libp3mayaloader'+VNUM+'.dll', input='libp3vrmlegg.lib')
    TargetAdd('libp3mayaloader'+VNUM+'.dll', input='libp3vrml.lib')
    TargetAdd('libp3mayaloader'+VNUM+'.dll', input='libp3xfileegg.lib')
    TargetAdd('libp3mayaloader'+VNUM+'.dll', input='libp3xfile.lib')
    TargetAdd('libp3mayaloader'+VNUM+'.dll', input='libp3eggbase.lib')
    TargetAdd('libp3mayaloader'+VNUM+'.dll', input='libp3progbase.lib')
    TargetAdd('libp3mayaloader'+VNUM+'.dll', input='libp3converter.lib')
    TargetAdd('libp3mayaloader'+VNUM+'.dll', input='libp3pandatoolbase.lib')
    TargetAdd('libp3mayaloader'+VNUM+'.dll', input='libpandaegg.dll')
    TargetAdd('libp3mayaloader'+VNUM+'.dll', input=COMMON_PANDA_LIBS)
    TargetAdd('libp3mayaloader'+VNUM+'.dll', opts=['ADVAPI', VER]+ARCH_OPTS)

    TargetAdd('mayapview'+VNUM+'_mayaPview.obj', opts=OPTS, input='mayaPview.cxx')
    TargetAdd('libmayapview'+VNUM+'.mll', input='mayapview'+VNUM+'_mayaPview.obj')
    TargetAdd('libmayapview'+VNUM+'.mll', input='libmayaegg'+VNUM+'.lib')
    TargetAdd('libmayapview'+VNUM+'.mll', input='libmaya'+VNUM+'.lib')
    TargetAdd('libmayapview'+VNUM+'.mll', input='libp3framework.dll')
    TargetAdd('libmayapview'+VNUM+'.mll', input=COMMON_EGG2X_LIBS)
    TargetAdd('libmayapview'+VNUM+'.mll', opts=['ADVAPI', VER]+ARCH_OPTS)

    TargetAdd('mayaprogs'+VNUM+'_eggToMaya.obj', opts=OPTS, input='eggToMaya.cxx')
    TargetAdd('mayaprogs'+VNUM+'_mayaToEgg.obj', opts=OPTS, input='mayaToEgg.cxx')
    TargetAdd('mayaprogs_mayaConversionServer.obj', opts=OPTS, input='mayaConversionServer.cxx')

    TargetAdd('maya2egg'+VNUM+'_mayaToEggBin.obj', opts=OPTS, input='mayaToEggBin.cxx')
    TargetAdd('maya2egg'+VNUM+'_bin.exe', input='mayaprogs'+VNUM+'_eggToMaya.obj')
    TargetAdd('maya2egg'+VNUM+'_bin.exe', input='mayaprogs'+VNUM+'_mayaToEgg.obj')
    TargetAdd('maya2egg'+VNUM+'_bin.exe', input='mayaprogs_mayaConversionServer.obj')
    TargetAdd('maya2egg'+VNUM+'_bin.exe', input='maya2egg'+VNUM+'_mayaToEggBin.obj')
    TargetAdd('maya2egg'+VNUM+'_bin.exe', input='libmayaegg'+VNUM+'.lib')
    TargetAdd('maya2egg'+VNUM+'_bin.exe', input='libmaya'+VNUM+'.lib')
    TargetAdd('maya2egg'+VNUM+'_bin.exe', input=COMMON_EGG2X_LIBS)
    TargetAdd('maya2egg'+VNUM+'_bin.exe', opts=['ADVAPI', VER]+ARCH_OPTS)

    TargetAdd('egg2maya'+VNUM+'_eggToMayaBin.obj', opts=OPTS, input='eggToMayaBin.cxx')
    TargetAdd('egg2maya'+VNUM+'_bin.exe', input='mayaprogs'+VNUM+'_eggToMaya.obj')
    TargetAdd('egg2maya'+VNUM+'_bin.exe', input='mayaprogs'+VNUM+'_mayaToEgg.obj')
    TargetAdd('egg2maya'+VNUM+'_bin.exe', input='mayaprogs_mayaConversionServer.obj')
    TargetAdd('egg2maya'+VNUM+'_bin.exe', input='egg2maya'+VNUM+'_eggToMayaBin.obj')
    TargetAdd('egg2maya'+VNUM+'_bin.exe', input='libmayaegg'+VNUM+'.lib')
    TargetAdd('egg2maya'+VNUM+'_bin.exe', input='libmaya'+VNUM+'.lib')
    TargetAdd('egg2maya'+VNUM+'_bin.exe', input=COMMON_EGG2X_LIBS)
    TargetAdd('egg2maya'+VNUM+'_bin.exe', opts=['ADVAPI', VER]+ARCH_OPTS)

    TargetAdd('mayasavepview'+VNUM+'_mayaSavePview.obj', opts=OPTS, input='mayaSavePview.cxx')
    TargetAdd('libmayasavepview'+VNUM+'.mll', input='mayasavepview'+VNUM+'_mayaSavePview.obj')
    TargetAdd('libmayasavepview'+VNUM+'.mll', opts=['ADVAPI', VER]+ARCH_OPTS)

    TargetAdd('mayapath'+VNUM+'.obj', opts=OPTS, input='mayapath.cxx')

    TargetAdd('maya2egg'+VNUM+'.exe', input='mayapath'+VNUM+'.obj')
    TargetAdd('maya2egg'+VNUM+'.exe', input='libpandaexpress.dll')
    TargetAdd('maya2egg'+VNUM+'.exe', input=COMMON_DTOOL_LIBS)
    TargetAdd('maya2egg'+VNUM+'.exe', opts=['ADVAPI']+ARCH_OPTS)

    TargetAdd('egg2maya'+VNUM+'.exe', input='mayapath'+VNUM+'.obj')
    TargetAdd('egg2maya'+VNUM+'.exe', input='libpandaexpress.dll')
    TargetAdd('egg2maya'+VNUM+'.exe', input=COMMON_DTOOL_LIBS)
    TargetAdd('egg2maya'+VNUM+'.exe', opts=['ADVAPI']+ARCH_OPTS)

if MAYA_BUILT:
    OPTS=['DIR:pandatool/src/mayaprogs', 'DIR:pandatool/src/maya', 'DIR:pandatool/src/mayaegg', 'BUILDING:MISC', 'NOARCH:ARM64']

    TargetAdd('mayaprogs_mayaConversionClient.obj', opts=OPTS, input='mayaConversionClient.cxx')

    TargetAdd('maya2egg_mayaToEggClient.obj', opts=OPTS, input='mayaToEggClient.cxx')
    TargetAdd('maya2egg_client.exe', input='mayaprogs_mayaConversionClient.obj')
    TargetAdd('maya2egg_client.exe', input='maya2egg_mayaToEggClient.obj')
    TargetAdd('maya2egg_client.exe', input=COMMON_EGG2X_LIBS)
    TargetAdd('maya2egg_client.exe', opts=['NOARCH:ARM64'])

    TargetAdd('egg2maya_eggToMayaClient.obj', opts=OPTS, input='eggToMayaClient.cxx')
    TargetAdd('egg2maya_client.exe', input='mayaprogs_mayaConversionClient.obj')
    TargetAdd('egg2maya_client.exe', input='egg2maya_eggToMayaClient.obj')
    TargetAdd('egg2maya_client.exe', input=COMMON_EGG2X_LIBS)
    TargetAdd('egg2maya_client.exe', opts=['NOARCH:ARM64'])

#
# DIRECTORY: contrib/src/ai/
#
if not PkgSkip("CONTRIB"):
    OPTS=['DIR:contrib/src/ai', 'BUILDING:PANDAAI']
    TargetAdd('p3ai_composite1.obj', opts=OPTS, input='p3ai_composite1.cxx')
    TargetAdd('libpandaai.dll', input='p3ai_composite1.obj')
    TargetAdd('libpandaai.dll', input=COMMON_PANDA_LIBS)

    OPTS=['DIR:contrib/src/ai']
    IGATEFILES=GetDirectoryContents('contrib/src/ai', ["*.h", "*_composite*.cxx"])
    TargetAdd('libpandaai.in', opts=OPTS, input=IGATEFILES)
    TargetAdd('libpandaai.in', opts=['IMOD:panda3d.ai', 'ILIB:libpandaai', 'SRCDIR:contrib/src/ai'])

    PyTargetAdd('ai_module.obj', input='libpandaai.in')
    PyTargetAdd('ai_module.obj', opts=OPTS)
    PyTargetAdd('ai_module.obj', opts=['IMOD:panda3d.ai', 'ILIB:ai', 'IMPORT:panda3d.core'])

    PyTargetAdd('ai.pyd', input='ai_module.obj')
    PyTargetAdd('ai.pyd', input='libpandaai_igate.obj')
    PyTargetAdd('ai.pyd', input='libpandaai.dll')
    PyTargetAdd('ai.pyd', input='libp3interrogatedb.dll')
    PyTargetAdd('ai.pyd', input=COMMON_PANDA_LIBS)

#
# DIRECTORY: contrib/src/rplight/
#
if not PkgSkip("CONTRIB") and not PkgSkip("PYTHON"):
    OPTS=['DIR:contrib/src/rplight', 'BUILDING:RPLIGHT']
    TargetAdd('p3rplight_composite1.obj', opts=OPTS, input='p3rplight_composite1.cxx')

    IGATEFILES=GetDirectoryContents('contrib/src/rplight', ["*.h", "*_composite*.cxx"])
    TargetAdd('libp3rplight.in', opts=OPTS, input=IGATEFILES)
    TargetAdd('libp3rplight.in', opts=['IMOD:panda3d._rplight', 'ILIB:libp3rplight', 'SRCDIR:contrib/src/rplight'])

    PyTargetAdd('rplight_module.obj', input='libp3rplight.in')
    PyTargetAdd('rplight_module.obj', opts=OPTS)
    PyTargetAdd('rplight_module.obj', opts=['IMOD:panda3d._rplight', 'ILIB:_rplight', 'IMPORT:panda3d.core'])

    PyTargetAdd('_rplight.pyd', input='rplight_module.obj')
    PyTargetAdd('_rplight.pyd', input='libp3rplight_igate.obj')
    PyTargetAdd('_rplight.pyd', input='p3rplight_composite1.obj')
    PyTargetAdd('_rplight.pyd', input='libp3interrogatedb.dll')
    PyTargetAdd('_rplight.pyd', input=COMMON_PANDA_LIBS)

#
# DIRECTORY: pandatool/src/deploy-stub
#
if PkgSkip("PYTHON") == 0:
    OPTS=['DIR:pandatool/src/deploy-stub', 'BUILDING:DEPLOYSTUB']
    PyTargetAdd('deploy-stub.obj', opts=OPTS, input='deploy-stub.c')
    if GetTarget() == 'windows':
        PyTargetAdd('frozen_dllmain.obj', opts=OPTS, input='frozen_dllmain.c')

    if GetTarget() == 'linux' or GetTarget() == 'freebsd':
        # Setup rpath so libs can be found in the same directory as the deployed game
        LibName('DEPLOYSTUB', "-Wl,--disable-new-dtags,-rpath,\\$ORIGIN")
        LibName('DEPLOYSTUB', "-Wl,-z,origin")
        LibName('DEPLOYSTUB', "-rdynamic")
    elif GetTarget() == 'darwin':
        LibName('DEPLOYSTUB', "-Wl,-sectcreate,__PANDA,__panda,/dev/null")

    PyTargetAdd('deploy-stub.exe', input='deploy-stub.obj')
    if GetTarget() == 'windows':
        PyTargetAdd('deploy-stub.exe', input='frozen_dllmain.obj')
    PyTargetAdd('deploy-stub.exe', opts=['WINSHELL', 'DEPLOYSTUB', 'NOICON', 'ANDROID'])

    if GetTarget() == 'emscripten':
        PyTargetAdd('deploy-stub.exe', opts=['ZLIB'])

    if GetTarget() == 'windows':
        PyTargetAdd('deploy-stubw.exe', input='deploy-stub.obj')
        PyTargetAdd('deploy-stubw.exe', input='frozen_dllmain.obj')
        PyTargetAdd('deploy-stubw.exe', opts=['SUBSYSTEM:WINDOWS', 'WINSHELL', 'DEPLOYSTUB', 'NOICON'])
    elif GetTarget() == 'darwin':
        DefSymbol('MACOS_APP_BUNDLE', 'MACOS_APP_BUNDLE')
        OPTS = OPTS + ['MACOS_APP_BUNDLE']
        PyTargetAdd('deploy-stubw.obj', opts=OPTS, input='deploy-stub.c')
        PyTargetAdd('deploy-stubw.exe', input='deploy-stubw.obj')
        PyTargetAdd('deploy-stubw.exe', opts=['MACOS_APP_BUNDLE', 'DEPLOYSTUB', 'NOICON'])
    elif GetTarget() == 'android':
        TargetAdd('org/jnius/NativeInvocationHandler.class', opts=OPTS, input='NativeInvocationHandler.java')
        TargetAdd('classes.dex', input='org/jnius/NativeInvocationHandler.class')

        PyTargetAdd('deploy-stubw_android_main.obj', opts=OPTS, input='android_main.cxx')
        PyTargetAdd('deploy-stubw_android_log.obj', opts=OPTS, input='android_log.c')
        PyTargetAdd('libdeploy-stubw.dll', input='android_native_app_glue.obj')
        PyTargetAdd('libdeploy-stubw.dll', input='deploy-stubw_android_main.obj')
        PyTargetAdd('libdeploy-stubw.dll', input='deploy-stubw_android_log.obj')
        PyTargetAdd('libdeploy-stubw.dll', input=COMMON_PANDA_LIBS)
        PyTargetAdd('libdeploy-stubw.dll', input='libp3android.dll')
        PyTargetAdd('libdeploy-stubw.dll', opts=['DEPLOYSTUB', 'ANDROID'])

#
# Generate the models directory and samples directory
#

if not PkgSkip("DIRECT") and not PkgSkip("EGG"):
    model_extensions = ["*.egg"]

    for model in GetDirectoryContents("models/misc", model_extensions):
        if not PkgSkip("ZLIB") and not PkgSkip("DEPLOYTOOLS"):
            newname = model[:-4] + ".egg.pz"
        else:
            newname = model[:-4] + ".egg"
        TargetAdd(GetOutputDir()+"/models/misc/"+newname, input="models/misc/"+model)

    for model in GetDirectoryContents("models/gui", model_extensions):
        if not PkgSkip("ZLIB") and not PkgSkip("DEPLOYTOOLS"):
            newname = model[:-4] + ".egg.pz"
        else:
            newname = model[:-4] + ".egg"
        TargetAdd(GetOutputDir()+"/models/gui/"+newname, input="models/gui/"+model)

    for model in GetDirectoryContents("models", model_extensions):
        if not PkgSkip("ZLIB") and not PkgSkip("DEPLOYTOOLS"):
            newname = model[:-4] + ".egg.pz"
        else:
            newname = model[:-4] + ".egg"
        TargetAdd(GetOutputDir()+"/models/"+newname, input="models/"+model)

if not PkgSkip("DIRECT"):
    CopyAllFiles(GetOutputDir()+"/models/audio/sfx/",  "models/audio/sfx/",      ".wav")
    CopyAllFiles(GetOutputDir()+"/models/icons/",      "models/icons/",          ".gif")

    CopyAllFiles(GetOutputDir()+"/models/maps/",       "models/maps/",           ".jpg")
    CopyAllFiles(GetOutputDir()+"/models/maps/",       "models/maps/",           ".png")
    CopyAllFiles(GetOutputDir()+"/models/maps/",       "models/maps/",           ".rgb")
    CopyAllFiles(GetOutputDir()+"/models/maps/",       "models/maps/",           ".rgba")


##########################################################################################
#
# Dependency-Based Distributed Build System.
#
##########################################################################################

DEPENDENCYQUEUE=[]

for target in TARGET_LIST:
    name = target.name
    inputs = target.inputs
    opts = target.opts
    deps = target.deps
    DEPENDENCYQUEUE.append([CompileAnything, [name, inputs, opts], [name], deps, []])

def BuildWorker(taskqueue, donequeue):
    while True:
        try:
            task = taskqueue.get(timeout=1)
        except:
            ProgressOutput(None, "Waiting for tasks...")
            task = taskqueue.get()
        sys.stdout.flush()
        if task == 0:
            return
        try:
            task[0](*task[1])
            donequeue.put(task)
        except:
            donequeue.put(0)

def AllSourcesReady(task, pending):
    sources = task[3]
    for x in sources:
        if x in pending:
            return False
    sources = task[1][1]
    for x in sources:
        if x in pending:
            return False
    altsources = task[4]
    for x in altsources:
        if x in pending:
            return False
    return True

def ParallelMake(tasklist):
    # Create the communication queues.
    donequeue = queue.Queue()
    taskqueue = queue.Queue()
    # Build up a table listing all the pending targets
    #task = [CompileAnything, [name, inputs, opts], [name], deps, []]
    # task[2] = [name]
    # task[3] = deps
    pending = {}
    for task in tasklist:
        for target in task[2]:
            pending[target] = 1
    # Create the workers
    for slave in range(THREADCOUNT):
        th = threading.Thread(target=BuildWorker, args=[taskqueue, donequeue])
        th.daemon = True
        th.start()
    # Feed tasks to the workers.
    tasksqueued = 0
    while True:
        if tasksqueued < THREADCOUNT:
            extras = []
            for task in tasklist:
                if tasksqueued < THREADCOUNT and AllSourcesReady(task, pending):
                    if NeedsBuild(task[2], task[3]):
                        tasksqueued += 1
                        taskqueue.put(task)
                    else:
                        for target in task[2]:
                            del pending[target]
                else:
                    extras.append(task)
            tasklist = extras
        sys.stdout.flush()
        if tasksqueued == 0:
            if len(tasklist) > 0:
                continue
            break
        donetask = donequeue.get()
        if donetask == 0:
            exit("Build process aborting.")
        sys.stdout.flush()
        tasksqueued -= 1
        JustBuilt(donetask[2], donetask[3])
        for target in donetask[2]:
            del pending[target]
    # Kill the workers.
    for slave in range(THREADCOUNT):
        taskqueue.put(0)
    # Make sure there aren't any unsatisfied tasks
    if len(tasklist) > 0:
        exit("Dependency problems: {0} tasks not finished. First task unsatisfied: {1}".format(len(tasklist), tasklist[0][2]))


def SequentialMake(tasklist):
    i = 0
    for task in tasklist:
        if NeedsBuild(task[2], task[3]):
            task[0](*task[1] + [(i * 100.0) / len(tasklist)])
            JustBuilt(task[2], task[3])
        i += 1


def RunDependencyQueue(tasklist):
    if THREADCOUNT != 0:
        ParallelMake(tasklist)
    else:
        SequentialMake(tasklist)


try:
    RunDependencyQueue(DEPENDENCYQUEUE)
finally:
    SaveDependencyCache()

# Run the test suite.
if RUNTESTS:
    cmdstr = BracketNameWithQuotes(SDK["PYTHONEXEC"].replace('\\', '/'))
    cmdstr += " -B -m pytest tests"
    if GetVerbose():
        cmdstr += " --verbose"
    oscmd(cmdstr)

# Write out information about the Python versions in the built dir.
python_version_info = GetCurrentPythonVersionInfo()
UpdatePythonVersionInfoFile(python_version_info)

##########################################################################################
#
# The Installers
#
# Under windows, we can build an 'exe' package using NSIS
# Under linux, we can build a 'deb' package or an 'rpm' package.
# Under OSX, we can make a 'dmg' package.
#
##########################################################################################

if INSTALLER:
    ProgressOutput(100.0, "Building installer")
    from makepackage import MakeInstaller

    # When using the --installer flag, only install for the current version.
    python_versions = []
    if python_version_info:
        python_versions.append(python_version_info)

    MakeInstaller(version=VERSION, outputdir=GetOutputDir(),
                  optimize=GetOptimize(), compressor=COMPRESSOR,
                  debversion=DEBVERSION, rpmversion=RPMVERSION,
                  rpmrelease=RPMRELEASE, python_versions=python_versions)

if WHEEL:
    ProgressOutput(100.0, "Building wheel")
    from makewheel import makewheel
    makewheel(WHLVERSION, GetOutputDir())

##########################################################################################
#
# Print final status report.
#
##########################################################################################

WARNINGS.append("Elapsed Time: "+PrettyTime(time.time() - STARTTIME))

printStatus("Makepanda Final Status Report", WARNINGS)
print(GetColor("green") + "Build successfully finished, elapsed time: " + PrettyTime(time.time() - STARTTIME) + GetColor())<|MERGE_RESOLUTION|>--- conflicted
+++ resolved
@@ -884,10 +884,7 @@
 
     if GetTarget() != 'emscripten':
         # Most of these are provided by emscripten or via emscripten-ports.
-<<<<<<< HEAD
         SmartPkgEnable("OPENAL",   "openal",    ("openal"), "AL/al.h", framework = "OpenAL")
-=======
->>>>>>> 10ee0199
         SmartPkgEnable("EIGEN",    "eigen3",    (), ("Eigen/Dense",), target_pkg = 'ALWAYS')
         SmartPkgEnable("VORBIS",   "vorbisfile",("vorbisfile", "vorbis", "ogg"), ("ogg/ogg.h", "vorbis/vorbisfile.h"))
         SmartPkgEnable("BULLET",   "bullet", ("BulletSoftBody", "BulletDynamics", "BulletCollision", "LinearMath"), ("bullet", "bullet/btBulletDynamicsCommon.h"))
@@ -1522,15 +1519,9 @@
                 # Fast math is nice, but we'd like to see NaN in dev builds.
                 cmd += " -fno-finite-math-only"
 
-<<<<<<< HEAD
             # Make sure this is off to avoid GCC/Eigen bug (see GitHub #228)
             if GetTarget() != "emscripten":
                 cmd += " -fno-unsafe-math-optimizations"
-=======
-        # Make sure this is off to avoid GCC/Eigen bug (see GitHub #228)
-        if GetTarget() != "emscripten":
-            cmd += " -fno-unsafe-math-optimizations"
->>>>>>> 10ee0199
 
         if (optlevel==1):
             if GetTarget() == "emscripten":
@@ -1998,12 +1989,6 @@
             cmd += ' -lc -lm'
 
         elif GetTarget() == 'emscripten':
-<<<<<<< HEAD
-            cmd += " -s WARN_ON_UNDEFINED_SYMBOLS=1"
-            if GetOrigExt(dll) == ".exe":
-                cmd += " --memory-init-file 0"
-                cmd += " -s EXIT_RUNTIME=1"
-=======
             if cmd.find('bin/deploy-stub.js ')>0:
                 return
             cmd += " -sWARN_ON_UNDEFINED_SYMBOLS"
@@ -2012,7 +1997,6 @@
                 cmd += " -sEXIT_RUNTIME -sNODERAWFS -sASSERTIONS -sTOTAL_STACK=4MB -sALLOW_MEMORY_GROWTH"
         elif GetTarget() == 'wasi':
             return
->>>>>>> 10ee0199
 
         else:
             cmd += " -pthread"
@@ -2046,18 +2030,12 @@
 
         if GetTarget() == 'emscripten':
             optlevel = GetOptimizeOption(opts)
-<<<<<<< HEAD
-            if optlevel == 2: cmd += " -O1"
-            if optlevel == 3: cmd += " -O2"
-            if optlevel == 4: cmd += " -O3"
-=======
             if GetOrigExt(dll) == ".exe":
                 cmd += " -O0 -g3"
             elif optlevel>3:
                 cmd += f" -Os -g0"
             elif optlevel>1:
                 cmd += f" -O{optlevel-1} -g3"
->>>>>>> 10ee0199
 
         oscmd(cmd)
 
@@ -2657,11 +2635,7 @@
         dtool_config["PHAVE_LOCKF"] = 'UNDEF'
         dtool_config["HAVE_VIDEO4LINUX"] = 'UNDEF'
 
-<<<<<<< HEAD
-    if (GetTarget() == "emscripten"):
-=======
     if (GetTarget() == "emscripten") or (GetTarget() == "wasi"):
->>>>>>> 10ee0199
         # There are no threads in JavaScript, so don't bother using them.
         dtool_config["HAVE_THREADS"] = 'UNDEF'
         dtool_config["DO_PIPELINING"] = 'UNDEF'
@@ -3913,11 +3887,7 @@
 TargetAdd('p3pnmimage_composite1.obj', opts=OPTS, input='p3pnmimage_composite1.cxx')
 TargetAdd('p3pnmimage_composite2.obj', opts=OPTS, input='p3pnmimage_composite2.cxx')
 
-<<<<<<< HEAD
-if GetTarget() != "emscripten":
-=======
 if GetTarget() not in WASM_TARGETS:
->>>>>>> 10ee0199
   TargetAdd('p3pnmimage_convert_srgb_sse2.obj', opts=OPTS+['SSE2'], input='convert_srgb_sse2.cxx')
 
 OPTS=['DIR:panda/src/pnmimage', 'ZLIB']
@@ -3930,11 +3900,7 @@
 # DIRECTORY: panda/src/nativenet/
 #
 
-<<<<<<< HEAD
-if GetTarget() != 'emscripten':
-=======
 if GetTarget() not in WASM_TARGETS:
->>>>>>> 10ee0199
   OPTS=['DIR:panda/src/nativenet', 'BUILDING:PANDA']
   TargetAdd('p3nativenet_composite1.obj', opts=OPTS, input='p3nativenet_composite1.cxx')
 
@@ -3947,11 +3913,7 @@
 # DIRECTORY: panda/src/net/
 #
 
-<<<<<<< HEAD
-if GetTarget() != 'emscripten':
-=======
 if GetTarget() not in WASM_TARGETS:
->>>>>>> 10ee0199
   OPTS=['DIR:panda/src/net', 'BUILDING:PANDA']
   TargetAdd('p3net_composite1.obj', opts=OPTS, input='p3net_composite1.cxx')
   TargetAdd('p3net_composite2.obj', opts=OPTS, input='p3net_composite2.cxx')
@@ -4306,11 +4268,7 @@
 TargetAdd('libpanda.dll', input='libp3dtoolconfig.dll')
 TargetAdd('libpanda.dll', input='libp3dtool.dll')
 
-<<<<<<< HEAD
-if GetTarget() != "emscripten":
-=======
 if GetTarget() not in WASM_TARGETS:
->>>>>>> 10ee0199
   TargetAdd('libpanda.dll', input='p3net_composite1.obj')
   TargetAdd('libpanda.dll', input='p3net_composite2.obj')
   TargetAdd('libpanda.dll', input='p3nativenet_composite1.obj')
@@ -4401,10 +4359,6 @@
 PyTargetAdd('core.pyd', input='libp3putil_igate.obj')
 PyTargetAdd('core.pyd', input='libp3audio_igate.obj')
 PyTargetAdd('core.pyd', input='libp3pgui_igate.obj')
-<<<<<<< HEAD
-=======
-PyTargetAdd('core.pyd', input='libp3dxml_igate.obj')
->>>>>>> 10ee0199
 
 if GetTarget() != "emscripten":
   PyTargetAdd('core.pyd', input='libp3net_igate.obj')
