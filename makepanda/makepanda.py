#!/usr/bin/env python
########################################################################
#
# To build panda using this script, type 'makepanda.py' on unix
# or 'makepanda.bat' on windows, and examine the help-text.
# Then run the script again with the appropriate options to compile
# panda3d.
#
########################################################################

import sys
if sys.version_info < (3, 6):
    print("This version of Python is not supported, use version 3.6 or higher.")
    exit(1)

try:
    import os
    import time
    import re
    import getopt
    import threading
    import signal
    import shutil
    import plistlib
    import queue
except KeyboardInterrupt:
    raise
except:
    print("You are either using an incomplete or an old version of Python!")
    print("Please install the development package of Python and try again.")
    exit(1)

from distutils.util import get_platform
from makepandacore import *

try:
    import zlib
except:
    zlib = None

########################################################################
##
## PARSING THE COMMAND LINE OPTIONS
##
## You might be tempted to change the defaults by editing them
## here.  Don't do it.  Instead, create a script that compiles
## panda with your preferred options.  Or, create
## a 'makepandaPreferences' file and put it into your python path.
##
########################################################################

COMPILER=0
INSTALLER=0
WHEEL=0
RUNTESTS=0
GENMAN=0
COMPRESSOR="zlib"
THREADCOUNT=0
CFLAGS=""
CXXFLAGS=""
LDFLAGS=""
DISTRIBUTOR=""
VERSION=None
DEBVERSION=None
WHLVERSION=None
RPMRELEASE="1"
GIT_COMMIT=None
MAJOR_VERSION=None
OSX_ARCHS=[]
STRDXSDKVERSION = 'default'
WINDOWS_SDK = None
MSVC_VERSION = None
BOOUSEINTELCOMPILER = False
OPENCV_VER_23 = False
PLATFORM = None
COPY_PYTHON = True

PkgListSet(["PYTHON", "DIRECT",                        # Python support
  "GL", "GLES", "GLES2"] + DXVERSIONS + ["TINYDISPLAY", "NVIDIACG", # 3D graphics
  "EGL",                                               # OpenGL (ES) integration
  "EIGEN",                                             # Linear algebra acceleration
  "OPENAL", "FMODEX",                                  # Audio playback
  "VORBIS", "OPUS", "FFMPEG", "SWSCALE", "SWRESAMPLE", # Audio decoding
  "ODE", "BULLET", "PANDAPHYSICS",                     # Physics
  "SPEEDTREE",                                         # SpeedTree
  "ZLIB", "PNG", "JPEG", "TIFF", "OPENEXR", "SQUISH",  # 2D Formats support
  ] + MAYAVERSIONS + MAXVERSIONS + [ "FCOLLADA", "ASSIMP", "EGG", # 3D Formats support
  "FREETYPE", "HARFBUZZ",                              # Text rendering
  "VRPN", "OPENSSL",                                   # Transport
  "FFTW",                                              # Algorithm helpers
  "ARTOOLKIT", "OPENCV", "DIRECTCAM", "VISION",        # Augmented Reality
  "GTK2",                                              # GTK2 is used for PStats on Unix
  "MFC", "WX", "FLTK",                                 # Used for web plug-in only
  "COCOA",                                             # macOS toolkits
  "X11",                                               # Unix platform support
  "PANDATOOL", "PVIEW", "DEPLOYTOOLS",                 # Toolchain
  "SKEL",                                              # Example SKEL project
  "PANDAFX",                                           # Some distortion special lenses
  "PANDAPARTICLESYSTEM",                               # Built in particle system
  "CONTRIB",                                           # Experimental
  "SSE2", "NEON",                                      # Compiler features
])

CheckPandaSourceTree()

def keyboardInterruptHandler(x,y):
    exit("keyboard interrupt")

signal.signal(signal.SIGINT, keyboardInterruptHandler)

########################################################################
##
## Command-line parser.
##
## You can type "makepanda --help" to see all the options.
##
########################################################################

def usage(problem):
    if problem:
        print("")
        print("Error parsing command-line input: %s" % (problem))

    print("")
    print("Makepanda generates a 'built' subdirectory containing a")
    print("compiled copy of Panda3D.  Command-line arguments are:")
    print("")
    print("  --help            (print the help message you're reading now)")
    print("  --verbose         (print out more information)")
    print("  --tests           (run the test suite)")
    print("  --installer       (build an installer)")
    print("  --wheel           (build a pip-installable .whl)")
    print("  --optimize X      (optimization level can be 1,2,3,4)")
    print("  --version X       (set the panda version number)")
    print("  --lzma            (use lzma compression when building Windows installer)")
    print("  --distributor X   (short string identifying the distributor of the build)")
    print("  --outputdir X     (use the specified directory instead of 'built')")
    print("  --threads N       (use the multithreaded build system. see manual)")
    print("  --universal       (build universal binaries (macOS 11.0+ only))")
    print("  --override \"O=V\"  (override dtool_config/prc option value)")
    print("  --static          (builds libraries for static linking)")
    print("  --target X        (experimental cross-compilation (android only))")
    print("  --arch X          (target architecture for cross-compilation)")
    print("")
    for pkg in PkgListGet():
        p = pkg.lower()
        print("  --use-%-9s   --no-%-9s (enable/disable use of %s)"%(p, p, pkg))
    if sys.platform != 'win32':
        print("  --<PKG>-incdir    (custom location for header files of thirdparty package)")
        print("  --<PKG>-libdir    (custom location for library files of thirdparty package)")
    print("")
    print("  --nothing         (disable every third-party lib)")
    print("  --everything      (enable every third-party lib)")
    print("  --directx-sdk=X   (specify version of DirectX SDK to use: jun2010, aug2009)")
    print("  --windows-sdk=X   (specify Windows SDK version, eg. 7.1, 8.1 or 10.  Default is 8.1)")
    print("  --msvc-version=X  (specify Visual C++ version, eg. 10, 11, 12, 14, 14.1, 14.2.  Default is 14)")
    print("  --use-icl         (experimental setting to use an intel compiler instead of MSVC on Windows)")
    print("")
    print("The simplest way to compile panda is to just type:")
    print("")
    print("  makepanda --everything")
    print("")
    os._exit(1)

def parseopts(args):
    global INSTALLER,WHEEL,RUNTESTS,GENMAN,DISTRIBUTOR,VERSION
    global COMPRESSOR,THREADCOUNT,OSX_ARCHS
    global DEBVERSION,WHLVERSION,RPMRELEASE,GIT_COMMIT
    global STRDXSDKVERSION, WINDOWS_SDK, MSVC_VERSION, BOOUSEINTELCOMPILER
    global COPY_PYTHON

    # Options for which to display a deprecation warning.
    removedopts = [
        "use-touchinput", "no-touchinput", "no-awesomium", "no-directscripts",
        "no-carbon", "no-physx", "no-rocket", "host", "osxtarget=",
        ]

    # All recognized options.
    longopts = [
        "help","distributor=","verbose","tests",
        "optimize=","everything","nothing","installer","wheel","rtdist","nocolor",
        "version=","lzma","no-python","threads=","outputdir=","override=",
        "static","debversion=","rpmrelease=","p3dsuffix=","rtdist-version=",
        "directx-sdk=", "windows-sdk=", "msvc-version=", "clean", "use-icl",
        "universal", "target=", "arch=", "git-commit=", "no-copy-python",
        "cggl-incdir=", "cggl-libdir=",
        ] + removedopts

    anything = 0
    optimize = ""
    target = None
    target_archs = []
    universal = False
    clean_build = False
    for pkg in PkgListGet():
        longopts.append("use-" + pkg.lower())
        longopts.append("no-" + pkg.lower())
        longopts.append(pkg.lower() + "-incdir=")
        longopts.append(pkg.lower() + "-libdir=")

    try:
        opts, extras = getopt.getopt(args, "", longopts)
        for option, value in opts:
            if (option=="--help"): raise Exception
            elif (option=="--optimize"): optimize=value
            elif (option=="--installer"): INSTALLER=1
            elif (option=="--tests"): RUNTESTS=1
            elif (option=="--wheel"): WHEEL=1
            elif (option=="--verbose"): SetVerbose(True)
            elif (option=="--distributor"): DISTRIBUTOR=value
            elif (option=="--genman"): GENMAN=1
            elif (option=="--everything"): PkgEnableAll()
            elif (option=="--nothing"): PkgDisableAll()
            elif (option=="--threads"): THREADCOUNT=int(value)
            elif (option=="--outputdir"): SetOutputDir(value.strip())
            elif (option=="--universal"): universal = True
            elif (option=="--target"): target = value.strip()
            elif (option=="--arch"): target_archs.append(value.strip())
            elif (option=="--nocolor"): DisableColors()
            elif (option=="--version"):
                match = re.match(r'^\d+\.\d+(\.\d+)+', value)
                if not match:
                    usage("version requires three digits")
                WHLVERSION = value
                VERSION = match.group()
            elif (option=="--lzma"): COMPRESSOR="lzma"
            elif (option=="--override"): AddOverride(value.strip())
            elif (option=="--static"): SetLinkAllStatic(True)
            elif (option=="--debversion"): DEBVERSION=value
            elif (option=="--rpmrelease"): RPMRELEASE=value
            elif (option=="--git-commit"): GIT_COMMIT=value
            # Backward compatibility, OPENGL was renamed to GL
            elif (option=="--use-opengl"): PkgEnable("GL")
            elif (option=="--no-opengl"): PkgDisable("GL")
            elif (option=="--directx-sdk"):
                STRDXSDKVERSION = value.strip().lower()
                if STRDXSDKVERSION == '':
                    print("No DirectX SDK version specified. Using 'default' DirectX SDK search")
                    STRDXSDKVERSION = 'default'
            elif (option=="--windows-sdk"):
                WINDOWS_SDK = value.strip().lower()
            elif (option=="--msvc-version"):
                MSVC_VERSION = value.strip().lower()
            elif (option=="--use-icl"): BOOUSEINTELCOMPILER = True
            elif (option=="--clean"): clean_build = True
            elif (option=="--no-copy-python"): COPY_PYTHON = False
            elif (option[2:] in removedopts or option[2:]+'=' in removedopts):
                Warn("Ignoring removed option %s" % (option))
            else:
                for pkg in PkgListGet() + ['CGGL']:
                    if option == "--use-" + pkg.lower():
                        PkgEnable(pkg)
                        break
                    elif option == "--no-" + pkg.lower():
                        PkgDisable(pkg)
                        break
                    elif option == "--" + pkg.lower() + "-incdir":
                        PkgSetCustomLocation(pkg)
                        IncDirectory(pkg, value)
                        break
                    elif option == "--" + pkg.lower() + "-libdir":
                        PkgSetCustomLocation(pkg)
                        LibDirectory(pkg, value)
                        break
            if (option == "--everything" or option.startswith("--use-")
                or option == "--nothing" or option.startswith("--no-")):
                anything = 1
    except:
        usage(sys.exc_info()[1])

    if not anything:
        usage("You should specify a list of packages to use or --everything to enable all packages.")

    if (optimize==""): optimize = "3"

    if target is not None or target_archs:
        SetTarget(target, target_archs[-1] if target_archs else None)

    if universal:
        if target_archs:
            exit("--universal is incompatible with --arch")

        OSX_ARCHS.append("x86_64")
        OSX_ARCHS.append("arm64")
    elif target_archs:
        OSX_ARCHS = target_archs

    try:
        SetOptimize(int(optimize))
        assert GetOptimize() in [1, 2, 3, 4]
    except:
        usage("Invalid setting for OPTIMIZE")

    if GIT_COMMIT is not None and not re.match("^[a-f0-9]{40}$", GIT_COMMIT):
        usage("Invalid SHA-1 hash given for --git-commit option!")

    if GetTarget() == 'windows':
        if not MSVC_VERSION:
            print("No MSVC version specified. Defaulting to 14 (Visual Studio 2015).")
            MSVC_VERSION = (14, 0)
        else:
            try:
                MSVC_VERSION = tuple(int(d) for d in MSVC_VERSION.split('.'))[:2]
                if (len(MSVC_VERSION) == 1):
                    MSVC_VERSION += (0,)
            except:
                usage("Invalid setting for --msvc-version")

        if MSVC_VERSION < (14, 0):
            warn_prefix = "%sERROR:%s " % (GetColor("red"), GetColor())
            print("=========================================================================")
            print(warn_prefix + "Support for MSVC versions before 2015 has been discontinued.")
            print(warn_prefix + "For more information, or any questions, please visit:")
            print(warn_prefix + "  https://github.com/panda3d/panda3d/issues/288")
            print("=========================================================================")
            sys.stdout.flush()
            time.sleep(1.0)
            sys.exit(1)

    if clean_build and os.path.isdir(GetOutputDir()):
        print("Deleting %s" % (GetOutputDir()))
        shutil.rmtree(GetOutputDir())

parseopts(sys.argv[1:])

########################################################################
##
## Handle environment variables.
##
########################################################################

if ("CFLAGS" in os.environ):
    CFLAGS = os.environ["CFLAGS"].strip()

if ("CXXFLAGS" in os.environ):
    CXXFLAGS = os.environ["CXXFLAGS"].strip()

if ("RPM_OPT_FLAGS" in os.environ):
    CFLAGS += " " + os.environ["RPM_OPT_FLAGS"].strip()
    CXXFLAGS += " " + os.environ["RPM_OPT_FLAGS"].strip()

if ("LDFLAGS" in os.environ):
    LDFLAGS = os.environ["LDFLAGS"].strip()

os.environ["MAKEPANDA"] = os.path.abspath(sys.argv[0])
if GetHost() == "darwin":
    if tuple(OSX_ARCHS) == ('arm64',):
        os.environ["MACOSX_DEPLOYMENT_TARGET"] = "11.0"
    else:
        os.environ["MACOSX_DEPLOYMENT_TARGET"] = "10.9"

########################################################################
##
## Configure things based on the command-line parameters.
##
########################################################################

if VERSION is None:
    # Take the value from the setup.cfg file.
    VERSION = GetMetadataValue('version')

if WHLVERSION is None:
    WHLVERSION = VERSION

print("Version: %s" % VERSION)

if DEBVERSION is None:
    DEBVERSION = VERSION

MAJOR_VERSION = '.'.join(VERSION.split('.')[:2])

# Now determine the distutils-style platform tag for the target system.
target = GetTarget()
if target == 'windows':
    if GetTargetArch() == 'x64':
        PLATFORM = 'win-amd64'
    else:
        PLATFORM = 'win32'

elif target == 'darwin':
    arch_tag = None
    if not OSX_ARCHS:
        arch_tag = GetTargetArch()
    elif len(OSX_ARCHS) == 1:
        arch_tag = OSX_ARCHS[0]
    elif frozenset(OSX_ARCHS) == frozenset(('i386', 'ppc')):
        arch_tag = 'fat'
    elif frozenset(OSX_ARCHS) == frozenset(('x86_64', 'i386')):
        arch_tag = 'intel'
    elif frozenset(OSX_ARCHS) == frozenset(('x86_64', 'ppc64')):
        arch_tag = 'fat64'
    elif frozenset(OSX_ARCHS) == frozenset(('x86_64', 'i386', 'ppc')):
        arch_tag = 'fat32'
    elif frozenset(OSX_ARCHS) == frozenset(('x86_64', 'i386', 'ppc64', 'ppc')):
        arch_tag = 'universal'
    elif frozenset(OSX_ARCHS) == frozenset(('x86_64', 'arm64')):
        arch_tag = 'universal2'
    else:
        raise RuntimeError('No arch tag for arch combination %s' % OSX_ARCHS)

    if arch_tag == 'arm64':
        PLATFORM = 'macosx-11.0-' + arch_tag
    else:
        PLATFORM = 'macosx-10.9-' + arch_tag

elif target == 'linux' and (os.path.isfile("/lib/libc-2.5.so") or os.path.isfile("/lib64/libc-2.5.so")) and os.path.isdir("/opt/python"):
    # This is manylinux1.  A bit of a sloppy check, though.
    if GetTargetArch() in ('x86_64', 'amd64'):
        PLATFORM = 'manylinux1-x86_64'
    else:
        PLATFORM = 'manylinux1-i686'

elif target == 'linux' and (os.path.isfile("/lib/libc-2.12.so") or os.path.isfile("/lib64/libc-2.12.so")) and os.path.isdir("/opt/python"):
    # Same sloppy check for manylinux2010.
    if GetTargetArch() in ('x86_64', 'amd64'):
        PLATFORM = 'manylinux2010-x86_64'
    else:
        PLATFORM = 'manylinux2010-i686'

elif target == 'linux' and (os.path.isfile("/lib/libc-2.17.so") or os.path.isfile("/lib64/libc-2.17.so")) and os.path.isdir("/opt/python"):
    # Same sloppy check for manylinux2014.
    if GetTargetArch() in ('x86_64', 'amd64'):
        PLATFORM = 'manylinux2014-x86_64'
    else:
        PLATFORM = 'manylinux2014-i686'

elif not CrossCompiling():
    if HasTargetArch():
        # Replace the architecture in the platform string.
        platform_parts = get_platform().rsplit('-', 1)
        target_arch = GetTargetArch()
        if target_arch == 'amd64':
            target_arch = 'x86_64'
        PLATFORM = platform_parts[0] + '-' + target_arch
    else:
        # We're not cross-compiling; just take the host arch.
        PLATFORM = get_platform()

else:
    target_arch = GetTargetArch()
    if target_arch == 'amd64':
        target_arch = 'x86_64'
    PLATFORM = '{0}-{1}'.format(target, target_arch)


print("Platform: %s" % PLATFORM)

outputdir_suffix = ""

if DISTRIBUTOR == "":
    DISTRIBUTOR = "makepanda"

if not IsCustomOutputDir():
    if GetTarget() == "windows" and GetTargetArch() == 'x64':
        outputdir_suffix += '_x64'

    SetOutputDir("built" + outputdir_suffix)

if (INSTALLER) and (PkgSkip("PYTHON")) and GetTarget() == 'windows':
    exit("Cannot build installer on Windows without python")

if WHEEL and PkgSkip("PYTHON"):
    exit("Cannot build wheel without Python")

if not os.path.isdir("contrib"):
    PkgDisable("CONTRIB")

########################################################################
##
## Load the dependency cache.
##
########################################################################

LoadDependencyCache()

########################################################################
##
## Locate various SDKs.
##
########################################################################

MakeBuildTree()

SdkLocateDirectX(STRDXSDKVERSION)
SdkLocateMaya()
SdkLocateMax()
SdkLocateMacOSX(OSX_ARCHS)
SdkLocatePython(False)
SdkLocateWindows(WINDOWS_SDK)
SdkLocateSpeedTree()
SdkLocateAndroid()

SdkAutoDisableDirectX()
SdkAutoDisableMaya()
SdkAutoDisableMax()
SdkAutoDisableSpeedTree()

if not PkgSkip("PYTHON") and SDK["PYTHONVERSION"] == "python2.7":
    pref = "%sERROR:%s " % (GetColor("red"), GetColor())
    print("========================================================================")
    print(pref + "Python 2.7 has reached EOL as of January 1, 2020 and is no longer")
    print(pref + "supported.  Please upgrade to Python 3.5 or later.")
    print("========================================================================")
    sys.stdout.flush()
    sys.exit(1)

########################################################################
##
## Choose a Compiler.
##
## This should also set up any environment variables needed to make
## the compiler work.
##
########################################################################

if GetHost() == 'windows' and GetTarget() == 'windows':
    COMPILER = "MSVC"
    SdkLocateVisualStudio(MSVC_VERSION)
else:
    COMPILER = "GCC"

SetupBuildEnvironment(COMPILER)

########################################################################
##
## External includes, external libraries, and external defsyms.
##
########################################################################

IncDirectory("ALWAYS", GetOutputDir()+"/tmp")
IncDirectory("ALWAYS", GetOutputDir()+"/include")

if (COMPILER == "MSVC"):
    PkgDisable("X11")
    PkgDisable("GLES")
    PkgDisable("GLES2")
    PkgDisable("EGL")
    PkgDisable("COCOA")
    DefSymbol("FLEX", "YY_NO_UNISTD_H")
    if not PkgSkip("PYTHON"):
        IncDirectory("ALWAYS", SDK["PYTHON"] + "/include")
        LibDirectory("ALWAYS", SDK["PYTHON"] + "/libs")
    SmartPkgEnable("EIGEN",     "eigen3",     (), ("Eigen/Dense",), target_pkg = 'ALWAYS')
    for pkg in PkgListGet():
        if not PkgSkip(pkg):
            if (pkg[:4]=="MAYA"):
                IncDirectory(pkg, SDK[pkg]      + "/include")
                DefSymbol(pkg, "MAYAVERSION", pkg)
                DefSymbol(pkg, "MLIBRARY_DONTUSE_MFC_MANIFEST", "")
            elif (pkg[:3]=="MAX"):
                IncDirectory(pkg, SDK[pkg]      + "/include")
                IncDirectory(pkg, SDK[pkg]      + "/include/CS")
                IncDirectory(pkg, SDK[pkg+"CS"] + "/include")
                IncDirectory(pkg, SDK[pkg+"CS"] + "/include/CS")
                DefSymbol(pkg, "MAX", pkg)
                if (int(pkg[3:]) >= 2013):
                    DefSymbol(pkg, "UNICODE", "")
                    DefSymbol(pkg, "_UNICODE", "")
            elif (pkg[:2]=="DX"):
                IncDirectory(pkg, SDK[pkg]      + "/include")
            elif GetThirdpartyDir() is not None:
                IncDirectory(pkg, GetThirdpartyDir() + pkg.lower() + "/include")
    for pkg in DXVERSIONS:
        if not PkgSkip(pkg):
            vnum=pkg[2:]

            if GetTargetArch() == 'x64':
                LibDirectory(pkg, SDK[pkg] + '/lib/x64')
            else:
                LibDirectory(pkg, SDK[pkg] + '/lib/x86')
                LibDirectory(pkg, SDK[pkg] + '/lib')

            LibName(pkg, 'd3dVNUM.lib'.replace("VNUM", vnum))
            LibName(pkg, 'd3dxVNUM.lib'.replace("VNUM", vnum))
            LibName(pkg, 'dxerr.lib')
            #LibName(pkg, 'ddraw.lib')
            LibName(pkg, 'dxguid.lib')

            if SDK.get("VISUALSTUDIO_VERSION") >= (14,0):
                # dxerr needs this for __vsnwprintf definition.
                LibName(pkg, 'legacy_stdio_definitions.lib')

    if not PkgSkip("FREETYPE") and os.path.isdir(GetThirdpartyDir() + "freetype/include/freetype2"):
        IncDirectory("FREETYPE", GetThirdpartyDir() + "freetype/include/freetype2")

    IncDirectory("ALWAYS", GetThirdpartyDir() + "extras/include")
    LibName("WINSOCK", "wsock32.lib")
    LibName("WINSOCK2", "wsock32.lib")
    LibName("WINSOCK2", "ws2_32.lib")
    LibName("WINCOMCTL", "comctl32.lib")
    LibName("WINCOMDLG", "comdlg32.lib")
    LibName("WINUSER", "user32.lib")
    LibName("WINMM", "winmm.lib")
    LibName("WINIMM", "imm32.lib")
    LibName("WINKERNEL", "kernel32.lib")
    LibName("WINOLE", "ole32.lib")
    LibName("WINOLEAUT", "oleaut32.lib")
    LibName("WINOLDNAMES", "oldnames.lib")
    LibName("WINSHELL", "shell32.lib")
    LibName("WINGDI", "gdi32.lib")
    LibName("ADVAPI", "advapi32.lib")
    LibName("IPHLPAPI", "iphlpapi.lib")
    LibName("SETUPAPI", "setupapi.lib")
    LibName("GL", "opengl32.lib")
    LibName("GLES", "libgles_cm.lib")
    LibName("GLES2", "libGLESv2.lib")
    LibName("EGL", "libEGL.lib")
    LibName("MSIMG", "msimg32.lib")
    if (PkgSkip("DIRECTCAM")==0): LibName("DIRECTCAM", "strmiids.lib")
    if (PkgSkip("DIRECTCAM")==0): LibName("DIRECTCAM", "quartz.lib")
    if (PkgSkip("DIRECTCAM")==0): LibName("DIRECTCAM", "odbc32.lib")
    if (PkgSkip("DIRECTCAM")==0): LibName("DIRECTCAM", "odbccp32.lib")
    if (PkgSkip("OPENSSL")==0):
        if os.path.isfile(GetThirdpartyDir() + "openssl/lib/libpandassl.lib"):
            LibName("OPENSSL", GetThirdpartyDir() + "openssl/lib/libpandassl.lib")
            LibName("OPENSSL", GetThirdpartyDir() + "openssl/lib/libpandaeay.lib")
        else:
            LibName("OPENSSL", GetThirdpartyDir() + "openssl/lib/libeay32.lib")
            LibName("OPENSSL", GetThirdpartyDir() + "openssl/lib/ssleay32.lib")
    if (PkgSkip("PNG")==0):
        if os.path.isfile(GetThirdpartyDir() + "png/lib/libpng16_static.lib"):
            LibName("PNG", GetThirdpartyDir() + "png/lib/libpng16_static.lib")
        else:
            LibName("PNG", GetThirdpartyDir() + "png/lib/libpng_static.lib")
    if (PkgSkip("TIFF")==0):
        if os.path.isfile(GetThirdpartyDir() + "tiff/lib/libtiff.lib"):
            LibName("TIFF", GetThirdpartyDir() + "tiff/lib/libtiff.lib")
        else:
            LibName("TIFF", GetThirdpartyDir() + "tiff/lib/tiff.lib")
    if (PkgSkip("OPENEXR")==0):
        suffix = ""
        if os.path.isfile(GetThirdpartyDir() + "openexr/lib/IlmImf-2_2.lib"):
            suffix = "-2_2"
        elif os.path.isfile(GetThirdpartyDir() + "openexr/lib/IlmImf-2_3.lib"):
            suffix = "-2_3"
        elif os.path.isfile(GetThirdpartyDir() + "openexr/lib/IlmImf-2_4.lib"):
            suffix = "-2_4"
            LibName("OPENEXR", GetThirdpartyDir() + "openexr/lib/Imath" + suffix + ".lib")
        if os.path.isfile(GetThirdpartyDir() + "openexr/lib/IlmImf" + suffix + "_s.lib"):
            suffix += "_s"  # _s suffix observed for OpenEXR 2.3 only so far
        LibName("OPENEXR", GetThirdpartyDir() + "openexr/lib/IlmImf" + suffix + ".lib")
        LibName("OPENEXR", GetThirdpartyDir() + "openexr/lib/IlmThread" + suffix + ".lib")
        LibName("OPENEXR", GetThirdpartyDir() + "openexr/lib/Iex" + suffix + ".lib")
        if suffix == "-2_2":
            LibName("OPENEXR", GetThirdpartyDir() + "openexr/lib/Half.lib")
        else:
            LibName("OPENEXR", GetThirdpartyDir() + "openexr/lib/Half" + suffix + ".lib")
        IncDirectory("OPENEXR", GetThirdpartyDir() + "openexr/include/OpenEXR")
    if (PkgSkip("JPEG")==0):     LibName("JPEG",     GetThirdpartyDir() + "jpeg/lib/jpeg-static.lib")
    if (PkgSkip("ZLIB")==0):     LibName("ZLIB",     GetThirdpartyDir() + "zlib/lib/zlibstatic.lib")
    if (PkgSkip("VRPN")==0):     LibName("VRPN",     GetThirdpartyDir() + "vrpn/lib/vrpn.lib")
    if (PkgSkip("VRPN")==0):     LibName("VRPN",     GetThirdpartyDir() + "vrpn/lib/quat.lib")
    if (PkgSkip("NVIDIACG")==0): LibName("CGGL",     GetThirdpartyDir() + "nvidiacg/lib/cgGL.lib")
    if (PkgSkip("NVIDIACG")==0): LibName("CGDX9",    GetThirdpartyDir() + "nvidiacg/lib/cgD3D9.lib")
    if (PkgSkip("NVIDIACG")==0): LibName("NVIDIACG", GetThirdpartyDir() + "nvidiacg/lib/cg.lib")
    if (PkgSkip("FREETYPE")==0): LibName("FREETYPE", GetThirdpartyDir() + "freetype/lib/freetype.lib")
    if (PkgSkip("HARFBUZZ")==0):
        LibName("HARFBUZZ", GetThirdpartyDir() + "harfbuzz/lib/harfbuzz.lib")
        IncDirectory("HARFBUZZ", GetThirdpartyDir() + "harfbuzz/include/harfbuzz")
    if (PkgSkip("FFTW")==0):     LibName("FFTW",     GetThirdpartyDir() + "fftw/lib/fftw3.lib")
    if (PkgSkip("ARTOOLKIT")==0):LibName("ARTOOLKIT",GetThirdpartyDir() + "artoolkit/lib/libAR.lib")
    if (PkgSkip("OPENCV")==0):   LibName("OPENCV",   GetThirdpartyDir() + "opencv/lib/cv.lib")
    if (PkgSkip("OPENCV")==0):   LibName("OPENCV",   GetThirdpartyDir() + "opencv/lib/highgui.lib")
    if (PkgSkip("OPENCV")==0):   LibName("OPENCV",   GetThirdpartyDir() + "opencv/lib/cvaux.lib")
    if (PkgSkip("OPENCV")==0):   LibName("OPENCV",   GetThirdpartyDir() + "opencv/lib/ml.lib")
    if (PkgSkip("OPENCV")==0):   LibName("OPENCV",   GetThirdpartyDir() + "opencv/lib/cxcore.lib")
    if (PkgSkip("FFMPEG")==0):   LibName("FFMPEG",   GetThirdpartyDir() + "ffmpeg/lib/avcodec.lib")
    if (PkgSkip("FFMPEG")==0):   LibName("FFMPEG",   GetThirdpartyDir() + "ffmpeg/lib/avformat.lib")
    if (PkgSkip("FFMPEG")==0):   LibName("FFMPEG",   GetThirdpartyDir() + "ffmpeg/lib/avutil.lib")
    if (PkgSkip("SWSCALE")==0):  LibName("SWSCALE",  GetThirdpartyDir() + "ffmpeg/lib/swscale.lib")
    if (PkgSkip("SWRESAMPLE")==0):LibName("SWRESAMPLE",GetThirdpartyDir() + "ffmpeg/lib/swresample.lib")
    if (PkgSkip("FCOLLADA")==0):
        LibName("FCOLLADA", GetThirdpartyDir() + "fcollada/lib/FCollada.lib")
        IncDirectory("FCOLLADA", GetThirdpartyDir() + "fcollada/include/FCollada")
    if (PkgSkip("ASSIMP")==0):
        LibName("ASSIMP", GetThirdpartyDir() + "assimp/lib/assimp.lib")
        if os.path.isfile(GetThirdpartyDir() + "assimp/lib/IrrXML.lib"):
            LibName("ASSIMP", GetThirdpartyDir() + "assimp/lib/IrrXML.lib")
        IncDirectory("ASSIMP", GetThirdpartyDir() + "assimp/include")
    if (PkgSkip("SQUISH")==0):
        if GetOptimize() <= 2:
            LibName("SQUISH",   GetThirdpartyDir() + "squish/lib/squishd.lib")
        else:
            LibName("SQUISH",   GetThirdpartyDir() + "squish/lib/squish.lib")
    if (PkgSkip("OPENAL")==0):
        LibName("OPENAL", GetThirdpartyDir() + "openal/lib/OpenAL32.lib")
        if not os.path.isfile(GetThirdpartyDir() + "openal/bin/OpenAL32.dll"):
            # Link OpenAL Soft statically.
            DefSymbol("OPENAL", "AL_LIBTYPE_STATIC")
    if (PkgSkip("ODE")==0):
        LibName("ODE",      GetThirdpartyDir() + "ode/lib/ode_single.lib")
        DefSymbol("ODE",    "dSINGLE", "")
    if (PkgSkip("FMODEX")==0):
        if (GetTargetArch() == 'x64'):
            LibName("FMODEX",   GetThirdpartyDir() + "fmodex/lib/fmodex64_vc.lib")
        else:
            LibName("FMODEX",   GetThirdpartyDir() + "fmodex/lib/fmodex_vc.lib")
    if (PkgSkip("VORBIS")==0):
        for lib in ('ogg', 'vorbis', 'vorbisfile'):
            path = GetThirdpartyDir() + "vorbis/lib/lib{0}_static.lib".format(lib)
            if not os.path.isfile(path):
                path = GetThirdpartyDir() + "vorbis/lib/{0}.lib".format(lib)
            LibName("VORBIS", path)
    if (PkgSkip("OPUS")==0):
        IncDirectory("OPUS", GetThirdpartyDir() + "opus/include/opus")
        for lib in ('ogg', 'opus', 'opusfile'):
            path = GetThirdpartyDir() + "opus/lib/lib{0}_static.lib".format(lib)
            if not os.path.isfile(path):
                path = GetThirdpartyDir() + "opus/lib/{0}.lib".format(lib)
            LibName("OPUS", path)
    for pkg in MAYAVERSIONS:
        if not PkgSkip(pkg):
            LibName(pkg, '"' + SDK[pkg] + '/lib/Foundation.lib"')
            LibName(pkg, '"' + SDK[pkg] + '/lib/OpenMaya.lib"')
            LibName(pkg, '"' + SDK[pkg] + '/lib/OpenMayaAnim.lib"')
            LibName(pkg, '"' + SDK[pkg] + '/lib/OpenMayaUI.lib"')
    for pkg in MAXVERSIONS:
        if not PkgSkip(pkg):
            LibName(pkg, SDK[pkg] +  '/lib/core.lib')
            LibName(pkg, SDK[pkg] +  '/lib/edmodel.lib')
            LibName(pkg, SDK[pkg] +  '/lib/gfx.lib')
            LibName(pkg, SDK[pkg] +  '/lib/geom.lib')
            LibName(pkg, SDK[pkg] +  '/lib/mesh.lib')
            LibName(pkg, SDK[pkg] +  '/lib/maxutil.lib')
            LibName(pkg, SDK[pkg] +  '/lib/paramblk2.lib')

    if not PkgSkip("SPEEDTREE"):
        if GetTargetArch() == 'x64':
            libdir = SDK["SPEEDTREE"] + "/Lib/Windows/VC10.x64/"
            p64ext = '64'
        else:
            libdir = SDK["SPEEDTREE"] + "/Lib/Windows/VC10/"
            p64ext = ''

        debugext = ''
        if (GetOptimize() <= 2): debugext = "_d"
        libsuffix = "_v%s_VC100MT%s_Static%s.lib" % (
            SDK["SPEEDTREEVERSION"], p64ext, debugext)
        LibName("SPEEDTREE", "%sSpeedTreeCore%s" % (libdir, libsuffix))
        LibName("SPEEDTREE", "%sSpeedTreeForest%s" % (libdir, libsuffix))
        LibName("SPEEDTREE", "%sSpeedTree%sRenderer%s" % (libdir, SDK["SPEEDTREEAPI"], libsuffix))
        LibName("SPEEDTREE", "%sSpeedTreeRenderInterface%s" % (libdir, libsuffix))
        if (SDK["SPEEDTREEAPI"] == "OpenGL"):
            LibName("SPEEDTREE",  "%sglew32.lib" % (libdir))
            LibName("SPEEDTREE",  "glu32.lib")
        IncDirectory("SPEEDTREE", SDK["SPEEDTREE"] + "/Include")
    if (PkgSkip("BULLET")==0):
        suffix = '.lib'
        if GetTargetArch() == 'x64' and os.path.isfile(GetThirdpartyDir() + "bullet/lib/BulletCollision_x64.lib"):
            suffix = '_x64.lib'
        LibName("BULLET", GetThirdpartyDir() + "bullet/lib/LinearMath" + suffix)
        LibName("BULLET", GetThirdpartyDir() + "bullet/lib/BulletCollision" + suffix)
        LibName("BULLET", GetThirdpartyDir() + "bullet/lib/BulletDynamics" + suffix)
        LibName("BULLET", GetThirdpartyDir() + "bullet/lib/BulletSoftBody" + suffix)

if (COMPILER=="GCC"):
    if GetTarget() != "darwin":
        PkgDisable("COCOA")

    if GetTarget() == 'darwin':
        if OSX_ARCHS and 'x86_64' not in OSX_ARCHS and 'i386' not in OSX_ARCHS:
            # These support only these archs, so don't build them if we're not
            # targeting any of the supported archs.
            PkgDisable("FMODEX")
            PkgDisable("NVIDIACG")
        elif OSX_ARCHS and 'arm64' in OSX_ARCHS:
            # We must be using the 11.0 SDK or higher, so can't build FMOD Ex
            if not PkgSkip("FMODEX"):
                Warn("thirdparty package fmodex is not supported when targeting arm64, excluding from build")
            PkgDisable("FMODEX")
        elif not os.path.isfile(SDK.get("MACOSX", "") + '/usr/lib/libstdc++.6.0.9.tbd') and \
             not os.path.isfile(SDK.get("MACOSX", "") + '/usr/lib/libstdc++.6.0.9.dylib'):
            # Also, we can't target FMOD Ex on 10.14 and above
            if not PkgSkip("FMODEX"):
                Warn("thirdparty package fmodex requires one of MacOSX 10.9-10.13 SDK, excluding from build")
            PkgDisable("FMODEX")

    #if not PkgSkip("PYTHON"):
    #    IncDirectory("PYTHON", SDK["PYTHON"])
    if (GetHost() == "darwin"):
        if (PkgSkip("FREETYPE")==0 and not os.path.isdir(GetThirdpartyDir() + 'freetype')):
            IncDirectory("FREETYPE", "/usr/X11/include")
            IncDirectory("FREETYPE", "/usr/X11/include/freetype2")
            LibDirectory("FREETYPE", "/usr/X11/lib")

    if (GetHost() == "freebsd"):
        IncDirectory("ALWAYS", "/usr/local/include")
        LibDirectory("ALWAYS", "/usr/local/lib")
        if (os.path.isdir("/usr/PCBSD")):
            IncDirectory("ALWAYS", "/usr/PCBSD/local/include")
            LibDirectory("ALWAYS", "/usr/PCBSD/local/lib")

    if GetTarget() != "windows":
        PkgDisable("DIRECTCAM")

    fcollada_libs = ("FColladaD", "FColladaSD", "FColladaS")
    # WARNING! The order of the ffmpeg libraries matters!
    ffmpeg_libs = ("libavformat", "libavcodec", "libavutil")
    assimp_libs = ("libassimp", "libassimpd")

    #         Name         pkg-config   libs, include(dir)s
    SmartPkgEnable("ARTOOLKIT", "",          ("AR"), "AR/ar.h")
    SmartPkgEnable("FCOLLADA",  "",          ChooseLib(fcollada_libs, "FCOLLADA"), ("FCollada", "FCollada/FCollada.h"))
    SmartPkgEnable("ASSIMP",    "assimp",    ChooseLib(assimp_libs, "ASSIMP"), "assimp/Importer.hpp")
    SmartPkgEnable("FFMPEG",    ffmpeg_libs, ffmpeg_libs, ("libavformat/avformat.h", "libavcodec/avcodec.h", "libavutil/avutil.h"))
    SmartPkgEnable("SWSCALE",   "libswscale", "libswscale", ("libswscale/swscale.h"), target_pkg = "FFMPEG", thirdparty_dir = "ffmpeg")
    SmartPkgEnable("SWRESAMPLE","libswresample", "libswresample", ("libswresample/swresample.h"), target_pkg = "FFMPEG", thirdparty_dir = "ffmpeg")
    SmartPkgEnable("FFTW",      "fftw3",     ("fftw3"), ("fftw.h"))
    SmartPkgEnable("FMODEX",    "",          ("fmodex"), ("fmodex", "fmodex/fmod.h"))
    SmartPkgEnable("NVIDIACG",  "",          ("Cg"), "Cg/cg.h", framework = "Cg")
    SmartPkgEnable("ODE",       "",          ("ode"), "ode/ode.h", tool = "ode-config")
    SmartPkgEnable("OPENAL",    "openal",    ("openal"), "AL/al.h", framework = "OpenAL")
    SmartPkgEnable("SQUISH",    "",          ("squish"), "squish.h")
    SmartPkgEnable("TIFF",      "libtiff-4", ("tiff"), "tiff.h")
    SmartPkgEnable("OPENEXR",   "OpenEXR",   ("IlmImf", "Imath", "Half", "Iex", "IexMath", "IlmThread"), ("OpenEXR", "OpenEXR/ImfOutputFile.h"))
    SmartPkgEnable("VRPN",      "",          ("vrpn", "quat"), ("vrpn", "quat.h", "vrpn/vrpn_Types.h"))
    SmartPkgEnable("OPUS",      "opusfile",  ("opusfile", "opus", "ogg"), ("ogg/ogg.h", "opus/opusfile.h", "opus"))
    SmartPkgEnable("JPEG",      "",          ("jpeg"), "jpeglib.h")

    if GetTarget() != 'emscripten':
        # Most of these are provided by emscripten or via emscripten-ports.
        SmartPkgEnable("EIGEN",    "eigen3",    (), ("Eigen/Dense",), target_pkg = 'ALWAYS')
        SmartPkgEnable("VORBIS",   "vorbisfile",("vorbisfile", "vorbis", "ogg"), ("ogg/ogg.h", "vorbis/vorbisfile.h"))
        SmartPkgEnable("BULLET",   "bullet", ("BulletSoftBody", "BulletDynamics", "BulletCollision", "LinearMath"), ("bullet", "bullet/btBulletDynamicsCommon.h"))
        SmartPkgEnable("FREETYPE", "freetype2", ("freetype"), ("freetype2", "freetype2/freetype/freetype.h"))
        SmartPkgEnable("HARFBUZZ", "harfbuzz",  ("harfbuzz"), ("harfbuzz", "harfbuzz/hb-ft.h"))
        SmartPkgEnable("PNG",      "libpng",    ("png"), "png.h", tool = "libpng-config")
        SmartPkgEnable("GL",       "gl",        ("GL"), ("GL/gl.h"), framework = "OpenGL")
        SmartPkgEnable("GLES",     "glesv1_cm", ("GLESv1_CM"), ("GLES/gl.h"), framework = "OpenGLES")
        SmartPkgEnable("GLES2",    "glesv2",    ("GLESv2"), ("GLES2/gl2.h")) #framework = "OpenGLES"?
        SmartPkgEnable("EGL",      "egl",       ("EGL"), ("EGL/egl.h"))

        # Copy freetype libraries to be specified after harfbuzz libraries as well,
        # because there's a circular dependency between the two libraries.
        if not PkgSkip("FREETYPE") and not PkgSkip("HARFBUZZ"):
            for (opt, name) in LIBNAMES:
                if opt == "FREETYPE":
                    LibName("HARFBUZZ", name)
    else:
        PkgDisable("EIGEN")
        PkgDisable("X11")
        PkgDisable("GL")
        PkgDisable("GLES")
        PkgDisable("TINYDISPLAY")
        for pkg, empkg in {
            'VORBIS': 'VORBIS',
            'BULLET': 'BULLET',
            'ZLIB': 'ZLIB',
            'FREETYPE': 'FREETYPE',
            'HARFBUZZ': 'HARFBUZZ',
            'PNG': 'LIBPNG',
        }.items():
            if not PkgSkip(pkg):
                LinkFlag(pkg, '-s USE_' + empkg + '=1')
                CompileFlag(pkg, '-s USE_' + empkg + '=1')

    if not PkgSkip("FFMPEG"):
        if GetTarget() == "darwin":
            LibName("FFMPEG", "-framework VideoDecodeAcceleration")
        elif os.path.isfile(GetThirdpartyDir() + "ffmpeg/lib/libavcodec.a"):
            # Needed when linking ffmpeg statically on Linux.
            LibName("FFMPEG", "-Wl,-Bsymbolic")
            # Don't export ffmpeg symbols from libp3ffmpeg when linking statically.
            if GetTarget() != "emscripten":
                for ffmpeg_lib in ffmpeg_libs:
                    LibName("FFMPEG", "-Wl,--exclude-libs,%s.a" % (ffmpeg_lib))

    if GetTarget() not in ("darwin", "emscripten"):
        for fcollada_lib in fcollada_libs:
            LibName("FCOLLADA", "-Wl,--exclude-libs,lib%s.a" % (fcollada_lib))

        if not PkgSkip("SWSCALE"):
            LibName("SWSCALE", "-Wl,--exclude-libs,libswscale.a")

        if not PkgSkip("SWRESAMPLE"):
            LibName("SWRESAMPLE", "-Wl,--exclude-libs,libswresample.a")

        if not PkgSkip("JPEG"):
            LibName("JPEG", "-Wl,--exclude-libs,libjpeg.a")

        if not PkgSkip("TIFF"):
            LibName("TIFF", "-Wl,--exclude-libs,libtiff.a")

        if not PkgSkip("PNG"):
            LibName("PNG", "-Wl,--exclude-libs,libpng.a")
            LibName("PNG", "-Wl,--exclude-libs,libpng16.a")

        if not PkgSkip("SQUISH"):
            LibName("SQUISH", "-Wl,--exclude-libs,libsquish.a")

        if not PkgSkip("OPENEXR"):
            LibName("OPENEXR", "-Wl,--exclude-libs,libHalf.a")
            LibName("OPENEXR", "-Wl,--exclude-libs,libIex.a")
            LibName("OPENEXR", "-Wl,--exclude-libs,libIexMath.a")
            LibName("OPENEXR", "-Wl,--exclude-libs,libIlmImf.a")
            LibName("OPENEXR", "-Wl,--exclude-libs,libIlmImfUtil.a")
            LibName("OPENEXR", "-Wl,--exclude-libs,libIlmThread.a")
            LibName("OPENEXR", "-Wl,--exclude-libs,libImath.a")

        if not PkgSkip("VORBIS"):
            LibName("VORBIS", "-Wl,--exclude-libs,libogg.a")
            LibName("VORBIS", "-Wl,--exclude-libs,libvorbis.a")
            LibName("VORBIS", "-Wl,--exclude-libs,libvorbisenc.a")
            LibName("VORBIS", "-Wl,--exclude-libs,libvorbisfile.a")

        if not PkgSkip("OPUS"):
            LibName("OPUS", "-Wl,--exclude-libs,libogg.a")
            LibName("OPUS", "-Wl,--exclude-libs,libopus.a")
            LibName("OPUS", "-Wl,--exclude-libs,libopusfile.a")

        if not PkgSkip("VRPN"):
            LibName("VRPN", "-Wl,--exclude-libs,libvrpn.a")
            LibName("VRPN", "-Wl,--exclude-libs,libquat.a")

        if not PkgSkip("ARTOOLKIT"):
            LibName("ARTOOLKIT", "-Wl,--exclude-libs,libAR.a")
            LibName("ARTOOLKIT", "-Wl,--exclude-libs,libARMulti.a")

    if PkgSkip("FFMPEG") or GetTarget() == "darwin":
        cv_lib = ChooseLib(("opencv_core", "cv"), "OPENCV")
        if cv_lib == "opencv_core":
            OPENCV_VER_23 = True
            SmartPkgEnable("OPENCV", "opencv",   ("opencv_core", "opencv_highgui"), ("opencv2/core/core.hpp"))
        else:
            SmartPkgEnable("OPENCV", "opencv",   ("cv", "highgui", "cvaux", "ml", "cxcore"),
                           ("opencv", "opencv/cv.h", "opencv/cxcore.h", "opencv/highgui.h"))
    else:
        PkgDisable("OPENCV")

    if not PkgSkip("OPENAL"):
        if GetTarget() == "darwin":
            LibName("OPENAL", "-framework AudioUnit")
            LibName("OPENAL", "-framework AudioToolbox")
            LibName("OPENAL", "-framework CoreAudio")
        elif GetTarget() != "emscripten":
            LibName("OPENAL", "-Wl,--exclude-libs,libopenal.a")

    if not PkgSkip("ASSIMP") and \
        os.path.isfile(GetThirdpartyDir() + "assimp/lib/libassimp.a"):
        # Also pick up IrrXML, which is needed when linking statically.
        irrxml = GetThirdpartyDir() + "assimp/lib/libIrrXML.a"
        if os.path.isfile(irrxml):
            LibName("ASSIMP", irrxml)

            if GetTarget() not in ("darwin", "emscripten"):
                LibName("ASSIMP", "-Wl,--exclude-libs,libassimp.a")
                LibName("ASSIMP", "-Wl,--exclude-libs,libIrrXML.a")

    if not PkgSkip("PYTHON"):
        python_lib = SDK["PYTHONVERSION"]
        SmartPkgEnable("PYTHON", "", python_lib, (SDK["PYTHONVERSION"], SDK["PYTHONVERSION"] + "/Python.h"))

        if GetTarget() == "linux":
            LibName("PYTHON", "-lutil")
            LibName("PYTHON", "-lrt")

    SmartPkgEnable("OPENSSL",   "openssl",   ("ssl", "crypto"), ("openssl/ssl.h", "openssl/crypto.h"))
    SmartPkgEnable("GTK2",      "gtk+-2.0")
    if GetTarget() != 'emscripten':
       SmartPkgEnable("ZLIB",      "zlib",      ("z"), "zlib.h")

    if not PkgSkip("OPENSSL") and GetTarget() not in ("darwin", "emscripten"):
        LibName("OPENSSL", "-Wl,--exclude-libs,libssl.a")
        LibName("OPENSSL", "-Wl,--exclude-libs,libcrypto.a")

    if GetTarget() not in ('darwin', 'emscripten'):
        # CgGL is covered by the Cg framework, and we don't need X11 components on OSX
        if not PkgSkip("NVIDIACG"):
            SmartPkgEnable("CGGL", "", ("CgGL"), "Cg/cgGL.h", thirdparty_dir = "nvidiacg")
        SmartPkgEnable("X11", "x11", "X11", ("X11", "X11/Xlib.h", "X11/XKBlib.h"))

    if GetHost() != "darwin":
        # Workaround for an issue where pkg-config does not include this path
        if GetTargetArch() in ("x86_64", "amd64"):
            if (os.path.isdir("/usr/lib64/glib-2.0/include")):
                IncDirectory("GTK2", "/usr/lib64/glib-2.0/include")
            if (os.path.isdir("/usr/lib64/gtk-2.0/include")):
                IncDirectory("GTK2", "/usr/lib64/gtk-2.0/include")

            if not PkgSkip("X11"):
                if (os.path.isdir("/usr/X11R6/lib64")):
                    LibDirectory("ALWAYS", "/usr/X11R6/lib64")
                else:
                    LibDirectory("ALWAYS", "/usr/X11R6/lib")
        elif not PkgSkip("X11"):
            LibDirectory("ALWAYS", "/usr/X11R6/lib")

    for pkg in MAYAVERSIONS:
        if (PkgSkip(pkg)==0 and (pkg in SDK)):
            if (GetHost() == "darwin"):
                # Sheesh, Autodesk really can't make up their mind
                # regarding the location of the Maya devkit on macOS.
                if (os.path.isdir(SDK[pkg] + "/Maya.app/Contents/lib")):
                    LibDirectory(pkg, SDK[pkg] + "/Maya.app/Contents/lib")
                if (os.path.isdir(SDK[pkg] + "/Maya.app/Contents/MacOS")):
                    LibDirectory(pkg, SDK[pkg] + "/Maya.app/Contents/MacOS")
                if (os.path.isdir(SDK[pkg] + "/lib")):
                    LibDirectory(pkg, SDK[pkg] + "/lib")
                if (os.path.isdir(SDK[pkg] + "/Maya.app/Contents/include/maya")):
                    IncDirectory(pkg, SDK[pkg] + "/Maya.app/Contents/include")
                if (os.path.isdir(SDK[pkg] + "/devkit/include/maya")):
                    IncDirectory(pkg, SDK[pkg] + "/devkit/include")
                if (os.path.isdir(SDK[pkg] + "/include/maya")):
                    IncDirectory(pkg, SDK[pkg] + "/include")
            else:
                LibDirectory(pkg, SDK[pkg] + "/lib")
                IncDirectory(pkg, SDK[pkg] + "/include")
            DefSymbol(pkg, "MAYAVERSION", pkg)

    if GetTarget() == 'darwin':
        LibName("ALWAYS", "-framework AppKit")
        LibName("IOKIT", "-framework IOKit")
        LibName("QUARTZ", "-framework Quartz")
        LibName("AGL", "-framework AGL")
        LibName("CARBON", "-framework Carbon")
        LibName("COCOA", "-framework Cocoa")
        # Fix for a bug in OSX Leopard:
        LibName("GL", "-dylib_file /System/Library/Frameworks/OpenGL.framework/Versions/A/Libraries/libGL.dylib:/System/Library/Frameworks/OpenGL.framework/Versions/A/Libraries/libGL.dylib")

        # Temporary exceptions to removal of this flag
        if not PkgSkip("FFMPEG"):
            LibName("FFMPEG", "-undefined dynamic_lookup")
        if not PkgSkip("ASSIMP"):
            LibName("ASSIMP", "-undefined dynamic_lookup")
        if not PkgSkip("OPENEXR"):
            LibName("OPENEXR", "-undefined dynamic_lookup")
        if not PkgSkip("VRPN"):
            LibName("VRPN", "-undefined dynamic_lookup")

    if GetTarget() == 'android':
        LibName("ALWAYS", '-llog')
        LibName("ANDROID", '-landroid')
        LibName("JNIGRAPHICS", '-ljnigraphics')

    for pkg in MAYAVERSIONS:
        if (PkgSkip(pkg)==0 and (pkg in SDK)):
            if GetTarget() == 'darwin':
                LibName(pkg, "-Wl,-rpath,/Applications/Autodesk/" + pkg.lower() + "/Maya.app/Contents/MacOS")
            else:
                LibName(pkg, "-Wl,-rpath," + SDK[pkg] + "/lib")
            LibName(pkg, "-lOpenMaya")
            LibName(pkg, "-lOpenMayaAnim")
            LibName(pkg, "-lOpenMayaUI")
            LibName(pkg, "-lAnimSlice")
            LibName(pkg, "-lDeformSlice")
            LibName(pkg, "-lModifiers")
            LibName(pkg, "-lDynSlice")
            LibName(pkg, "-lKinSlice")
            LibName(pkg, "-lModelSlice")
            LibName(pkg, "-lNurbsSlice")
            LibName(pkg, "-lPolySlice")
            LibName(pkg, "-lProjectSlice")
            LibName(pkg, "-lImage")
            LibName(pkg, "-lShared")
            LibName(pkg, "-lTranslators")
            LibName(pkg, "-lDataModel")
            LibName(pkg, "-lRenderModel")
            LibName(pkg, "-lNurbsEngine")
            LibName(pkg, "-lDependEngine")
            LibName(pkg, "-lCommandEngine")
            LibName(pkg, "-lFoundation")
            if pkg != "MAYA2020":
                LibName(pkg, "-lIMFbase")
            if GetTarget() != 'darwin':
                LibName(pkg, "-lOpenMayalib")
            else:
                LibName(pkg, "-dylib_file /System/Library/Frameworks/OpenGL.framework/Versions/A/Libraries/libGL.dylib:/System/Library/Frameworks/OpenGL.framework/Versions/A/Libraries/libGL.dylib")

DefSymbol("WITHINPANDA", "WITHIN_PANDA", "1")
if GetLinkAllStatic() or GetTarget() == 'emscripten':
    DefSymbol("ALWAYS", "LINK_ALL_STATIC")
if GetTarget() == 'android':
    DefSymbol("ALWAYS", "ANDROID")

if not PkgSkip("EIGEN"):
    if GetOptimize() >= 3:
        if COMPILER == "MSVC":
            # Squeeze out a bit more performance on MSVC builds...
            # Only do this if EIGEN_NO_DEBUG is also set, otherwise it
            # will turn them into runtime assertions.
            DefSymbol("ALWAYS", "EIGEN_NO_STATIC_ASSERT")

########################################################################
##
## Give a Status Report on Command-Line Options
##
########################################################################

def printStatus(header,warnings):
    if GetVerbose():
        print("")
        print("-------------------------------------------------------------------")
        print(header)
        tkeep = ""
        tomit = ""
        for x in PkgListGet():
            if PkgSkip(x):
                tomit = tomit + x + " "
            else:
                tkeep = tkeep + x + " "

        print("Makepanda: Compiler: %s" % (COMPILER))
        print("Makepanda: Optimize: %d" % (GetOptimize()))
        print("Makepanda: Keep Pkg: %s" % (tkeep))
        print("Makepanda: Omit Pkg: %s" % (tomit))

        if GENMAN:
            print("Makepanda: Generate API reference manual")
        else:
            print("Makepanda: Don't generate API reference manual")

        if GetHost() == "windows":
            if INSTALLER:
                print("Makepanda: Build installer, using %s" % (COMPRESSOR))
            else:
                print("Makepanda: Don't build installer")

        print("Makepanda: Version ID: %s" % (VERSION))
        for x in warnings:
            print("Makepanda: %s" % (x))
        print("-------------------------------------------------------------------")
        print("")
        sys.stdout.flush()

########################################################################
##
## BracketNameWithQuotes
##
########################################################################

def BracketNameWithQuotes(name):
    # Workaround for OSX bug - compiler doesn't like those flags quoted.
    if (name.startswith("-framework")): return name
    if (name.startswith("-dylib_file")): return name
    if (name.startswith("-undefined ")): return name

    # Don't add quotes when it's not necessary.
    if " " not in name: return name

    # Account for quoted name (leave as is) but quote everything else (e.g., to protect spaces within paths from improper parsing)
    if (name.startswith('"') and name.endswith('"')): return name
    else: return '"' + name + '"'

########################################################################
##
## CompileCxx
##
########################################################################

def CompileCxx(obj,src,opts):
    ipath = GetListOption(opts, "DIR:")
    optlevel = GetOptimizeOption(opts)
    if (COMPILER=="MSVC"):
        if not BOOUSEINTELCOMPILER:
            cmd = "cl "
            if GetTargetArch() == 'x64':
                cmd += "/favor:blend "
            cmd += "/wd4996 /wd4275 /wd4273 "

            # Set the minimum version to Windows Vista.
            cmd += "/DWINVER=0x600 "

            cmd += "/Fo" + obj + " /nologo /c"
            if GetTargetArch() == 'x86':
                # x86 (32 bit) MSVC 2015+ defaults to /arch:SSE2
                if not PkgSkip("SSE2") or 'SSE2' in opts:   # x86 with SSE2
                    cmd += " /arch:SSE2"    # let's still be explicit and pass in /arch:SSE2
                else:                                       # x86 without SSE2
                    cmd += " /arch:IA32"
            for x in ipath: cmd += " /I" + x
            for (opt,dir) in INCDIRECTORIES:
                if (opt=="ALWAYS") or (opt in opts): cmd += " /I" + BracketNameWithQuotes(dir)
            for (opt,var,val) in DEFSYMBOLS:
                if (opt=="ALWAYS") or (opt in opts): cmd += " /D" + var + "=" + val
            if (opts.count('MSFORSCOPE')): cmd += ' /Zc:forScope-'

            if (optlevel==1): cmd += " /MDd /Zi /RTCs /GS"
            if (optlevel==2): cmd += " /MDd /Zi"
            if (optlevel==3): cmd += " /MD /Zi /GS- /O2 /fp:fast"
            if (optlevel==4):
                cmd += " /MD /Zi /GS- /O2 /fp:fast /DFORCE_INLINING /DNDEBUG /GL"
                cmd += " /Zp16"      # jean-claude add /Zp16 insures correct static alignment for SSEx

            cmd += " /Fd" + os.path.splitext(obj)[0] + ".pdb"

            building = GetValueOption(opts, "BUILDING:")
            if (building):
                cmd += " /DBUILDING_" + building

            if ("BIGOBJ" in opts) or GetTargetArch() == 'x64':
                cmd += " /bigobj"

            cmd += " /Zm300"
            if 'EXCEPTIONS' in opts:
                cmd += " /EHsc"
            else:
                cmd += " /D_HAS_EXCEPTIONS=0"

            if 'RTTI' not in opts:
                cmd += " /GR-"

            cmd += " /W3 " + BracketNameWithQuotes(src)
            oscmd(cmd)
        else:
            cmd = "icl "
            if GetTargetArch() == 'x64':
                cmd += "/favor:blend "
            cmd += "/wd4996 /wd4275 /wd4267 /wd4101 /wd4273 "
            cmd += "/DWINVER=0x600 "
            cmd += "/Fo" + obj + " /c"
            for x in ipath: cmd += " /I" + x
            for (opt,dir) in INCDIRECTORIES:
                if (opt=="ALWAYS") or (opt in opts): cmd += " /I" + BracketNameWithQuotes(dir)
            for (opt,var,val) in DEFSYMBOLS:
                if (opt=="ALWAYS") or (opt in opts): cmd += " /D" + var + "=" + val
            if (opts.count('MSFORSCOPE')):  cmd += ' /Zc:forScope-'

            if (optlevel==1): cmd += " /MDd /Zi /RTCs /GS"
            if (optlevel==2): cmd += " /MDd /Zi /arch:SSE3"
            # core changes from jean-claude (dec 2011)
            # ----------------------------------------
            # performance will be seeked at level 3 & 4
            # -----------------------------------------
            if (optlevel==3):
                cmd += " /MD /Zi /O2 /Oi /Ot /arch:SSE3"
                cmd += " /Ob0"
                cmd += " /Qipo-"                            # beware of IPO !!!
            ##      Lesson learned: Don't use /GL flag -> end result is MESSY
            ## ----------------------------------------------------------------
            if (optlevel==4):
                cmd += " /MD /Zi /O3 /Oi /Ot /Ob0 /Yc /DNDEBUG"  # /Ob0 a ete rajoute en cours de route a 47%
                cmd += " /Qipo"                              # optimization multi file

            # for 3 & 4 optimization levels
            # -----------------------------
            if (optlevel>=3):
                cmd += " /fp:fast=2"
                cmd += " /Qftz"
                cmd += " /Qfp-speculation:fast"
                cmd += " /Qopt-matmul"                        # needs /O2 or /O3
                cmd += " /Qprec-div-"
                cmd += " /Qsimd"

                cmd += " /QxHost"                            # compile for target host; Compiling for distribs should probably strictly enforce /arch:..
                cmd += " /Quse-intel-optimized-headers"        # use intel optimized headers
                cmd += " /Qparallel"                        # enable parallelization
                cmd += " /Qvc10"                                # for Microsoft Visual C++ 2010

            ## PCH files coexistence: the /Qpchi option causes the Intel C++ Compiler to name its
            ## PCH files with a .pchi filename suffix and reduce build time.
            ## The /Qpchi option is on by default but interferes with Microsoft libs; so use /Qpchi- to turn it off.
            ## I need to have a deeper look at this since the compile time is quite influenced by this setting !!!
            cmd += " /Qpchi-"                                 # keep it this way!

            ## Inlining seems to be an issue here ! (the linker doesn't find necessary info later on)
            ## ------------------------------------
            ## so don't use cmd += " /DFORCE_INLINING"        (need to check why with Panda developpers!)
            ## Inline expansion  /Ob1    :    Allow functions marked inline to be inlined.
            ## Inline any        /Ob2    :    Inline functions deemed appropriate by compiler.

            ## Ctor displacement /vd0    :    Disable constructor displacement.
            ## Choose this option only if no class constructors or destructors call virtual functions.
            ## Use /vd1 (default) to enable. Alternate: #pragma vtordisp

            ## Best case ptrs    /vmb    :    Use best case "pointer to class member" representation.
            ## Use this option if you always define a class before you declare a pointer to a member of the class.
            ## The compiler will issue an error if it encounters a pointer declaration before the class is defined.
            ## Alternate: #pragma pointers_to_members

            cmd += " /Fd" + os.path.splitext(obj)[0] + ".pdb"
            building = GetValueOption(opts, "BUILDING:")
            if (building): cmd += " /DBUILDING_" + building
            if ("BIGOBJ" in opts) or GetTargetArch() == 'x64':
                cmd += " /bigobj"

            # level of warnings and optimization reports
            if GetVerbose():
                cmd += " /W3 " # or /W4 or /Wall
                cmd += " /Qopt-report:2 /Qopt-report-phase:hlo /Qopt-report-phase:hpo"    # some optimization reports
            else:
                cmd += " /W1 "
            cmd += " /EHa /Zm300"
            cmd += " " + BracketNameWithQuotes(src)

            oscmd(cmd)

    if (COMPILER=="GCC"):
        if (src.endswith(".c")): cmd = GetCC() +' -fPIC -c -o ' + obj
        else:                    cmd = GetCXX()+' -std=gnu++11 -ftemplate-depth-70 -fPIC -c -o ' + obj
        for (opt, dir) in INCDIRECTORIES:
            if (opt=="ALWAYS") or (opt in opts): cmd += ' -I' + BracketNameWithQuotes(dir)
        for (opt, dir) in FRAMEWORKDIRECTORIES:
            if (opt=="ALWAYS") or (opt in opts): cmd += ' -F' + BracketNameWithQuotes(dir)
        for (opt,var,val) in DEFSYMBOLS:
            if (opt=="ALWAYS") or (opt in opts): cmd += ' -D' + var + '=' + val
        for (opt,flag) in COMPILEFLAGS:
            if (opt=="ALWAYS") or (opt in opts): cmd += ' ' + flag
        for x in ipath: cmd += ' -I' + x

        if not GetLinkAllStatic() and 'NOHIDDEN' not in opts:
            cmd += ' -fvisibility=hidden'

        # Mac-specific flags.
        if GetTarget() == "darwin":
            cmd += " -Wno-deprecated-declarations"
            if SDK.get("MACOSX"):
                cmd += " -isysroot " + SDK["MACOSX"]

            if tuple(OSX_ARCHS) == ('arm64',):
                cmd += " -mmacosx-version-min=11.0"
            else:
                cmd += " -mmacosx-version-min=10.9"

            # Use libc++ to enable C++11 features.
            cmd += " -stdlib=libc++"

            for arch in OSX_ARCHS:
                if 'NOARCH:' + arch.upper() not in opts:
                    cmd += " -arch %s" % arch

        if "SYSROOT" in SDK:
            if GetTarget() != "android":
                cmd += ' --sysroot=%s' % (SDK["SYSROOT"])
            else:
                ndk_dir = SDK["ANDROID_NDK"].replace('\\', '/')
                cmd += ' -isystem %s/sysroot/usr/include' % (ndk_dir)
                cmd += ' -isystem %s/sysroot/usr/include/%s' % (ndk_dir, SDK["ANDROID_TRIPLE"])
            cmd += ' -no-canonical-prefixes'

        # Android-specific flags.
        arch = GetTargetArch()

        if GetTarget() == "android":
            # Most of the specific optimization flags here were
            # just copied from the default Android Makefiles.
            if "ANDROID_API" in SDK:
                cmd += ' -D__ANDROID_API__=' + str(SDK["ANDROID_API"])
            if "ANDROID_GCC_TOOLCHAIN" in SDK:
                cmd += ' -gcc-toolchain ' + SDK["ANDROID_GCC_TOOLCHAIN"].replace('\\', '/')
            cmd += ' -ffunction-sections -funwind-tables'
            if arch == 'armv7a':
                cmd += ' -target armv7-none-linux-androideabi'
                cmd += ' -march=armv7-a -mfloat-abi=softfp -mfpu=vfpv3-d16'
                cmd += ' -fno-integrated-as'
            elif arch == 'arm':
                cmd += ' -target armv5te-none-linux-androideabi'
                cmd += ' -march=armv5te -mtune=xscale -msoft-float'
                cmd += ' -fno-integrated-as'
            elif arch == 'aarch64':
                cmd += ' -target aarch64-none-linux-android'
            elif arch == 'mips':
                cmd += ' -target mipsel-none-linux-android'
                cmd += ' -mips32'
            elif arch == 'mips64':
                cmd += ' -target mips64el-none-linux-android'
                cmd += ' -fintegrated-as'
            elif arch == 'x86':
                cmd += ' -target i686-none-linux-android'
                cmd += ' -march=i686 -mtune=intel -mssse3 -mfpmath=sse -m32'
                cmd += ' -mstackrealign'
            elif arch == 'x86_64':
                cmd += ' -target x86_64-none-linux-android'
                cmd += ' -march=x86-64 -msse4.2 -mpopcnt -m64 -mtune=intel'

            cmd += " -Wa,--noexecstack"

            # Do we want thumb or arm instructions?
            if arch.startswith('arm'):
                if optlevel >= 3:
                    cmd += ' -mthumb'
                else:
                    cmd += ' -marm'

            # Enable SIMD instructions if requested
            if arch.startswith('arm') and PkgSkip("NEON") == 0:
                cmd += ' -mfpu=neon'

        elif GetTarget() == 'emscripten':
            cmd += " -s WARN_ON_UNDEFINED_SYMBOLS=1 -s NO_FILESYSTEM=1"

            if GetOptimize() <= 1:
                cmd += " -s ASSERTIONS=2"
            elif GetOptimize() <= 2:
                cmd += " -s ASSERTIONS=1"

        else:
            cmd += " -pthread"

        if not src.endswith(".c"):
            # We don't use exceptions for most modules.
            if 'EXCEPTIONS' in opts:
                cmd += " -fexceptions"
            else:
                cmd += " -fno-exceptions"
                if GetTarget() == 'emscripten':
                    cmd += " -s DISABLE_EXCEPTION_CATCHING=1"

                if src.endswith(".mm"):
                    # Work around Apple compiler bug.
                    cmd += " -U__EXCEPTIONS"

            target = GetTarget()
            if 'RTTI' not in opts and target != "darwin":
                # We always disable RTTI on Android for memory usage reasons.
                if optlevel >= 4 or target == "android":
                    cmd += " -fno-rtti"

        if ('SSE2' in opts or not PkgSkip("SSE2")) and not arch.startswith("arm") and arch != 'aarch64':
            if GetTarget() != "emscripten":
                cmd += " -msse2"

        # Needed by both Python, Panda, Eigen, all of which break aliasing rules.
        cmd += " -fno-strict-aliasing"

        if optlevel >= 3:
            cmd += " -ffast-math -fno-stack-protector"
        if optlevel == 3:
            # Fast math is nice, but we'd like to see NaN in dev builds.
            cmd += " -fno-finite-math-only"

        # Make sure this is off to avoid GCC/Eigen bug (see GitHub #228)
        if GetTarget() != "emscripten":
            cmd += " -fno-unsafe-math-optimizations"

        if (optlevel==1):
            if GetTarget() == "emscripten":
                cmd += " -g -D_DEBUG"
            else:
                cmd += " -ggdb -D_DEBUG"
        if (optlevel==2): cmd += " -O1 -D_DEBUG"
        if (optlevel==3): cmd += " -O2"
        if (optlevel==4): cmd += " -O3 -DNDEBUG"

        # Enable more warnings.
        cmd += " -Wall -Wno-unused-function"

        if not src.endswith(".c"):
            cmd += " -Wno-reorder"

        # Ignore unused variables in NDEBUG builds, often used in asserts.
        if optlevel == 4:
            cmd += " -Wno-unused-variable"

        if src.endswith(".c"):
            cmd += ' ' + CFLAGS
        else:
            cmd += ' ' + CXXFLAGS
        cmd = cmd.rstrip()

        building = GetValueOption(opts, "BUILDING:")
        if (building): cmd += " -DBUILDING_" + building
        cmd += ' ' + BracketNameWithQuotes(src)
        oscmd(cmd)

########################################################################
##
## CompileBison
##
########################################################################

def CompileBison(wobj, wsrc, opts):
    ifile = os.path.basename(wsrc)
    wdsth = GetOutputDir() + "/include/" + ifile[:-4] + ".h"
    wdsth2 = GetOutputDir() + "/tmp/" + ifile + ".h"
    wdstc = GetOutputDir() + "/tmp/" + ifile + ".cxx"
    pre = GetValueOption(opts, "BISONPREFIX_")
    bison = GetBison()
    if bison is None:
        # We don't have bison.  See if there is a prebuilt file.
        base, ext = os.path.splitext(wsrc)
        if os.path.isfile(base + '.h.prebuilt') and \
           os.path.isfile(base + '.cxx.prebuilt'):
            CopyFile(wdstc, base + '.cxx.prebuilt')
            CopyFile(wdsth, base + '.h.prebuilt')
            CopyFile(wdsth2, base + '.h.prebuilt')
        else:
            exit('Could not find bison!')
    else:
        oscmd(bison + ' -y -d -o'+GetOutputDir()+'/tmp/'+ifile+'.c -p '+pre+' '+wsrc)
        CopyFile(wdstc, GetOutputDir()+"/tmp/"+ifile+".c")
        CopyFile(wdsth, GetOutputDir()+"/tmp/"+ifile+".h")

    # Finally, compile the generated source file.
    CompileCxx(wobj, wdstc, opts + ["FLEX"])

########################################################################
##
## CompileFlex
##
########################################################################

def CompileFlex(wobj,wsrc,opts):
    ifile = os.path.basename(wsrc)
    wdst = GetOutputDir()+"/tmp/"+ifile+".cxx"
    pre = GetValueOption(opts, "BISONPREFIX_")
    dashi = opts.count("FLEXDASHI")
    flex = GetFlex()
    want_version = GetValueOption(opts, "FLEXVERSION:")
    if flex and want_version:
        # Is flex at the required version for this file?
        want_version = tuple(map(int, want_version.split('.')))
        have_version = GetFlexVersion()
        if want_version > have_version:
            Warn("Skipping flex %s for file %s, need at least %s" % (
                '.'.join(map(str, have_version)),
                ifile,
                '.'.join(map(str, want_version)),
            ))
            flex = None

    if flex is None:
        # We don't have flex.  See if there is a prebuilt file.
        base, ext = os.path.splitext(wsrc)
        if os.path.isfile(base + '.cxx.prebuilt'):
            CopyFile(wdst, base + '.cxx.prebuilt')
        else:
            exit('Could not find flex!')
    else:
        if (dashi):
            oscmd(flex + " -i -P" + pre + " -o"+wdst+" "+wsrc)
        else:
            oscmd(flex +    " -P" + pre + " -o"+wdst+" "+wsrc)

    # Finally, compile the generated source file.
    CompileCxx(wobj, wdst, opts + ["FLEX"])

########################################################################
##
## CompileIgate
##
########################################################################

def CompileIgate(woutd,wsrc,opts):
    outbase = os.path.basename(woutd)[:-3]
    woutc = GetOutputDir()+"/tmp/"+outbase+"_igate.cxx"
    srcdir = GetValueOption(opts, "SRCDIR:")
    module = GetValueOption(opts, "IMOD:")
    library = GetValueOption(opts, "ILIB:")
    ipath = GetListOption(opts, "DIR:")
    if (PkgSkip("PYTHON")):
        WriteFile(woutc, "")
        WriteFile(woutd, "")
        ConditionalWriteFile(woutd, "")
        return

    if not CrossCompiling():
        # If we're compiling for this platform, we can use the one we've built.
        cmd = os.path.join(GetOutputDir(), 'bin', 'interrogate')
    else:
        # Assume that interrogate is on the PATH somewhere.
        cmd = 'interrogate'

    if GetVerbose():
        cmd += ' -v'

    cmd += ' -srcdir %s -I%s' % (srcdir, srcdir)
    cmd += ' -DCPPPARSER -D__STDC__=1 -D__cplusplus=201103L'
    if (COMPILER=="MSVC"):
        cmd += ' -D_WIN32'
        if GetTargetArch() == 'x64':
            cmd += ' -D_WIN64 -D_M_X64 -D_M_AMD64'
        else:
            cmd += ' -D_M_IX86'
        # NOTE: this 1600 value is the version number for VC2010.
        cmd += ' -D_MSC_VER=1600 -D"__declspec(param)=" -D__cdecl -D_near -D_far -D__near -D__far -D__stdcall'
    if (COMPILER=="GCC"):
        cmd += ' -D__attribute__\\(x\\)='
        target_arch = GetTargetArch()
        if target_arch in ("x86_64", "amd64"):
            cmd += ' -D_LP64'
        elif target_arch in ('aarch64', 'arm64'):
            cmd += ' -D_LP64 -D__LP64__ -D__aarch64__'
        else:
            cmd += ' -D__i386__'

        target = GetTarget()
        if target == 'darwin':
            cmd += ' -D__APPLE__'
        elif target == 'android':
            cmd += ' -D__ANDROID__'

    if GetTarget() == "emscripten":
        cmd += ' -D__EMSCRIPTEN__'

    optlevel = GetOptimizeOption(opts)
    if (optlevel==1): cmd += ' -D_DEBUG'
    if (optlevel==2): cmd += ' -D_DEBUG'
    if (optlevel==3): pass
    if (optlevel==4): cmd += ' -DNDEBUG'
    cmd += ' -oc ' + woutc + ' -od ' + woutd
    cmd += ' -fnames -string -refcount -assert -python-native'
    cmd += ' -S' + GetOutputDir() + '/include/parser-inc'

    # Add -I, -S and -D flags
    for x in ipath:
        cmd += ' -I' + BracketNameWithQuotes(x)
    for (opt,dir) in INCDIRECTORIES:
        if (opt=="ALWAYS") or (opt in opts):
            cmd += ' -S' + BracketNameWithQuotes(dir)
    for (opt,var,val) in DEFSYMBOLS:
        if (opt=="ALWAYS") or (opt in opts):
            cmd += ' -D' + var + '=' + val

    #building = GetValueOption(opts, "BUILDING:")
    #if (building): cmd += " -DBUILDING_"+building
    cmd += ' -module ' + module + ' -library ' + library
    for x in wsrc:
        if (x.startswith("/")):
            cmd += ' ' + BracketNameWithQuotes(x)
        else:
            cmd += ' ' + BracketNameWithQuotes(os.path.basename(x))
    oscmd(cmd)

########################################################################
##
## CompileImod
##
########################################################################

def CompileImod(wobj, wsrc, opts):
    module = GetValueOption(opts, "IMOD:")
    library = GetValueOption(opts, "ILIB:")
    woutc = os.path.splitext(wobj)[0] + ".cxx"

    if (PkgSkip("PYTHON")):
        WriteFile(woutc, "")
        CompileCxx(wobj, woutc, opts)
        return

    if not CrossCompiling():
        # If we're compiling for this platform, we can use the one we've built.
        cmd = os.path.join(GetOutputDir(), 'bin', 'interrogate_module')
    else:
        # Assume that interrogate_module is on the PATH somewhere.
        cmd = 'interrogate_module'

    cmd += ' -oc ' + woutc + ' -module ' + module + ' -library ' + library + ' -python-native'
    importmod = GetValueOption(opts, "IMPORT:")
    if importmod:
        cmd += ' -import ' + importmod
    for x in wsrc: cmd += ' ' + BracketNameWithQuotes(x)
    oscmd(cmd)
    CompileCxx(wobj,woutc,opts)
    return

########################################################################
##
## CompileLib
##
########################################################################

def CompileLib(lib, obj, opts):
    if (COMPILER=="MSVC"):
        if not BOOUSEINTELCOMPILER:
            #Use MSVC Linker
            cmd = 'link /lib /nologo'
            if GetOptimizeOption(opts) == 4:
                cmd += " /LTCG"
            if HasTargetArch():
                cmd += " /MACHINE:" + GetTargetArch().upper()
            cmd += ' /OUT:' + BracketNameWithQuotes(lib)
            for x in obj:
                if not x.endswith('.lib'):
                    cmd += ' ' + BracketNameWithQuotes(x)
            oscmd(cmd)
        else:
            # Choose Intel linker; from Jean-Claude
            cmd = 'xilink /verbose:lib /lib '
            if HasTargetArch():
                cmd += " /MACHINE:" + GetTargetArch().upper()
            cmd += ' /OUT:' + BracketNameWithQuotes(lib)
            for x in obj: cmd += ' ' + BracketNameWithQuotes(x)
            cmd += ' /LIBPATH:"C:\\Program Files (x86)\\Intel\\Composer XE 2011 SP1\\ipp\\lib\\ia32"'
            cmd += ' /LIBPATH:"C:\\Program Files (x86)\\Intel\\Composer XE 2011 SP1\\TBB\\Lib\\ia32\\vc10"'
            cmd += ' /LIBPATH:"C:\\Program Files (x86)\\Intel\\Composer XE 2011 SP1\\compiler\\lib\\ia32"'
            oscmd(cmd)

    if (COMPILER=="GCC"):
        if GetTarget() == 'darwin':
            cmd = 'libtool -static -o ' + BracketNameWithQuotes(lib)
        else:
            cmd = GetAR() + ' cru ' + BracketNameWithQuotes(lib)
        for x in obj:
            if GetLinkAllStatic() and x.endswith('.a'):
                continue
            cmd += ' ' + BracketNameWithQuotes(x)
        oscmd(cmd)

        oscmd(GetRanlib() + ' ' + BracketNameWithQuotes(lib))

########################################################################
##
## CompileLink
##
########################################################################

def CompileLink(dll, obj, opts):
    if (COMPILER=="MSVC"):
        if not BOOUSEINTELCOMPILER:
            cmd = "link /nologo "
            if HasTargetArch():
                cmd += " /MACHINE:" + GetTargetArch().upper()
            if ("MFC" not in opts):
                cmd += " /NOD:MFC90.LIB /NOD:MFC80.LIB /NOD:LIBCMT"
            cmd += " /NOD:LIBCI.LIB /DEBUG"
            cmd += " /nod:libc /nod:libcmtd /nod:atlthunk /nod:atls /nod:atlsd"
            if (GetOrigExt(dll) != ".exe"): cmd += " /DLL"
            optlevel = GetOptimizeOption(opts)
            if (optlevel==1): cmd += " /MAP /MAPINFO:EXPORTS /NOD:MSVCRT.LIB /NOD:MSVCPRT.LIB /NOD:MSVCIRT.LIB"
            if (optlevel==2): cmd += " /MAP:NUL /NOD:MSVCRT.LIB /NOD:MSVCPRT.LIB /NOD:MSVCIRT.LIB"
            if (optlevel==3): cmd += " /MAP:NUL /NOD:MSVCRTD.LIB /NOD:MSVCPRTD.LIB /NOD:MSVCIRTD.LIB"
            if (optlevel==4): cmd += " /MAP:NUL /LTCG /NOD:MSVCRTD.LIB /NOD:MSVCPRTD.LIB /NOD:MSVCIRTD.LIB"
            if ("MFC" in opts):
                if (optlevel<=2): cmd += " /NOD:MSVCRTD.LIB mfcs100d.lib MSVCRTD.lib"
                else: cmd += " /NOD:MSVCRT.LIB mfcs100.lib MSVCRT.lib"
            cmd += " /FIXED:NO /OPT:REF /STACK:4194304 /INCREMENTAL:NO "
            cmd += ' /OUT:' + BracketNameWithQuotes(dll)

            if not PkgSkip("PYTHON"):
                # If we're building without Python, don't pick it up implicitly.
                if "PYTHON" not in opts:
                    pythonv = SDK["PYTHONVERSION"].replace('.', '')
                    if optlevel <= 2:
                        cmd += ' /NOD:{}d.lib'.format(pythonv)
                    else:
                        cmd += ' /NOD:{}.lib'.format(pythonv)

            # Set the subsystem.  Specify that we want to target Windows XP.
            subsystem = GetValueOption(opts, "SUBSYSTEM:") or "CONSOLE"
            cmd += " /SUBSYSTEM:" + subsystem
            if GetTargetArch() == 'x64':
                cmd += ",6.00"
            else:
                cmd += ",6.00"

            if dll.endswith(".dll") or dll.endswith(".pyd"):
                cmd += ' /IMPLIB:' + GetOutputDir() + '/lib/' + os.path.splitext(os.path.basename(dll))[0] + ".lib"

            for (opt, dir) in LIBDIRECTORIES:
                if (opt=="ALWAYS") or (opt in opts):
                    cmd += ' /LIBPATH:' + BracketNameWithQuotes(dir)

            for x in obj:
                if x.endswith(".dll") or x.endswith(".pyd"):
                    cmd += ' ' + GetOutputDir() + '/lib/' + os.path.splitext(os.path.basename(x))[0] + ".lib"
                elif x.endswith(".lib"):
                    dname = os.path.splitext(os.path.basename(x))[0] + ".dll"
                    if (GetOrigExt(x) != ".ilb" and os.path.exists(GetOutputDir()+"/bin/" + dname)):
                        exit("Error: in makepanda, specify "+dname+", not "+x)
                    cmd += ' ' + BracketNameWithQuotes(x)
                elif x.endswith(".def"):
                    cmd += ' /DEF:' + BracketNameWithQuotes(x)
                elif x.endswith(".dat"):
                    pass
                else:
                    cmd += ' ' + BracketNameWithQuotes(x)

            if (GetOrigExt(dll)==".exe" and "NOICON" not in opts):
                cmd += " " + GetOutputDir() + "/tmp/pandaIcon.res"

            for (opt, name) in LIBNAMES:
                if (opt=="ALWAYS") or (opt in opts):
                    cmd += " " + BracketNameWithQuotes(name)

            oscmd(cmd)
        else:
            cmd = "xilink"
            if GetVerbose(): cmd += " /verbose:lib"
            if HasTargetArch():
                cmd += " /MACHINE:" + GetTargetArch().upper()
            if ("MFC" not in opts):
                cmd += " /NOD:MFC90.LIB /NOD:MFC80.LIB /NOD:LIBCMT"
            cmd += " /NOD:LIBCI.LIB /DEBUG"
            cmd += " /nod:libc /nod:libcmtd /nod:atlthunk /nod:atls"
            cmd += ' /LIBPATH:"C:\\Program Files (x86)\\Intel\\Composer XE 2011 SP1\\ipp\\lib\\ia32"'
            cmd += ' /LIBPATH:"C:\\Program Files (x86)\\Intel\\Composer XE 2011 SP1\\TBB\\Lib\\ia32\\vc10"'
            cmd += ' /LIBPATH:"C:\\Program Files (x86)\\Intel\\Composer XE 2011 SP1\\compiler\\lib\\ia32"'
            if (GetOrigExt(dll) != ".exe"): cmd += " /DLL"
            optlevel = GetOptimizeOption(opts)
            if (optlevel==1): cmd += " /MAP /MAPINFO:EXPORTS /NOD:MSVCRT.LIB /NOD:MSVCPRT.LIB /NOD:MSVCIRT.LIB"
            if (optlevel==2): cmd += " /MAP:NUL /NOD:MSVCRT.LIB /NOD:MSVCPRT.LIB /NOD:MSVCIRT.LIB"
            if (optlevel==3): cmd += " /MAP:NUL /NOD:MSVCRTD.LIB /NOD:MSVCPRTD.LIB /NOD:MSVCIRTD.LIB"
            if (optlevel==4): cmd += " /MAP:NUL /LTCG /NOD:MSVCRTD.LIB /NOD:MSVCPRTD.LIB /NOD:MSVCIRTD.LIB"
            if ("MFC" in opts):
                if (optlevel<=2): cmd += " /NOD:MSVCRTD.LIB mfcs100d.lib MSVCRTD.lib"
                else: cmd += " /NOD:MSVCRT.LIB mfcs100.lib MSVCRT.lib"
            cmd += " /FIXED:NO /OPT:REF /STACK:4194304 /INCREMENTAL:NO "
            cmd += ' /OUT:' + BracketNameWithQuotes(dll)

            subsystem = GetValueOption(opts, "SUBSYSTEM:")
            if subsystem:
                cmd += " /SUBSYSTEM:" + subsystem

            if dll.endswith(".dll"):
                cmd += ' /IMPLIB:' + GetOutputDir() + '/lib/' + os.path.splitext(os.path.basename(dll))[0] + ".lib"

            for (opt, dir) in LIBDIRECTORIES:
                if (opt=="ALWAYS") or (opt in opts):
                    cmd += ' /LIBPATH:' + BracketNameWithQuotes(dir)

            for x in obj:
                if x.endswith(".dll") or x.endswith(".pyd"):
                    cmd += ' ' + GetOutputDir() + '/lib/' + os.path.splitext(os.path.basename(x))[0] + ".lib"
                elif x.endswith(".lib"):
                    dname = os.path.splitext(dll)[0]+".dll"
                    if (GetOrigExt(x) != ".ilb" and os.path.exists(GetOutputDir()+"/bin/" + os.path.splitext(os.path.basename(x))[0] + ".dll")):
                        exit("Error: in makepanda, specify "+dname+", not "+x)
                    cmd += ' ' + BracketNameWithQuotes(x)
                elif x.endswith(".def"):
                    cmd += ' /DEF:' + BracketNameWithQuotes(x)
                elif x.endswith(".dat"):
                    pass
                else:
                    cmd += ' ' + BracketNameWithQuotes(x)

            if (GetOrigExt(dll)==".exe" and "NOICON" not in opts):
                cmd += " " + GetOutputDir() + "/tmp/pandaIcon.res"

            for (opt, name) in LIBNAMES:
                if (opt=="ALWAYS") or (opt in opts):
                    cmd += " " + BracketNameWithQuotes(name)

            oscmd(cmd)

    if COMPILER == "GCC":
        cxx = GetCXX()
        if GetOrigExt(dll) == ".exe":
            cmd = cxx + ' -o ' + dll + ' -L' + GetOutputDir() + '/lib -L' + GetOutputDir() + '/tmp'
            if GetTarget() == "android":
                # Necessary to work around an issue with libandroid depending on vendor libraries
                cmd += ' -Wl,--allow-shlib-undefined'
        else:
            if (GetTarget() == "darwin"):
                cmd = cxx
                if GetOrigExt(dll) == ".pyd":
                    cmd += ' -bundle -undefined dynamic_lookup'
                elif "BUNDLE" in opts:
                    cmd += ' -bundle'
                else:
                    install_name = '@loader_path/../lib/' + os.path.basename(dll)
                    cmd += ' -dynamiclib -install_name ' + install_name
                    cmd += ' -compatibility_version ' + MAJOR_VERSION + ' -current_version ' + VERSION
                cmd += ' -o ' + dll + ' -L' + GetOutputDir() + '/lib -L' + GetOutputDir() + '/tmp'
            else:
                cmd = cxx + ' -shared'
                # Always set soname on Android to avoid a linker warning when loading the library.
                if GetTarget() == 'android' or ("MODULE" not in opts and GetTarget() != 'emscripten'):
                    cmd += " -Wl,-soname=" + os.path.basename(dll)
                cmd += ' -o ' + dll + ' -L' + GetOutputDir() + '/lib -L' + GetOutputDir() + '/tmp'

        if GetTarget() == 'emscripten' and GetOrigExt(dll) != ".exe":
            for x in obj:
                if GetOrigExt(x) not in (".dat", ".dll"):
                    cmd += ' ' + x
        else:
            for x in obj:
                if GetOrigExt(x) != ".dat":
                    cmd += ' ' + x

        if (GetOrigExt(dll) == ".exe" and GetTarget() == 'windows' and "NOICON" not in opts):
            cmd += " " + GetOutputDir() + "/tmp/pandaIcon.res"

        # macOS specific flags.
        if GetTarget() == 'darwin':
            cmd += " -headerpad_max_install_names"
            if SDK.get("MACOSX"):
                cmd += " -isysroot " + SDK["MACOSX"] + " -Wl,-syslibroot," + SDK["MACOSX"]

            if tuple(OSX_ARCHS) == ('arm64',):
                cmd += " -mmacosx-version-min=11.0"
            else:
                cmd += " -mmacosx-version-min=10.9"

            # Use libc++ to enable C++11 features.
            cmd += " -stdlib=libc++"

            for arch in OSX_ARCHS:
                if 'NOARCH:' + arch.upper() not in opts:
                    cmd += " -arch %s" % arch

        elif GetTarget() == 'android':
            arch = GetTargetArch()
            if "ANDROID_GCC_TOOLCHAIN" in SDK:
                cmd += ' -gcc-toolchain ' + SDK["ANDROID_GCC_TOOLCHAIN"].replace('\\', '/')
            cmd += " -Wl,-z,noexecstack -Wl,-z,relro -Wl,-z,now"
            if arch == 'armv7a':
                cmd += ' -target armv7-none-linux-androideabi'
                cmd += " -march=armv7-a -Wl,--fix-cortex-a8"
            elif arch == 'arm':
                cmd += ' -target armv5te-none-linux-androideabi'
            elif arch == 'aarch64':
                cmd += ' -target aarch64-none-linux-android'
            elif arch == 'mips':
                cmd += ' -target mipsel-none-linux-android'
                cmd += ' -mips32'
            elif arch == 'mips64':
                cmd += ' -target mips64el-none-linux-android'
            elif arch == 'x86':
                cmd += ' -target i686-none-linux-android'
            elif arch == 'x86_64':
                cmd += ' -target x86_64-none-linux-android'
            cmd += ' -lc -lm'

        elif GetTarget() == 'emscripten':
            cmd += " -s WARN_ON_UNDEFINED_SYMBOLS=1"
            if GetOrigExt(dll) == ".exe":
                cmd += " --memory-init-file 0"
                cmd += " -s EXIT_RUNTIME=1"

        else:
            cmd += " -pthread"

        if "SYSROOT" in SDK:
            cmd += " --sysroot=%s -no-canonical-prefixes" % (SDK["SYSROOT"])

        if LDFLAGS != "":
            cmd += " " + LDFLAGS

        # Don't link libraries with Python, except on Android.
        if "PYTHON" in opts and GetOrigExt(dll) != ".exe" and GetTarget() != 'android':
            opts = opts[:]
            opts.remove("PYTHON")

        for (opt, dir) in LIBDIRECTORIES:
            if (opt=="ALWAYS") or (opt in opts):
                cmd += ' -L' + BracketNameWithQuotes(dir)
        for (opt, dir) in FRAMEWORKDIRECTORIES:
            if (opt=="ALWAYS") or (opt in opts):
                cmd += ' -F' + BracketNameWithQuotes(dir)
        if GetOrigExt(dll) == ".exe" or GetTarget() != 'emscripten':
            for (opt, name) in LIBNAMES:
                if (opt=="ALWAYS") or (opt in opts):
                    cmd += ' ' + BracketNameWithQuotes(name)
        for (opt, flag) in LINKFLAGS:
            if (opt=="ALWAYS") or (opt in opts):
                cmd += ' ' + flag

        if GetTarget() not in ('freebsd', 'emscripten'):
            cmd += " -ldl"

        if GetTarget() == 'emscripten':
            optlevel = GetOptimizeOption(opts)
            if optlevel == 2: cmd += " -O1"
            if optlevel == 3: cmd += " -O2"
            if optlevel == 4: cmd += " -O3"

        oscmd(cmd)

        if GetOptimizeOption(opts) == 4 and GetTarget() in ('linux', 'android'):
            oscmd(GetStrip() + " --strip-unneeded " + BracketNameWithQuotes(dll))

        os.system("chmod +x " + BracketNameWithQuotes(dll))

        if dll.endswith("." + MAJOR_VERSION + ".dylib"):
            newdll = dll[:-6-len(MAJOR_VERSION)] + "dylib"
            if os.path.isfile(newdll):
                os.remove(newdll)
            oscmd("ln -s " + BracketNameWithQuotes(os.path.basename(dll)) + " " + BracketNameWithQuotes(newdll))

        elif dll.endswith("." + MAJOR_VERSION):
            newdll = dll[:-len(MAJOR_VERSION)-1]
            if os.path.isfile(newdll):
                os.remove(newdll)
            oscmd("ln -s " + BracketNameWithQuotes(os.path.basename(dll)) + " " + BracketNameWithQuotes(newdll))

##########################################################################################
#
# CompileEgg
#
##########################################################################################

def CompileEgg(eggfile, src, opts):
    pz = False
    if eggfile.endswith(".pz"):
        pz = True
        eggfile = eggfile[:-3]

    # Determine the location of the pzip and flt2egg tools.
    if CrossCompiling():
        # We may not be able to use our generated versions of these tools,
        # so we'll expect them to already be present in the PATH.
        pzip = 'pzip'
        flt2egg = 'flt2egg'
    else:
        # If we're compiling for this machine, we can use the binaries we've built.
        pzip = os.path.join(GetOutputDir(), 'bin', 'pzip')
        flt2egg = os.path.join(GetOutputDir(), 'bin', 'flt2egg')
        if not os.path.isfile(pzip):
            pzip = 'pzip'
        if not os.path.isfile(flt2egg):
            flt2egg = 'flt2egg'

    if src.endswith(".egg"):
        CopyFile(eggfile, src)
    elif src.endswith(".flt"):
        oscmd(flt2egg + ' -ps keep -o ' + BracketNameWithQuotes(eggfile) + ' ' + BracketNameWithQuotes(src))

    if pz:
        if zlib:
            WriteBinaryFile(eggfile + '.pz', zlib.compress(ReadBinaryFile(eggfile)))
            os.remove(eggfile)
        else:
            oscmd(pzip + ' ' + BracketNameWithQuotes(eggfile))

##########################################################################################
#
# CompileRes, CompileRsrc
#
##########################################################################################

def CompileRes(target, src, opts):
    """Compiles a Windows .rc file into a .res file."""
    ipath = GetListOption(opts, "DIR:")
    if (COMPILER == "MSVC"):
        cmd = "rc"
        cmd += " /Fo" + BracketNameWithQuotes(target)
        for x in ipath: cmd += " /I" + x
        for (opt,dir) in INCDIRECTORIES:
            if (opt=="ALWAYS") or (opt in opts):
                cmd += " /I" + BracketNameWithQuotes(dir)
        for (opt,var,val) in DEFSYMBOLS:
            if (opt=="ALWAYS") or (opt in opts):
                cmd += " /D" + var + "=" + val
        cmd += " " + BracketNameWithQuotes(src)
    else:
        cmd = "windres"
        for x in ipath: cmd += " -I" + x
        for (opt,dir) in INCDIRECTORIES:
            if (opt=="ALWAYS") or (opt in opts):
                cmd += " -I" + BracketNameWithQuotes(dir)
        for (opt,var,val) in DEFSYMBOLS:
            if (opt=="ALWAYS") or (opt in opts):
                cmd += " -D" + var + "=" + val
        cmd += " -i " + BracketNameWithQuotes(src)
        cmd += " -o " + BracketNameWithQuotes(target)

    oscmd(cmd)

def CompileRsrc(target, src, opts):
    """Compiles a Mac OS .r file into an .rsrc file."""
    ipath = GetListOption(opts, "DIR:")
    if os.path.isfile("/usr/bin/Rez"):
        cmd = "Rez -useDF"
    elif os.path.isfile("/Library/Developer/CommandLineTools/usr/bin/Rez"):
        cmd = "/Library/Developer/CommandLineTools/usr/bin/Rez -useDF"
    else:
        cmd = "/Developer/Tools/Rez -useDF"
    cmd += " -o " + BracketNameWithQuotes(target)
    for x in ipath:
        cmd += " -i " + x
    for (opt,dir) in INCDIRECTORIES:
        if (opt=="ALWAYS") or (opt in opts):
            cmd += " -i " + BracketNameWithQuotes(dir)
    for (opt,var,val) in DEFSYMBOLS:
        if (opt=="ALWAYS") or (opt in opts):
            if (val == ""):
                cmd += " -d " + var
            else:
                cmd += " -d " + var + " = " + val

    cmd += " " + BracketNameWithQuotes(src)
    oscmd(cmd)

##########################################################################################
#
# CompileJava (Android only)
#
##########################################################################################

def CompileJava(target, src, opts):
    """Compiles a .java file into a .class file."""
    if GetHost() == 'android':
        cmd = "ecj "
    else:
        cmd = "javac -bootclasspath " + BracketNameWithQuotes(SDK["ANDROID_JAR"]) + " "

    optlevel = GetOptimizeOption(opts)
    if optlevel >= 4:
        cmd += "-debug:none "

    cmd += "-cp " + GetOutputDir() + "/classes "
    cmd += "-d " + GetOutputDir() + "/classes "
    cmd += BracketNameWithQuotes(src)
    oscmd(cmd)

##########################################################################################
#
# FreezePy
#
##########################################################################################

def FreezePy(target, inputs, opts):
    assert len(inputs) > 0

    cmdstr = BracketNameWithQuotes(SDK["PYTHONEXEC"].replace('\\', '/')) + " "
    cmdstr += "-B "

    cmdstr += os.path.join(GetOutputDir(), "direct", "dist", "pfreeze.py")

    if 'FREEZE_STARTUP' in opts:
        cmdstr += " -s"

    if GetOrigExt(target) == '.exe':
        src = inputs.pop(0)
    else:
        src = ""

    for i in inputs:
        i = os.path.splitext(i)[0]
        i = i.replace('/', '.')

        if i.startswith('direct.src'):
            i = i.replace('.src.', '.')

        cmdstr += " -i " + i

    cmdstr += " -o " + target + " " + src

    if ("LINK_PYTHON_STATIC" in opts):
        os.environ["LINK_PYTHON_STATIC"] = "1"
    oscmd(cmdstr)
    if ("LINK_PYTHON_STATIC" in os.environ):
        del os.environ["LINK_PYTHON_STATIC"]

    if (not os.path.exists(target)):
        exit("FREEZER_ERROR")

##########################################################################################
#
# CompileBundle
#
##########################################################################################

def CompileBundle(target, inputs, opts):
    assert GetTarget() == "darwin", 'bundles can only be made for macOS'
    plist = None
    resources = []
    objects = []
    for i in inputs:
        if i.endswith(".plist"):
            if plist is not None:
                exit("Only one plist file can be used when creating a bundle!")
            plist = i
        elif i.endswith(".rsrc") or i.endswith(".icns"):
            resources.append(i)
        elif GetOrigExt(i) == ".obj" or GetOrigExt(i) in SUFFIX_LIB or GetOrigExt(i) in SUFFIX_DLL:
            objects.append(i)
        else:
            exit("Don't know how to bundle file %s" % i)

    # Now link the object files to form the bundle.
    if plist is None:
        exit("One plist file must be used when creating a bundle!")
    bundleName = plistlib.load(plist)["CFBundleExecutable"]

    oscmd("rm -rf %s" % target)
    oscmd("mkdir -p %s/Contents/MacOS/" % target)
    oscmd("mkdir -p %s/Contents/Resources/" % target)
    if target.endswith(".app"):
        SetOrigExt("%s/Contents/MacOS/%s" % (target, bundleName), ".exe")
    else:
        SetOrigExt("%s/Contents/MacOS/%s" % (target, bundleName), ".dll")
    CompileLink("%s/Contents/MacOS/%s" % (target, bundleName), objects, opts + ["BUNDLE"])
    oscmd("cp %s %s/Contents/Info.plist" % (plist, target))
    for r in resources:
        oscmd("cp %s %s/Contents/Resources/" % (r, target))

##########################################################################################
#
# CompileMIDL
#
##########################################################################################

def CompileMIDL(target, src, opts):
    ipath = GetListOption(opts, "DIR:")
    if (COMPILER=="MSVC"):
        cmd = "midl"
        cmd += " /out" + BracketNameWithQuotes(os.path.dirname(target))
        for x in ipath: cmd += " /I" + x
        for (opt,dir) in INCDIRECTORIES:
            if (opt=="ALWAYS") or (opt in opts): cmd += " /I" + BracketNameWithQuotes(dir)
        for (opt,var,val) in DEFSYMBOLS:
            if (opt=="ALWAYS") or (opt in opts): cmd += " /D" + var + "=" + val
        cmd += " " + BracketNameWithQuotes(src)

        oscmd(cmd)

##########################################################################################
#
# CompileAnything
#
##########################################################################################

def CompileAnything(target, inputs, opts, progress = None):
    if opts.count("DEPENDENCYONLY"):
        return
    if len(inputs) == 0:
        exit("No input files for target "+target)
    infile = inputs[0]
    origsuffix = GetOrigExt(target)

    if len(inputs) == 1 and origsuffix == GetOrigExt(infile):
        # It must be a simple copy operation.
        ProgressOutput(progress, "Copying file", target)
        CopyFile(target, infile)
        if origsuffix == ".exe" and GetHost() != "windows":
            os.system("chmod +x \"%s\"" % target)
        return

    elif infile.endswith(".py"):
        if origsuffix == ".obj":
            source = os.path.splitext(target)[0] + ".c"
            SetOrigExt(source, ".c")
            ProgressOutput(progress, "Building frozen source", source)
            FreezePy(source, inputs, opts)
            ProgressOutput(progress, "Building C++ object", target)
            return CompileCxx(target, source, opts)

        if origsuffix == ".exe":
            ProgressOutput(progress, "Building frozen executable", target)
        else:
            ProgressOutput(progress, "Building frozen library", target)
        return FreezePy(target, inputs, opts)

    elif infile.endswith(".idl"):
        ProgressOutput(progress, "Compiling MIDL file", infile)
        return CompileMIDL(target, infile, opts)
    elif origsuffix in SUFFIX_LIB:
        ProgressOutput(progress, "Linking static library", target)
        return CompileLib(target, inputs, opts)
    elif origsuffix in SUFFIX_DLL or (origsuffix == ".plugin" and GetTarget() != "darwin"):
        if (origsuffix == ".exe"):
            ProgressOutput(progress, "Linking executable", target)
        else:
            ProgressOutput(progress, "Linking dynamic library", target)

        # Add version number to the dynamic library, on unix
        if origsuffix == ".dll" and "MODULE" not in opts:
            tplatform = GetTarget()
            if tplatform == "darwin":
                # On Mac, libraries are named like libpanda.1.2.dylib
                if target.lower().endswith(".dylib"):
                    target = target[:-5] + MAJOR_VERSION + ".dylib"
                    SetOrigExt(target, origsuffix)
            elif tplatform not in ("windows", "android", "emscripten"):
                # On Linux, libraries are named like libpanda.so.1.2
                target += "." + MAJOR_VERSION
                SetOrigExt(target, origsuffix)
        return CompileLink(target, inputs, opts)
    elif origsuffix == ".in":
        ProgressOutput(progress, "Building Interrogate database", target)
        return CompileIgate(target, inputs, opts)
    elif origsuffix == ".plugin" and GetTarget() == "darwin":
        ProgressOutput(progress, "Building plugin bundle", target)
        return CompileBundle(target, inputs, opts)
    elif origsuffix == ".app":
        ProgressOutput(progress, "Building application bundle", target)
        return CompileBundle(target, inputs, opts)
    elif origsuffix == ".pz":
        ProgressOutput(progress, "Compressing", target)
        return CompileEgg(target, infile, opts)
    elif origsuffix == ".egg":
        ProgressOutput(progress, "Converting", target)
        return CompileEgg(target, infile, opts)
    elif origsuffix == ".res":
        ProgressOutput(progress, "Building resource object", target)
        return CompileRes(target, infile, opts)
    elif origsuffix == ".rsrc":
        ProgressOutput(progress, "Building resource object", target)
        return CompileRsrc(target, infile, opts)
    elif origsuffix == ".class":
        ProgressOutput(progress, "Building Java class", target)
        return CompileJava(target, infile, opts)
    elif origsuffix == ".obj":
        if (infile.endswith(".cxx")):
            ProgressOutput(progress, "Building C++ object", target)
            return CompileCxx(target, infile, opts)
        elif infile.endswith(".c"):
            ProgressOutput(progress, "Building C object", target)
            return CompileCxx(target, infile, opts)
        elif infile.endswith(".mm"):
            ProgressOutput(progress, "Building Objective-C++ object", target)
            return CompileCxx(target, infile, opts)
        elif infile.endswith(".yxx"):
            ProgressOutput(progress, "Building Bison object", target)
            return CompileBison(target, infile, opts)
        elif infile.endswith(".lxx"):
            ProgressOutput(progress, "Building Flex object", target)
            return CompileFlex(target, infile, opts)
        elif infile.endswith(".in"):
            ProgressOutput(progress, "Building Interrogate object", target)
            return CompileImod(target, inputs, opts)
        elif infile.endswith(".rc"):
            ProgressOutput(progress, "Building resource object", target)
            return CompileRes(target, infile, opts)
        elif infile.endswith(".r"):
            ProgressOutput(progress, "Building resource object", target)
            return CompileRsrc(target, infile, opts)
    exit("Don't know how to compile: %s from %s" % (target, inputs))

##########################################################################################
#
# Generate dtool_config.h, prc_parameters.h, and dtool_have_xxx.dat
#
##########################################################################################

DTOOL_CONFIG=[
    #_Variable_________________________Windows___________________Unix__________
    ("HAVE_PYTHON",                    '1',                      '1'),
    ("USE_DEBUG_PYTHON",               'UNDEF',                  'UNDEF'),
    ("PYTHON_FRAMEWORK",               'UNDEF',                  'UNDEF'),
    ("COMPILE_IN_DEFAULT_FONT",        '1',                      '1'),
    ("STDFLOAT_DOUBLE",                'UNDEF',                  'UNDEF'),
    ("HAVE_MAYA",                      '1',                      '1'),
    ("REPORT_OPENSSL_ERRORS",          '1',                      '1'),
    ("USE_PANDAFILESTREAM",            '1',                      '1'),
    ("USE_DELETED_CHAIN",              '1',                      '1'),
    ("HAVE_GLX",                       'UNDEF',                  '1'),
    ("HAVE_WGL",                       '1',                      'UNDEF'),
    ("HAVE_DX9",                       'UNDEF',                  'UNDEF'),
    ("HAVE_THREADS",                   '1',                      '1'),
    ("SIMPLE_THREADS",                 'UNDEF',                  'UNDEF'),
    ("OS_SIMPLE_THREADS",              '1',                      '1'),
    ("DEBUG_THREADS",                  'UNDEF',                  'UNDEF'),
    ("HAVE_POSIX_THREADS",             'UNDEF',                  '1'),
    ("MUTEX_SPINLOCK",                 'UNDEF',                  'UNDEF'),
    ("HAVE_AUDIO",                     '1',                      '1'),
    ("NOTIFY_DEBUG",                   'UNDEF',                  'UNDEF'),
    ("DO_PSTATS",                      'UNDEF',                  'UNDEF'),
    ("DO_DCAST",                       'UNDEF',                  'UNDEF'),
    ("DO_COLLISION_RECORDING",         'UNDEF',                  'UNDEF'),
    ("SUPPORT_IMMEDIATE_MODE",         'UNDEF',                  'UNDEF'),
    ("SUPPORT_FIXED_FUNCTION",         '1',                      '1'),
    ("DO_MEMORY_USAGE",                'UNDEF',                  'UNDEF'),
    ("DO_PIPELINING",                  '1',                      '1'),
    ("DEFAULT_PATHSEP",                '";"',                    '":"'),
    ("WORDS_BIGENDIAN",                'UNDEF',                  'UNDEF'),
    ("PHAVE_LOCKF",                    '1',                      '1'),
    ("SIMPLE_STRUCT_POINTERS",         '1',                      'UNDEF'),
    ("HAVE_DINKUM",                    'UNDEF',                  'UNDEF'),
    ("HAVE_STL_HASH",                  'UNDEF',                  'UNDEF'),
    ("GETTIMEOFDAY_ONE_PARAM",         'UNDEF',                  'UNDEF'),
    ("HAVE_GETOPT",                    'UNDEF',                  '1'),
    ("HAVE_GETOPT_LONG_ONLY",          'UNDEF',                  '1'),
    ("PHAVE_GETOPT_H",                 'UNDEF',                  '1'),
    ("PHAVE_LINUX_INPUT_H",            'UNDEF',                  '1'),
    ("IOCTL_TERMINAL_WIDTH",           'UNDEF',                  '1'),
    ("HAVE_IOS_TYPEDEFS",              '1',                      '1'),
    ("HAVE_IOS_BINARY",                '1',                      '1'),
    ("STATIC_INIT_GETENV",             '1',                      'UNDEF'),
    ("HAVE_PROC_SELF_EXE",             'UNDEF',                  '1'),
    ("HAVE_PROC_SELF_MAPS",            'UNDEF',                  '1'),
    ("HAVE_PROC_SELF_ENVIRON",         'UNDEF',                  '1'),
    ("HAVE_PROC_SELF_CMDLINE",         'UNDEF',                  '1'),
    ("HAVE_PROC_CURPROC_FILE",         'UNDEF',                  'UNDEF'),
    ("HAVE_PROC_CURPROC_MAP",          'UNDEF',                  'UNDEF'),
    ("HAVE_PROC_SELF_CMDLINE",         'UNDEF',                  'UNDEF'),
    ("HAVE_GLOBAL_ARGV",               '1',                      'UNDEF'),
    ("PROTOTYPE_GLOBAL_ARGV",          'UNDEF',                  'UNDEF'),
    ("GLOBAL_ARGV",                    '__argv',                 'UNDEF'),
    ("GLOBAL_ARGC",                    '__argc',                 'UNDEF'),
    ("PHAVE_IO_H",                     '1',                      'UNDEF'),
    ("PHAVE_IOSTREAM",                 '1',                      '1'),
    ("PHAVE_STRING_H",                 'UNDEF',                  '1'),
    ("PHAVE_LIMITS_H",                 'UNDEF',                  '1'),
    ("PHAVE_STDLIB_H",                 'UNDEF',                  '1'),
    ("PHAVE_MALLOC_H",                 '1',                      '1'),
    ("PHAVE_SYS_MALLOC_H",             'UNDEF',                  'UNDEF'),
    ("PHAVE_ALLOCA_H",                 'UNDEF',                  '1'),
    ("PHAVE_LOCALE_H",                 'UNDEF',                  '1'),
    ("PHAVE_SSTREAM",                  '1',                      '1'),
    ("PHAVE_NEW",                      '1',                      '1'),
    ("PHAVE_SYS_TYPES_H",              '1',                      '1'),
    ("PHAVE_SYS_TIME_H",               'UNDEF',                  '1'),
    ("PHAVE_UNISTD_H",                 'UNDEF',                  '1'),
    ("PHAVE_UTIME_H",                  'UNDEF',                  '1'),
    ("PHAVE_GLOB_H",                   'UNDEF',                  '1'),
    ("PHAVE_DIRENT_H",                 'UNDEF',                  '1'),
    ("PHAVE_UCONTEXT_H",               'UNDEF',                  '1'),
    ("PHAVE_STDINT_H",                 '1',                      '1'),
    ("HAVE_RTTI",                      '1',                      '1'),
    ("HAVE_X11",                       'UNDEF',                  '1'),
    ("IS_LINUX",                       'UNDEF',                  '1'),
    ("IS_OSX",                         'UNDEF',                  'UNDEF'),
    ("IS_FREEBSD",                     'UNDEF',                  'UNDEF'),
    ("HAVE_EIGEN",                     'UNDEF',                  'UNDEF'),
    ("LINMATH_ALIGN",                  '1',                      '1'),
    ("HAVE_ZLIB",                      'UNDEF',                  'UNDEF'),
    ("HAVE_PNG",                       'UNDEF',                  'UNDEF'),
    ("HAVE_JPEG",                      'UNDEF',                  'UNDEF'),
    ("HAVE_VIDEO4LINUX",               'UNDEF',                  '1'),
    ("HAVE_TIFF",                      'UNDEF',                  'UNDEF'),
    ("HAVE_OPENEXR",                   'UNDEF',                  'UNDEF'),
    ("HAVE_SGI_RGB",                   '1',                      '1'),
    ("HAVE_TGA",                       '1',                      '1'),
    ("HAVE_IMG",                       '1',                      '1'),
    ("HAVE_SOFTIMAGE_PIC",             '1',                      '1'),
    ("HAVE_BMP",                       '1',                      '1'),
    ("HAVE_PNM",                       '1',                      '1'),
    ("HAVE_STB_IMAGE",                 '1',                      '1'),
    ("HAVE_VORBIS",                    'UNDEF',                  'UNDEF'),
    ("HAVE_OPUS",                      'UNDEF',                  'UNDEF'),
    ("HAVE_FREETYPE",                  'UNDEF',                  'UNDEF'),
    ("HAVE_FFTW",                      'UNDEF',                  'UNDEF'),
    ("HAVE_OPENSSL",                   'UNDEF',                  'UNDEF'),
    ("HAVE_NET",                       'UNDEF',                  'UNDEF'),
    ("WANT_NATIVE_NET",                '1',                      '1'),
    ("SIMULATE_NETWORK_DELAY",         'UNDEF',                  'UNDEF'),
    ("HAVE_CG",                        'UNDEF',                  'UNDEF'),
    ("HAVE_CGGL",                      'UNDEF',                  'UNDEF'),
    ("HAVE_CGDX9",                     'UNDEF',                  'UNDEF'),
    ("HAVE_ARTOOLKIT",                 'UNDEF',                  'UNDEF'),
    ("HAVE_DIRECTCAM",                 'UNDEF',                  'UNDEF'),
    ("HAVE_SQUISH",                    'UNDEF',                  'UNDEF'),
    ("HAVE_COCOA",                     'UNDEF',                  'UNDEF'),
    ("HAVE_OPENAL_FRAMEWORK",          'UNDEF',                  'UNDEF'),
    ("USE_TAU",                        'UNDEF',                  'UNDEF'),
    ("PRC_SAVE_DESCRIPTIONS",          '1',                      '1'),
#    ("_SECURE_SCL",                    '0',                      'UNDEF'),
#    ("_SECURE_SCL_THROWS",             '0',                      'UNDEF'),
]

PRC_PARAMETERS=[
    ("DEFAULT_PRC_DIR",                '"<auto>etc"',            '"<auto>etc"'),
    ("PRC_DIR_ENVVARS",                '"PANDA_PRC_DIR"',        '"PANDA_PRC_DIR"'),
    ("PRC_PATH_ENVVARS",               '"PANDA_PRC_PATH"',       '"PANDA_PRC_PATH"'),
    ("PRC_PATH2_ENVVARS",              'UNDEF',                  'UNDEF'),
    ("PRC_PATTERNS",                   '"*.prc"',                '"*.prc"'),
    ("PRC_ENCRYPTED_PATTERNS",         '"*.prc.pe"',             '"*.prc.pe"'),
    ("PRC_ENCRYPTION_KEY",             '""',                     '""'),
    ("PRC_EXECUTABLE_PATTERNS",        'UNDEF',                  'UNDEF'),
    ("PRC_EXECUTABLE_ARGS_ENVVAR",     '"PANDA_PRC_XARGS"',      '"PANDA_PRC_XARGS"'),
    ("PRC_PUBLIC_KEYS_FILENAME",       '""',                     '""'),
    ("PRC_RESPECT_TRUST_LEVEL",        'UNDEF',                  'UNDEF'),
    ("PRC_DCONFIG_TRUST_LEVEL",        '0',                      '0'),
    ("PRC_INC_TRUST_LEVEL",            '0',                      '0'),
]

def WriteConfigSettings():
    dtool_config={}
    prc_parameters={}
    speedtree_parameters={}

    if (GetTarget() == 'windows'):
        for key,win,unix in DTOOL_CONFIG:
            dtool_config[key] = win
        for key,win,unix in PRC_PARAMETERS:
            prc_parameters[key] = win
    else:
        for key,win,unix in DTOOL_CONFIG:
            dtool_config[key] = unix
        for key,win,unix in PRC_PARAMETERS:
            prc_parameters[key] = unix

    for x in PkgListGet():
        if ("HAVE_"+x in dtool_config):
            if (PkgSkip(x)==0):
                dtool_config["HAVE_"+x] = '1'
            else:
                dtool_config["HAVE_"+x] = 'UNDEF'

    dtool_config["HAVE_NET"] = '1'

    if (PkgSkip("NVIDIACG")==0):
        dtool_config["HAVE_CG"] = '1'
        dtool_config["HAVE_CGGL"] = '1'
        dtool_config["HAVE_CGDX9"] = '1'

    if GetTarget() not in ("linux", "android"):
        dtool_config["HAVE_PROC_SELF_EXE"] = 'UNDEF'
        dtool_config["HAVE_PROC_SELF_MAPS"] = 'UNDEF'
        dtool_config["HAVE_PROC_SELF_CMDLINE"] = 'UNDEF'
        dtool_config["HAVE_PROC_SELF_ENVIRON"] = 'UNDEF'

    if (GetTarget() == "darwin"):
        dtool_config["PYTHON_FRAMEWORK"] = 'Python'
        dtool_config["PHAVE_MALLOC_H"] = 'UNDEF'
        dtool_config["PHAVE_SYS_MALLOC_H"] = '1'
        dtool_config["HAVE_OPENAL_FRAMEWORK"] = '1'
        dtool_config["HAVE_X11"] = 'UNDEF'  # We might have X11, but we don't need it.
        dtool_config["HAVE_GLX"] = 'UNDEF'
        dtool_config["IS_LINUX"] = 'UNDEF'
        dtool_config["HAVE_VIDEO4LINUX"] = 'UNDEF'
        dtool_config["PHAVE_LINUX_INPUT_H"] = 'UNDEF'
        dtool_config["IS_OSX"] = '1'

    if PkgSkip("X11"):
        dtool_config["HAVE_GLX"] = 'UNDEF'

    if (GetTarget() == "freebsd"):
        dtool_config["IS_LINUX"] = 'UNDEF'
        dtool_config["HAVE_VIDEO4LINUX"] = 'UNDEF'
        dtool_config["IS_FREEBSD"] = '1'
        dtool_config["PHAVE_ALLOCA_H"] = 'UNDEF'
        dtool_config["PHAVE_MALLOC_H"] = 'UNDEF'
        dtool_config["PHAVE_LINUX_INPUT_H"] = 'UNDEF'
        dtool_config["HAVE_PROC_CURPROC_FILE"] = '1'
        dtool_config["HAVE_PROC_CURPROC_MAP"] = '1'
        dtool_config["HAVE_PROC_CURPROC_CMDLINE"] = '1'

    if (GetTarget() == "android"):
        # Android does have RTTI, but we disable it anyway.
        dtool_config["HAVE_RTTI"] = 'UNDEF'
        dtool_config["PHAVE_GLOB_H"] = 'UNDEF'
        dtool_config["PHAVE_LOCKF"] = 'UNDEF'
        dtool_config["HAVE_VIDEO4LINUX"] = 'UNDEF'

    if (GetTarget() == "emscripten"):
        # There are no threads in JavaScript, so don't bother using them.
        dtool_config["HAVE_THREADS"] = 'UNDEF'
        dtool_config["DO_PIPELINING"] = 'UNDEF'
        dtool_config["HAVE_POSIX_THREADS"] = 'UNDEF'
        dtool_config["IS_LINUX"] = 'UNDEF'
        dtool_config["HAVE_VIDEO4LINUX"] = 'UNDEF'
        dtool_config["HAVE_NET"] = 'UNDEF'
        dtool_config["PHAVE_LINUX_INPUT_H"] = 'UNDEF'
        dtool_config["HAVE_X11"] = 'UNDEF'
        dtool_config["HAVE_GLX"] = 'UNDEF'

        # There are no environment vars either, or default prc files.
        prc_parameters["DEFAULT_PRC_DIR"] = 'UNDEF'
        prc_parameters["PRC_DIR_ENVVARS"] = 'UNDEF'
        prc_parameters["PRC_PATH_ENVVARS"] = 'UNDEF'
        prc_parameters["PRC_PATH2_ENVVARS"] = 'UNDEF'
        prc_parameters["PRC_PATTERNS"] = 'UNDEF'
        prc_parameters["PRC_ENCRYPTED_PATTERNS"] = 'UNDEF'

    if (GetOptimize() <= 2 and GetTarget() == "windows"):
        dtool_config["USE_DEBUG_PYTHON"] = '1'

    if (GetOptimize() <= 3):
        if (dtool_config["HAVE_NET"] != 'UNDEF'):
            dtool_config["DO_PSTATS"] = '1'

    if (GetOptimize() <= 3):
        dtool_config["DO_DCAST"] = '1'

    if (GetOptimize() <= 3):
        dtool_config["DO_COLLISION_RECORDING"] = '1'

    if (GetOptimize() <= 3) and GetTarget() != 'emscripten':
        dtool_config["DO_MEMORY_USAGE"] = '1'

    if (GetOptimize() <= 3):
        dtool_config["NOTIFY_DEBUG"] = '1'

    if (GetOptimize() >= 4):
        dtool_config["PRC_SAVE_DESCRIPTIONS"] = 'UNDEF'

    if (GetOptimize() >= 4):
        # Disable RTTI on release builds.
        dtool_config["HAVE_RTTI"] = 'UNDEF'

    # Now that we have OS_SIMPLE_THREADS, we can support
    # SIMPLE_THREADS on exotic architectures like win64, so we no
    # longer need to disable it for this platform.
##     if GetTarget() == 'windows' and GetTargetArch() == 'x64':
##         dtool_config["SIMPLE_THREADS"] = 'UNDEF'

    if not PkgSkip("SPEEDTREE"):
        speedtree_parameters["SPEEDTREE_OPENGL"] = "UNDEF"
        speedtree_parameters["SPEEDTREE_DIRECTX9"] = "UNDEF"
        if SDK["SPEEDTREEAPI"] == "OpenGL":
            speedtree_parameters["SPEEDTREE_OPENGL"] = "1"
        elif SDK["SPEEDTREEAPI"] == "DirectX9":
            speedtree_parameters["SPEEDTREE_DIRECTX9"] = "1"

        speedtree_parameters["SPEEDTREE_BIN_DIR"] = (SDK["SPEEDTREE"] + "/Bin")

    conf = "/* prc_parameters.h.  Generated automatically by makepanda.py */\n"
    for key in sorted(prc_parameters.keys()):
        if ((key == "DEFAULT_PRC_DIR") or (key[:4]=="PRC_")):
            val = OverrideValue(key, prc_parameters[key])
            if (val == 'UNDEF'): conf = conf + "#undef " + key + "\n"
            else:                conf = conf + "#define " + key + " " + val + "\n"
    ConditionalWriteFile(GetOutputDir() + '/include/prc_parameters.h', conf)

    conf = "/* dtool_config.h.  Generated automatically by makepanda.py */\n"
    for key in sorted(dtool_config.keys()):
        val = OverrideValue(key, dtool_config[key])

        if key in ('HAVE_CG', 'HAVE_CGGL', 'HAVE_CGDX9') and val != 'UNDEF':
            # These are not available for ARM, period.
            conf = conf + "#ifdef __aarch64__\n"
            conf = conf + "#undef " + key + "\n"
            conf = conf + "#else\n"
            conf = conf + "#define " + key + " " + val + "\n"
            conf = conf + "#endif\n"
        elif val == 'UNDEF':
            conf = conf + "#undef " + key + "\n"
        else:
            conf = conf + "#define " + key + " " + val + "\n"

    ConditionalWriteFile(GetOutputDir() + '/include/dtool_config.h', conf)

    if not PkgSkip("SPEEDTREE"):
        conf = "/* speedtree_parameters.h.  Generated automatically by makepanda.py */\n"
        for key in sorted(speedtree_parameters.keys()):
            val = OverrideValue(key, speedtree_parameters[key])
            if (val == 'UNDEF'): conf = conf + "#undef " + key + "\n"
            else:                conf = conf + "#define " + key + " \"" + val.replace("\\", "\\\\") + "\"\n"
        ConditionalWriteFile(GetOutputDir() + '/include/speedtree_parameters.h', conf)

    for x in PkgListGet():
        if (PkgSkip(x)): ConditionalWriteFile(GetOutputDir() + '/tmp/dtool_have_'+x.lower()+'.dat', "0\n")
        else:            ConditionalWriteFile(GetOutputDir() + '/tmp/dtool_have_'+x.lower()+'.dat', "1\n")

    # Finally, write a platform.dat with the platform we are compiling for.
    ConditionalWriteFile(GetOutputDir() + '/tmp/platform.dat', PLATFORM)

    # This is useful for tools like makepackage that need to know things about
    # the build parameters.
    ConditionalWriteFile(GetOutputDir() + '/tmp/optimize.dat', str(GetOptimize()))


WriteConfigSettings()

WarnConflictingFiles()
if SystemLibraryExists("dtoolbase"):
    Warn("Found conflicting Panda3D libraries from other ppremake build!")
if SystemLibraryExists("p3dtoolconfig"):
    Warn("Found conflicting Panda3D libraries from other makepanda build!")

##########################################################################################
#
# Generate pandaVersion.h, pythonversion, null.cxx, etc.
#
##########################################################################################

PANDAVERSION_H="""
#define PANDA_MAJOR_VERSION $VERSION1
#define PANDA_MINOR_VERSION $VERSION2
#define PANDA_SEQUENCE_VERSION $VERSION3
#define PANDA_VERSION $NVERSION
#define PANDA_NUMERIC_VERSION $NVERSION
#define PANDA_VERSION_STR "$VERSION"
#define PANDA_ABI_VERSION_STR "$VERSION1.$VERSION2"
#define PANDA_DISTRIBUTOR "$DISTRIBUTOR"
"""

CHECKPANDAVERSION_CXX="""
# include "dtoolbase.h"
EXPCL_DTOOL_DTOOLBASE int panda_version_$VERSION1_$VERSION2 = 0;
"""

CHECKPANDAVERSION_H="""
# ifndef CHECKPANDAVERSION_H
# define CHECKPANDAVERSION_H
# include "dtoolbase.h"
extern EXPCL_DTOOL_DTOOLBASE int panda_version_$VERSION1_$VERSION2;
// Hack to forcibly depend on the check
template<typename T>
class CheckPandaVersion {
public:
  int check_version() { return panda_version_$VERSION1_$VERSION2; }
};
template class CheckPandaVersion<void>;
# endif
"""


def CreatePandaVersionFiles():
    version1=int(VERSION.split(".")[0])
    version2=int(VERSION.split(".")[1])
    version3=int(VERSION.split(".")[2])
    nversion=version1*1000000+version2*1000+version3
    if (DISTRIBUTOR != "cmu"):
        # Subtract 1 if we are not an official version.
        nversion -= 1

    pandaversion_h = PANDAVERSION_H
    pandaversion_h = pandaversion_h.replace("$VERSION1",str(version1))
    pandaversion_h = pandaversion_h.replace("$VERSION2",str(version2))
    pandaversion_h = pandaversion_h.replace("$VERSION3",str(version3))
    pandaversion_h = pandaversion_h.replace("$VERSION",VERSION)
    pandaversion_h = pandaversion_h.replace("$NVERSION",str(nversion))
    pandaversion_h = pandaversion_h.replace("$DISTRIBUTOR",DISTRIBUTOR)
    if (DISTRIBUTOR == "cmu"):
        pandaversion_h += "\n#define PANDA_OFFICIAL_VERSION\n"
    else:
        pandaversion_h += "\n#undef  PANDA_OFFICIAL_VERSION\n"

    if GIT_COMMIT:
        pandaversion_h += "\n#define PANDA_GIT_COMMIT_STR \"%s\"\n" % (GIT_COMMIT)

    # Allow creating a deterministic build by setting this.
    source_date = os.environ.get("SOURCE_DATE_EPOCH")
    if source_date:
        # This matches the GCC / Clang format for __DATE__ __TIME__
        source_date = time.gmtime(int(source_date))
        source_date = time.strftime('%b %e %Y %H:%M:%S', source_date)
        pandaversion_h += "\n#define PANDA_BUILD_DATE_STR \"%s\"\n" % (source_date)

    checkpandaversion_cxx = CHECKPANDAVERSION_CXX.replace("$VERSION1",str(version1))
    checkpandaversion_cxx = checkpandaversion_cxx.replace("$VERSION2",str(version2))
    checkpandaversion_cxx = checkpandaversion_cxx.replace("$VERSION3",str(version3))
    checkpandaversion_cxx = checkpandaversion_cxx.replace("$NVERSION",str(nversion))

    checkpandaversion_h = CHECKPANDAVERSION_H.replace("$VERSION1",str(version1))
    checkpandaversion_h = checkpandaversion_h.replace("$VERSION2",str(version2))
    checkpandaversion_h = checkpandaversion_h.replace("$VERSION3",str(version3))
    checkpandaversion_h = checkpandaversion_h.replace("$NVERSION",str(nversion))

    ConditionalWriteFile(GetOutputDir()+'/include/pandaVersion.h',        pandaversion_h)
    ConditionalWriteFile(GetOutputDir()+'/include/checkPandaVersion.cxx', checkpandaversion_cxx)
    ConditionalWriteFile(GetOutputDir()+'/include/checkPandaVersion.h',   checkpandaversion_h)
    ConditionalWriteFile(GetOutputDir()+"/tmp/null.cxx","")

CreatePandaVersionFiles()

##########################################################################################
#
# Copy the "direct" tree
#
##########################################################################################

if not PkgSkip("DIRECT"):
    CopyPythonTree(GetOutputDir() + '/direct', 'direct/src', threads=THREADCOUNT)
    ConditionalWriteFile(GetOutputDir() + '/direct/__init__.py', "")

    # This file used to be copied, but would nowadays cause conflicts.
    # Let's get it out of the way in case someone hasn't cleaned their build since.
    if os.path.isfile(GetOutputDir() + '/bin/panda3d.py'):
        os.remove(GetOutputDir() + '/bin/panda3d.py')
    if os.path.isfile(GetOutputDir() + '/lib/panda3d.py'):
        os.remove(GetOutputDir() + '/lib/panda3d.py')

    # This directory doesn't exist at all any more.
    if os.path.isdir(os.path.join(GetOutputDir(), 'direct', 'ffi')):
        shutil.rmtree(os.path.join(GetOutputDir(), 'direct', 'ffi'))

# These files used to exist; remove them to avoid conflicts.
del_files = ['core.py', 'core.pyc', 'core.pyo',
             '_core.pyd', '_core.so',
             'direct.py', 'direct.pyc', 'direct.pyo',
             '_direct.pyd', '_direct.so',
             'dtoolconfig.pyd', 'dtoolconfig.so']

for basename in del_files:
    path = os.path.join(GetOutputDir(), 'panda3d', basename)
    if os.path.isfile(path):
        print("Removing %s" % (path))
        os.remove(path)

# Write an appropriate panda3d/__init__.py
p3d_init = """"Python bindings for the Panda3D libraries"

__version__ = '%s'

if __debug__:
    if 1 / 2 == 0:
        raise ImportError("Python 2 is not supported.")
""" % (WHLVERSION)

if GetTarget() == 'windows':
    p3d_init += """
if '__file__' in locals():
    import os

    bindir = os.path.join(os.path.dirname(__file__), '..', 'bin')
    if os.path.isdir(bindir):
        if hasattr(os, 'add_dll_directory'):
            os.add_dll_directory(bindir)
        elif not os.environ.get('PATH'):
            os.environ['PATH'] = bindir
        else:
            os.environ['PATH'] = bindir + os.pathsep + os.environ['PATH']
    del os, bindir
"""

if not PkgSkip("PYTHON"):
    ConditionalWriteFile(GetOutputDir() + '/panda3d/__init__.py', p3d_init)

    # Also add this file, for backward compatibility.
    ConditionalWriteFile(GetOutputDir() + '/panda3d/dtoolconfig.py', """\
'''Alias of :mod:`panda3d.interrogatedb`.

.. deprecated:: 1.10.0
   This module has been renamed to :mod:`panda3d.interrogatedb`.
'''

if __debug__:
    print("Warning: panda3d.dtoolconfig is deprecated, use panda3d.interrogatedb instead.")
from .interrogatedb import *
""")

# PandaModules is now deprecated; generate a shim for backward compatibility.
for fn in glob.glob(GetOutputDir() + '/pandac/*.py') + glob.glob(GetOutputDir() + '/pandac/*.py[co]'):
    if os.path.basename(fn) not in ('PandaModules.py', '__init__.py'):
        os.remove(fn)

panda_modules = ['core']
if not PkgSkip("PANDAPHYSICS"):
    panda_modules.append('physics')
if not PkgSkip('PANDAFX'):
    panda_modules.append('fx')
if not PkgSkip("DIRECT"):
    panda_modules.append('direct')
if not PkgSkip("VISION"):
    panda_modules.append('vision')
if not PkgSkip("SKEL"):
    panda_modules.append('skel')
if not PkgSkip("EGG"):
    panda_modules.append('egg')
if not PkgSkip("ODE"):
    panda_modules.append('ode')
if not PkgSkip("VRPN"):
    panda_modules.append('vrpn')

panda_modules_code = """
"This module is deprecated.  Import from panda3d.core and other panda3d.* modules instead."

if __debug__:
    print("Warning: pandac.PandaModules is deprecated, import from panda3d.core instead")
"""

for module in panda_modules:
    panda_modules_code += """
try:
    from panda3d.%s import *
except ImportError as err:
    if "No module named %s" not in str(err):
        raise""" % (module, module)

panda_modules_code += """

from direct.showbase import DConfig

def get_config_showbase():
    return DConfig

def get_config_express():
    return DConfig

getConfigShowbase = get_config_showbase
getConfigExpress = get_config_express
"""

exthelpers_code = """
"This module is deprecated.  Import from direct.extensions_native.extension_native_helpers instead."
from direct.extensions_native.extension_native_helpers import *
"""

if not PkgSkip("PYTHON"):
    ConditionalWriteFile(GetOutputDir() + '/pandac/PandaModules.py', panda_modules_code)
    ConditionalWriteFile(GetOutputDir() + '/pandac/extension_native_helpers.py', exthelpers_code)
    ConditionalWriteFile(GetOutputDir() + '/pandac/__init__.py', '')

##########################################################################################
#
# Write the dist-info directory.
#
##########################################################################################

# This is just some basic stuff since setuptools just needs this file to
# exist, otherwise it will not read the entry_points.txt file.  Maybe we will
# eventually want to merge this with the metadata generator in makewheel.py.
METADATA = """Metadata-Version: 2.0
Name: Panda3D
Version: {version}
License: BSD
Home-page: https://www.panda3d.org/
Author: Panda3D Team
Author-email: etc-panda3d@lists.andrew.cmu.edu
"""

ENTRY_POINTS = """[distutils.commands]
build_apps = direct.dist.commands:build_apps
bdist_apps = direct.dist.commands:bdist_apps
"""

if not PkgSkip("DIRECT"):
    dist_dir = os.path.join(GetOutputDir(), 'panda3d.dist-info')
    MakeDirectory(dist_dir)

    ConditionalWriteFile(os.path.join(dist_dir, 'METADATA'), METADATA.format(version=VERSION))
    ConditionalWriteFile(os.path.join(dist_dir, 'entry_points.txt'), ENTRY_POINTS)

##########################################################################################
#
# Generate the PRC files into the ETC directory.
#
##########################################################################################

confautoprc = ReadFile("makepanda/confauto.in")
if not PkgSkip("SPEEDTREE"):
    # If SpeedTree is available, enable it in the config file
    confautoprc = confautoprc.replace('#st#', '')
else:
    # otherwise, disable it.
    confautoprc = confautoprc.replace('#st#', '#')

confautoprc = confautoprc.replace('\r\n', '\n')

if PkgSkip("ASSIMP") or GetLinkAllStatic():
    confautoprc = confautoprc.replace("load-file-type p3assimp", "#load-file-type p3assimp")

if PkgSkip("EGG") or GetLinkAllStatic():
    confautoprc = confautoprc.replace("load-file-type egg pandaegg", "#load-file-type egg pandaegg")

if PkgSkip("PANDATOOL") or PkgSkip("EGG") or GetLinkAllStatic():
    confautoprc = confautoprc.replace("load-file-type p3ptloader", "#load-file-type p3ptloader")

if PkgSkip("FFMPEG") or GetLinkAllStatic():
    confautoprc = confautoprc.replace("load-audio-type * p3ffmpeg", "#load-audio-type * p3ffmpeg")
    confautoprc = confautoprc.replace("load-video-type * p3ffmpeg", "#load-video-type * p3ffmpeg")

if (os.path.isfile("makepanda/myconfig.in")):
    configprc = ReadFile("makepanda/myconfig.in")
else:
    configprc = ReadFile("makepanda/config.in")

configprc = configprc.replace('\r\n', '\n')

if (GetTarget() == 'windows'):
    configprc = configprc.replace("$XDG_CACHE_HOME/panda3d", "$USER_APPDATA/Panda3D-%s" % MAJOR_VERSION)
else:
    configprc = configprc.replace("aux-display pandadx9", "")

if (GetTarget() == 'darwin'):
    configprc = configprc.replace("$XDG_CACHE_HOME/panda3d", "$HOME/Library/Caches/Panda3D-%s" % MAJOR_VERSION)

if PkgSkip("GL") or GetLinkAllStatic():
    configprc = configprc.replace("\nload-display pandagl", "\n#load-display pandagl")

if PkgSkip("GLES") or GetLinkAllStatic():
    configprc = configprc.replace("\n#load-display pandagles", "")

if PkgSkip("DX9") or GetLinkAllStatic():
    configprc = configprc.replace("\n#load-display pandadx9", "")

if PkgSkip("TINYDISPLAY") or GetLinkAllStatic():
    configprc = configprc.replace("\n#load-display p3tinydisplay", "")

if PkgSkip("OPENAL") or GetLinkAllStatic():
    configprc = configprc.replace("audio-library-name p3openal_audio", "#audio-library-name p3openal_audio")

if GetTarget() == 'windows':
    # Convert to Windows newlines.
    ConditionalWriteFile(GetOutputDir()+"/etc/Config.prc", configprc, newline='\r\n')
    ConditionalWriteFile(GetOutputDir()+"/etc/Confauto.prc", confautoprc, newline='\r\n')
else:
    ConditionalWriteFile(GetOutputDir()+"/etc/Config.prc", configprc)
    ConditionalWriteFile(GetOutputDir()+"/etc/Confauto.prc", confautoprc)

##########################################################################################
#
# Copy the precompiled binaries and DLLs into the build.
#
##########################################################################################

tp_dir = GetThirdpartyDir()
if tp_dir is not None:
    dylibs = {}

    if GetTarget() == 'darwin':
        # Make a list of all the dylibs we ship, to figure out whether we should use
        # install_name_tool to correct the library reference to point to our copy.
        for pkg in PkgListGet():
            if PkgSkip(pkg):
                continue

            tp_libdir = os.path.join(tp_dir, pkg.lower(), "lib")
            for lib in glob.glob(os.path.join(tp_libdir, "*.dylib")):
                dylibs[os.path.basename(lib)] = os.path.basename(os.path.realpath(lib))

            if not PkgSkip("PYTHON"):
                for lib in glob.glob(os.path.join(tp_libdir, SDK["PYTHONVERSION"], "*.dylib")):
                    dylibs[os.path.basename(lib)] = os.path.basename(os.path.realpath(lib))

    for pkg in PkgListGet():
        if PkgSkip(pkg):
            continue
        tp_pkg = tp_dir + pkg.lower()

        if GetTarget() == 'windows':
            if os.path.exists(tp_pkg + "/bin"):
                CopyAllFiles(GetOutputDir() + "/bin/", tp_pkg + "/bin/")
                if (PkgSkip("PYTHON")==0 and os.path.exists(tp_pkg + "/bin/" + SDK["PYTHONVERSION"])):
                    CopyAllFiles(GetOutputDir() + "/bin/", tp_pkg + "/bin/" + SDK["PYTHONVERSION"] + "/")

        elif GetTarget() == 'darwin':
            tp_libdir = os.path.join(tp_pkg, "lib")
            tp_libs = glob.glob(os.path.join(tp_libdir, "*.dylib"))

            if not PkgSkip("PYTHON"):
                tp_libs += glob.glob(os.path.join(tp_libdir, SDK["PYTHONVERSION"], "*.dylib"))
                tp_libs += glob.glob(os.path.join(tp_libdir, SDK["PYTHONVERSION"], "*.so"))
                if pkg != 'PYTHON':
                    tp_libs += glob.glob(os.path.join(tp_libdir, SDK["PYTHONVERSION"], "*.py"))

            for tp_lib in tp_libs:
                basename = os.path.basename(tp_lib)
                if basename.endswith('.dylib'):
                    # It's a dynamic link library.  Put it in the lib directory.
                    target = GetOutputDir() + "/lib/" + basename
                    dep_prefix = "@loader_path/../lib/"
                    lib_id = dep_prefix + basename
                else:
                    # It's a Python module, like _rocketcore.so.  Copy it to the root, because
                    # nowadays the 'lib' directory may no longer be on the PYTHONPATH.
                    target = GetOutputDir() + "/" + basename
                    dep_prefix = "@loader_path/lib/"
                    lib_id = basename

                if not NeedsBuild([target], [tp_lib]):
                    continue

                CopyFile(target, tp_lib)
                if os.path.islink(target) or target.endswith('.py'):
                    continue

                # Correct the inter-library dependencies so that the build is relocatable.
                oscmd('install_name_tool -id %s %s' % (lib_id, target))
                oscmd("otool -L %s | grep .dylib > %s/tmp/otool-libs.txt" % (target, GetOutputDir()), True)

                for line in open(GetOutputDir() + "/tmp/otool-libs.txt", "r"):
                    line = line.strip()
                    if not line or line.startswith(dep_prefix) or line.endswith(":"):
                        continue

                    libdep = line.split(" ", 1)[0]
                    dep_basename = os.path.basename(libdep)
                    if dep_basename in dylibs:
                        dep_target = dylibs[dep_basename]
                        oscmd("install_name_tool -change %s %s%s %s" % (libdep, dep_prefix, dep_target, target), True)

                JustBuilt([target], [tp_lib])

            for fwx in glob.glob(tp_pkg + "/*.framework"):
                MakeDirectory(GetOutputDir() + "/Frameworks")
                CopyTree(GetOutputDir() + "/Frameworks/" + os.path.basename(fwx), fwx)

        else:  # Linux / FreeBSD case.
            for tp_lib in glob.glob(tp_pkg + "/lib/*.so*"):
                CopyFile(GetOutputDir() + "/lib/" + os.path.basename(tp_lib), tp_lib)

            if not PkgSkip("PYTHON"):
                for tp_lib in glob.glob(os.path.join(tp_pkg, "lib", SDK["PYTHONVERSION"], "*.so*")):
                    base = os.path.basename(tp_lib)
                    if base.startswith('lib'):
                        CopyFile(GetOutputDir() + "/lib/" + base, tp_lib)
                    else:
                        # It's a Python module, like _rocketcore.so.
                        CopyFile(GetOutputDir() + "/" + base, tp_lib)

    if GetTarget() == 'windows':
        if os.path.isdir(os.path.join(tp_dir, "extras", "bin")):
            CopyAllFiles(GetOutputDir() + "/bin/", tp_dir + "extras/bin/")

        if not PkgSkip("PYTHON"):
            # We need to copy the Python DLL to the bin directory for now.
            pydll = "/" + SDK["PYTHONVERSION"].replace(".", "")
            if GetOptimize() <= 2:
                pydll += "_d.dll"
            else:
                pydll += ".dll"
            CopyFile(GetOutputDir() + "/bin" + pydll, SDK["PYTHON"] + pydll)

            for fn in glob.glob(SDK["PYTHON"] + "/vcruntime*.dll"):
                CopyFile(GetOutputDir() + "/bin/", fn)

            # Copy the whole Python directory.
            if COPY_PYTHON:
                CopyTree(GetOutputDir() + "/python", SDK["PYTHON"])

            # NB: Python does not always ship with the correct manifest/dll.
            # Figure out the correct one to ship, and grab it from WinSxS dir.
            manifest = GetOutputDir() + '/tmp/python.manifest'
            if os.path.isfile(manifest):
                os.unlink(manifest)
            oscmd('mt -inputresource:"%s\\python.exe";#1 -out:"%s" -nologo' % (SDK["PYTHON"], manifest), True)

            if COPY_PYTHON and os.path.isfile(manifest):
                import xml.etree.ElementTree as ET
                tree = ET.parse(manifest)
                idents = tree.findall('./{urn:schemas-microsoft-com:asm.v1}dependency/{urn:schemas-microsoft-com:asm.v1}dependentAssembly/{urn:schemas-microsoft-com:asm.v1}assemblyIdentity')
            else:
                idents = ()

            for ident in idents:
                sxs_name = '_'.join([
                    ident.get('processorArchitecture'),
                    ident.get('name').lower(),
                    ident.get('publicKeyToken'),
                    ident.get('version'),
                ])

                # Find the manifest matching these parameters.
                pattern = os.path.join('C:' + os.sep, 'Windows', 'WinSxS', 'Manifests', sxs_name + '_*.manifest')
                manifests = glob.glob(pattern)
                if not manifests:
                    Warn("Could not locate manifest %s.  You may need to reinstall the Visual C++ Redistributable." % (pattern))
                    continue

                CopyFile(GetOutputDir() + "/python/" + ident.get('name') + ".manifest", manifests[0])

                # Also copy the corresponding msvcr dll.
                pattern = os.path.join('C:' + os.sep, 'Windows', 'WinSxS', sxs_name + '_*', 'msvcr*.dll')
                for file in glob.glob(pattern):
                    CopyFile(GetOutputDir() + "/python/", file)

            # Copy python.exe to ppython.exe.
            if COPY_PYTHON:
                if not os.path.isfile(SDK["PYTHON"] + "/ppython.exe") and os.path.isfile(SDK["PYTHON"] + "/python.exe"):
                    CopyFile(GetOutputDir() + "/python/ppython.exe", SDK["PYTHON"] + "/python.exe")
                if not os.path.isfile(SDK["PYTHON"] + "/ppythonw.exe") and os.path.isfile(SDK["PYTHON"] + "/pythonw.exe"):
                    CopyFile(GetOutputDir() + "/python/ppythonw.exe", SDK["PYTHON"] + "/pythonw.exe")
                ConditionalWriteFile(GetOutputDir() + "/python/panda.pth", "..\n../bin\n")

# Copy over the MSVC runtime.
if GetTarget() == 'windows' and "VISUALSTUDIO" in SDK:
    vcver = "%s%s" % (SDK["MSVC_VERSION"][0], 0)        # ignore minor version.
    crtname = "Microsoft.VC%s.CRT" % (vcver)
    if ("VCTOOLSVERSION" in SDK):
        dir = os.path.join(SDK["VISUALSTUDIO"], "VC", "Redist", "MSVC", SDK["VCTOOLSVERSION"], "onecore", GetTargetArch(), crtname)
    else:
        dir = os.path.join(SDK["VISUALSTUDIO"], "VC", "redist", GetTargetArch(), crtname)

    if os.path.isfile(os.path.join(dir, "msvcr" + vcver + ".dll")):
        CopyFile(GetOutputDir() + "/bin/", os.path.join(dir, "msvcr" + vcver + ".dll"))
    if os.path.isfile(os.path.join(dir, "msvcp" + vcver + ".dll")):
        CopyFile(GetOutputDir() + "/bin/", os.path.join(dir, "msvcp" + vcver + ".dll"))
    if os.path.isfile(os.path.join(dir, "vcruntime" + vcver + ".dll")):
        CopyFile(GetOutputDir() + "/bin/", os.path.join(dir, "vcruntime" + vcver + ".dll"))

########################################################################
##
## Copy various stuff into the build.
##
########################################################################

if GetTarget() == 'windows':
    # Convert to Windows newlines so they can be opened by notepad.
    WriteFile(GetOutputDir() + "/LICENSE", ReadFile("doc/LICENSE"), newline='\r\n')
    WriteFile(GetOutputDir() + "/ReleaseNotes", ReadFile("doc/ReleaseNotes"), newline='\r\n')
    CopyFile(GetOutputDir() + "/pandaIcon.ico", "panda/src/configfiles/pandaIcon.ico")
else:
    CopyFile(GetOutputDir()+"/", "doc/LICENSE")
    CopyFile(GetOutputDir()+"/", "doc/ReleaseNotes")

if not PkgSkip("PANDATOOL"):
    CopyAllFiles(GetOutputDir()+"/plugins/",  "pandatool/src/scripts/", ".mel")
    CopyAllFiles(GetOutputDir()+"/plugins/",  "pandatool/src/scripts/", ".ms")
if not PkgSkip("PYTHON") and os.path.isdir(GetThirdpartyBase()+"/Pmw"):
    CopyTree(GetOutputDir()+'/Pmw',         GetThirdpartyBase()+'/Pmw')
ConditionalWriteFile(GetOutputDir()+'/include/ctl3d.h', '/* dummy file to make MAX happy */')

# Since Eigen is included by all sorts of core headers, as a convenience
# to C++ users on Win and Mac, we include it in the Panda include directory.
if not PkgSkip("EIGEN") and GetTarget() in ("windows", "darwin") and GetThirdpartyDir():
    CopyTree(GetOutputDir()+'/include/Eigen', GetThirdpartyDir()+'eigen/include/Eigen')

########################################################################
#
# Copy header files to the built/include/parser-inc directory.
#
########################################################################

CopyTree(GetOutputDir()+'/include/parser-inc','dtool/src/parser-inc')
DeleteVCS(GetOutputDir()+'/include/parser-inc')

########################################################################
#
# Transfer all header files to the built/include directory.
#
########################################################################

CopyAllHeaders('dtool/src/dtoolbase')
CopyAllHeaders('dtool/src/dtoolutil', skip=["pandaVersion.h", "checkPandaVersion.h"])
CopyFile(GetOutputDir()+'/include/','dtool/src/dtoolutil/vector_src.cxx')
CopyAllHeaders('dtool/metalibs/dtool')
CopyAllHeaders('dtool/src/cppparser')
CopyAllHeaders('dtool/src/prc', skip=["prc_parameters.h"])
CopyAllHeaders('dtool/src/dconfig')
CopyAllHeaders('dtool/src/interrogatedb')
CopyAllHeaders('dtool/metalibs/dtoolconfig')
CopyAllHeaders('dtool/src/interrogate')
CopyAllHeaders('dtool/src/test_interrogate')
CopyAllHeaders('panda/src/putil')
CopyAllHeaders('panda/src/pandabase')
CopyAllHeaders('panda/src/express')
CopyAllHeaders('panda/src/downloader')
CopyAllHeaders('panda/metalibs/pandaexpress')

CopyAllHeaders('panda/src/pipeline')
CopyAllHeaders('panda/src/linmath')
CopyAllHeaders('panda/src/putil')
CopyAllHeaders('dtool/src/prckeys')
CopyAllHeaders('panda/src/audio')
CopyAllHeaders('panda/src/event')
CopyAllHeaders('panda/src/mathutil')
CopyAllHeaders('panda/src/gsgbase')
CopyAllHeaders('panda/src/pnmimage')
CopyAllHeaders('panda/src/nativenet')
CopyAllHeaders('panda/src/net')
CopyAllHeaders('panda/src/pstatclient')
CopyAllHeaders('panda/src/gobj')
CopyAllHeaders('panda/src/movies')
CopyAllHeaders('panda/src/pgraphnodes')
CopyAllHeaders('panda/src/pgraph')
CopyAllHeaders('panda/src/cull')
CopyAllHeaders('panda/src/display')
CopyAllHeaders('panda/src/chan')
CopyAllHeaders('panda/src/char')
CopyAllHeaders('panda/src/dgraph')
CopyAllHeaders('panda/src/device')
CopyAllHeaders('panda/src/pnmtext')
CopyAllHeaders('panda/src/text')
CopyAllHeaders('panda/src/grutil')
if not PkgSkip("VISION"):
    CopyAllHeaders('panda/src/vision')
if not PkgSkip("FFMPEG"):
    CopyAllHeaders('panda/src/ffmpeg')
CopyAllHeaders('panda/src/tform')
CopyAllHeaders('panda/src/collide')
CopyAllHeaders('panda/src/parametrics')
CopyAllHeaders('panda/src/pgui')
CopyAllHeaders('panda/src/pnmimagetypes')
CopyAllHeaders('panda/src/recorder')
if not PkgSkip("VRPN"):
    CopyAllHeaders('panda/src/vrpn')
CopyAllHeaders('panda/src/wgldisplay')
CopyAllHeaders('panda/src/ode')
CopyAllHeaders('panda/metalibs/pandaode')
if not PkgSkip("PANDAPHYSICS"):
    CopyAllHeaders('panda/src/physics')
    if not PkgSkip("PANDAPARTICLESYSTEM"):
        CopyAllHeaders('panda/src/particlesystem')
CopyAllHeaders('panda/src/dxml')
CopyAllHeaders('panda/metalibs/panda')
CopyAllHeaders('panda/src/audiotraits')
CopyAllHeaders('panda/src/audiotraits')
CopyAllHeaders('panda/src/distort')
CopyAllHeaders('panda/src/downloadertools')
CopyAllHeaders('panda/src/windisplay')
CopyAllHeaders('panda/src/dxgsg9')
CopyAllHeaders('panda/metalibs/pandadx9')
if not PkgSkip("EGG"):
    CopyAllHeaders('panda/src/egg')
    CopyAllHeaders('panda/src/egg2pg')
CopyAllHeaders('panda/src/framework')
CopyAllHeaders('panda/metalibs/pandafx')
CopyAllHeaders('panda/src/glstuff')
CopyAllHeaders('panda/src/glgsg')
CopyAllHeaders('panda/src/glesgsg')
CopyAllHeaders('panda/src/gles2gsg')
if not PkgSkip("EGG"):
    CopyAllHeaders('panda/metalibs/pandaegg')
if GetTarget() == 'windows':
    CopyAllHeaders('panda/src/wgldisplay')
elif GetTarget() == 'darwin':
    CopyAllHeaders('panda/src/cocoadisplay')
elif GetTarget() == 'android':
    CopyAllHeaders('panda/src/android')
    CopyAllHeaders('panda/src/androiddisplay')
else:
    CopyAllHeaders('panda/src/x11display')
    CopyAllHeaders('panda/src/glxdisplay')
CopyAllHeaders('panda/src/egldisplay')
CopyAllHeaders('panda/metalibs/pandagl')
CopyAllHeaders('panda/metalibs/pandagles')
CopyAllHeaders('panda/metalibs/pandagles2')

CopyAllHeaders('panda/metalibs/pandaphysics')
CopyAllHeaders('panda/src/testbed')

if not PkgSkip("BULLET"):
    CopyAllHeaders('panda/src/bullet')
    CopyAllHeaders('panda/metalibs/pandabullet')

if not PkgSkip("SPEEDTREE"):
    CopyAllHeaders('contrib/src/speedtree')

if not PkgSkip("DIRECT"):
    CopyAllHeaders('direct/src/directbase')
    CopyAllHeaders('direct/src/dcparser')
    CopyAllHeaders('direct/src/deadrec')
    CopyAllHeaders('direct/src/distributed')
    CopyAllHeaders('direct/src/interval')
    CopyAllHeaders('direct/src/showbase')
    CopyAllHeaders('direct/src/dcparse')

if not PkgSkip("PANDATOOL"):
    CopyAllHeaders('pandatool/src/pandatoolbase')
    CopyAllHeaders('pandatool/src/converter')
    CopyAllHeaders('pandatool/src/progbase')
    CopyAllHeaders('pandatool/src/eggbase')
    CopyAllHeaders('pandatool/src/bam')
    CopyAllHeaders('pandatool/src/daeegg')
    CopyAllHeaders('pandatool/src/daeprogs')
    CopyAllHeaders('pandatool/src/dxf')
    CopyAllHeaders('pandatool/src/dxfegg')
    CopyAllHeaders('pandatool/src/dxfprogs')
    CopyAllHeaders('pandatool/src/palettizer')
    CopyAllHeaders('pandatool/src/egg-mkfont')
    CopyAllHeaders('pandatool/src/eggcharbase')
    CopyAllHeaders('pandatool/src/egg-optchar')
    CopyAllHeaders('pandatool/src/egg-palettize')
    CopyAllHeaders('pandatool/src/egg-qtess')
    CopyAllHeaders('pandatool/src/eggprogs')
    CopyAllHeaders('pandatool/src/flt')
    CopyAllHeaders('pandatool/src/fltegg')
    CopyAllHeaders('pandatool/src/fltprogs')
    CopyAllHeaders('pandatool/src/imagebase')
    CopyAllHeaders('pandatool/src/imageprogs')
    CopyAllHeaders('pandatool/src/pfmprogs')
    CopyAllHeaders('pandatool/src/lwo')
    CopyAllHeaders('pandatool/src/lwoegg')
    CopyAllHeaders('pandatool/src/lwoprogs')
    CopyAllHeaders('pandatool/src/maya')
    CopyAllHeaders('pandatool/src/mayaegg')
    CopyAllHeaders('pandatool/src/maxegg')
    CopyAllHeaders('pandatool/src/maxprogs')
    CopyAllHeaders('pandatool/src/objegg')
    CopyAllHeaders('pandatool/src/objprogs')
    CopyAllHeaders('pandatool/src/vrml')
    CopyAllHeaders('pandatool/src/vrmlegg')
    CopyAllHeaders('pandatool/src/xfile')
    CopyAllHeaders('pandatool/src/xfileegg')
    CopyAllHeaders('pandatool/src/ptloader')
    CopyAllHeaders('pandatool/src/miscprogs')
    CopyAllHeaders('pandatool/src/pstatserver')
    CopyAllHeaders('pandatool/src/text-stats')
    CopyAllHeaders('pandatool/src/vrmlprogs')
    CopyAllHeaders('pandatool/src/win-stats')
    CopyAllHeaders('pandatool/src/xfileprogs')

if not PkgSkip("CONTRIB"):
    CopyAllHeaders('contrib/src/contribbase')
    CopyAllHeaders('contrib/src/ai')

########################################################################
#
# These definitions are syntactic shorthand.  They make it easy
# to link with the usual libraries without listing them all.
#
########################################################################

COMMON_DTOOL_LIBS=[
    'libp3dtool.dll',
    'libp3dtoolconfig.dll',
]

COMMON_PANDA_LIBS=[
    'libpanda.dll',
    'libpandaexpress.dll'
] + COMMON_DTOOL_LIBS

COMMON_EGG2X_LIBS=[
    'libp3eggbase.lib',
    'libp3progbase.lib',
    'libp3converter.lib',
    'libp3pandatoolbase.lib',
    'libpandaegg.dll',
] + COMMON_PANDA_LIBS

########################################################################
#
# This section contains a list of all the files that need to be compiled.
#
########################################################################

print("Generating dependencies...")
sys.stdout.flush()

#
# Compile Panda icon resource file.
# We do it first because we need it at
# the time we compile an executable.
#

if GetTarget() == 'windows':
    OPTS=['DIR:panda/src/configfiles']
    TargetAdd('pandaIcon.res', opts=OPTS, input='pandaIcon.rc')

#
# DIRECTORY: dtool/src/dtoolbase/
#

OPTS=['DIR:dtool/src/dtoolbase', 'BUILDING:DTOOL']
TargetAdd('p3dtoolbase_composite1.obj', opts=OPTS, input='p3dtoolbase_composite1.cxx')
TargetAdd('p3dtoolbase_composite2.obj', opts=OPTS, input='p3dtoolbase_composite2.cxx')
TargetAdd('p3dtoolbase_lookup3.obj',    opts=OPTS, input='lookup3.c')
TargetAdd('p3dtoolbase_indent.obj',     opts=OPTS, input='indent.cxx')

#
# DIRECTORY: dtool/src/dtoolutil/
#

OPTS=['DIR:dtool/src/dtoolutil', 'BUILDING:DTOOL']
TargetAdd('p3dtoolutil_composite1.obj', opts=OPTS, input='p3dtoolutil_composite1.cxx')
TargetAdd('p3dtoolutil_composite2.obj', opts=OPTS, input='p3dtoolutil_composite2.cxx')
if GetTarget() == 'darwin':
    TargetAdd('p3dtoolutil_filename_assist.obj', opts=OPTS, input='filename_assist.mm')

#
# DIRECTORY: dtool/metalibs/dtool/
#

OPTS=['DIR:dtool/metalibs/dtool', 'BUILDING:DTOOL']
TargetAdd('p3dtool_dtool.obj', opts=OPTS, input='dtool.cxx')
TargetAdd('libp3dtool.dll', input='p3dtool_dtool.obj')
TargetAdd('libp3dtool.dll', input='p3dtoolutil_composite1.obj')
TargetAdd('libp3dtool.dll', input='p3dtoolutil_composite2.obj')
if GetTarget() == 'darwin':
    TargetAdd('libp3dtool.dll', input='p3dtoolutil_filename_assist.obj')
TargetAdd('libp3dtool.dll', input='p3dtoolbase_composite1.obj')
TargetAdd('libp3dtool.dll', input='p3dtoolbase_composite2.obj')
TargetAdd('libp3dtool.dll', input='p3dtoolbase_indent.obj')
TargetAdd('libp3dtool.dll', input='p3dtoolbase_lookup3.obj')
TargetAdd('libp3dtool.dll', opts=['ADVAPI','WINSHELL','WINKERNEL'])

#
# DIRECTORY: dtool/src/cppparser/
#

OPTS=['DIR:dtool/src/cppparser', 'BISONPREFIX_cppyy']
CreateFile(GetOutputDir()+"/include/cppBison.h")
TargetAdd('p3cppParser_cppBison.obj',  opts=OPTS, input='cppBison.yxx')
TargetAdd('cppBison.h', input='p3cppParser_cppBison.obj', opts=['DEPENDENCYONLY'])
TargetAdd('p3cppParser_composite1.obj', opts=OPTS, input='p3cppParser_composite1.cxx')
TargetAdd('p3cppParser_composite2.obj', opts=OPTS, input='p3cppParser_composite2.cxx')
TargetAdd('libp3cppParser.ilb', input='p3cppParser_composite1.obj')
TargetAdd('libp3cppParser.ilb', input='p3cppParser_composite2.obj')
TargetAdd('libp3cppParser.ilb', input='p3cppParser_cppBison.obj')

#
# DIRECTORY: dtool/src/prc/
#

OPTS=['DIR:dtool/src/prc', 'BUILDING:DTOOLCONFIG', 'OPENSSL']
TargetAdd('p3prc_composite1.obj', opts=OPTS, input='p3prc_composite1.cxx')
TargetAdd('p3prc_composite2.obj', opts=OPTS, input='p3prc_composite2.cxx')

#
# DIRECTORY: dtool/metalibs/dtoolconfig/
#

OPTS=['DIR:dtool/metalibs/dtoolconfig', 'BUILDING:DTOOLCONFIG']
TargetAdd('p3dtoolconfig_dtoolconfig.obj', opts=OPTS, input='dtoolconfig.cxx')
TargetAdd('libp3dtoolconfig.dll', input='p3dtoolconfig_dtoolconfig.obj')
TargetAdd('libp3dtoolconfig.dll', input='p3prc_composite1.obj')
TargetAdd('libp3dtoolconfig.dll', input='p3prc_composite2.obj')
TargetAdd('libp3dtoolconfig.dll', input='libp3dtool.dll')
TargetAdd('libp3dtoolconfig.dll', opts=['ADVAPI', 'OPENSSL', 'WINGDI', 'WINUSER'])

#
# DIRECTORY: dtool/src/interrogatedb/
#

OPTS=['DIR:dtool/src/interrogatedb', 'BUILDING:INTERROGATEDB']
TargetAdd('p3interrogatedb_composite1.obj', opts=OPTS, input='p3interrogatedb_composite1.cxx')
TargetAdd('p3interrogatedb_composite2.obj', opts=OPTS, input='p3interrogatedb_composite2.cxx')
TargetAdd('libp3interrogatedb.dll', input='p3interrogatedb_composite1.obj')
TargetAdd('libp3interrogatedb.dll', input='p3interrogatedb_composite2.obj')
TargetAdd('libp3interrogatedb.dll', input='libp3dtool.dll')
TargetAdd('libp3interrogatedb.dll', input='libp3dtoolconfig.dll')

# This used to be called dtoolconfig.pyd, but it just contains the interrogatedb
# stuff, so it has been renamed appropriately.
OPTS=['DIR:dtool/metalibs/dtoolconfig']
PyTargetAdd('interrogatedb_pydtool.obj', opts=OPTS, input="pydtool.cxx")
PyTargetAdd('interrogatedb.pyd', input='interrogatedb_pydtool.obj')
PyTargetAdd('interrogatedb.pyd', input='libp3dtool.dll')
PyTargetAdd('interrogatedb.pyd', input='libp3dtoolconfig.dll')
PyTargetAdd('interrogatedb.pyd', input='libp3interrogatedb.dll')

#
# DIRECTORY: dtool/src/interrogate/
#

OPTS=['DIR:dtool/src/interrogate', 'DIR:dtool/src/cppparser', 'DIR:dtool/src/interrogatedb']
TargetAdd('interrogate_composite1.obj', opts=OPTS, input='interrogate_composite1.cxx')
TargetAdd('interrogate_composite2.obj', opts=OPTS, input='interrogate_composite2.cxx')
TargetAdd('interrogate.exe', input='interrogate_composite1.obj')
TargetAdd('interrogate.exe', input='interrogate_composite2.obj')
TargetAdd('interrogate.exe', input='libp3cppParser.ilb')
TargetAdd('interrogate.exe', input=COMMON_DTOOL_LIBS)
TargetAdd('interrogate.exe', input='libp3interrogatedb.dll')
TargetAdd('interrogate.exe', opts=['ADVAPI', 'WINSHELL', 'WINGDI', 'WINUSER'])

preamble = WriteEmbeddedStringFile('interrogate_preamble_python_native', inputs=[
    'dtool/src/interrogatedb/py_panda.cxx',
    'dtool/src/interrogatedb/py_compat.cxx',
    'dtool/src/interrogatedb/py_wrappers.cxx',
    'dtool/src/interrogatedb/dtool_super_base.cxx',
])
TargetAdd('interrogate_module_preamble_python_native.obj', opts=OPTS, input=preamble)
TargetAdd('interrogate_module_interrogate_module.obj', opts=OPTS, input='interrogate_module.cxx')
TargetAdd('interrogate_module.exe', input='interrogate_module_interrogate_module.obj')
TargetAdd('interrogate_module.exe', input='interrogate_module_preamble_python_native.obj')
TargetAdd('interrogate_module.exe', input='libp3cppParser.ilb')
TargetAdd('interrogate_module.exe', input=COMMON_DTOOL_LIBS)
TargetAdd('interrogate_module.exe', input='libp3interrogatedb.dll')
TargetAdd('interrogate_module.exe', opts=['ADVAPI', 'WINSHELL', 'WINGDI', 'WINUSER'])

TargetAdd('parse_file_parse_file.obj', opts=OPTS, input='parse_file.cxx')
TargetAdd('parse_file.exe', input='parse_file_parse_file.obj')
TargetAdd('parse_file.exe', input='libp3cppParser.ilb')
TargetAdd('parse_file.exe', input=COMMON_DTOOL_LIBS)
TargetAdd('parse_file.exe', input='libp3interrogatedb.dll')
TargetAdd('parse_file.exe', opts=['ADVAPI', 'WINSHELL', 'WINGDI', 'WINUSER'])

#
# DIRECTORY: dtool/src/prckeys/
#

if not PkgSkip("OPENSSL"):
    OPTS=['DIR:dtool/src/prckeys', 'OPENSSL']
    TargetAdd('make-prc-key_makePrcKey.obj', opts=OPTS, input='makePrcKey.cxx')
    TargetAdd('make-prc-key.exe', input='make-prc-key_makePrcKey.obj')
    TargetAdd('make-prc-key.exe', input=COMMON_DTOOL_LIBS)
    TargetAdd('make-prc-key.exe', opts=['ADVAPI', 'OPENSSL', 'WINSHELL', 'WINGDI', 'WINUSER'])

#
# DIRECTORY: dtool/src/test_interrogate/
#

OPTS=['DIR:dtool/src/test_interrogate']
TargetAdd('test_interrogate_test_interrogate.obj', opts=OPTS, input='test_interrogate.cxx')
TargetAdd('test_interrogate.exe', input='test_interrogate_test_interrogate.obj')
TargetAdd('test_interrogate.exe', input='libp3interrogatedb.dll')
TargetAdd('test_interrogate.exe', input=COMMON_DTOOL_LIBS)
TargetAdd('test_interrogate.exe', opts=['ADVAPI', 'WINSHELL', 'WINGDI', 'WINUSER'])

#
# DIRECTORY: dtool/src/dtoolbase/
#

OPTS=['DIR:dtool/src/dtoolbase']
IGATEFILES=GetDirectoryContents('dtool/src/dtoolbase', ["*_composite*.cxx"])
IGATEFILES += [
    "typeHandle.h",
    "typeHandle_ext.h",
    "typeRegistry.h",
    "typedObject.h",
    "neverFreeMemory.h",
]
TargetAdd('libp3dtoolbase.in', opts=OPTS, input=IGATEFILES)
TargetAdd('libp3dtoolbase.in', opts=['IMOD:panda3d.core', 'ILIB:libp3dtoolbase', 'SRCDIR:dtool/src/dtoolbase'])
PyTargetAdd('p3dtoolbase_typeHandle_ext.obj', opts=OPTS, input='typeHandle_ext.cxx')

#
# DIRECTORY: dtool/src/dtoolutil/
#

OPTS=['DIR:dtool/src/dtoolutil']
IGATEFILES=GetDirectoryContents('dtool/src/dtoolutil', ["*_composite*.cxx"])
IGATEFILES += [
    "config_dtoolutil.h",
    "pandaSystem.h",
    "dSearchPath.h",
    "executionEnvironment.h",
    "textEncoder.h",
    "textEncoder_ext.h",
    "filename.h",
    "filename_ext.h",
    "globPattern.h",
    "globPattern_ext.h",
    "pandaFileStream.h",
    "lineStream.h",
    "iostream_ext.h",
]
TargetAdd('libp3dtoolutil.in', opts=OPTS, input=IGATEFILES)
TargetAdd('libp3dtoolutil.in', opts=['IMOD:panda3d.core', 'ILIB:libp3dtoolutil', 'SRCDIR:dtool/src/dtoolutil'])
PyTargetAdd('p3dtoolutil_ext_composite.obj', opts=OPTS, input='p3dtoolutil_ext_composite.cxx')

#
# DIRECTORY: dtool/src/prc/
#

OPTS=['DIR:dtool/src/prc']
IGATEFILES=GetDirectoryContents('dtool/src/prc', ["*.h", "*_composite*.cxx"])
TargetAdd('libp3prc.in', opts=OPTS, input=IGATEFILES)
TargetAdd('libp3prc.in', opts=['IMOD:panda3d.core', 'ILIB:libp3prc', 'SRCDIR:dtool/src/prc'])
PyTargetAdd('p3prc_ext_composite.obj', opts=OPTS, input='p3prc_ext_composite.cxx')

#
# DIRECTORY: panda/src/pandabase/
#

OPTS=['DIR:panda/src/pandabase', 'BUILDING:PANDAEXPRESS']
TargetAdd('p3pandabase_pandabase.obj', opts=OPTS, input='pandabase.cxx')

#
# DIRECTORY: panda/src/express/
#

OPTS=['DIR:panda/src/express', 'BUILDING:PANDAEXPRESS', 'OPENSSL', 'ZLIB']
TargetAdd('p3express_composite1.obj', opts=OPTS, input='p3express_composite1.cxx')
TargetAdd('p3express_composite2.obj', opts=OPTS, input='p3express_composite2.cxx')

OPTS=['DIR:panda/src/express', 'OPENSSL', 'ZLIB']
IGATEFILES=GetDirectoryContents('panda/src/express', ["*.h", "*_composite*.cxx"])
TargetAdd('libp3express.in', opts=OPTS, input=IGATEFILES)
TargetAdd('libp3express.in', opts=['IMOD:panda3d.core', 'ILIB:libp3express', 'SRCDIR:panda/src/express'])
PyTargetAdd('p3express_ext_composite.obj', opts=OPTS, input='p3express_ext_composite.cxx')

#
# DIRECTORY: panda/src/downloader/
#

OPTS=['DIR:panda/src/downloader', 'BUILDING:PANDAEXPRESS', 'OPENSSL', 'ZLIB']
TargetAdd('p3downloader_composite1.obj', opts=OPTS, input='p3downloader_composite1.cxx')
TargetAdd('p3downloader_composite2.obj', opts=OPTS, input='p3downloader_composite2.cxx')

OPTS=['DIR:panda/src/downloader', 'OPENSSL', 'ZLIB']
IGATEFILES=GetDirectoryContents('panda/src/downloader', ["*.h", "*_composite*.cxx"])
TargetAdd('libp3downloader.in', opts=OPTS, input=IGATEFILES)
TargetAdd('libp3downloader.in', opts=['IMOD:panda3d.core', 'ILIB:libp3downloader', 'SRCDIR:panda/src/downloader'])

#
# DIRECTORY: panda/metalibs/pandaexpress/
#

OPTS=['DIR:panda/metalibs/pandaexpress', 'BUILDING:PANDAEXPRESS', 'ZLIB']
TargetAdd('pandaexpress_pandaexpress.obj', opts=OPTS, input='pandaexpress.cxx')
TargetAdd('libpandaexpress.dll', input='pandaexpress_pandaexpress.obj')
TargetAdd('libpandaexpress.dll', input='p3downloader_composite1.obj')
TargetAdd('libpandaexpress.dll', input='p3downloader_composite2.obj')
TargetAdd('libpandaexpress.dll', input='p3express_composite1.obj')
TargetAdd('libpandaexpress.dll', input='p3express_composite2.obj')
TargetAdd('libpandaexpress.dll', input='p3pandabase_pandabase.obj')
TargetAdd('libpandaexpress.dll', input=COMMON_DTOOL_LIBS)
TargetAdd('libpandaexpress.dll', opts=['ADVAPI', 'WINSOCK2', 'OPENSSL', 'ZLIB', 'WINGDI', 'WINUSER', 'ANDROID'])

#
# DIRECTORY: panda/src/pipeline/
#

OPTS=['DIR:panda/src/pipeline', 'BUILDING:PANDA']
TargetAdd('p3pipeline_composite1.obj', opts=OPTS, input='p3pipeline_composite1.cxx')
TargetAdd('p3pipeline_composite2.obj', opts=OPTS, input='p3pipeline_composite2.cxx')
TargetAdd('p3pipeline_contextSwitch.obj', opts=OPTS, input='contextSwitch.c')

OPTS=['DIR:panda/src/pipeline']
IGATEFILES=GetDirectoryContents('panda/src/pipeline', ["*.h", "*_composite*.cxx"])
TargetAdd('libp3pipeline.in', opts=OPTS, input=IGATEFILES)
TargetAdd('libp3pipeline.in', opts=['IMOD:panda3d.core', 'ILIB:libp3pipeline', 'SRCDIR:panda/src/pipeline'])
PyTargetAdd('p3pipeline_pythonThread.obj', opts=OPTS, input='pythonThread.cxx')

#
# DIRECTORY: panda/src/linmath/
#

OPTS=['DIR:panda/src/linmath', 'BUILDING:PANDA']
TargetAdd('p3linmath_composite1.obj', opts=OPTS, input='p3linmath_composite1.cxx')
TargetAdd('p3linmath_composite2.obj', opts=OPTS, input='p3linmath_composite2.cxx')

OPTS=['DIR:panda/src/linmath']
IGATEFILES=GetDirectoryContents('panda/src/linmath', ["*.h", "*_composite*.cxx"])
for ifile in IGATEFILES[:]:
    if "_src." in ifile:
        IGATEFILES.remove(ifile)
IGATEFILES.remove('cast_to_double.h')
IGATEFILES.remove('lmat_ops.h')
IGATEFILES.remove('cast_to_float.h')
TargetAdd('libp3linmath.in', opts=OPTS, input=IGATEFILES)
TargetAdd('libp3linmath.in', opts=['IMOD:panda3d.core', 'ILIB:libp3linmath', 'SRCDIR:panda/src/linmath'])

#
# DIRECTORY: panda/src/putil/
#

OPTS=['DIR:panda/src/putil', 'BUILDING:PANDA', 'ZLIB']
TargetAdd('p3putil_composite1.obj', opts=OPTS, input='p3putil_composite1.cxx')
TargetAdd('p3putil_composite2.obj', opts=OPTS, input='p3putil_composite2.cxx')

OPTS=['DIR:panda/src/putil', 'ZLIB']
IGATEFILES=GetDirectoryContents('panda/src/putil', ["*.h", "*_composite*.cxx"])
IGATEFILES.remove("test_bam.h")
IGATEFILES.remove("config_util.h")
TargetAdd('libp3putil.in', opts=OPTS, input=IGATEFILES)
TargetAdd('libp3putil.in', opts=['IMOD:panda3d.core', 'ILIB:libp3putil', 'SRCDIR:panda/src/putil'])
PyTargetAdd('p3putil_ext_composite.obj', opts=OPTS, input='p3putil_ext_composite.cxx')

#
# DIRECTORY: panda/src/audio/
#

OPTS=['DIR:panda/src/audio', 'BUILDING:PANDA']
TargetAdd('p3audio_composite1.obj', opts=OPTS, input='p3audio_composite1.cxx')

OPTS=['DIR:panda/src/audio']
IGATEFILES=["audio.h"]
TargetAdd('libp3audio.in', opts=OPTS, input=IGATEFILES)
TargetAdd('libp3audio.in', opts=['IMOD:panda3d.core', 'ILIB:libp3audio', 'SRCDIR:panda/src/audio'])

#
# DIRECTORY: panda/src/event/
#

OPTS=['DIR:panda/src/event', 'BUILDING:PANDA']
TargetAdd('p3event_composite1.obj', opts=OPTS, input='p3event_composite1.cxx')
TargetAdd('p3event_composite2.obj', opts=OPTS, input='p3event_composite2.cxx')

OPTS=['DIR:panda/src/event']
PyTargetAdd('p3event_asyncFuture_ext.obj', opts=OPTS, input='asyncFuture_ext.cxx')
PyTargetAdd('p3event_pythonTask.obj', opts=OPTS, input='pythonTask.cxx')
IGATEFILES=GetDirectoryContents('panda/src/event', ["*.h", "*_composite*.cxx"])
TargetAdd('libp3event.in', opts=OPTS, input=IGATEFILES)
TargetAdd('libp3event.in', opts=['IMOD:panda3d.core', 'ILIB:libp3event', 'SRCDIR:panda/src/event'])

#
# DIRECTORY: panda/src/mathutil/
#

OPTS=['DIR:panda/src/mathutil', 'BUILDING:PANDA', 'FFTW']
TargetAdd('p3mathutil_composite1.obj', opts=OPTS, input='p3mathutil_composite1.cxx')
TargetAdd('p3mathutil_composite2.obj', opts=OPTS, input='p3mathutil_composite2.cxx')

OPTS=['DIR:panda/src/mathutil', 'FFTW']
IGATEFILES=GetDirectoryContents('panda/src/mathutil', ["*.h", "*_composite*.cxx"])
for ifile in IGATEFILES[:]:
    if "_src." in ifile:
        IGATEFILES.remove(ifile)
TargetAdd('libp3mathutil.in', opts=OPTS, input=IGATEFILES)
TargetAdd('libp3mathutil.in', opts=['IMOD:panda3d.core', 'ILIB:libp3mathutil', 'SRCDIR:panda/src/mathutil'])

#
# DIRECTORY: panda/src/gsgbase/
#

OPTS=['DIR:panda/src/gsgbase', 'BUILDING:PANDA']
TargetAdd('p3gsgbase_composite1.obj', opts=OPTS, input='p3gsgbase_composite1.cxx')

OPTS=['DIR:panda/src/gsgbase']
IGATEFILES=GetDirectoryContents('panda/src/gsgbase', ["*.h", "*_composite*.cxx"])
TargetAdd('libp3gsgbase.in', opts=OPTS, input=IGATEFILES)
TargetAdd('libp3gsgbase.in', opts=['IMOD:panda3d.core', 'ILIB:libp3gsgbase', 'SRCDIR:panda/src/gsgbase'])

#
# DIRECTORY: panda/src/pnmimage/
#

OPTS=['DIR:panda/src/pnmimage', 'BUILDING:PANDA', 'ZLIB']
TargetAdd('p3pnmimage_composite1.obj', opts=OPTS, input='p3pnmimage_composite1.cxx')
TargetAdd('p3pnmimage_composite2.obj', opts=OPTS, input='p3pnmimage_composite2.cxx')

if GetTarget() != "emscripten":
  TargetAdd('p3pnmimage_convert_srgb_sse2.obj', opts=OPTS+['SSE2'], input='convert_srgb_sse2.cxx')

OPTS=['DIR:panda/src/pnmimage', 'ZLIB']
IGATEFILES=GetDirectoryContents('panda/src/pnmimage', ["*.h", "*_composite*.cxx"])
TargetAdd('libp3pnmimage.in', opts=OPTS, input=IGATEFILES)
TargetAdd('libp3pnmimage.in', opts=['IMOD:panda3d.core', 'ILIB:libp3pnmimage', 'SRCDIR:panda/src/pnmimage'])
PyTargetAdd('p3pnmimage_pfmFile_ext.obj', opts=OPTS, input='pfmFile_ext.cxx')

#
# DIRECTORY: panda/src/nativenet/
#

if GetTarget() != 'emscripten':
  OPTS=['DIR:panda/src/nativenet', 'BUILDING:PANDA']
  TargetAdd('p3nativenet_composite1.obj', opts=OPTS, input='p3nativenet_composite1.cxx')

OPTS=['DIR:panda/src/nativenet']
IGATEFILES=GetDirectoryContents('panda/src/nativenet', ["*.h", "*_composite*.cxx"])
TargetAdd('libp3nativenet.in', opts=OPTS, input=IGATEFILES)
TargetAdd('libp3nativenet.in', opts=['IMOD:panda3d.core', 'ILIB:libp3nativenet', 'SRCDIR:panda/src/nativenet'])

#
# DIRECTORY: panda/src/net/
#

if GetTarget() != 'emscripten':
  OPTS=['DIR:panda/src/net', 'BUILDING:PANDA']
  TargetAdd('p3net_composite1.obj', opts=OPTS, input='p3net_composite1.cxx')
  TargetAdd('p3net_composite2.obj', opts=OPTS, input='p3net_composite2.cxx')

OPTS=['DIR:panda/src/net']
IGATEFILES=GetDirectoryContents('panda/src/net', ["*.h", "*_composite*.cxx"])
IGATEFILES.remove("datagram_ui.h")
TargetAdd('libp3net.in', opts=OPTS, input=IGATEFILES)
TargetAdd('libp3net.in', opts=['IMOD:panda3d.core', 'ILIB:libp3net', 'SRCDIR:panda/src/net'])

#
# DIRECTORY: panda/src/pstatclient/
#

OPTS=['DIR:panda/src/pstatclient', 'BUILDING:PANDA']
TargetAdd('p3pstatclient_composite1.obj', opts=OPTS, input='p3pstatclient_composite1.cxx')
TargetAdd('p3pstatclient_composite2.obj', opts=OPTS, input='p3pstatclient_composite2.cxx')

OPTS=['DIR:panda/src/pstatclient']
IGATEFILES=GetDirectoryContents('panda/src/pstatclient', ["*.h", "*_composite*.cxx"])
IGATEFILES.remove("config_pstats.h")
TargetAdd('libp3pstatclient.in', opts=OPTS, input=IGATEFILES)
TargetAdd('libp3pstatclient.in', opts=['IMOD:panda3d.core', 'ILIB:libp3pstatclient', 'SRCDIR:panda/src/pstatclient'])

#
# DIRECTORY: panda/src/gobj/
#

OPTS=['DIR:panda/src/gobj', 'BUILDING:PANDA', 'NVIDIACG', 'ZLIB', 'SQUISH']
TargetAdd('p3gobj_composite1.obj', opts=OPTS, input='p3gobj_composite1.cxx')
TargetAdd('p3gobj_composite2.obj', opts=OPTS+['BIGOBJ'], input='p3gobj_composite2.cxx')

OPTS=['DIR:panda/src/gobj', 'NVIDIACG', 'ZLIB', 'SQUISH']
IGATEFILES=GetDirectoryContents('panda/src/gobj', ["*.h", "*_composite*.cxx"])
TargetAdd('libp3gobj.in', opts=OPTS, input=IGATEFILES)
TargetAdd('libp3gobj.in', opts=['IMOD:panda3d.core', 'ILIB:libp3gobj', 'SRCDIR:panda/src/gobj'])
PyTargetAdd('p3gobj_ext_composite.obj', opts=OPTS, input='p3gobj_ext_composite.cxx')

#
# DIRECTORY: panda/src/pgraphnodes/
#

OPTS=['DIR:panda/src/pgraphnodes', 'BUILDING:PANDA']
TargetAdd('p3pgraphnodes_composite1.obj', opts=OPTS, input='p3pgraphnodes_composite1.cxx')
TargetAdd('p3pgraphnodes_composite2.obj', opts=OPTS, input='p3pgraphnodes_composite2.cxx')

OPTS=['DIR:panda/src/pgraphnodes']
IGATEFILES=GetDirectoryContents('panda/src/pgraphnodes', ["*.h", "*_composite*.cxx"])
TargetAdd('libp3pgraphnodes.in', opts=OPTS, input=IGATEFILES)
TargetAdd('libp3pgraphnodes.in', opts=['IMOD:panda3d.core', 'ILIB:libp3pgraphnodes', 'SRCDIR:panda/src/pgraphnodes'])

#
# DIRECTORY: panda/src/pgraph/
#

OPTS=['DIR:panda/src/pgraph', 'BUILDING:PANDA']
TargetAdd('p3pgraph_nodePath.obj', opts=OPTS, input='nodePath.cxx')
TargetAdd('p3pgraph_composite1.obj', opts=OPTS, input='p3pgraph_composite1.cxx')
TargetAdd('p3pgraph_composite2.obj', opts=OPTS, input='p3pgraph_composite2.cxx')
TargetAdd('p3pgraph_composite3.obj', opts=OPTS, input='p3pgraph_composite3.cxx')
TargetAdd('p3pgraph_composite4.obj', opts=OPTS, input='p3pgraph_composite4.cxx')

OPTS=['DIR:panda/src/pgraph']
IGATEFILES=GetDirectoryContents('panda/src/pgraph', ["*.h", "nodePath.cxx", "*_composite*.cxx"])
TargetAdd('libp3pgraph.in', opts=OPTS, input=IGATEFILES)
TargetAdd('libp3pgraph.in', opts=['IMOD:panda3d.core', 'ILIB:libp3pgraph', 'SRCDIR:panda/src/pgraph'])
PyTargetAdd('p3pgraph_ext_composite.obj', opts=OPTS, input='p3pgraph_ext_composite.cxx')

#
# DIRECTORY: panda/src/cull/
#

OPTS=['DIR:panda/src/cull', 'BUILDING:PANDA']
TargetAdd('p3cull_composite1.obj', opts=OPTS, input='p3cull_composite1.cxx')
TargetAdd('p3cull_composite2.obj', opts=OPTS, input='p3cull_composite2.cxx')

OPTS=['DIR:panda/src/cull']
IGATEFILES=GetDirectoryContents('panda/src/cull', ["*.h", "*_composite*.cxx"])
TargetAdd('libp3cull.in', opts=OPTS, input=IGATEFILES)
TargetAdd('libp3cull.in', opts=['IMOD:panda3d.core', 'ILIB:libp3cull', 'SRCDIR:panda/src/cull'])

#
# DIRECTORY: panda/src/dgraph/
#

OPTS=['DIR:panda/src/dgraph', 'BUILDING:PANDA']
TargetAdd('p3dgraph_composite1.obj', opts=OPTS, input='p3dgraph_composite1.cxx')
TargetAdd('p3dgraph_composite2.obj', opts=OPTS, input='p3dgraph_composite2.cxx')

OPTS=['DIR:panda/src/dgraph']
IGATEFILES=GetDirectoryContents('panda/src/dgraph', ["*.h", "*_composite*.cxx"])
TargetAdd('libp3dgraph.in', opts=OPTS, input=IGATEFILES)
TargetAdd('libp3dgraph.in', opts=['IMOD:panda3d.core', 'ILIB:libp3dgraph', 'SRCDIR:panda/src/dgraph'])

#
# DIRECTORY: panda/src/device/
#

OPTS=['DIR:panda/src/device', 'BUILDING:PANDA']
TargetAdd('p3device_composite1.obj', opts=OPTS, input='p3device_composite1.cxx')
TargetAdd('p3device_composite2.obj', opts=OPTS, input='p3device_composite2.cxx')

OPTS=['DIR:panda/src/device']
IGATEFILES=GetDirectoryContents('panda/src/device', ["*.h", "*_composite*.cxx"])
TargetAdd('libp3device.in', opts=OPTS, input=IGATEFILES)
TargetAdd('libp3device.in', opts=['IMOD:panda3d.core', 'ILIB:libp3device', 'SRCDIR:panda/src/device'])

#
# DIRECTORY: panda/src/display/
#

OPTS=['DIR:panda/src/display', 'BUILDING:PANDA', 'X11']
TargetAdd('p3display_graphicsStateGuardian.obj', opts=OPTS, input='graphicsStateGuardian.cxx')
TargetAdd('p3display_composite1.obj', opts=OPTS, input='p3display_composite1.cxx')
TargetAdd('p3display_composite2.obj', opts=OPTS, input='p3display_composite2.cxx')

OPTS=['DIR:panda/src/display', 'X11']
IGATEFILES=GetDirectoryContents('panda/src/display', ["*.h", "*_composite*.cxx"])
IGATEFILES.remove("renderBuffer.h")
TargetAdd('libp3display.in', opts=OPTS, input=IGATEFILES)
TargetAdd('libp3display.in', opts=['IMOD:panda3d.core', 'ILIB:libp3display', 'SRCDIR:panda/src/display'])
PyTargetAdd('p3display_ext_composite.obj', opts=OPTS, input='p3display_ext_composite.cxx')

#
# DIRECTORY: panda/src/chan/
#

OPTS=['DIR:panda/src/chan', 'BUILDING:PANDA']
TargetAdd('p3chan_composite1.obj', opts=OPTS, input='p3chan_composite1.cxx')
TargetAdd('p3chan_composite2.obj', opts=OPTS, input='p3chan_composite2.cxx')

OPTS=['DIR:panda/src/chan']
IGATEFILES=GetDirectoryContents('panda/src/chan', ["*.h", "*_composite*.cxx"])
IGATEFILES.remove('movingPart.h')
IGATEFILES.remove('animChannelFixed.h')
TargetAdd('libp3chan.in', opts=OPTS, input=IGATEFILES)
TargetAdd('libp3chan.in', opts=['IMOD:panda3d.core', 'ILIB:libp3chan', 'SRCDIR:panda/src/chan'])


# DIRECTORY: panda/src/char/
#

OPTS=['DIR:panda/src/char', 'BUILDING:PANDA']
TargetAdd('p3char_composite1.obj', opts=OPTS, input='p3char_composite1.cxx')
TargetAdd('p3char_composite2.obj', opts=OPTS, input='p3char_composite2.cxx')

OPTS=['DIR:panda/src/char']
IGATEFILES=GetDirectoryContents('panda/src/char', ["*.h", "*_composite*.cxx"])
TargetAdd('libp3char.in', opts=OPTS, input=IGATEFILES)
TargetAdd('libp3char.in', opts=['IMOD:panda3d.core', 'ILIB:libp3char', 'SRCDIR:panda/src/char'])

#
# DIRECTORY: panda/src/pnmtext/
#

if not PkgSkip("FREETYPE"):
    OPTS=['DIR:panda/src/pnmtext', 'BUILDING:PANDA', 'FREETYPE']
    TargetAdd('p3pnmtext_composite1.obj', opts=OPTS, input='p3pnmtext_composite1.cxx')

    OPTS=['DIR:panda/src/pnmtext', 'FREETYPE']
    IGATEFILES=GetDirectoryContents('panda/src/pnmtext', ["*.h", "*_composite*.cxx"])
    TargetAdd('libp3pnmtext.in', opts=OPTS, input=IGATEFILES)
    TargetAdd('libp3pnmtext.in', opts=['IMOD:panda3d.core', 'ILIB:libp3pnmtext', 'SRCDIR:panda/src/pnmtext'])

#
# DIRECTORY: panda/src/text/
#

if not PkgSkip("HARFBUZZ"):
    DefSymbol("HARFBUZZ", "HAVE_HARFBUZZ")

OPTS=['DIR:panda/src/text', 'BUILDING:PANDA', 'ZLIB', 'FREETYPE', 'HARFBUZZ']
TargetAdd('p3text_composite1.obj', opts=OPTS, input='p3text_composite1.cxx')
TargetAdd('p3text_composite2.obj', opts=OPTS, input='p3text_composite2.cxx')

OPTS=['DIR:panda/src/text', 'ZLIB', 'FREETYPE']
IGATEFILES=GetDirectoryContents('panda/src/text', ["*.h", "*_composite*.cxx"])
TargetAdd('libp3text.in', opts=OPTS, input=IGATEFILES)
TargetAdd('libp3text.in', opts=['IMOD:panda3d.core', 'ILIB:libp3text', 'SRCDIR:panda/src/text'])

#
# DIRECTORY: panda/src/movies/
#

OPTS=['DIR:panda/src/movies', 'BUILDING:PANDA', 'VORBIS', 'OPUS']
TargetAdd('p3movies_composite1.obj', opts=OPTS, input='p3movies_composite1.cxx')

OPTS=['DIR:panda/src/movies', 'VORBIS', 'OPUS']
IGATEFILES=GetDirectoryContents('panda/src/movies', ["*.h", "*_composite*.cxx"])
TargetAdd('libp3movies.in', opts=OPTS, input=IGATEFILES)
TargetAdd('libp3movies.in', opts=['IMOD:panda3d.core', 'ILIB:libp3movies', 'SRCDIR:panda/src/movies'])

#
# DIRECTORY: panda/src/grutil/
#

OPTS=['DIR:panda/src/grutil', 'BUILDING:PANDA']
TargetAdd('p3grutil_multitexReducer.obj', opts=OPTS, input='multitexReducer.cxx')
TargetAdd('p3grutil_composite1.obj', opts=OPTS, input='p3grutil_composite1.cxx')
TargetAdd('p3grutil_composite2.obj', opts=OPTS, input='p3grutil_composite2.cxx')

OPTS=['DIR:panda/src/grutil']
IGATEFILES=GetDirectoryContents('panda/src/grutil', ["*.h", "*_composite*.cxx"])
TargetAdd('libp3grutil.in', opts=OPTS, input=IGATEFILES)
TargetAdd('libp3grutil.in', opts=['IMOD:panda3d.core', 'ILIB:libp3grutil', 'SRCDIR:panda/src/grutil'])

#
# DIRECTORY: panda/src/tform/
#

OPTS=['DIR:panda/src/tform', 'BUILDING:PANDA']
TargetAdd('p3tform_composite1.obj', opts=OPTS, input='p3tform_composite1.cxx')
TargetAdd('p3tform_composite2.obj', opts=OPTS, input='p3tform_composite2.cxx')

OPTS=['DIR:panda/src/tform']
IGATEFILES=GetDirectoryContents('panda/src/tform', ["*.h", "*_composite*.cxx"])
TargetAdd('libp3tform.in', opts=OPTS, input=IGATEFILES)
TargetAdd('libp3tform.in', opts=['IMOD:panda3d.core', 'ILIB:libp3tform', 'SRCDIR:panda/src/tform'])

#
# DIRECTORY: panda/src/collide/
#

OPTS=['DIR:panda/src/collide', 'BUILDING:PANDA']
TargetAdd('p3collide_composite1.obj', opts=OPTS, input='p3collide_composite1.cxx')
TargetAdd('p3collide_composite2.obj', opts=OPTS, input='p3collide_composite2.cxx')

OPTS=['DIR:panda/src/collide']
IGATEFILES=GetDirectoryContents('panda/src/collide', ["*.h", "*_composite*.cxx"])
TargetAdd('libp3collide.in', opts=OPTS, input=IGATEFILES)
TargetAdd('libp3collide.in', opts=['IMOD:panda3d.core', 'ILIB:libp3collide', 'SRCDIR:panda/src/collide'])
PyTargetAdd('p3collide_ext_composite.obj', opts=OPTS, input='p3collide_ext_composite.cxx')

#
# DIRECTORY: panda/src/parametrics/
#

OPTS=['DIR:panda/src/parametrics', 'BUILDING:PANDA']
TargetAdd('p3parametrics_composite1.obj', opts=OPTS, input='p3parametrics_composite1.cxx')
TargetAdd('p3parametrics_composite2.obj', opts=OPTS, input='p3parametrics_composite2.cxx')

OPTS=['DIR:panda/src/parametrics']
IGATEFILES=GetDirectoryContents('panda/src/parametrics', ["*.h", "*_composite*.cxx"])
TargetAdd('libp3parametrics.in', opts=OPTS, input=IGATEFILES)
TargetAdd('libp3parametrics.in', opts=['IMOD:panda3d.core', 'ILIB:libp3parametrics', 'SRCDIR:panda/src/parametrics'])

#
# DIRECTORY: panda/src/pgui/
#

OPTS=['DIR:panda/src/pgui', 'BUILDING:PANDA']
TargetAdd('p3pgui_composite1.obj', opts=OPTS, input='p3pgui_composite1.cxx')
TargetAdd('p3pgui_composite2.obj', opts=OPTS, input='p3pgui_composite2.cxx')

OPTS=['DIR:panda/src/pgui']
IGATEFILES=GetDirectoryContents('panda/src/pgui', ["*.h", "*_composite*.cxx"])
TargetAdd('libp3pgui.in', opts=OPTS, input=IGATEFILES)
TargetAdd('libp3pgui.in', opts=['IMOD:panda3d.core', 'ILIB:libp3pgui', 'SRCDIR:panda/src/pgui'])

#
# DIRECTORY: panda/src/pnmimagetypes/
#

OPTS=['DIR:panda/src/pnmimagetypes', 'DIR:panda/src/pnmimage', 'BUILDING:PANDA', 'PNG', 'ZLIB', 'JPEG', 'TIFF', 'OPENEXR', 'EXCEPTIONS']
TargetAdd('p3pnmimagetypes_composite1.obj', opts=OPTS, input='p3pnmimagetypes_composite1.cxx')
TargetAdd('p3pnmimagetypes_composite2.obj', opts=OPTS, input='p3pnmimagetypes_composite2.cxx')

#
# DIRECTORY: panda/src/recorder/
#

OPTS=['DIR:panda/src/recorder', 'BUILDING:PANDA']
TargetAdd('p3recorder_composite1.obj', opts=OPTS, input='p3recorder_composite1.cxx')
TargetAdd('p3recorder_composite2.obj', opts=OPTS, input='p3recorder_composite2.cxx')

OPTS=['DIR:panda/src/recorder']
IGATEFILES=GetDirectoryContents('panda/src/recorder', ["*.h", "*_composite*.cxx"])
TargetAdd('libp3recorder.in', opts=OPTS, input=IGATEFILES)
TargetAdd('libp3recorder.in', opts=['IMOD:panda3d.core', 'ILIB:libp3recorder', 'SRCDIR:panda/src/recorder'])

#
# DIRECTORY: panda/src/dxml/
#

DefSymbol("TINYXML", "TIXML_USE_STL", "")

OPTS=['DIR:panda/src/dxml', 'TINYXML']
TargetAdd('tinyxml_composite1.obj', opts=OPTS, input='tinyxml_composite1.cxx')
TargetAdd('libp3tinyxml.ilb', input='tinyxml_composite1.obj')

OPTS=['DIR:panda/src/dxml', 'BUILDING:PANDA', 'TINYXML']
TargetAdd('p3dxml_composite1.obj', opts=OPTS, input='p3dxml_composite1.cxx')

OPTS=['DIR:panda/src/dxml', 'TINYXML']
IGATEFILES=GetDirectoryContents('panda/src/dxml', ["*.h", "p3dxml_composite1.cxx"])
TargetAdd('libp3dxml.in', opts=OPTS, input=IGATEFILES)
TargetAdd('libp3dxml.in', opts=['IMOD:panda3d.core', 'ILIB:libp3dxml', 'SRCDIR:panda/src/dxml'])

#
# DIRECTORY: panda/metalibs/panda/
#

OPTS=['DIR:panda/metalibs/panda', 'BUILDING:PANDA', 'JPEG', 'PNG', 'HARFBUZZ',
    'TIFF', 'OPENEXR', 'ZLIB', 'FREETYPE', 'FFTW', 'ADVAPI', 'WINSOCK2',
    'SQUISH', 'NVIDIACG', 'VORBIS', 'OPUS', 'WINUSER', 'WINMM', 'WINGDI', 'IPHLPAPI',
    'SETUPAPI', 'IOKIT']

TargetAdd('panda_panda.obj', opts=OPTS, input='panda.cxx')

TargetAdd('libpanda.dll', input='panda_panda.obj')
TargetAdd('libpanda.dll', input='p3recorder_composite1.obj')
TargetAdd('libpanda.dll', input='p3recorder_composite2.obj')
TargetAdd('libpanda.dll', input='p3pgraphnodes_composite1.obj')
TargetAdd('libpanda.dll', input='p3pgraphnodes_composite2.obj')
TargetAdd('libpanda.dll', input='p3pgraph_nodePath.obj')
TargetAdd('libpanda.dll', input='p3pgraph_composite1.obj')
TargetAdd('libpanda.dll', input='p3pgraph_composite2.obj')
TargetAdd('libpanda.dll', input='p3pgraph_composite3.obj')
TargetAdd('libpanda.dll', input='p3pgraph_composite4.obj')
TargetAdd('libpanda.dll', input='p3cull_composite1.obj')
TargetAdd('libpanda.dll', input='p3cull_composite2.obj')
TargetAdd('libpanda.dll', input='p3movies_composite1.obj')
TargetAdd('libpanda.dll', input='p3grutil_multitexReducer.obj')
TargetAdd('libpanda.dll', input='p3grutil_composite1.obj')
TargetAdd('libpanda.dll', input='p3grutil_composite2.obj')
TargetAdd('libpanda.dll', input='p3chan_composite1.obj')
TargetAdd('libpanda.dll', input='p3chan_composite2.obj')
TargetAdd('libpanda.dll', input='p3pstatclient_composite1.obj')
TargetAdd('libpanda.dll', input='p3pstatclient_composite2.obj')
TargetAdd('libpanda.dll', input='p3char_composite1.obj')
TargetAdd('libpanda.dll', input='p3char_composite2.obj')
TargetAdd('libpanda.dll', input='p3collide_composite1.obj')
TargetAdd('libpanda.dll', input='p3collide_composite2.obj')
TargetAdd('libpanda.dll', input='p3device_composite1.obj')
TargetAdd('libpanda.dll', input='p3device_composite2.obj')
TargetAdd('libpanda.dll', input='p3dgraph_composite1.obj')
TargetAdd('libpanda.dll', input='p3dgraph_composite2.obj')
TargetAdd('libpanda.dll', input='p3display_graphicsStateGuardian.obj')
TargetAdd('libpanda.dll', input='p3display_composite1.obj')
TargetAdd('libpanda.dll', input='p3display_composite2.obj')
TargetAdd('libpanda.dll', input='p3pipeline_composite1.obj')
TargetAdd('libpanda.dll', input='p3pipeline_composite2.obj')
TargetAdd('libpanda.dll', input='p3pipeline_contextSwitch.obj')
TargetAdd('libpanda.dll', input='p3event_composite1.obj')
TargetAdd('libpanda.dll', input='p3event_composite2.obj')
TargetAdd('libpanda.dll', input='p3gobj_composite1.obj')
TargetAdd('libpanda.dll', input='p3gobj_composite2.obj')
TargetAdd('libpanda.dll', input='p3gsgbase_composite1.obj')
TargetAdd('libpanda.dll', input='p3linmath_composite1.obj')
TargetAdd('libpanda.dll', input='p3linmath_composite2.obj')
TargetAdd('libpanda.dll', input='p3mathutil_composite1.obj')
TargetAdd('libpanda.dll', input='p3mathutil_composite2.obj')
TargetAdd('libpanda.dll', input='p3parametrics_composite1.obj')
TargetAdd('libpanda.dll', input='p3parametrics_composite2.obj')
TargetAdd('libpanda.dll', input='p3pnmimagetypes_composite1.obj')
TargetAdd('libpanda.dll', input='p3pnmimagetypes_composite2.obj')
TargetAdd('libpanda.dll', input='p3pnmimage_composite1.obj')
TargetAdd('libpanda.dll', input='p3pnmimage_composite2.obj')
TargetAdd('libpanda.dll', input='p3text_composite1.obj')
TargetAdd('libpanda.dll', input='p3text_composite2.obj')
TargetAdd('libpanda.dll', input='p3tform_composite1.obj')
TargetAdd('libpanda.dll', input='p3tform_composite2.obj')
TargetAdd('libpanda.dll', input='p3putil_composite1.obj')
TargetAdd('libpanda.dll', input='p3putil_composite2.obj')
TargetAdd('libpanda.dll', input='p3audio_composite1.obj')
TargetAdd('libpanda.dll', input='p3pgui_composite1.obj')
TargetAdd('libpanda.dll', input='p3pgui_composite2.obj')
TargetAdd('libpanda.dll', input='p3pandabase_pandabase.obj')
TargetAdd('libpanda.dll', input='libpandaexpress.dll')
TargetAdd('libpanda.dll', input='p3dxml_composite1.obj')
TargetAdd('libpanda.dll', input='libp3dtoolconfig.dll')
TargetAdd('libpanda.dll', input='libp3dtool.dll')

if GetTarget() != "emscripten":
  TargetAdd('libpanda.dll', input='p3net_composite1.obj')
  TargetAdd('libpanda.dll', input='p3net_composite2.obj')
  TargetAdd('libpanda.dll', input='p3nativenet_composite1.obj')
  TargetAdd('libpanda.dll', input='p3pnmimage_convert_srgb_sse2.obj')

if PkgSkip("FREETYPE")==0:
    TargetAdd('libpanda.dll', input="p3pnmtext_composite1.obj")

TargetAdd('libpanda.dll', dep='dtool_have_freetype.dat')
TargetAdd('libpanda.dll', opts=OPTS)

PyTargetAdd('core_module.obj', input='libp3dtoolbase.in')
PyTargetAdd('core_module.obj', input='libp3dtoolutil.in')
PyTargetAdd('core_module.obj', input='libp3prc.in')

PyTargetAdd('core_module.obj', input='libp3downloader.in')
PyTargetAdd('core_module.obj', input='libp3express.in')

PyTargetAdd('core_module.obj', input='libp3recorder.in')
PyTargetAdd('core_module.obj', input='libp3pgraphnodes.in')
PyTargetAdd('core_module.obj', input='libp3pgraph.in')
PyTargetAdd('core_module.obj', input='libp3cull.in')
PyTargetAdd('core_module.obj', input='libp3grutil.in')
PyTargetAdd('core_module.obj', input='libp3chan.in')
PyTargetAdd('core_module.obj', input='libp3pstatclient.in')
PyTargetAdd('core_module.obj', input='libp3char.in')
PyTargetAdd('core_module.obj', input='libp3collide.in')
PyTargetAdd('core_module.obj', input='libp3device.in')
PyTargetAdd('core_module.obj', input='libp3dgraph.in')
PyTargetAdd('core_module.obj', input='libp3display.in')
PyTargetAdd('core_module.obj', input='libp3pipeline.in')
PyTargetAdd('core_module.obj', input='libp3event.in')
PyTargetAdd('core_module.obj', input='libp3gobj.in')
PyTargetAdd('core_module.obj', input='libp3gsgbase.in')
PyTargetAdd('core_module.obj', input='libp3linmath.in')
PyTargetAdd('core_module.obj', input='libp3mathutil.in')
PyTargetAdd('core_module.obj', input='libp3parametrics.in')
PyTargetAdd('core_module.obj', input='libp3pnmimage.in')
PyTargetAdd('core_module.obj', input='libp3text.in')
PyTargetAdd('core_module.obj', input='libp3tform.in')
PyTargetAdd('core_module.obj', input='libp3putil.in')
PyTargetAdd('core_module.obj', input='libp3audio.in')
PyTargetAdd('core_module.obj', input='libp3pgui.in')
PyTargetAdd('core_module.obj', input='libp3movies.in')
PyTargetAdd('core_module.obj', input='libp3dxml.in')

if GetTarget() != "emscripten":
  PyTargetAdd('core_module.obj', input='libp3nativenet.in')
  PyTargetAdd('core_module.obj', input='libp3net.in')

if PkgSkip("FREETYPE")==0:
    PyTargetAdd('core_module.obj', input='libp3pnmtext.in')

PyTargetAdd('core_module.obj', opts=['IMOD:panda3d.core', 'ILIB:core'])

PyTargetAdd('core.pyd', input='libp3dtoolbase_igate.obj')
PyTargetAdd('core.pyd', input='p3dtoolbase_typeHandle_ext.obj')
PyTargetAdd('core.pyd', input='libp3dtoolutil_igate.obj')
PyTargetAdd('core.pyd', input='p3dtoolutil_ext_composite.obj')
PyTargetAdd('core.pyd', input='libp3prc_igate.obj')
PyTargetAdd('core.pyd', input='p3prc_ext_composite.obj')

PyTargetAdd('core.pyd', input='libp3downloader_igate.obj')
PyTargetAdd('core.pyd', input='p3express_ext_composite.obj')
PyTargetAdd('core.pyd', input='libp3express_igate.obj')

PyTargetAdd('core.pyd', input='libp3recorder_igate.obj')
PyTargetAdd('core.pyd', input='libp3pgraphnodes_igate.obj')
PyTargetAdd('core.pyd', input='libp3pgraph_igate.obj')
PyTargetAdd('core.pyd', input='libp3movies_igate.obj')
PyTargetAdd('core.pyd', input='libp3grutil_igate.obj')
PyTargetAdd('core.pyd', input='libp3chan_igate.obj')
PyTargetAdd('core.pyd', input='libp3pstatclient_igate.obj')
PyTargetAdd('core.pyd', input='libp3char_igate.obj')
PyTargetAdd('core.pyd', input='libp3collide_igate.obj')
PyTargetAdd('core.pyd', input='libp3device_igate.obj')
PyTargetAdd('core.pyd', input='libp3dgraph_igate.obj')
PyTargetAdd('core.pyd', input='libp3display_igate.obj')
PyTargetAdd('core.pyd', input='libp3pipeline_igate.obj')
PyTargetAdd('core.pyd', input='libp3event_igate.obj')
PyTargetAdd('core.pyd', input='libp3gobj_igate.obj')
PyTargetAdd('core.pyd', input='libp3gsgbase_igate.obj')
PyTargetAdd('core.pyd', input='libp3linmath_igate.obj')
PyTargetAdd('core.pyd', input='libp3mathutil_igate.obj')
PyTargetAdd('core.pyd', input='libp3parametrics_igate.obj')
PyTargetAdd('core.pyd', input='libp3pnmimage_igate.obj')
PyTargetAdd('core.pyd', input='libp3text_igate.obj')
PyTargetAdd('core.pyd', input='libp3tform_igate.obj')
PyTargetAdd('core.pyd', input='libp3putil_igate.obj')
PyTargetAdd('core.pyd', input='libp3audio_igate.obj')
PyTargetAdd('core.pyd', input='libp3pgui_igate.obj')
PyTargetAdd('core.pyd', input='libp3dxml_igate.obj')

if GetTarget() != "emscripten":
  PyTargetAdd('core.pyd', input='libp3net_igate.obj')
  PyTargetAdd('core.pyd', input='libp3nativenet_igate.obj')

if PkgSkip("FREETYPE")==0:
    PyTargetAdd('core.pyd', input="libp3pnmtext_igate.obj")

PyTargetAdd('core.pyd', input='p3pipeline_pythonThread.obj')
PyTargetAdd('core.pyd', input='p3putil_ext_composite.obj')
PyTargetAdd('core.pyd', input='p3pnmimage_pfmFile_ext.obj')
PyTargetAdd('core.pyd', input='p3event_asyncFuture_ext.obj')
PyTargetAdd('core.pyd', input='p3event_pythonTask.obj')
PyTargetAdd('core.pyd', input='p3gobj_ext_composite.obj')
PyTargetAdd('core.pyd', input='p3pgraph_ext_composite.obj')
PyTargetAdd('core.pyd', input='p3display_ext_composite.obj')
PyTargetAdd('core.pyd', input='p3collide_ext_composite.obj')

PyTargetAdd('core.pyd', input='core_module.obj')
if not GetLinkAllStatic() and GetTarget() != 'emscripten':
    PyTargetAdd('core.pyd', input='libp3tinyxml.ilb')
PyTargetAdd('core.pyd', input='libp3interrogatedb.dll')
PyTargetAdd('core.pyd', input=COMMON_PANDA_LIBS)
PyTargetAdd('core.pyd', opts=['WINSOCK2'])

#
# DIRECTORY: panda/src/vision/
#

if not PkgSkip("VISION"):
  # We want to know whether we have ffmpeg so that we can override the .avi association.
    if not PkgSkip("FFMPEG"):
        DefSymbol("OPENCV", "HAVE_FFMPEG")
    if not PkgSkip("OPENCV"):
        DefSymbol("OPENCV", "HAVE_OPENCV")
        if OPENCV_VER_23:
            DefSymbol("OPENCV", "OPENCV_VER_23")

    OPTS=['DIR:panda/src/vision', 'BUILDING:VISION', 'ARTOOLKIT', 'OPENCV', 'DX9', 'DIRECTCAM', 'JPEG', 'EXCEPTIONS']
    TargetAdd('p3vision_composite1.obj', opts=OPTS, input='p3vision_composite1.cxx', dep=[
        'dtool_have_ffmpeg.dat',
        'dtool_have_opencv.dat',
        'dtool_have_directcam.dat',
    ])

    TargetAdd('libp3vision.dll', input='p3vision_composite1.obj')
    TargetAdd('libp3vision.dll', input=COMMON_PANDA_LIBS)
    TargetAdd('libp3vision.dll', opts=OPTS)

    OPTS=['DIR:panda/src/vision', 'ARTOOLKIT', 'OPENCV', 'DX9', 'DIRECTCAM', 'JPEG', 'EXCEPTIONS']
    IGATEFILES=GetDirectoryContents('panda/src/vision', ["*.h", "*_composite*.cxx"])
    TargetAdd('libp3vision.in', opts=OPTS, input=IGATEFILES)
    TargetAdd('libp3vision.in', opts=['IMOD:panda3d.vision', 'ILIB:libp3vision', 'SRCDIR:panda/src/vision'])

    PyTargetAdd('vision_module.obj', input='libp3vision.in')
    PyTargetAdd('vision_module.obj', opts=OPTS)
    PyTargetAdd('vision_module.obj', opts=['IMOD:panda3d.vision', 'ILIB:vision', 'IMPORT:panda3d.core'])

    PyTargetAdd('vision.pyd', input='vision_module.obj')
    PyTargetAdd('vision.pyd', input='libp3vision_igate.obj')
    PyTargetAdd('vision.pyd', input='libp3vision.dll')
    PyTargetAdd('vision.pyd', input='libp3interrogatedb.dll')
    PyTargetAdd('vision.pyd', input=COMMON_PANDA_LIBS)

#
# DIRECTORY: panda/src/p3skel
#

if not PkgSkip('SKEL'):
    OPTS=['DIR:panda/src/skel', 'BUILDING:PANDASKEL', 'ADVAPI']
    TargetAdd('p3skel_composite1.obj', opts=OPTS, input='p3skel_composite1.cxx')

    OPTS=['DIR:panda/src/skel', 'ADVAPI']
    IGATEFILES=GetDirectoryContents("panda/src/skel", ["*.h", "*_composite*.cxx"])
    TargetAdd('libp3skel.in', opts=OPTS, input=IGATEFILES)
    TargetAdd('libp3skel.in', opts=['IMOD:panda3d.skel', 'ILIB:libp3skel', 'SRCDIR:panda/src/skel'])

#
# DIRECTORY: panda/src/p3skel
#

if not PkgSkip('SKEL'):
    OPTS=['BUILDING:PANDASKEL', 'ADVAPI']
    TargetAdd('libpandaskel.dll', input='p3skel_composite1.obj')
    TargetAdd('libpandaskel.dll', input=COMMON_PANDA_LIBS)
    TargetAdd('libpandaskel.dll', opts=OPTS)

    PyTargetAdd('skel_module.obj', input='libp3skel.in')
    PyTargetAdd('skel_module.obj', opts=['IMOD:panda3d.skel', 'ILIB:skel', 'IMPORT:panda3d.core'])

    PyTargetAdd('skel.pyd', input='skel_module.obj')
    PyTargetAdd('skel.pyd', input='libp3skel_igate.obj')
    PyTargetAdd('skel.pyd', input='libpandaskel.dll')
    PyTargetAdd('skel.pyd', input='libp3interrogatedb.dll')
    PyTargetAdd('skel.pyd', input=COMMON_PANDA_LIBS)

#
# DIRECTORY: panda/src/distort/
#

if not PkgSkip('PANDAFX'):
    OPTS=['DIR:panda/src/distort', 'BUILDING:PANDAFX']
    TargetAdd('p3distort_composite1.obj', opts=OPTS, input='p3distort_composite1.cxx')

    OPTS=['DIR:panda/metalibs/pandafx', 'DIR:panda/src/distort', 'NVIDIACG']
    IGATEFILES=GetDirectoryContents('panda/src/distort', ["*.h", "*_composite*.cxx"])
    TargetAdd('libp3distort.in', opts=OPTS, input=IGATEFILES)
    TargetAdd('libp3distort.in', opts=['IMOD:panda3d.fx', 'ILIB:libp3distort', 'SRCDIR:panda/src/distort'])

#
# DIRECTORY: panda/metalibs/pandafx/
#

if not PkgSkip('PANDAFX'):
    OPTS=['DIR:panda/metalibs/pandafx', 'DIR:panda/src/distort', 'BUILDING:PANDAFX', 'NVIDIACG']
    TargetAdd('pandafx_pandafx.obj', opts=OPTS, input='pandafx.cxx')

    TargetAdd('libpandafx.dll', input='pandafx_pandafx.obj')
    TargetAdd('libpandafx.dll', input='p3distort_composite1.obj')
    TargetAdd('libpandafx.dll', input=COMMON_PANDA_LIBS)
    TargetAdd('libpandafx.dll', opts=['ADVAPI', 'NVIDIACG'])

    OPTS=['DIR:panda/metalibs/pandafx', 'DIR:panda/src/distort', 'NVIDIACG']
    PyTargetAdd('fx_module.obj', input='libp3distort.in')
    PyTargetAdd('fx_module.obj', opts=OPTS)
    PyTargetAdd('fx_module.obj', opts=['IMOD:panda3d.fx', 'ILIB:fx', 'IMPORT:panda3d.core'])

    PyTargetAdd('fx.pyd', input='fx_module.obj')
    PyTargetAdd('fx.pyd', input='libp3distort_igate.obj')
    PyTargetAdd('fx.pyd', input='libpandafx.dll')
    PyTargetAdd('fx.pyd', input='libp3interrogatedb.dll')
    PyTargetAdd('fx.pyd', input=COMMON_PANDA_LIBS)

#
# DIRECTORY: panda/src/vrpn/
#

if not PkgSkip("VRPN"):
    OPTS=['DIR:panda/src/vrpn', 'BUILDING:VRPN', 'VRPN']
    TargetAdd('p3vrpn_composite1.obj', opts=OPTS, input='p3vrpn_composite1.cxx')
    TargetAdd('libp3vrpn.dll', input='p3vrpn_composite1.obj')
    TargetAdd('libp3vrpn.dll', input=COMMON_PANDA_LIBS)
    TargetAdd('libp3vrpn.dll', opts=['VRPN'])

    OPTS=['DIR:panda/src/vrpn', 'VRPN']
    IGATEFILES=GetDirectoryContents('panda/src/vrpn', ["*.h", "*_composite*.cxx"])
    TargetAdd('libp3vrpn.in', opts=OPTS, input=IGATEFILES)
    TargetAdd('libp3vrpn.in', opts=['IMOD:panda3d.vrpn', 'ILIB:libp3vrpn', 'SRCDIR:panda/src/vrpn'])

    PyTargetAdd('vrpn_module.obj', input='libp3vrpn.in')
    PyTargetAdd('vrpn_module.obj', opts=OPTS)
    PyTargetAdd('vrpn_module.obj', opts=['IMOD:panda3d.vrpn', 'ILIB:vrpn', 'IMPORT:panda3d.core'])

    PyTargetAdd('vrpn.pyd', input='vrpn_module.obj')
    PyTargetAdd('vrpn.pyd', input='libp3vrpn_igate.obj')
    PyTargetAdd('vrpn.pyd', input='libp3vrpn.dll')
    PyTargetAdd('vrpn.pyd', input='libp3interrogatedb.dll')
    PyTargetAdd('vrpn.pyd', input=COMMON_PANDA_LIBS)

#
# DIRECTORY: panda/src/ffmpeg
#
if PkgSkip("FFMPEG") == 0:
    if not PkgSkip("SWSCALE"):
        DefSymbol("FFMPEG", "HAVE_SWSCALE")
    if not PkgSkip("SWRESAMPLE"):
        DefSymbol("FFMPEG", "HAVE_SWRESAMPLE")

    OPTS=['DIR:panda/src/ffmpeg', 'BUILDING:FFMPEG', 'FFMPEG', 'SWSCALE', 'SWRESAMPLE']
    TargetAdd('p3ffmpeg_composite1.obj', opts=OPTS, input='p3ffmpeg_composite1.cxx', dep=[
        'dtool_have_swscale.dat', 'dtool_have_swresample.dat'])

    TargetAdd('libp3ffmpeg.dll', input='p3ffmpeg_composite1.obj')
    TargetAdd('libp3ffmpeg.dll', input=COMMON_PANDA_LIBS)
    TargetAdd('libp3ffmpeg.dll', opts=OPTS)

#
# DIRECTORY: panda/src/audiotraits/
#

if PkgSkip("FMODEX") == 0:
    OPTS=['DIR:panda/src/audiotraits', 'BUILDING:FMOD_AUDIO', 'FMODEX']
    TargetAdd('fmod_audio_fmod_audio_composite1.obj', opts=OPTS, input='fmod_audio_composite1.cxx')
    TargetAdd('libp3fmod_audio.dll', input='fmod_audio_fmod_audio_composite1.obj')
    TargetAdd('libp3fmod_audio.dll', input=COMMON_PANDA_LIBS)
    TargetAdd('libp3fmod_audio.dll', opts=['MODULE', 'ADVAPI', 'WINUSER', 'WINMM', 'FMODEX'])

if PkgSkip("OPENAL") == 0:
    OPTS=['DIR:panda/src/audiotraits', 'BUILDING:OPENAL_AUDIO', 'OPENAL']
    TargetAdd('openal_audio_openal_audio_composite1.obj', opts=OPTS, input='openal_audio_composite1.cxx')
    TargetAdd('libp3openal_audio.dll', input='openal_audio_openal_audio_composite1.obj')
    TargetAdd('libp3openal_audio.dll', input=COMMON_PANDA_LIBS)
    TargetAdd('libp3openal_audio.dll', opts=['MODULE', 'ADVAPI', 'WINUSER', 'WINMM', 'WINSHELL', 'WINOLE', 'OPENAL'])

#
# DIRECTORY: panda/src/downloadertools/
#

if not PkgSkip("OPENSSL") and not PkgSkip("DEPLOYTOOLS"):
    OPTS=['DIR:panda/src/downloadertools', 'ADVAPI', 'WINSOCK2', 'WINSHELL', 'WINGDI', 'WINUSER']

    TargetAdd('pdecrypt_pdecrypt.obj', opts=OPTS, input='pdecrypt.cxx')
    TargetAdd('pdecrypt.exe', input=['pdecrypt_pdecrypt.obj'])
    TargetAdd('pdecrypt.exe', input=COMMON_PANDA_LIBS)
    TargetAdd('pdecrypt.exe', opts=OPTS)

    TargetAdd('pencrypt_pencrypt.obj', opts=OPTS, input='pencrypt.cxx')
    TargetAdd('pencrypt.exe', input=['pencrypt_pencrypt.obj'])
    TargetAdd('pencrypt.exe', input=COMMON_PANDA_LIBS)
    TargetAdd('pencrypt.exe', opts=OPTS)

#
# DIRECTORY: panda/src/downloadertools/
#

if not PkgSkip("ZLIB") and not PkgSkip("DEPLOYTOOLS"):
    OPTS=['DIR:panda/src/downloadertools', 'ZLIB', 'ADVAPI', 'WINSOCK2', 'WINSHELL', 'WINGDI', 'WINUSER']

    TargetAdd('multify_multify.obj', opts=OPTS, input='multify.cxx')
    TargetAdd('multify.exe', input=['multify_multify.obj'])
    TargetAdd('multify.exe', input=COMMON_PANDA_LIBS)
    TargetAdd('multify.exe', opts=OPTS)

    TargetAdd('pzip_pzip.obj', opts=OPTS, input='pzip.cxx')
    TargetAdd('pzip.exe', input=['pzip_pzip.obj'])
    TargetAdd('pzip.exe', input=COMMON_PANDA_LIBS)
    TargetAdd('pzip.exe', opts=OPTS)

    TargetAdd('punzip_punzip.obj', opts=OPTS, input='punzip.cxx')
    TargetAdd('punzip.exe', input=['punzip_punzip.obj'])
    TargetAdd('punzip.exe', input=COMMON_PANDA_LIBS)
    TargetAdd('punzip.exe', opts=OPTS)

#
# DIRECTORY: panda/src/windisplay/
#

if GetTarget() == 'windows':
    OPTS=['DIR:panda/src/windisplay', 'BUILDING:PANDAWIN']
    TargetAdd('p3windisplay_composite1.obj', opts=OPTS+["BIGOBJ"], input='p3windisplay_composite1.cxx')
    TargetAdd('p3windisplay_windetectdx9.obj', opts=OPTS + ["DX9"], input='winDetectDx9.cxx')
    TargetAdd('libp3windisplay.dll', input='p3windisplay_composite1.obj')
    TargetAdd('libp3windisplay.dll', input='p3windisplay_windetectdx9.obj')
    TargetAdd('libp3windisplay.dll', input=COMMON_PANDA_LIBS)
    TargetAdd('libp3windisplay.dll', opts=['WINIMM', 'WINGDI', 'WINKERNEL', 'WINOLDNAMES', 'WINUSER', 'WINMM',"BIGOBJ"])

#
# DIRECTORY: panda/metalibs/pandadx9/
#

if GetTarget() == 'windows' and not PkgSkip("DX9"):
    OPTS=['DIR:panda/src/dxgsg9', 'BUILDING:PANDADX', 'DX9', 'NVIDIACG', 'CGDX9']
    TargetAdd('p3dxgsg9_dxGraphicsStateGuardian9.obj', opts=OPTS, input='dxGraphicsStateGuardian9.cxx')
    TargetAdd('p3dxgsg9_composite1.obj', opts=OPTS, input='p3dxgsg9_composite1.cxx')
    OPTS=['DIR:panda/metalibs/pandadx9', 'BUILDING:PANDADX', 'DX9', 'NVIDIACG', 'CGDX9']
    TargetAdd('pandadx9_pandadx9.obj', opts=OPTS, input='pandadx9.cxx')
    TargetAdd('libpandadx9.dll', input='pandadx9_pandadx9.obj')
    TargetAdd('libpandadx9.dll', input='p3dxgsg9_dxGraphicsStateGuardian9.obj')
    TargetAdd('libpandadx9.dll', input='p3dxgsg9_composite1.obj')
    TargetAdd('libpandadx9.dll', input='libp3windisplay.dll')
    TargetAdd('libpandadx9.dll', input=COMMON_PANDA_LIBS)
    TargetAdd('libpandadx9.dll', opts=['MODULE', 'ADVAPI', 'WINGDI', 'WINKERNEL', 'WINUSER', 'WINMM', 'DX9', 'NVIDIACG', 'CGDX9'])

#
# DIRECTORY: panda/src/egg/
#

if not PkgSkip("EGG"):
    OPTS=['DIR:panda/src/egg', 'BUILDING:PANDAEGG', 'ZLIB', 'BISONPREFIX_eggyy', 'FLEXDASHI', 'FLEXVERSION:2.5.6']
    CreateFile(GetOutputDir()+"/include/parser.h")
    TargetAdd('p3egg_parser.obj', opts=OPTS, input='parser.yxx')
    TargetAdd('parser.h', input='p3egg_parser.obj', opts=['DEPENDENCYONLY'])
    TargetAdd('p3egg_lexer.obj', opts=OPTS, input='lexer.lxx')
    TargetAdd('p3egg_composite1.obj', opts=OPTS, input='p3egg_composite1.cxx')
    TargetAdd('p3egg_composite2.obj', opts=OPTS, input='p3egg_composite2.cxx')

    OPTS=['DIR:panda/src/egg', 'ZLIB']
    IGATEFILES=GetDirectoryContents('panda/src/egg', ["*.h", "*_composite*.cxx"])
    if "parser.h" in IGATEFILES:
        IGATEFILES.remove("parser.h")
    TargetAdd('libp3egg.in', opts=OPTS, input=IGATEFILES)
    TargetAdd('libp3egg.in', opts=['IMOD:panda3d.egg', 'ILIB:libp3egg', 'SRCDIR:panda/src/egg'])
    PyTargetAdd('p3egg_ext_composite.obj', opts=OPTS, input='p3egg_ext_composite.cxx')

#
# DIRECTORY: panda/src/egg2pg/
#

if not PkgSkip("EGG"):
    OPTS=['DIR:panda/src/egg2pg', 'BUILDING:PANDAEGG']
    TargetAdd('p3egg2pg_composite1.obj', opts=OPTS, input='p3egg2pg_composite1.cxx')
    TargetAdd('p3egg2pg_composite2.obj', opts=OPTS, input='p3egg2pg_composite2.cxx')

    OPTS=['DIR:panda/src/egg2pg']
    IGATEFILES=['load_egg_file.h', 'save_egg_file.h']
    TargetAdd('libp3egg2pg.in', opts=OPTS, input=IGATEFILES)
    TargetAdd('libp3egg2pg.in', opts=['IMOD:panda3d.egg', 'ILIB:libp3egg2pg', 'SRCDIR:panda/src/egg2pg'])

#
# DIRECTORY: panda/src/framework/
#

deps = []
# Framework wants to link in a renderer when building statically, so tell it what is available.
if GetLinkAllStatic():
    deps = ['dtool_have_gl.dat', 'dtool_have_tinydisplay.dat', 'dtool_have_egg.dat']
    if not PkgSkip("GL"):
        DefSymbol("FRAMEWORK", "HAVE_GL")
    if not PkgSkip("TINYDISPLAY"):
        DefSymbol("FRAMEWORK", "HAVE_TINYDISPLAY")
    if not PkgSkip("EGG"):
        DefSymbol("FRAMEWORK", "HAVE_EGG")

OPTS=['DIR:panda/src/framework', 'BUILDING:FRAMEWORK', 'FRAMEWORK']
TargetAdd('p3framework_composite1.obj', opts=OPTS, input='p3framework_composite1.cxx', dep=deps)
TargetAdd('libp3framework.dll', input='p3framework_composite1.obj')
TargetAdd('libp3framework.dll', input=COMMON_PANDA_LIBS)
TargetAdd('libp3framework.dll', opts=['ADVAPI'])

#
# DIRECTORY: panda/src/glgsg/
#

if not PkgSkip("GL"):
    OPTS=['DIR:panda/src/glgsg', 'DIR:panda/src/glstuff', 'BUILDING:PANDAGL', 'GL', 'NVIDIACG']
    TargetAdd('p3glgsg_config_glgsg.obj', opts=OPTS, input='config_glgsg.cxx')
    TargetAdd('p3glgsg_glgsg.obj', opts=OPTS, input='glgsg.cxx')

#
# DIRECTORY: panda/src/glesgsg/
#

if not PkgSkip("GLES"):
    OPTS=['DIR:panda/src/glesgsg', 'DIR:panda/src/glstuff', 'BUILDING:PANDAGLES', 'GLES']
    TargetAdd('p3glesgsg_config_glesgsg.obj', opts=OPTS, input='config_glesgsg.cxx')
    TargetAdd('p3glesgsg_glesgsg.obj', opts=OPTS, input='glesgsg.cxx')

#
# DIRECTORY: panda/src/gles2gsg/
#

if not PkgSkip("GLES2"):
    OPTS=['DIR:panda/src/gles2gsg', 'DIR:panda/src/glstuff', 'BUILDING:PANDAGLES2', 'GLES2']
    TargetAdd('p3gles2gsg_config_gles2gsg.obj', opts=OPTS, input='config_gles2gsg.cxx')
    TargetAdd('p3gles2gsg_gles2gsg.obj', opts=OPTS, input='gles2gsg.cxx')

#
# DIRECTORY: panda/metalibs/pandaegg/
#

if not PkgSkip("EGG"):
    OPTS=['DIR:panda/metalibs/pandaegg', 'DIR:panda/src/egg', 'BUILDING:PANDAEGG']
    TargetAdd('pandaegg_pandaegg.obj', opts=OPTS, input='pandaegg.cxx')

    TargetAdd('libpandaegg.dll', input='pandaegg_pandaegg.obj')
    TargetAdd('libpandaegg.dll', input='p3egg2pg_composite1.obj')
    TargetAdd('libpandaegg.dll', input='p3egg2pg_composite2.obj')
    TargetAdd('libpandaegg.dll', input='p3egg_composite1.obj')
    TargetAdd('libpandaegg.dll', input='p3egg_composite2.obj')
    TargetAdd('libpandaegg.dll', input='p3egg_parser.obj')
    TargetAdd('libpandaegg.dll', input='p3egg_lexer.obj')
    TargetAdd('libpandaegg.dll', input=COMMON_PANDA_LIBS)
    TargetAdd('libpandaegg.dll', opts=['ADVAPI'])

    OPTS=['DIR:panda/metalibs/pandaegg', 'DIR:panda/src/egg']
    PyTargetAdd('egg_module.obj', input='libp3egg2pg.in')
    PyTargetAdd('egg_module.obj', input='libp3egg.in')
    PyTargetAdd('egg_module.obj', opts=OPTS)
    PyTargetAdd('egg_module.obj', opts=['IMOD:panda3d.egg', 'ILIB:egg', 'IMPORT:panda3d.core'])

    PyTargetAdd('egg.pyd', input='egg_module.obj')
    PyTargetAdd('egg.pyd', input='p3egg_ext_composite.obj')
    PyTargetAdd('egg.pyd', input='libp3egg_igate.obj')
    PyTargetAdd('egg.pyd', input='libp3egg2pg_igate.obj')
    PyTargetAdd('egg.pyd', input='libpandaegg.dll')
    PyTargetAdd('egg.pyd', input='libp3interrogatedb.dll')
    PyTargetAdd('egg.pyd', input=COMMON_PANDA_LIBS)

#
# DIRECTORY: panda/src/x11display/
#

if GetTarget() not in ['windows', 'darwin', 'emscripten'] and not PkgSkip("X11"):
    OPTS=['DIR:panda/src/x11display', 'BUILDING:PANDAX11', 'X11']
    TargetAdd('p3x11display_composite1.obj', opts=OPTS, input='p3x11display_composite1.cxx')

#
# DIRECTORY: panda/src/glxdisplay/
#

if GetTarget() not in ['windows', 'darwin', 'emscripten'] and not PkgSkip("GL") and not PkgSkip("X11"):
    OPTS=['DIR:panda/src/glxdisplay', 'BUILDING:PANDAGL', 'GL', 'NVIDIACG', 'CGGL']
    TargetAdd('p3glxdisplay_composite1.obj', opts=OPTS, input='p3glxdisplay_composite1.cxx')
    OPTS=['DIR:panda/metalibs/pandagl', 'BUILDING:PANDAGL', 'GL', 'NVIDIACG', 'CGGL']
    TargetAdd('pandagl_pandagl.obj', opts=OPTS, input='pandagl.cxx')
    TargetAdd('libpandagl.dll', input='p3x11display_composite1.obj')
    TargetAdd('libpandagl.dll', input='pandagl_pandagl.obj')
    TargetAdd('libpandagl.dll', input='p3glgsg_config_glgsg.obj')
    TargetAdd('libpandagl.dll', input='p3glgsg_glgsg.obj')
    TargetAdd('libpandagl.dll', input='p3glxdisplay_composite1.obj')
    TargetAdd('libpandagl.dll', input=COMMON_PANDA_LIBS)
    TargetAdd('libpandagl.dll', opts=['MODULE', 'GL', 'NVIDIACG', 'CGGL', 'X11'])

#
# DIRECTORY: panda/src/cocoadisplay/
#

if GetTarget() == 'darwin' and PkgSkip("COCOA")==0 and not PkgSkip("GL"):
    OPTS=['DIR:panda/src/cocoadisplay', 'BUILDING:PANDAGL', 'GL', 'NVIDIACG', 'CGGL']
    TargetAdd('p3cocoadisplay_composite1.obj', opts=OPTS, input='p3cocoadisplay_composite1.mm')
    OPTS=['DIR:panda/metalibs/pandagl', 'BUILDING:PANDAGL', 'GL', 'NVIDIACG', 'CGGL']
    TargetAdd('pandagl_pandagl.obj', opts=OPTS, input='pandagl.cxx')
    TargetAdd('libpandagl.dll', input='pandagl_pandagl.obj')
    TargetAdd('libpandagl.dll', input='p3glgsg_config_glgsg.obj')
    TargetAdd('libpandagl.dll', input='p3glgsg_glgsg.obj')
    TargetAdd('libpandagl.dll', input='p3cocoadisplay_composite1.obj')
    if not PkgSkip('PANDAFX'):
        TargetAdd('libpandagl.dll', input='libpandafx.dll')
    TargetAdd('libpandagl.dll', input=COMMON_PANDA_LIBS)
    TargetAdd('libpandagl.dll', opts=['MODULE', 'GL', 'NVIDIACG', 'CGGL', 'COCOA', 'CARBON', 'QUARTZ'])

#
# DIRECTORY: panda/src/wgldisplay/
#

if GetTarget() == 'windows' and not PkgSkip("GL"):
    OPTS=['DIR:panda/src/wgldisplay', 'DIR:panda/src/glstuff', 'BUILDING:PANDAGL', 'NVIDIACG', 'CGGL']
    TargetAdd('p3wgldisplay_composite1.obj', opts=OPTS, input='p3wgldisplay_composite1.cxx')
    OPTS=['DIR:panda/metalibs/pandagl', 'BUILDING:PANDAGL', 'NVIDIACG', 'CGGL']
    TargetAdd('pandagl_pandagl.obj', opts=OPTS, input='pandagl.cxx')
    TargetAdd('libpandagl.dll', input='pandagl_pandagl.obj')
    TargetAdd('libpandagl.dll', input='p3glgsg_config_glgsg.obj')
    TargetAdd('libpandagl.dll', input='p3glgsg_glgsg.obj')
    TargetAdd('libpandagl.dll', input='p3wgldisplay_composite1.obj')
    TargetAdd('libpandagl.dll', input='libp3windisplay.dll')
    if not PkgSkip('PANDAFX'):
        TargetAdd('libpandagl.dll', input='libpandafx.dll')
    TargetAdd('libpandagl.dll', input=COMMON_PANDA_LIBS)
    TargetAdd('libpandagl.dll', opts=['MODULE', 'WINGDI', 'GL', 'WINKERNEL', 'WINOLDNAMES', 'WINUSER', 'WINMM', 'NVIDIACG', 'CGGL'])

#
# DIRECTORY: panda/src/egldisplay/
#

# If we're not compiling with any windowing system at all, but we do have EGL,
# we can use that to create a headless libpandagl instead.
if not PkgSkip("EGL") and not PkgSkip("GL") and PkgSkip("X11") and GetTarget() not in ('windows', 'darwin'):
    DefSymbol('EGL', 'HAVE_EGL', '')
    OPTS=['DIR:panda/src/egldisplay', 'DIR:panda/src/glstuff', 'BUILDING:PANDAGL', 'GL', 'EGL']
    TargetAdd('pandagl_egldisplay_composite1.obj', opts=OPTS, input='p3egldisplay_composite1.cxx')
    OPTS=['DIR:panda/metalibs/pandagl', 'BUILDING:PANDAGL', 'GL', 'EGL']
    TargetAdd('pandagl_pandagl.obj', opts=OPTS, input='pandagl.cxx')
    TargetAdd('libpandagl.dll', input='pandagl_pandagl.obj')
    TargetAdd('libpandagl.dll', input='p3glgsg_config_glgsg.obj')
    TargetAdd('libpandagl.dll', input='p3glgsg_glgsg.obj')
    TargetAdd('libpandagl.dll', input='pandagl_egldisplay_composite1.obj')
    TargetAdd('libpandagl.dll', input=COMMON_PANDA_LIBS)
    TargetAdd('libpandagl.dll', opts=['MODULE', 'GL', 'EGL', 'CGGL'])

#
# DIRECTORY: panda/src/egldisplay/
#

if not PkgSkip("EGL") and not PkgSkip("GLES"):
    DefSymbol('GLES', 'OPENGLES_1', '')
    OPTS=['DIR:panda/src/egldisplay', 'DIR:panda/src/glstuff', 'BUILDING:PANDAGLES', 'GLES', 'EGL']
    TargetAdd('pandagles_egldisplay_composite1.obj', opts=OPTS, input='p3egldisplay_composite1.cxx')
    OPTS=['DIR:panda/metalibs/pandagles', 'BUILDING:PANDAGLES', 'GLES', 'EGL']
    TargetAdd('pandagles_pandagles.obj', opts=OPTS, input='pandagles.cxx')
    if not PkgSkip("X11"):
        TargetAdd('libpandagles.dll', input='p3x11display_composite1.obj')
    TargetAdd('libpandagles.dll', input='pandagles_pandagles.obj')
    TargetAdd('libpandagles.dll', input='p3glesgsg_config_glesgsg.obj')
    TargetAdd('libpandagles.dll', input='p3glesgsg_glesgsg.obj')
    TargetAdd('libpandagles.dll', input='pandagles_egldisplay_composite1.obj')
    TargetAdd('libpandagles.dll', input=COMMON_PANDA_LIBS)
    TargetAdd('libpandagles.dll', opts=['MODULE', 'GLES', 'EGL', 'X11'])

#
# DIRECTORY: panda/src/egldisplay/
#

if not PkgSkip("EGL") and not PkgSkip("GLES2"):
    DefSymbol('GLES2', 'OPENGLES_2', '')
    OPTS=['DIR:panda/src/egldisplay', 'DIR:panda/src/glstuff', 'BUILDING:PANDAGLES2', 'GLES2', 'EGL']
    TargetAdd('pandagles2_egldisplay_composite1.obj', opts=OPTS, input='p3egldisplay_composite1.cxx')
    OPTS=['DIR:panda/metalibs/pandagles2', 'BUILDING:PANDAGLES2', 'GLES2', 'EGL']
    TargetAdd('pandagles2_pandagles2.obj', opts=OPTS, input='pandagles2.cxx')
    if not PkgSkip("X11"):
        TargetAdd('libpandagles2.dll', input='p3x11display_composite1.obj')
    TargetAdd('libpandagles2.dll', input='pandagles2_pandagles2.obj')
    TargetAdd('libpandagles2.dll', input='p3gles2gsg_config_gles2gsg.obj')
    TargetAdd('libpandagles2.dll', input='p3gles2gsg_gles2gsg.obj')
    TargetAdd('libpandagles2.dll', input='pandagles2_egldisplay_composite1.obj')
    TargetAdd('libpandagles2.dll', input=COMMON_PANDA_LIBS)
    TargetAdd('libpandagles2.dll', opts=['MODULE', 'GLES2', 'EGL', 'X11'])

#
# DIRECTORY: panda/src/webgldisplay/
#

if GetTarget() == 'emscripten' and not PkgSkip("GLES2"):
  DefSymbol('GLES2', 'OPENGLES_2', '')
  OPTS=['DIR:panda/src/webgldisplay', 'DIR:panda/src/glstuff', 'BUILDING:PANDAGLES2',  'GLES2', 'WEBGL']
  TargetAdd('p3webgldisplay_webgldisplay_composite1.obj', opts=OPTS, input='p3webgldisplay_composite1.cxx')
  TargetAdd('libp3webgldisplay.dll', input='p3gles2gsg_config_gles2gsg.obj')
  TargetAdd('libp3webgldisplay.dll', input='p3gles2gsg_gles2gsg.obj')
  TargetAdd('libp3webgldisplay.dll', input='p3webgldisplay_webgldisplay_composite1.obj')
  TargetAdd('libp3webgldisplay.dll', input=COMMON_PANDA_LIBS)
  TargetAdd('libp3webgldisplay.dll', opts=['MODULE', 'GLES2', 'WEBGL'])

#
# DIRECTORY: panda/src/ode/
#
if not PkgSkip("ODE"):
    OPTS=['DIR:panda/src/ode', 'BUILDING:PANDAODE', 'ODE']
    TargetAdd('p3ode_composite1.obj', opts=OPTS, input='p3ode_composite1.cxx')
    TargetAdd('p3ode_composite2.obj', opts=OPTS, input='p3ode_composite2.cxx')
    TargetAdd('p3ode_composite3.obj', opts=OPTS, input='p3ode_composite3.cxx')

    OPTS=['DIR:panda/src/ode', 'ODE']
    IGATEFILES=GetDirectoryContents('panda/src/ode', ["*.h", "*_composite*.cxx"])
    IGATEFILES.remove("odeConvexGeom.h")
    IGATEFILES.remove("odeHelperStructs.h")
    TargetAdd('libpandaode.in', opts=OPTS, input=IGATEFILES)
    TargetAdd('libpandaode.in', opts=['IMOD:panda3d.ode', 'ILIB:libpandaode', 'SRCDIR:panda/src/ode'])
    PyTargetAdd('p3ode_ext_composite.obj', opts=OPTS, input='p3ode_ext_composite.cxx')

#
# DIRECTORY: panda/metalibs/pandaode/
#
if not PkgSkip("ODE"):
    OPTS=['DIR:panda/metalibs/pandaode', 'BUILDING:PANDAODE', 'ODE']
    TargetAdd('pandaode_pandaode.obj', opts=OPTS, input='pandaode.cxx')

    TargetAdd('libpandaode.dll', input='pandaode_pandaode.obj')
    TargetAdd('libpandaode.dll', input='p3ode_composite1.obj')
    TargetAdd('libpandaode.dll', input='p3ode_composite2.obj')
    TargetAdd('libpandaode.dll', input='p3ode_composite3.obj')
    TargetAdd('libpandaode.dll', input=COMMON_PANDA_LIBS)
    TargetAdd('libpandaode.dll', opts=['WINUSER', 'ODE'])

    OPTS=['DIR:panda/metalibs/pandaode', 'ODE']
    PyTargetAdd('ode_module.obj', input='libpandaode.in')
    PyTargetAdd('ode_module.obj', opts=OPTS)
    PyTargetAdd('ode_module.obj', opts=['IMOD:panda3d.ode', 'ILIB:ode', 'IMPORT:panda3d.core'])

    PyTargetAdd('ode.pyd', input='ode_module.obj')
    PyTargetAdd('ode.pyd', input='libpandaode_igate.obj')
    PyTargetAdd('ode.pyd', input='p3ode_ext_composite.obj')
    PyTargetAdd('ode.pyd', input='libpandaode.dll')
    PyTargetAdd('ode.pyd', input='libp3interrogatedb.dll')
    PyTargetAdd('ode.pyd', input=COMMON_PANDA_LIBS)
    PyTargetAdd('ode.pyd', opts=['WINUSER', 'ODE'])

#
# DIRECTORY: panda/src/bullet/
#
if not PkgSkip("BULLET"):
    OPTS=['DIR:panda/src/bullet', 'BUILDING:PANDABULLET', 'BULLET']
    TargetAdd('p3bullet_composite.obj', opts=OPTS, input='p3bullet_composite.cxx')

    OPTS=['DIR:panda/src/bullet', 'BULLET']
    IGATEFILES=GetDirectoryContents('panda/src/bullet', ["*.h", "*_composite*.cxx"])
    TargetAdd('libpandabullet.in', opts=OPTS, input=IGATEFILES)
    TargetAdd('libpandabullet.in', opts=['IMOD:panda3d.bullet', 'ILIB:libpandabullet', 'SRCDIR:panda/src/bullet'])

#
# DIRECTORY: panda/metalibs/pandabullet/
#
if not PkgSkip("BULLET"):
    OPTS=['DIR:panda/metalibs/pandabullet', 'BUILDING:PANDABULLET', 'BULLET']
    TargetAdd('pandabullet_pandabullet.obj', opts=OPTS, input='pandabullet.cxx')

    TargetAdd('libpandabullet.dll', input='pandabullet_pandabullet.obj')
    TargetAdd('libpandabullet.dll', input='p3bullet_composite.obj')
    TargetAdd('libpandabullet.dll', input=COMMON_PANDA_LIBS)
    TargetAdd('libpandabullet.dll', opts=['WINUSER', 'BULLET'])

    OPTS=['DIR:panda/metalibs/pandabullet', 'BULLET']
    PyTargetAdd('bullet_module.obj', input='libpandabullet.in')
    PyTargetAdd('bullet_module.obj', opts=OPTS)
    PyTargetAdd('bullet_module.obj', opts=['IMOD:panda3d.bullet', 'ILIB:bullet', 'IMPORT:panda3d.core'])

    PyTargetAdd('bullet.pyd', input='bullet_module.obj')
    PyTargetAdd('bullet.pyd', input='libpandabullet_igate.obj')
    PyTargetAdd('bullet.pyd', input='libpandabullet.dll')
    PyTargetAdd('bullet.pyd', input='libp3interrogatedb.dll')
    PyTargetAdd('bullet.pyd', input=COMMON_PANDA_LIBS)
    PyTargetAdd('bullet.pyd', opts=['WINUSER', 'BULLET'])

#
# DIRECTORY: panda/src/physics/
#

if not PkgSkip("PANDAPHYSICS"):
    OPTS=['DIR:panda/src/physics', 'BUILDING:PANDAPHYSICS']
    TargetAdd('p3physics_composite1.obj', opts=OPTS, input='p3physics_composite1.cxx')
    TargetAdd('p3physics_composite2.obj', opts=OPTS, input='p3physics_composite2.cxx')

    OPTS=['DIR:panda/src/physics']
    IGATEFILES=GetDirectoryContents('panda/src/physics', ["*.h", "*_composite*.cxx"])
    IGATEFILES.remove("forces.h")
    TargetAdd('libp3physics.in', opts=OPTS, input=IGATEFILES)
    TargetAdd('libp3physics.in', opts=['IMOD:panda3d.physics', 'ILIB:libp3physics', 'SRCDIR:panda/src/physics'])

#
# DIRECTORY: panda/src/particlesystem/
#

if not PkgSkip("PANDAPHYSICS") and not PkgSkip("PANDAPARTICLESYSTEM"):
    OPTS=['DIR:panda/src/particlesystem', 'BUILDING:PANDAPHYSICS']
    TargetAdd('p3particlesystem_composite1.obj', opts=OPTS, input='p3particlesystem_composite1.cxx')
    TargetAdd('p3particlesystem_composite2.obj', opts=OPTS, input='p3particlesystem_composite2.cxx')

    OPTS=['DIR:panda/src/particlesystem']
    IGATEFILES=GetDirectoryContents('panda/src/particlesystem', ["*.h", "*_composite*.cxx"])
    IGATEFILES.remove('orientedParticle.h')
    IGATEFILES.remove('orientedParticleFactory.h')
    IGATEFILES.remove('particlefactories.h')
    IGATEFILES.remove('emitters.h')
    IGATEFILES.remove('particles.h')
    TargetAdd('libp3particlesystem.in', opts=OPTS, input=IGATEFILES)
    TargetAdd('libp3particlesystem.in', opts=['IMOD:panda3d.physics', 'ILIB:libp3particlesystem', 'SRCDIR:panda/src/particlesystem'])

#
# DIRECTORY: panda/metalibs/pandaphysics/
#

if not PkgSkip("PANDAPHYSICS"):
    OPTS=['DIR:panda/metalibs/pandaphysics', 'BUILDING:PANDAPHYSICS']
    TargetAdd('pandaphysics_pandaphysics.obj', opts=OPTS, input='pandaphysics.cxx')

    TargetAdd('libpandaphysics.dll', input='pandaphysics_pandaphysics.obj')
    TargetAdd('libpandaphysics.dll', input='p3physics_composite1.obj')
    TargetAdd('libpandaphysics.dll', input='p3physics_composite2.obj')
    TargetAdd('libpandaphysics.dll', input='p3particlesystem_composite1.obj')
    TargetAdd('libpandaphysics.dll', input='p3particlesystem_composite2.obj')
    TargetAdd('libpandaphysics.dll', input=COMMON_PANDA_LIBS)
    TargetAdd('libpandaphysics.dll', opts=['ADVAPI'])

    OPTS=['DIR:panda/metalibs/pandaphysics']
    PyTargetAdd('physics_module.obj', input='libp3physics.in')
    if not PkgSkip("PANDAPARTICLESYSTEM"):
        PyTargetAdd('physics_module.obj', input='libp3particlesystem.in')
    PyTargetAdd('physics_module.obj', opts=OPTS)
    PyTargetAdd('physics_module.obj', opts=['IMOD:panda3d.physics', 'ILIB:physics', 'IMPORT:panda3d.core'])

    PyTargetAdd('physics.pyd', input='physics_module.obj')
    PyTargetAdd('physics.pyd', input='libp3physics_igate.obj')
    if not PkgSkip("PANDAPARTICLESYSTEM"):
        PyTargetAdd('physics.pyd', input='libp3particlesystem_igate.obj')
    PyTargetAdd('physics.pyd', input='libpandaphysics.dll')
    PyTargetAdd('physics.pyd', input='libp3interrogatedb.dll')
    PyTargetAdd('physics.pyd', input=COMMON_PANDA_LIBS)

#
# DIRECTORY: contrib/src/speedtree/
#

if not PkgSkip("SPEEDTREE"):
    OPTS=['DIR:contrib/src/speedtree', 'BUILDING:PANDASPEEDTREE', 'SPEEDTREE']
    TargetAdd('pandaspeedtree_composite1.obj', opts=OPTS, input='pandaspeedtree_composite1.cxx')
    IGATEFILES=GetDirectoryContents('contrib/src/speedtree', ["*.h", "*_composite*.cxx"])
    TargetAdd('libpandaspeedtree.in', opts=OPTS, input=IGATEFILES)
    TargetAdd('libpandaspeedtree.in', opts=['IMOD:libpandaspeedtree', 'ILIB:libpandaspeedtree', 'SRCDIR:contrib/src/speedtree'])

    PyTargetAdd('libpandaspeedtree_module.obj', input='libpandaspeedtree.in')
    PyTargetAdd('libpandaspeedtree_module.obj', opts=OPTS)
    PyTargetAdd('libpandaspeedtree_module.obj', opts=['IMOD:libpandaspeedtree', 'ILIB:libpandaspeedtree'])
    TargetAdd('libpandaspeedtree.dll', input='pandaspeedtree_composite1.obj')
    PyTargetAdd('libpandaspeedtree.dll', input='libpandaspeedtree_igate.obj')
    TargetAdd('libpandaspeedtree.dll', input='libpandaspeedtree_module.obj')
    TargetAdd('libpandaspeedtree.dll', input=COMMON_PANDA_LIBS)
    TargetAdd('libpandaspeedtree.dll', opts=['SPEEDTREE'])
    if SDK["SPEEDTREEAPI"] == 'OpenGL':
        TargetAdd('libpandaspeedtree.dll', opts=['GL', 'NVIDIACG', 'CGGL'])
    elif SDK["SPEEDTREEAPI"] == 'DirectX9':
        TargetAdd('libpandaspeedtree.dll', opts=['DX9', 'NVIDIACG', 'CGDX9'])

#
# DIRECTORY: panda/src/testbed/
#

if not PkgSkip("PVIEW"):
    OPTS=['DIR:panda/src/testbed']
    TargetAdd('pview_pview.obj', opts=OPTS, input='pview.cxx')
    TargetAdd('pview.exe', input='pview_pview.obj')
    TargetAdd('pview.exe', input='libp3framework.dll')
    if not PkgSkip("EGG"):
        TargetAdd('pview.exe', input='libpandaegg.dll')
    TargetAdd('pview.exe', input=COMMON_PANDA_LIBS)
    TargetAdd('pview.exe', opts=['ADVAPI', 'WINSOCK2', 'WINSHELL'])

    if GetLinkAllStatic() and not PkgSkip("GL"):
        TargetAdd('pview.exe', input='libpandagl.dll')
    if GetTarget() == "emscripten" and not PkgSkip("GLES2"):
        TargetAdd('pview.exe', input='libp3webgldisplay.dll')

#
# DIRECTORY: panda/src/android/
#

if GetTarget() == 'android':
    OPTS=['DIR:panda/src/android']
    TargetAdd('org/panda3d/android/NativeIStream.class', opts=OPTS, input='NativeIStream.java')
    TargetAdd('org/panda3d/android/NativeOStream.class', opts=OPTS, input='NativeOStream.java')
    TargetAdd('org/panda3d/android/PandaActivity.class', opts=OPTS, input='PandaActivity.java')
    TargetAdd('org/panda3d/android/PythonActivity.class', opts=OPTS, input='PythonActivity.java')

    TargetAdd('p3android_composite1.obj', opts=OPTS, input='p3android_composite1.cxx')
    TargetAdd('libp3android.dll', input='p3android_composite1.obj')
    TargetAdd('libp3android.dll', input=COMMON_PANDA_LIBS)
    TargetAdd('libp3android.dll', opts=['JNIGRAPHICS'])

    TargetAdd('android_native_app_glue.obj', opts=OPTS + ['NOHIDDEN'], input='android_native_app_glue.c')
    TargetAdd('android_main.obj', opts=OPTS, input='android_main.cxx')

    if not PkgSkip("PVIEW"):
        TargetAdd('libpview_pview.obj', opts=OPTS, input='pview.cxx')
        TargetAdd('libpview.dll', input='android_native_app_glue.obj')
        TargetAdd('libpview.dll', input='android_main.obj')
        TargetAdd('libpview.dll', input='libpview_pview.obj')
        TargetAdd('libpview.dll', input='libp3framework.dll')
        if not PkgSkip("EGG"):
            TargetAdd('libpview.dll', input='libpandaegg.dll')
        TargetAdd('libpview.dll', input='libp3android.dll')
        TargetAdd('libpview.dll', input=COMMON_PANDA_LIBS)
        TargetAdd('libpview.dll', opts=['MODULE', 'ANDROID'])

    if not PkgSkip("PYTHON"):
        OPTS += ['PYTHON']
        TargetAdd('ppython_ppython.obj', opts=OPTS, input='python_main.cxx')
        TargetAdd('libppython.dll', input='android_native_app_glue.obj')
        TargetAdd('libppython.dll', input='android_main.obj')
        TargetAdd('libppython.dll', input='ppython_ppython.obj')
        TargetAdd('libppython.dll', input='libp3framework.dll')
        TargetAdd('libppython.dll', input='libp3android.dll')
        TargetAdd('libppython.dll', input=COMMON_PANDA_LIBS)
        TargetAdd('libppython.dll', opts=['MODULE', 'ANDROID', 'PYTHON'])

#
# DIRECTORY: panda/src/androiddisplay/
#

if GetTarget() == 'android' and not PkgSkip("EGL") and not PkgSkip("GLES"):
    DefSymbol('GLES', 'OPENGLES_1', '')
    OPTS=['DIR:panda/src/androiddisplay', 'DIR:panda/src/glstuff', 'BUILDING:PANDAGLES', 'GLES', 'EGL']
    TargetAdd('pandagles_androiddisplay_composite1.obj', opts=OPTS, input='p3androiddisplay_composite1.cxx')
    OPTS=['DIR:panda/metalibs/pandagles', 'BUILDING:PANDAGLES', 'GLES', 'EGL']
    TargetAdd('pandagles_pandagles.obj', opts=OPTS, input='pandagles.cxx')
    TargetAdd('libpandagles.dll', input='pandagles_pandagles.obj')
    TargetAdd('libpandagles.dll', input='p3glesgsg_config_glesgsg.obj')
    TargetAdd('libpandagles.dll', input='p3glesgsg_glesgsg.obj')
    TargetAdd('libpandagles.dll', input='pandagles_androiddisplay_composite1.obj')
    TargetAdd('libpandagles.dll', input='libp3android.dll')
    TargetAdd('libpandagles.dll', input=COMMON_PANDA_LIBS)
    TargetAdd('libpandagles.dll', opts=['MODULE', 'GLES', 'EGL'])

#
# DIRECTORY: panda/src/tinydisplay/
#

if (GetTarget() in ('windows', 'darwin') or not PkgSkip("X11")) and not PkgSkip("TINYDISPLAY"):
    OPTS=['DIR:panda/src/tinydisplay', 'BUILDING:TINYDISPLAY', 'X11']
    TargetAdd('p3tinydisplay_composite1.obj', opts=OPTS, input='p3tinydisplay_composite1.cxx')
    TargetAdd('p3tinydisplay_composite2.obj', opts=OPTS, input='p3tinydisplay_composite2.cxx')
    TargetAdd('p3tinydisplay_ztriangle_1.obj', opts=OPTS, input='ztriangle_1.cxx')
    TargetAdd('p3tinydisplay_ztriangle_2.obj', opts=OPTS, input='ztriangle_2.cxx')
    TargetAdd('p3tinydisplay_ztriangle_3.obj', opts=OPTS, input='ztriangle_3.cxx')
    TargetAdd('p3tinydisplay_ztriangle_4.obj', opts=OPTS, input='ztriangle_4.cxx')
    TargetAdd('p3tinydisplay_ztriangle_table.obj', opts=OPTS, input='ztriangle_table.cxx')
    if GetTarget() == 'windows':
        TargetAdd('libp3tinydisplay.dll', input='libp3windisplay.dll')
        TargetAdd('libp3tinydisplay.dll', opts=['WINIMM', 'WINGDI', 'WINKERNEL', 'WINOLDNAMES', 'WINUSER', 'WINMM'])
    elif GetTarget() != 'darwin':
        TargetAdd('libp3tinydisplay.dll', input='p3x11display_composite1.obj')
        TargetAdd('libp3tinydisplay.dll', opts=['X11'])
    TargetAdd('libp3tinydisplay.dll', input='p3tinydisplay_composite1.obj')
    TargetAdd('libp3tinydisplay.dll', input='p3tinydisplay_composite2.obj')
    TargetAdd('libp3tinydisplay.dll', input='p3tinydisplay_ztriangle_1.obj')
    TargetAdd('libp3tinydisplay.dll', input='p3tinydisplay_ztriangle_2.obj')
    TargetAdd('libp3tinydisplay.dll', input='p3tinydisplay_ztriangle_3.obj')
    TargetAdd('libp3tinydisplay.dll', input='p3tinydisplay_ztriangle_4.obj')
    TargetAdd('libp3tinydisplay.dll', input='p3tinydisplay_ztriangle_table.obj')
    TargetAdd('libp3tinydisplay.dll', input=COMMON_PANDA_LIBS)

#
# DIRECTORY: direct/src/directbase/
#

if not PkgSkip("DIRECT"):
    OPTS=['DIR:direct/src/directbase']
    TargetAdd('p3directbase_directbase.obj', opts=OPTS+['BUILDING:DIRECT'], input='directbase.cxx')

#
# DIRECTORY: direct/src/dcparser/
#

if not PkgSkip("DIRECT"):
    OPTS=['DIR:direct/src/dcparser', 'BUILDING:DIRECT_DCPARSER', 'WITHINPANDA', 'BISONPREFIX_dcyy']
    CreateFile(GetOutputDir()+"/include/dcParser.h")
    TargetAdd('p3dcparser_dcParser.obj', opts=OPTS, input='dcParser.yxx')
    TargetAdd('dcParser.h', input='p3dcparser_dcParser.obj', opts=['DEPENDENCYONLY'])
    TargetAdd('p3dcparser_dcLexer.obj', opts=OPTS, input='dcLexer.lxx')
    TargetAdd('p3dcparser_composite1.obj', opts=OPTS, input='p3dcparser_composite1.cxx')
    TargetAdd('p3dcparser_composite2.obj', opts=OPTS, input='p3dcparser_composite2.cxx')

    OPTS=['DIR:direct/src/dcparser', 'WITHINPANDA']
    IGATEFILES=GetDirectoryContents('direct/src/dcparser', ["*.h", "*_composite*.cxx"])
    if "dcParser.h" in IGATEFILES:
        IGATEFILES.remove("dcParser.h")
    if "dcmsgtypes.h" in IGATEFILES:
        IGATEFILES.remove('dcmsgtypes.h')
    TargetAdd('libp3dcparser.in', opts=OPTS, input=IGATEFILES)
    TargetAdd('libp3dcparser.in', opts=['IMOD:panda3d.direct', 'ILIB:libp3dcparser', 'SRCDIR:direct/src/dcparser'])
    PyTargetAdd('p3dcparser_ext_composite.obj', opts=OPTS, input='p3dcparser_ext_composite.cxx')

#
# DIRECTORY: direct/src/deadrec/
#

if not PkgSkip("DIRECT"):
    OPTS=['DIR:direct/src/deadrec', 'BUILDING:DIRECT']
    TargetAdd('p3deadrec_composite1.obj', opts=OPTS, input='p3deadrec_composite1.cxx')

    OPTS=['DIR:direct/src/deadrec']
    IGATEFILES=GetDirectoryContents('direct/src/deadrec', ["*.h", "*_composite*.cxx"])
    TargetAdd('libp3deadrec.in', opts=OPTS, input=IGATEFILES)
    TargetAdd('libp3deadrec.in', opts=['IMOD:panda3d.direct', 'ILIB:libp3deadrec', 'SRCDIR:direct/src/deadrec'])

#
# DIRECTORY: direct/src/distributed/
#

if not PkgSkip("DIRECT") and GetTarget() != 'emscripten':
    OPTS=['DIR:direct/src/distributed', 'DIR:direct/src/dcparser', 'WITHINPANDA', 'BUILDING:DIRECT']
    TargetAdd('p3distributed_config_distributed.obj', opts=OPTS, input='config_distributed.cxx')

    OPTS=['DIR:direct/src/distributed', 'WITHINPANDA']
    IGATEFILES=GetDirectoryContents('direct/src/distributed', ["*.h", "*.cxx"])
    TargetAdd('libp3distributed.in', opts=OPTS, input=IGATEFILES)
    TargetAdd('libp3distributed.in', opts=['IMOD:panda3d.direct', 'ILIB:libp3distributed', 'SRCDIR:direct/src/distributed'])
    PyTargetAdd('p3distributed_cConnectionRepository.obj', opts=OPTS, input='cConnectionRepository.cxx')
    PyTargetAdd('p3distributed_cDistributedSmoothNodeBase.obj', opts=OPTS, input='cDistributedSmoothNodeBase.cxx')

#
# DIRECTORY: direct/src/interval/
#

if not PkgSkip("DIRECT"):
    OPTS=['DIR:direct/src/interval', 'BUILDING:DIRECT']
    TargetAdd('p3interval_composite1.obj', opts=OPTS, input='p3interval_composite1.cxx')

    OPTS=['DIR:direct/src/interval']
    IGATEFILES=GetDirectoryContents('direct/src/interval', ["*.h", "*_composite*.cxx"])
    TargetAdd('libp3interval.in', opts=OPTS, input=IGATEFILES)
    TargetAdd('libp3interval.in', opts=['IMOD:panda3d.direct', 'ILIB:libp3interval', 'SRCDIR:direct/src/interval'])
    PyTargetAdd('p3interval_cInterval_ext.obj', opts=OPTS, input='cInterval_ext.cxx')

#
# DIRECTORY: direct/src/showbase/
#

if not PkgSkip("DIRECT"):
    OPTS=['DIR:direct/src/showbase', 'BUILDING:DIRECT']
    TargetAdd('p3showbase_showBase.obj', opts=OPTS, input='showBase.cxx')
    if GetTarget() == 'darwin':
        TargetAdd('p3showbase_showBase_assist.obj', opts=OPTS, input='showBase_assist.mm')

    OPTS=['DIR:direct/src/showbase']
    IGATEFILES=GetDirectoryContents('direct/src/showbase', ["*.h", "showBase.cxx"])
    TargetAdd('libp3showbase.in', opts=OPTS, input=IGATEFILES)
    TargetAdd('libp3showbase.in', opts=['IMOD:panda3d.direct', 'ILIB:libp3showbase', 'SRCDIR:direct/src/showbase'])

#
# DIRECTORY: direct/src/motiontrail/
#

if not PkgSkip("DIRECT"):
    OPTS=['DIR:direct/src/motiontrail', 'BUILDING:DIRECT']
    TargetAdd('p3motiontrail_cMotionTrail.obj', opts=OPTS, input='cMotionTrail.cxx')
    TargetAdd('p3motiontrail_config_motiontrail.obj', opts=OPTS, input='config_motiontrail.cxx')

    OPTS=['DIR:direct/src/motiontrail']
    IGATEFILES=GetDirectoryContents('direct/src/motiontrail', ["*.h", "cMotionTrail.cxx"])
    TargetAdd('libp3motiontrail.in', opts=OPTS, input=IGATEFILES)
    TargetAdd('libp3motiontrail.in', opts=['IMOD:panda3d.direct', 'ILIB:libp3motiontrail', 'SRCDIR:direct/src/motiontrail'])

#
# DIRECTORY: direct/metalibs/direct/
#

if not PkgSkip("DIRECT"):
    TargetAdd('libp3direct.dll', input='p3directbase_directbase.obj')
    TargetAdd('libp3direct.dll', input='p3dcparser_composite1.obj')
    TargetAdd('libp3direct.dll', input='p3dcparser_composite2.obj')
    TargetAdd('libp3direct.dll', input='p3dcparser_dcParser.obj')
    TargetAdd('libp3direct.dll', input='p3dcparser_dcLexer.obj')
    TargetAdd('libp3direct.dll', input='p3showbase_showBase.obj')
    if GetTarget() == 'darwin':
        TargetAdd('libp3direct.dll', input='p3showbase_showBase_assist.obj')
    TargetAdd('libp3direct.dll', input='p3deadrec_composite1.obj')
    if GetTarget() != 'emscripten':
        TargetAdd('libp3direct.dll', input='p3distributed_config_distributed.obj')
    TargetAdd('libp3direct.dll', input='p3interval_composite1.obj')
    TargetAdd('libp3direct.dll', input='p3motiontrail_config_motiontrail.obj')
    TargetAdd('libp3direct.dll', input='p3motiontrail_cMotionTrail.obj')
    TargetAdd('libp3direct.dll', input=COMMON_PANDA_LIBS)
    TargetAdd('libp3direct.dll', opts=['ADVAPI', 'WINUSER', 'WINGDI'])

    PyTargetAdd('direct_module.obj', input='libp3dcparser.in')
    PyTargetAdd('direct_module.obj', input='libp3showbase.in')
    PyTargetAdd('direct_module.obj', input='libp3deadrec.in')
    PyTargetAdd('direct_module.obj', input='libp3interval.in')
    if GetTarget() != 'emscripten':
        PyTargetAdd('direct_module.obj', input='libp3distributed.in')
    PyTargetAdd('direct_module.obj', input='libp3motiontrail.in')
    PyTargetAdd('direct_module.obj', opts=['IMOD:panda3d.direct', 'ILIB:direct', 'IMPORT:panda3d.core'])

    PyTargetAdd('direct.pyd', input='libp3dcparser_igate.obj')
    PyTargetAdd('direct.pyd', input='libp3showbase_igate.obj')
    PyTargetAdd('direct.pyd', input='libp3deadrec_igate.obj')
    PyTargetAdd('direct.pyd', input='libp3interval_igate.obj')
<<<<<<< HEAD
    if GetTarget() != 'emscripten':
        PyTargetAdd('direct.pyd', input='libp3distributed_igate.obj')
=======
    PyTargetAdd('direct.pyd', input='p3interval_cInterval_ext.obj')
    PyTargetAdd('direct.pyd', input='libp3distributed_igate.obj')
>>>>>>> 8afd0e52
    PyTargetAdd('direct.pyd', input='libp3motiontrail_igate.obj')

    # These are part of direct.pyd, not libp3direct.dll, because they rely on
    # the Python libraries.  If a C++ user needs these modules, we can move them
    # back and filter out the Python-specific code.
    PyTargetAdd('direct.pyd', input='p3dcparser_ext_composite.obj')
    if GetTarget() != 'emscripten':
        PyTargetAdd('direct.pyd', input='p3distributed_cConnectionRepository.obj')
        PyTargetAdd('direct.pyd', input='p3distributed_cDistributedSmoothNodeBase.obj')

    PyTargetAdd('direct.pyd', input='direct_module.obj')
    PyTargetAdd('direct.pyd', input='libp3direct.dll')
    PyTargetAdd('direct.pyd', input='libp3interrogatedb.dll')
    PyTargetAdd('direct.pyd', input=COMMON_PANDA_LIBS)
    PyTargetAdd('direct.pyd', opts=['WINUSER', 'WINGDI', 'WINSOCK2'])

#
# DIRECTORY: direct/src/dcparse/
#

if not PkgSkip("DIRECT"):
    OPTS=['DIR:direct/src/dcparse', 'DIR:direct/src/dcparser', 'WITHINPANDA', 'ADVAPI']
    TargetAdd('dcparse_dcparse.obj', opts=OPTS, input='dcparse.cxx')
    TargetAdd('p3dcparse.exe', input='dcparse_dcparse.obj')
    TargetAdd('p3dcparse.exe', input='libp3direct.dll')
    TargetAdd('p3dcparse.exe', input=COMMON_PANDA_LIBS)
    TargetAdd('p3dcparse.exe', opts=['ADVAPI'])

#
# DIRECTORY: pandatool/src/pandatoolbase/
#

if not PkgSkip("PANDATOOL"):
    OPTS=['DIR:pandatool/src/pandatoolbase']
    TargetAdd('p3pandatoolbase_composite1.obj', opts=OPTS, input='p3pandatoolbase_composite1.cxx')
    TargetAdd('libp3pandatoolbase.lib', input='p3pandatoolbase_composite1.obj')

#
# DIRECTORY: pandatool/src/converter/
#

if not PkgSkip("PANDATOOL") and not PkgSkip("EGG"):
    OPTS=['DIR:pandatool/src/converter']
    TargetAdd('p3converter_somethingToEggConverter.obj', opts=OPTS, input='somethingToEggConverter.cxx')
    TargetAdd('p3converter_eggToSomethingConverter.obj', opts=OPTS, input='eggToSomethingConverter.cxx')
    TargetAdd('libp3converter.lib', input='p3converter_somethingToEggConverter.obj')
    TargetAdd('libp3converter.lib', input='p3converter_eggToSomethingConverter.obj')

#
# DIRECTORY: pandatool/src/progbase/
#

if not PkgSkip("PANDATOOL"):
    OPTS=['DIR:pandatool/src/progbase', 'ZLIB']
    TargetAdd('p3progbase_composite1.obj', opts=OPTS, input='p3progbase_composite1.cxx')
    TargetAdd('libp3progbase.lib', input='p3progbase_composite1.obj')

#
# DIRECTORY: pandatool/src/eggbase/
#

if not PkgSkip("PANDATOOL") and not PkgSkip("EGG"):
    OPTS=['DIR:pandatool/src/eggbase']
    TargetAdd('p3eggbase_composite1.obj', opts=OPTS, input='p3eggbase_composite1.cxx')
    TargetAdd('libp3eggbase.lib', input='p3eggbase_composite1.obj')

#
# DIRECTORY: pandatool/src/bam/
#

if not PkgSkip("PANDATOOL"):
    OPTS=['DIR:pandatool/src/bam']
    TargetAdd('bam-info_bamInfo.obj', opts=OPTS, input='bamInfo.cxx')
    TargetAdd('bam-info.exe', input='bam-info_bamInfo.obj')
    TargetAdd('bam-info.exe', input='libp3progbase.lib')
    TargetAdd('bam-info.exe', input='libp3pandatoolbase.lib')
    TargetAdd('bam-info.exe', input=COMMON_PANDA_LIBS)
    TargetAdd('bam-info.exe', opts=['ADVAPI', 'FFTW'])

    if not PkgSkip("EGG"):
        TargetAdd('bam2egg_bamToEgg.obj', opts=OPTS, input='bamToEgg.cxx')
        TargetAdd('bam2egg.exe', input='bam2egg_bamToEgg.obj')
        TargetAdd('bam2egg.exe', input=COMMON_EGG2X_LIBS)
        TargetAdd('bam2egg.exe', opts=['ADVAPI', 'FFTW'])

        TargetAdd('egg2bam_eggToBam.obj', opts=OPTS, input='eggToBam.cxx')
        TargetAdd('egg2bam.exe', input='egg2bam_eggToBam.obj')
        TargetAdd('egg2bam.exe', input=COMMON_EGG2X_LIBS)
        TargetAdd('egg2bam.exe', opts=['ADVAPI', 'FFTW'])

#
# DIRECTORY: pandatool/src/daeegg/
#
if not PkgSkip("PANDATOOL") and not PkgSkip("FCOLLADA") and not PkgSkip("EGG"):
    OPTS=['DIR:pandatool/src/daeegg', 'FCOLLADA']
    TargetAdd('p3daeegg_composite1.obj', opts=OPTS, input='p3daeegg_composite1.cxx')
    TargetAdd('libp3daeegg.lib', input='p3daeegg_composite1.obj')
    TargetAdd('libp3daeegg.lib', opts=['FCOLLADA', 'CARBON'])

#
# DIRECTORY: pandatool/src/assimp
#
if not PkgSkip("PANDATOOL") and not PkgSkip("ASSIMP"):
    OPTS=['DIR:pandatool/src/assimp', 'BUILDING:ASSIMP', 'ASSIMP', 'MODULE']
    TargetAdd('p3assimp_composite1.obj', opts=OPTS, input='p3assimp_composite1.cxx')
    TargetAdd('libp3assimp.dll', input='p3assimp_composite1.obj')
    TargetAdd('libp3assimp.dll', input=COMMON_PANDA_LIBS)
    TargetAdd('libp3assimp.dll', opts=OPTS+['ZLIB', 'ADVAPI'])

#
# DIRECTORY: pandatool/src/daeprogs/
#
if not PkgSkip("PANDATOOL") and not PkgSkip("FCOLLADA") and not PkgSkip("EGG"):
    OPTS=['DIR:pandatool/src/daeprogs', 'FCOLLADA']
    TargetAdd('dae2egg_daeToEgg.obj', opts=OPTS, input='daeToEgg.cxx')
    TargetAdd('dae2egg.exe', input='dae2egg_daeToEgg.obj')
    TargetAdd('dae2egg.exe', input='libp3daeegg.lib')
    TargetAdd('dae2egg.exe', input=COMMON_EGG2X_LIBS)
    TargetAdd('dae2egg.exe', opts=['WINUSER', 'FCOLLADA', 'CARBON'])

#
# DIRECTORY: pandatool/src/dxf/
#

if not PkgSkip("PANDATOOL"):
    OPTS=['DIR:pandatool/src/dxf']
    TargetAdd('p3dxf_composite1.obj', opts=OPTS, input='p3dxf_composite1.cxx')
    TargetAdd('libp3dxf.lib', input='p3dxf_composite1.obj')

#
# DIRECTORY: pandatool/src/dxfegg/
#

if not PkgSkip("PANDATOOL") and not PkgSkip("EGG"):
    OPTS=['DIR:pandatool/src/dxfegg']
    TargetAdd('p3dxfegg_dxfToEggConverter.obj', opts=OPTS, input='dxfToEggConverter.cxx')
    TargetAdd('p3dxfegg_dxfToEggLayer.obj', opts=OPTS, input='dxfToEggLayer.cxx')
    TargetAdd('libp3dxfegg.lib', input='p3dxfegg_dxfToEggConverter.obj')
    TargetAdd('libp3dxfegg.lib', input='p3dxfegg_dxfToEggLayer.obj')

#
# DIRECTORY: pandatool/src/dxfprogs/
#

if not PkgSkip("PANDATOOL"):
    OPTS=['DIR:pandatool/src/dxfprogs']
    TargetAdd('dxf-points_dxfPoints.obj', opts=OPTS, input='dxfPoints.cxx')
    TargetAdd('dxf-points.exe', input='dxf-points_dxfPoints.obj')
    TargetAdd('dxf-points.exe', input='libp3progbase.lib')
    TargetAdd('dxf-points.exe', input='libp3dxf.lib')
    TargetAdd('dxf-points.exe', input='libp3pandatoolbase.lib')
    TargetAdd('dxf-points.exe', input=COMMON_PANDA_LIBS)
    TargetAdd('dxf-points.exe', opts=['ADVAPI', 'FFTW'])

    if not PkgSkip("EGG"):
        TargetAdd('dxf2egg_dxfToEgg.obj', opts=OPTS, input='dxfToEgg.cxx')
        TargetAdd('dxf2egg.exe', input='dxf2egg_dxfToEgg.obj')
        TargetAdd('dxf2egg.exe', input='libp3dxfegg.lib')
        TargetAdd('dxf2egg.exe', input='libp3dxf.lib')
        TargetAdd('dxf2egg.exe', input=COMMON_EGG2X_LIBS)
        TargetAdd('dxf2egg.exe', opts=['ADVAPI', 'FFTW'])

        TargetAdd('egg2dxf_eggToDXF.obj', opts=OPTS, input='eggToDXF.cxx')
        TargetAdd('egg2dxf_eggToDXFLayer.obj', opts=OPTS, input='eggToDXFLayer.cxx')
        TargetAdd('egg2dxf.exe', input='egg2dxf_eggToDXF.obj')
        TargetAdd('egg2dxf.exe', input='egg2dxf_eggToDXFLayer.obj')
        TargetAdd('egg2dxf.exe', input='libp3dxf.lib')
        TargetAdd('egg2dxf.exe', input=COMMON_EGG2X_LIBS)
        TargetAdd('egg2dxf.exe', opts=['ADVAPI', 'FFTW'])

#
# DIRECTORY: pandatool/src/objegg/
#

if not PkgSkip("PANDATOOL") and not PkgSkip("EGG"):
    OPTS=['DIR:pandatool/src/objegg']
    TargetAdd('p3objegg_objToEggConverter.obj', opts=OPTS, input='objToEggConverter.cxx')
    TargetAdd('p3objegg_eggToObjConverter.obj', opts=OPTS, input='eggToObjConverter.cxx')
    TargetAdd('p3objegg_config_objegg.obj', opts=OPTS, input='config_objegg.cxx')
    TargetAdd('libp3objegg.lib', input='p3objegg_objToEggConverter.obj')
    TargetAdd('libp3objegg.lib', input='p3objegg_eggToObjConverter.obj')
    TargetAdd('libp3objegg.lib', input='p3objegg_config_objegg.obj')

#
# DIRECTORY: pandatool/src/objprogs/
#

if not PkgSkip("PANDATOOL") and not PkgSkip("EGG"):
    OPTS=['DIR:pandatool/src/objprogs']
    TargetAdd('obj2egg_objToEgg.obj', opts=OPTS, input='objToEgg.cxx')
    TargetAdd('obj2egg.exe', input='obj2egg_objToEgg.obj')
    TargetAdd('obj2egg.exe', input='libp3objegg.lib')
    TargetAdd('obj2egg.exe', input=COMMON_EGG2X_LIBS)

    TargetAdd('egg2obj_eggToObj.obj', opts=OPTS, input='eggToObj.cxx')
    TargetAdd('egg2obj.exe', input='egg2obj_eggToObj.obj')
    TargetAdd('egg2obj.exe', input='libp3objegg.lib')
    TargetAdd('egg2obj.exe', input=COMMON_EGG2X_LIBS)

#
# DIRECTORY: pandatool/src/palettizer/
#

if not PkgSkip("PANDATOOL") and not PkgSkip("EGG"):
    OPTS=['DIR:pandatool/src/palettizer']
    TargetAdd('p3palettizer_composite1.obj', opts=OPTS, input='p3palettizer_composite1.cxx')
    TargetAdd('libp3palettizer.lib', input='p3palettizer_composite1.obj')

#
# DIRECTORY: pandatool/src/egg-mkfont/
#

if not PkgSkip("FREETYPE") and not PkgSkip("PANDATOOL") and not PkgSkip("EGG"):
    OPTS=['DIR:pandatool/src/egg-mkfont', 'DIR:pandatool/src/palettizer', 'FREETYPE']
    TargetAdd('egg-mkfont_eggMakeFont.obj', opts=OPTS, input='eggMakeFont.cxx')
    TargetAdd('egg-mkfont_rangeDescription.obj', opts=OPTS, input='rangeDescription.cxx')
    TargetAdd('egg-mkfont_rangeIterator.obj', opts=OPTS, input='rangeIterator.cxx')
    TargetAdd('egg-mkfont.exe', input='egg-mkfont_eggMakeFont.obj')
    TargetAdd('egg-mkfont.exe', input='egg-mkfont_rangeDescription.obj')
    TargetAdd('egg-mkfont.exe', input='egg-mkfont_rangeIterator.obj')
    TargetAdd('egg-mkfont.exe', input='libp3palettizer.lib')
    TargetAdd('egg-mkfont.exe', input=COMMON_EGG2X_LIBS)
    TargetAdd('egg-mkfont.exe', opts=['ADVAPI', 'FREETYPE'])

#
# DIRECTORY: pandatool/src/eggcharbase/
#

if not PkgSkip("PANDATOOL") and not PkgSkip("EGG"):
    OPTS=['DIR:pandatool/src/eggcharbase', 'ZLIB']
    TargetAdd('p3eggcharbase_composite1.obj', opts=OPTS, input='p3eggcharbase_composite1.cxx')
    TargetAdd('libp3eggcharbase.lib', input='p3eggcharbase_composite1.obj')

#
# DIRECTORY: pandatool/src/egg-optchar/
#

if not PkgSkip("PANDATOOL") and not PkgSkip("EGG"):
    OPTS=['DIR:pandatool/src/egg-optchar']
    TargetAdd('egg-optchar_config_egg_optchar.obj', opts=OPTS, input='config_egg_optchar.cxx')
    TargetAdd('egg-optchar_eggOptchar.obj', opts=OPTS, input='eggOptchar.cxx')
    TargetAdd('egg-optchar_eggOptcharUserData.obj', opts=OPTS, input='eggOptcharUserData.cxx')
    TargetAdd('egg-optchar_vertexMembership.obj', opts=OPTS, input='vertexMembership.cxx')
    TargetAdd('egg-optchar.exe', input='egg-optchar_config_egg_optchar.obj')
    TargetAdd('egg-optchar.exe', input='egg-optchar_eggOptchar.obj')
    TargetAdd('egg-optchar.exe', input='egg-optchar_eggOptcharUserData.obj')
    TargetAdd('egg-optchar.exe', input='egg-optchar_vertexMembership.obj')
    TargetAdd('egg-optchar.exe', input='libp3eggcharbase.lib')
    TargetAdd('egg-optchar.exe', input=COMMON_EGG2X_LIBS)
    TargetAdd('egg-optchar.exe', opts=['ADVAPI', 'FREETYPE'])

#
# DIRECTORY: pandatool/src/egg-palettize/
#

if not PkgSkip("PANDATOOL") and not PkgSkip("EGG"):
    OPTS=['DIR:pandatool/src/egg-palettize', 'DIR:pandatool/src/palettizer']
    TargetAdd('egg-palettize_eggPalettize.obj', opts=OPTS, input='eggPalettize.cxx')
    TargetAdd('egg-palettize.exe', input='egg-palettize_eggPalettize.obj')
    TargetAdd('egg-palettize.exe', input='libp3palettizer.lib')
    TargetAdd('egg-palettize.exe', input=COMMON_EGG2X_LIBS)
    TargetAdd('egg-palettize.exe', opts=['ADVAPI'])

#
# DIRECTORY: pandatool/src/egg-qtess/
#

if not PkgSkip("PANDATOOL") and not PkgSkip("EGG"):
    OPTS=['DIR:pandatool/src/egg-qtess']
    TargetAdd('egg-qtess_composite1.obj', opts=OPTS, input='egg-qtess_composite1.cxx')
    TargetAdd('egg-qtess.exe', input='egg-qtess_composite1.obj')
    TargetAdd('egg-qtess.exe', input='libp3eggbase.lib')
    TargetAdd('egg-qtess.exe', input='libp3progbase.lib')
    TargetAdd('egg-qtess.exe', input='libp3converter.lib')
    TargetAdd('egg-qtess.exe', input=COMMON_EGG2X_LIBS)
    TargetAdd('egg-qtess.exe', opts=['ADVAPI'])

#
# DIRECTORY: pandatool/src/eggprogs/
#

if not PkgSkip("PANDATOOL") and not PkgSkip("EGG"):
    OPTS=['DIR:pandatool/src/eggprogs']
    TargetAdd('egg-crop_eggCrop.obj', opts=OPTS, input='eggCrop.cxx')
    TargetAdd('egg-crop.exe', input='egg-crop_eggCrop.obj')
    TargetAdd('egg-crop.exe', input=COMMON_EGG2X_LIBS)
    TargetAdd('egg-crop.exe', opts=['ADVAPI'])

    TargetAdd('egg-make-tube_eggMakeTube.obj', opts=OPTS, input='eggMakeTube.cxx')
    TargetAdd('egg-make-tube.exe', input='egg-make-tube_eggMakeTube.obj')
    TargetAdd('egg-make-tube.exe', input=COMMON_EGG2X_LIBS)
    TargetAdd('egg-make-tube.exe', opts=['ADVAPI'])

    TargetAdd('egg-texture-cards_eggTextureCards.obj', opts=OPTS, input='eggTextureCards.cxx')
    TargetAdd('egg-texture-cards.exe', input='egg-texture-cards_eggTextureCards.obj')
    TargetAdd('egg-texture-cards.exe', input=COMMON_EGG2X_LIBS)
    TargetAdd('egg-texture-cards.exe', opts=['ADVAPI'])

    TargetAdd('egg-topstrip_eggTopstrip.obj', opts=OPTS, input='eggTopstrip.cxx')
    TargetAdd('egg-topstrip.exe', input='egg-topstrip_eggTopstrip.obj')
    TargetAdd('egg-topstrip.exe', input='libp3eggcharbase.lib')
    TargetAdd('egg-topstrip.exe', input=COMMON_EGG2X_LIBS)
    TargetAdd('egg-topstrip.exe', opts=['ADVAPI'])

    TargetAdd('egg-trans_eggTrans.obj', opts=OPTS, input='eggTrans.cxx')
    TargetAdd('egg-trans.exe', input='egg-trans_eggTrans.obj')
    TargetAdd('egg-trans.exe', input=COMMON_EGG2X_LIBS)
    TargetAdd('egg-trans.exe', opts=['ADVAPI'])

    TargetAdd('egg2c_eggToC.obj', opts=OPTS, input='eggToC.cxx')
    TargetAdd('egg2c.exe', input='egg2c_eggToC.obj')
    TargetAdd('egg2c.exe', input=COMMON_EGG2X_LIBS)
    TargetAdd('egg2c.exe', opts=['ADVAPI'])

    TargetAdd('egg-rename_eggRename.obj', opts=OPTS, input='eggRename.cxx')
    TargetAdd('egg-rename.exe', input='egg-rename_eggRename.obj')
    TargetAdd('egg-rename.exe', input=COMMON_EGG2X_LIBS)
    TargetAdd('egg-rename.exe', opts=['ADVAPI'])

    TargetAdd('egg-retarget-anim_eggRetargetAnim.obj', opts=OPTS, input='eggRetargetAnim.cxx')
    TargetAdd('egg-retarget-anim.exe', input='egg-retarget-anim_eggRetargetAnim.obj')
    TargetAdd('egg-retarget-anim.exe', input='libp3eggcharbase.lib')
    TargetAdd('egg-retarget-anim.exe', input=COMMON_EGG2X_LIBS)
    TargetAdd('egg-retarget-anim.exe', opts=['ADVAPI'])

    TargetAdd('egg-list-textures_eggListTextures.obj', opts=OPTS, input='eggListTextures.cxx')
    TargetAdd('egg-list-textures.exe', input='egg-list-textures_eggListTextures.obj')
    TargetAdd('egg-list-textures.exe', input=COMMON_EGG2X_LIBS)
    TargetAdd('egg-list-textures.exe', opts=['ADVAPI'])

#
# DIRECTORY: pandatool/src/flt/
#

if not PkgSkip("PANDATOOL"):
    OPTS=['DIR:pandatool/src/flt', 'ZLIB']
    TargetAdd('p3flt_composite1.obj', opts=OPTS, input='p3flt_composite1.cxx')
    TargetAdd('libp3flt.lib', input=['p3flt_composite1.obj'])

#
# DIRECTORY: pandatool/src/fltegg/
#

if not PkgSkip("PANDATOOL") and not PkgSkip("EGG"):
    OPTS=['DIR:pandatool/src/fltegg']
    TargetAdd('p3fltegg_fltToEggConverter.obj', opts=OPTS, input='fltToEggConverter.cxx')
    TargetAdd('p3fltegg_fltToEggLevelState.obj', opts=OPTS, input='fltToEggLevelState.cxx')
    TargetAdd('libp3fltegg.lib', input=['p3fltegg_fltToEggConverter.obj', 'p3fltegg_fltToEggLevelState.obj'])

#
# DIRECTORY: pandatool/src/fltprogs/
#

if not PkgSkip("PANDATOOL"):
    OPTS=['DIR:pandatool/src/fltprogs', 'DIR:pandatool/src/flt']
    TargetAdd('flt-info_fltInfo.obj', opts=OPTS, input='fltInfo.cxx')
    TargetAdd('flt-info.exe', input='flt-info_fltInfo.obj')
    TargetAdd('flt-info.exe', input='libp3flt.lib')
    TargetAdd('flt-info.exe', input='libp3progbase.lib')
    TargetAdd('flt-info.exe', input='libp3pandatoolbase.lib')
    TargetAdd('flt-info.exe', input=COMMON_PANDA_LIBS)
    TargetAdd('flt-info.exe', opts=['ADVAPI'])

    TargetAdd('flt-trans_fltTrans.obj', opts=OPTS, input='fltTrans.cxx')
    TargetAdd('flt-trans.exe', input='flt-trans_fltTrans.obj')
    TargetAdd('flt-trans.exe', input='libp3flt.lib')
    TargetAdd('flt-trans.exe', input='libp3progbase.lib')
    TargetAdd('flt-trans.exe', input='libp3pandatoolbase.lib')
    TargetAdd('flt-trans.exe', input=COMMON_PANDA_LIBS)
    TargetAdd('flt-trans.exe', opts=['ADVAPI'])

    if not PkgSkip("EGG"):
        TargetAdd('egg2flt_eggToFlt.obj', opts=OPTS, input='eggToFlt.cxx')
        TargetAdd('egg2flt.exe', input='egg2flt_eggToFlt.obj')
        TargetAdd('egg2flt.exe', input='libp3flt.lib')
        TargetAdd('egg2flt.exe', input=COMMON_EGG2X_LIBS)
        TargetAdd('egg2flt.exe', opts=['ADVAPI'])

        TargetAdd('flt2egg_fltToEgg.obj', opts=OPTS, input='fltToEgg.cxx')
        TargetAdd('flt2egg.exe', input='flt2egg_fltToEgg.obj')
        TargetAdd('flt2egg.exe', input='libp3flt.lib')
        TargetAdd('flt2egg.exe', input='libp3fltegg.lib')
        TargetAdd('flt2egg.exe', input=COMMON_EGG2X_LIBS)
        TargetAdd('flt2egg.exe', opts=['ADVAPI'])

#
# DIRECTORY: pandatool/src/imagebase/
#

if not PkgSkip("PANDATOOL"):
    OPTS=['DIR:pandatool/src/imagebase']
    TargetAdd('p3imagebase_composite1.obj', opts=OPTS, input='p3imagebase_composite1.cxx')
    TargetAdd('libp3imagebase.lib', input='p3imagebase_composite1.obj')

#
# DIRECTORY: pandatool/src/imageprogs/
#

if not PkgSkip("PANDATOOL"):
    OPTS=['DIR:pandatool/src/imageprogs']
    TargetAdd('image-info_imageInfo.obj', opts=OPTS, input='imageInfo.cxx')
    TargetAdd('image-info.exe', input='image-info_imageInfo.obj')
    TargetAdd('image-info.exe', input='libp3imagebase.lib')
    TargetAdd('image-info.exe', input='libp3progbase.lib')
    TargetAdd('image-info.exe', input='libp3pandatoolbase.lib')
    TargetAdd('image-info.exe', input=COMMON_PANDA_LIBS)
    TargetAdd('image-info.exe', opts=['ADVAPI'])

    TargetAdd('image-resize_imageResize.obj', opts=OPTS, input='imageResize.cxx')
    TargetAdd('image-resize.exe', input='image-resize_imageResize.obj')
    TargetAdd('image-resize.exe', input='libp3imagebase.lib')
    TargetAdd('image-resize.exe', input='libp3progbase.lib')
    TargetAdd('image-resize.exe', input='libp3pandatoolbase.lib')
    TargetAdd('image-resize.exe', input=COMMON_PANDA_LIBS)
    TargetAdd('image-resize.exe', opts=['ADVAPI'])

    TargetAdd('image-trans_imageTrans.obj', opts=OPTS, input='imageTrans.cxx')
    TargetAdd('image-trans.exe', input='image-trans_imageTrans.obj')
    TargetAdd('image-trans.exe', input='libp3imagebase.lib')
    TargetAdd('image-trans.exe', input='libp3progbase.lib')
    TargetAdd('image-trans.exe', input='libp3pandatoolbase.lib')
    TargetAdd('image-trans.exe', input=COMMON_PANDA_LIBS)
    TargetAdd('image-trans.exe', opts=['ADVAPI'])

#
# DIRECTORY: pandatool/src/pfmprogs/
#

if not PkgSkip("PANDATOOL"):
    OPTS=['DIR:pandatool/src/pfmprogs']
    TargetAdd('pfm-trans_pfmTrans.obj', opts=OPTS, input='pfmTrans.cxx')
    TargetAdd('pfm-trans.exe', input='pfm-trans_pfmTrans.obj')
    TargetAdd('pfm-trans.exe', input='libp3progbase.lib')
    TargetAdd('pfm-trans.exe', input='libp3pandatoolbase.lib')
    TargetAdd('pfm-trans.exe', input=COMMON_PANDA_LIBS)
    TargetAdd('pfm-trans.exe', opts=['ADVAPI'])

    TargetAdd('pfm-bba_pfmBba.obj', opts=OPTS, input='pfmBba.cxx')
    TargetAdd('pfm-bba_config_pfmprogs.obj', opts=OPTS, input='config_pfmprogs.cxx')
    TargetAdd('pfm-bba.exe', input='pfm-bba_pfmBba.obj')
    TargetAdd('pfm-bba.exe', input='pfm-bba_config_pfmprogs.obj')
    TargetAdd('pfm-bba.exe', input='libp3progbase.lib')
    TargetAdd('pfm-bba.exe', input='libp3pandatoolbase.lib')
    TargetAdd('pfm-bba.exe', input=COMMON_PANDA_LIBS)
    TargetAdd('pfm-bba.exe', opts=['ADVAPI'])

#
# DIRECTORY: pandatool/src/lwo/
#

if not PkgSkip("PANDATOOL"):
    OPTS=['DIR:pandatool/src/lwo']
    TargetAdd('p3lwo_composite1.obj', opts=OPTS, input='p3lwo_composite1.cxx')
    TargetAdd('libp3lwo.lib', input='p3lwo_composite1.obj')

#
# DIRECTORY: pandatool/src/lwoegg/
#

if not PkgSkip("PANDATOOL") and not PkgSkip("EGG"):
    OPTS=['DIR:pandatool/src/lwoegg']
    TargetAdd('p3lwoegg_composite1.obj', opts=OPTS, input='p3lwoegg_composite1.cxx')
    TargetAdd('libp3lwoegg.lib', input='p3lwoegg_composite1.obj')

#
# DIRECTORY: pandatool/src/lwoprogs/
#

if not PkgSkip("PANDATOOL"):
    OPTS=['DIR:pandatool/src/lwoprogs', 'DIR:pandatool/src/lwo']
    TargetAdd('lwo-scan_lwoScan.obj', opts=OPTS, input='lwoScan.cxx')
    TargetAdd('lwo-scan.exe', input='lwo-scan_lwoScan.obj')
    TargetAdd('lwo-scan.exe', input='libp3lwo.lib')
    TargetAdd('lwo-scan.exe', input='libp3progbase.lib')
    TargetAdd('lwo-scan.exe', input='libp3pandatoolbase.lib')
    TargetAdd('lwo-scan.exe', input=COMMON_PANDA_LIBS)
    TargetAdd('lwo-scan.exe', opts=['ADVAPI'])

    if not PkgSkip("EGG"):
        TargetAdd('lwo2egg_lwoToEgg.obj', opts=OPTS, input='lwoToEgg.cxx')
        TargetAdd('lwo2egg.exe', input='lwo2egg_lwoToEgg.obj')
        TargetAdd('lwo2egg.exe', input='libp3lwo.lib')
        TargetAdd('lwo2egg.exe', input='libp3lwoegg.lib')
        TargetAdd('lwo2egg.exe', input=COMMON_EGG2X_LIBS)
        TargetAdd('lwo2egg.exe', opts=['ADVAPI'])

#
# DIRECTORY: pandatool/src/maya/
#

for VER in MAYAVERSIONS:
    VNUM = VER[4:]
    if PkgSkip(VER) or PkgSkip("PANDATOOL"):
        continue

    OPTS=['DIR:pandatool/src/maya', VER]
    TargetAdd('maya'+VNUM+'_composite1.obj', opts=OPTS, input='p3maya_composite1.cxx')
    TargetAdd('libmaya'+VNUM+'.lib', input='maya'+VNUM+'_composite1.obj')

#
# DIRECTORY: pandatool/src/mayaegg/
#

for VER in MAYAVERSIONS:
    VNUM = VER[4:]
    if PkgSkip(VER) or PkgSkip("PANDATOOL") or PkgSkip("EGG"):
        continue

    OPTS=['DIR:pandatool/src/mayaegg', 'DIR:pandatool/src/maya', VER]
    TargetAdd('mayaegg'+VNUM+'_loader.obj', opts=OPTS, input='mayaEggLoader.cxx')
    TargetAdd('mayaegg'+VNUM+'_composite1.obj', opts=OPTS, input='p3mayaegg_composite1.cxx')
    TargetAdd('libmayaegg'+VNUM+'.lib', input='mayaegg'+VNUM+'_loader.obj')
    TargetAdd('libmayaegg'+VNUM+'.lib', input='mayaegg'+VNUM+'_composite1.obj')

#
# DIRECTORY: pandatool/src/maxegg/
#

for VER in MAXVERSIONS:
    VNUM = VER[3:]
    if PkgSkip(VER) or PkgSkip("PANDATOOL") or PkgSkip("EGG"):
        continue

    OPTS=['DIR:pandatool/src/maxegg', VER,  "WINCOMCTL", "WINCOMDLG", "WINUSER", "MSFORSCOPE", "RTTI"]
    TargetAdd('maxEgg'+VNUM+'.res', opts=OPTS, input='maxEgg.rc')
    TargetAdd('maxegg'+VNUM+'_loader.obj', opts=OPTS, input='maxEggLoader.cxx')
    TargetAdd('maxegg'+VNUM+'_composite1.obj', opts=OPTS, input='p3maxegg_composite1.cxx')
    TargetAdd('maxegg'+VNUM+'.dlo', input='maxegg'+VNUM+'_composite1.obj')
    TargetAdd('maxegg'+VNUM+'.dlo', input='maxEgg'+VNUM+'.res')
    TargetAdd('maxegg'+VNUM+'.dlo', input='maxEgg.def', ipath=OPTS)
    TargetAdd('maxegg'+VNUM+'.dlo', input=COMMON_EGG2X_LIBS)
    TargetAdd('maxegg'+VNUM+'.dlo', opts=OPTS)

#
# DIRECTORY: pandatool/src/maxprogs/
#

for VER in MAXVERSIONS:
    VNUM = VER[3:]
    if PkgSkip(VER) or PkgSkip("PANDATOOL") or PkgSkip("EGG"):
        continue

    OPTS=['DIR:pandatool/src/maxprogs', VER,  "WINCOMCTL", "WINCOMDLG", "WINUSER", "MSFORSCOPE", "RTTI"]
    TargetAdd('maxImportRes.res', opts=OPTS, input='maxImportRes.rc')
    TargetAdd('maxprogs'+VNUM+'_maxeggimport.obj', opts=OPTS, input='maxEggImport.cxx')
    TargetAdd('maxeggimport'+VNUM+'.dle', input='maxegg'+VNUM+'_loader.obj')
    TargetAdd('maxeggimport'+VNUM+'.dle', input='maxprogs'+VNUM+'_maxeggimport.obj')
    TargetAdd('maxeggimport'+VNUM+'.dle', input='libpandaegg.dll')
    TargetAdd('maxeggimport'+VNUM+'.dle', input='libpanda.dll')
    TargetAdd('maxeggimport'+VNUM+'.dle', input='libpandaexpress.dll')
    TargetAdd('maxeggimport'+VNUM+'.dle', input='maxImportRes.res')
    TargetAdd('maxeggimport'+VNUM+'.dle', input='maxEggImport.def', ipath=OPTS)
    TargetAdd('maxeggimport'+VNUM+'.dle', input=COMMON_DTOOL_LIBS)
    TargetAdd('maxeggimport'+VNUM+'.dle', opts=OPTS)

#
# DIRECTORY: pandatool/src/vrml/
#

if not PkgSkip("PANDATOOL"):
    OPTS=['DIR:pandatool/src/vrml', 'ZLIB', 'BISONPREFIX_vrmlyy']
    CreateFile(GetOutputDir() + "/include/vrmlParser.h")
    TargetAdd('p3vrml_vrmlParser.obj', opts=OPTS, input='vrmlParser.yxx')
    TargetAdd('vrmlParser.h', input='p3vrml_vrmlParser.obj', opts=['DEPENDENCYONLY'])
    TargetAdd('p3vrml_vrmlLexer.obj', opts=OPTS, input='vrmlLexer.lxx')
    TargetAdd('p3vrml_parse_vrml.obj', opts=OPTS, input='parse_vrml.cxx')
    TargetAdd('p3vrml_standard_nodes.obj', opts=OPTS, input='standard_nodes.cxx')
    TargetAdd('p3vrml_vrmlNode.obj', opts=OPTS, input='vrmlNode.cxx')
    TargetAdd('p3vrml_vrmlNodeType.obj', opts=OPTS, input='vrmlNodeType.cxx')
    TargetAdd('libp3vrml.lib', input='p3vrml_parse_vrml.obj')
    TargetAdd('libp3vrml.lib', input='p3vrml_standard_nodes.obj')
    TargetAdd('libp3vrml.lib', input='p3vrml_vrmlNode.obj')
    TargetAdd('libp3vrml.lib', input='p3vrml_vrmlNodeType.obj')
    TargetAdd('libp3vrml.lib', input='p3vrml_vrmlParser.obj')
    TargetAdd('libp3vrml.lib', input='p3vrml_vrmlLexer.obj')

#
# DIRECTORY: pandatool/src/vrmlegg/
#

if not PkgSkip("PANDATOOL") and not PkgSkip("EGG"):
    OPTS=['DIR:pandatool/src/vrmlegg', 'DIR:pandatool/src/vrml']
    TargetAdd('p3vrmlegg_indexedFaceSet.obj', opts=OPTS, input='indexedFaceSet.cxx')
    TargetAdd('p3vrmlegg_vrmlAppearance.obj', opts=OPTS, input='vrmlAppearance.cxx')
    TargetAdd('p3vrmlegg_vrmlToEggConverter.obj', opts=OPTS, input='vrmlToEggConverter.cxx')
    TargetAdd('libp3vrmlegg.lib', input='p3vrmlegg_indexedFaceSet.obj')
    TargetAdd('libp3vrmlegg.lib', input='p3vrmlegg_vrmlAppearance.obj')
    TargetAdd('libp3vrmlegg.lib', input='p3vrmlegg_vrmlToEggConverter.obj')

#
# DIRECTORY: pandatool/src/xfile/
#

if not PkgSkip("PANDATOOL"):
    OPTS=['DIR:pandatool/src/xfile', 'ZLIB', 'BISONPREFIX_xyy', 'FLEXDASHI']
    CreateFile(GetOutputDir() + "/include/xParser.h")
    TargetAdd('p3xfile_xParser.obj', opts=OPTS, input='xParser.yxx')
    TargetAdd('xParser.h', input='p3xfile_xParser.obj', opts=['DEPENDENCYONLY'])
    TargetAdd('p3xfile_xLexer.obj', opts=OPTS, input='xLexer.lxx')
    TargetAdd('p3xfile_composite1.obj', opts=OPTS, input='p3xfile_composite1.cxx')
    TargetAdd('libp3xfile.lib', input='p3xfile_composite1.obj')
    TargetAdd('libp3xfile.lib', input='p3xfile_xParser.obj')
    TargetAdd('libp3xfile.lib', input='p3xfile_xLexer.obj')

#
# DIRECTORY: pandatool/src/xfileegg/
#

if not PkgSkip("PANDATOOL") and not PkgSkip("EGG"):
    OPTS=['DIR:pandatool/src/xfileegg', 'DIR:pandatool/src/xfile']
    TargetAdd('p3xfileegg_composite1.obj', opts=OPTS, input='p3xfileegg_composite1.cxx')
    TargetAdd('libp3xfileegg.lib', input='p3xfileegg_composite1.obj')

#
# DIRECTORY: pandatool/src/ptloader/
#

if not PkgSkip("PANDATOOL") and not PkgSkip("EGG"):
    if not PkgSkip("FCOLLADA"):
        DefSymbol("FCOLLADA", "HAVE_FCOLLADA")

    OPTS=['DIR:pandatool/src/ptloader', 'DIR:pandatool/src/flt', 'DIR:pandatool/src/lwo', 'DIR:pandatool/src/xfile', 'DIR:pandatool/src/xfileegg', 'DIR:pandatool/src/daeegg', 'BUILDING:PTLOADER', 'FCOLLADA']
    TargetAdd('p3ptloader_config_ptloader.obj', opts=OPTS, input='config_ptloader.cxx', dep='dtool_have_fcollada.dat')
    TargetAdd('p3ptloader_loaderFileTypePandatool.obj', opts=OPTS, input='loaderFileTypePandatool.cxx')
    TargetAdd('libp3ptloader.dll', input='p3ptloader_config_ptloader.obj')
    TargetAdd('libp3ptloader.dll', input='p3ptloader_loaderFileTypePandatool.obj')
    TargetAdd('libp3ptloader.dll', input='libp3fltegg.lib')
    TargetAdd('libp3ptloader.dll', input='libp3flt.lib')
    TargetAdd('libp3ptloader.dll', input='libp3lwoegg.lib')
    TargetAdd('libp3ptloader.dll', input='libp3lwo.lib')
    TargetAdd('libp3ptloader.dll', input='libp3dxfegg.lib')
    TargetAdd('libp3ptloader.dll', input='libp3dxf.lib')
    TargetAdd('libp3ptloader.dll', input='libp3objegg.lib')
    TargetAdd('libp3ptloader.dll', input='libp3vrmlegg.lib')
    TargetAdd('libp3ptloader.dll', input='libp3vrml.lib')
    TargetAdd('libp3ptloader.dll', input='libp3xfileegg.lib')
    TargetAdd('libp3ptloader.dll', input='libp3xfile.lib')
    if not PkgSkip("FCOLLADA"): TargetAdd('libp3ptloader.dll', input='libp3daeegg.lib')
    TargetAdd('libp3ptloader.dll', input='libp3eggbase.lib')
    TargetAdd('libp3ptloader.dll', input='libp3progbase.lib')
    TargetAdd('libp3ptloader.dll', input='libp3converter.lib')
    TargetAdd('libp3ptloader.dll', input='libp3pandatoolbase.lib')
    TargetAdd('libp3ptloader.dll', input='libpandaegg.dll')
    TargetAdd('libp3ptloader.dll', input=COMMON_PANDA_LIBS)
    TargetAdd('libp3ptloader.dll', opts=['MODULE', 'ADVAPI', 'FCOLLADA', 'WINUSER'])

#
# DIRECTORY: pandatool/src/miscprogs/
#

# This is a bit of an esoteric tool, and it causes issues because
# it conflicts with tools of the same name in different packages.
#if not PkgSkip("PANDATOOL"):
#    OPTS=['DIR:pandatool/src/miscprogs']
#    TargetAdd('bin2c_binToC.obj', opts=OPTS, input='binToC.cxx')
#    TargetAdd('bin2c.exe', input='bin2c_binToC.obj')
#    TargetAdd('bin2c.exe', input='libp3progbase.lib')
#    TargetAdd('bin2c.exe', input='libp3pandatoolbase.lib')
#    TargetAdd('bin2c.exe', input=COMMON_PANDA_LIBS)
#    TargetAdd('bin2c.exe', opts=['ADVAPI'])

#
# DIRECTORY: pandatool/src/pstatserver/
#

if not PkgSkip("PANDATOOL"):
    OPTS=['DIR:pandatool/src/pstatserver']
    TargetAdd('p3pstatserver_composite1.obj', opts=OPTS, input='p3pstatserver_composite1.cxx')
    TargetAdd('libp3pstatserver.lib', input='p3pstatserver_composite1.obj')

#
# DIRECTORY: pandatool/src/text-stats/
#

if not PkgSkip("PANDATOOL") and GetTarget() != 'emscripten':
    OPTS=['DIR:pandatool/src/text-stats']
    TargetAdd('text-stats_textMonitor.obj', opts=OPTS, input='textMonitor.cxx')
    TargetAdd('text-stats_textStats.obj', opts=OPTS, input='textStats.cxx')
    TargetAdd('text-stats.exe', input='text-stats_textMonitor.obj')
    TargetAdd('text-stats.exe', input='text-stats_textStats.obj')
    TargetAdd('text-stats.exe', input='libp3progbase.lib')
    TargetAdd('text-stats.exe', input='libp3pstatserver.lib')
    TargetAdd('text-stats.exe', input='libp3pandatoolbase.lib')
    TargetAdd('text-stats.exe', input=COMMON_PANDA_LIBS)
    TargetAdd('text-stats.exe', opts=['ADVAPI'])

#
# DIRECTORY: pandatool/src/vrmlprogs/
#

if not PkgSkip("PANDATOOL"):
    OPTS=['DIR:pandatool/src/vrmlprogs', 'DIR:pandatool/src/vrml', 'DIR:pandatool/src/vrmlegg']
    TargetAdd('vrml-trans_vrmlTrans.obj', opts=OPTS, input='vrmlTrans.cxx')
    TargetAdd('vrml-trans.exe', input='vrml-trans_vrmlTrans.obj')
    TargetAdd('vrml-trans.exe', input='libp3vrml.lib')
    TargetAdd('vrml-trans.exe', input='libp3progbase.lib')
    TargetAdd('vrml-trans.exe', input='libp3pandatoolbase.lib')
    TargetAdd('vrml-trans.exe', input=COMMON_PANDA_LIBS)
    TargetAdd('vrml-trans.exe', opts=['ADVAPI'])

    if not PkgSkip("EGG"):
        TargetAdd('vrml2egg_vrmlToEgg.obj', opts=OPTS, input='vrmlToEgg.cxx')
        TargetAdd('vrml2egg.exe', input='vrml2egg_vrmlToEgg.obj')
        TargetAdd('vrml2egg.exe', input='libp3vrmlegg.lib')
        TargetAdd('vrml2egg.exe', input='libp3vrml.lib')
        TargetAdd('vrml2egg.exe', input=COMMON_EGG2X_LIBS)
        TargetAdd('vrml2egg.exe', opts=['ADVAPI'])

#
# DIRECTORY: pandatool/src/win-stats/
# DIRECTORY: pandatool/src/gtk-stats/
#

if not PkgSkip("PANDATOOL") and (GetTarget() == 'windows' or not PkgSkip("GTK2")):
    if GetTarget() == 'windows':
        OPTS=['DIR:pandatool/src/win-stats']
        TargetAdd('pstats_composite1.obj', opts=OPTS, input='winstats_composite1.cxx')
    else:
        OPTS=['DIR:pandatool/src/gtk-stats', 'GTK2']
        TargetAdd('pstats_composite1.obj', opts=OPTS, input='gtkstats_composite1.cxx')
    TargetAdd('pstats.exe', input='pstats_composite1.obj')
    TargetAdd('pstats.exe', input='libp3pstatserver.lib')
    TargetAdd('pstats.exe', input='libp3progbase.lib')
    TargetAdd('pstats.exe', input='libp3pandatoolbase.lib')
    TargetAdd('pstats.exe', input=COMMON_PANDA_LIBS)
    TargetAdd('pstats.exe', opts=['SUBSYSTEM:WINDOWS', 'WINSOCK', 'WINIMM', 'WINGDI', 'WINKERNEL', 'WINOLDNAMES', 'WINUSER', 'WINMM', 'GTK2'])

#
# DIRECTORY: pandatool/src/xfileprogs/
#

if not PkgSkip("PANDATOOL"):
    OPTS=['DIR:pandatool/src/xfileprogs', 'DIR:pandatool/src/xfile', 'DIR:pandatool/src/xfileegg']
    TargetAdd('x-trans_xFileTrans.obj', opts=OPTS, input='xFileTrans.cxx')
    TargetAdd('x-trans.exe', input='x-trans_xFileTrans.obj')
    TargetAdd('x-trans.exe', input='libp3progbase.lib')
    TargetAdd('x-trans.exe', input='libp3xfile.lib')
    TargetAdd('x-trans.exe', input='libp3pandatoolbase.lib')
    TargetAdd('x-trans.exe', input=COMMON_PANDA_LIBS)
    TargetAdd('x-trans.exe', opts=['ADVAPI'])

    if not PkgSkip("EGG"):
        TargetAdd('egg2x_eggToX.obj', opts=OPTS, input='eggToX.cxx')
        TargetAdd('egg2x.exe', input='egg2x_eggToX.obj')
        TargetAdd('egg2x.exe', input='libp3xfileegg.lib')
        TargetAdd('egg2x.exe', input='libp3xfile.lib')
        TargetAdd('egg2x.exe', input=COMMON_EGG2X_LIBS)
        TargetAdd('egg2x.exe', opts=['ADVAPI'])

        TargetAdd('x2egg_xFileToEgg.obj', opts=OPTS, input='xFileToEgg.cxx')
        TargetAdd('x2egg.exe', input='x2egg_xFileToEgg.obj')
        TargetAdd('x2egg.exe', input='libp3xfileegg.lib')
        TargetAdd('x2egg.exe', input='libp3xfile.lib')
        TargetAdd('x2egg.exe', input=COMMON_EGG2X_LIBS)
        TargetAdd('x2egg.exe', opts=['ADVAPI'])

#
# DIRECTORY: pandatool/src/mayaprogs/
#

MAYA_BUILT = False

for VER in MAYAVERSIONS:
    VNUM = VER[4:]
    if PkgSkip(VER) or PkgSkip("PANDATOOL") or PkgSkip("EGG"):
        continue

    if GetTarget() == 'darwin':
        if int(VNUM) < 2009:
            # No x86_64 support.
            continue
        if tuple(OSX_ARCHS) == ('arm64',):
            # No arm64 support.
            continue
        ARCH_OPTS = ['NOARCH:ARM64']
    else:
        ARCH_OPTS = []

    MAYA_BUILT = True

    OPTS=['DIR:pandatool/src/mayaprogs', 'DIR:pandatool/src/maya', 'DIR:pandatool/src/mayaegg', 'BUILDING:MISC', VER] + ARCH_OPTS
    TargetAdd('mayaeggimport'+VNUM+'_mayaeggimport.obj', opts=OPTS, input='mayaEggImport.cxx')
    TargetAdd('mayaeggimport'+VNUM+'.mll', input='mayaegg'+VNUM+'_loader.obj')
    TargetAdd('mayaeggimport'+VNUM+'.mll', input='mayaeggimport'+VNUM+'_mayaeggimport.obj')
    TargetAdd('mayaeggimport'+VNUM+'.mll', input='libpandaegg.dll')
    TargetAdd('mayaeggimport'+VNUM+'.mll', input=COMMON_PANDA_LIBS)
    TargetAdd('mayaeggimport'+VNUM+'.mll', opts=['ADVAPI', VER]+ARCH_OPTS)

    TargetAdd('mayaloader'+VNUM+'_config_mayaloader.obj', opts=OPTS, input='config_mayaloader.cxx')
    TargetAdd('libp3mayaloader'+VNUM+'.dll', input='mayaloader'+VNUM+'_config_mayaloader.obj')
    TargetAdd('libp3mayaloader'+VNUM+'.dll', input='libmayaegg'+VNUM+'.lib')
    TargetAdd('libp3mayaloader'+VNUM+'.dll', input='libp3ptloader.dll')
    TargetAdd('libp3mayaloader'+VNUM+'.dll', input='libmaya'+VNUM+'.lib')
    TargetAdd('libp3mayaloader'+VNUM+'.dll', input='libp3fltegg.lib')
    TargetAdd('libp3mayaloader'+VNUM+'.dll', input='libp3flt.lib')
    TargetAdd('libp3mayaloader'+VNUM+'.dll', input='libp3lwoegg.lib')
    TargetAdd('libp3mayaloader'+VNUM+'.dll', input='libp3lwo.lib')
    TargetAdd('libp3mayaloader'+VNUM+'.dll', input='libp3dxfegg.lib')
    TargetAdd('libp3mayaloader'+VNUM+'.dll', input='libp3dxf.lib')
    TargetAdd('libp3mayaloader'+VNUM+'.dll', input='libp3objegg.lib')
    TargetAdd('libp3mayaloader'+VNUM+'.dll', input='libp3vrmlegg.lib')
    TargetAdd('libp3mayaloader'+VNUM+'.dll', input='libp3vrml.lib')
    TargetAdd('libp3mayaloader'+VNUM+'.dll', input='libp3xfileegg.lib')
    TargetAdd('libp3mayaloader'+VNUM+'.dll', input='libp3xfile.lib')
    TargetAdd('libp3mayaloader'+VNUM+'.dll', input='libp3eggbase.lib')
    TargetAdd('libp3mayaloader'+VNUM+'.dll', input='libp3progbase.lib')
    TargetAdd('libp3mayaloader'+VNUM+'.dll', input='libp3converter.lib')
    TargetAdd('libp3mayaloader'+VNUM+'.dll', input='libp3pandatoolbase.lib')
    TargetAdd('libp3mayaloader'+VNUM+'.dll', input='libpandaegg.dll')
    TargetAdd('libp3mayaloader'+VNUM+'.dll', input=COMMON_PANDA_LIBS)
    TargetAdd('libp3mayaloader'+VNUM+'.dll', opts=['ADVAPI', VER]+ARCH_OPTS)

    TargetAdd('mayapview'+VNUM+'_mayaPview.obj', opts=OPTS, input='mayaPview.cxx')
    TargetAdd('libmayapview'+VNUM+'.mll', input='mayapview'+VNUM+'_mayaPview.obj')
    TargetAdd('libmayapview'+VNUM+'.mll', input='libmayaegg'+VNUM+'.lib')
    TargetAdd('libmayapview'+VNUM+'.mll', input='libmaya'+VNUM+'.lib')
    TargetAdd('libmayapview'+VNUM+'.mll', input='libp3framework.dll')
    TargetAdd('libmayapview'+VNUM+'.mll', input=COMMON_EGG2X_LIBS)
    TargetAdd('libmayapview'+VNUM+'.mll', opts=['ADVAPI', VER]+ARCH_OPTS)

    TargetAdd('mayaprogs'+VNUM+'_eggToMaya.obj', opts=OPTS, input='eggToMaya.cxx')
    TargetAdd('mayaprogs'+VNUM+'_mayaToEgg.obj', opts=OPTS, input='mayaToEgg.cxx')
    TargetAdd('mayaprogs_mayaConversionServer.obj', opts=OPTS, input='mayaConversionServer.cxx')

    TargetAdd('maya2egg'+VNUM+'_mayaToEggBin.obj', opts=OPTS, input='mayaToEggBin.cxx')
    TargetAdd('maya2egg'+VNUM+'_bin.exe', input='mayaprogs'+VNUM+'_eggToMaya.obj')
    TargetAdd('maya2egg'+VNUM+'_bin.exe', input='mayaprogs'+VNUM+'_mayaToEgg.obj')
    TargetAdd('maya2egg'+VNUM+'_bin.exe', input='mayaprogs_mayaConversionServer.obj')
    TargetAdd('maya2egg'+VNUM+'_bin.exe', input='maya2egg'+VNUM+'_mayaToEggBin.obj')
    TargetAdd('maya2egg'+VNUM+'_bin.exe', input='libmayaegg'+VNUM+'.lib')
    TargetAdd('maya2egg'+VNUM+'_bin.exe', input='libmaya'+VNUM+'.lib')
    TargetAdd('maya2egg'+VNUM+'_bin.exe', input=COMMON_EGG2X_LIBS)
    TargetAdd('maya2egg'+VNUM+'_bin.exe', opts=['ADVAPI', VER]+ARCH_OPTS)

    TargetAdd('egg2maya'+VNUM+'_eggToMayaBin.obj', opts=OPTS, input='eggToMayaBin.cxx')
    TargetAdd('egg2maya'+VNUM+'_bin.exe', input='mayaprogs'+VNUM+'_eggToMaya.obj')
    TargetAdd('egg2maya'+VNUM+'_bin.exe', input='mayaprogs'+VNUM+'_mayaToEgg.obj')
    TargetAdd('egg2maya'+VNUM+'_bin.exe', input='mayaprogs_mayaConversionServer.obj')
    TargetAdd('egg2maya'+VNUM+'_bin.exe', input='egg2maya'+VNUM+'_eggToMayaBin.obj')
    TargetAdd('egg2maya'+VNUM+'_bin.exe', input='libmayaegg'+VNUM+'.lib')
    TargetAdd('egg2maya'+VNUM+'_bin.exe', input='libmaya'+VNUM+'.lib')
    TargetAdd('egg2maya'+VNUM+'_bin.exe', input=COMMON_EGG2X_LIBS)
    TargetAdd('egg2maya'+VNUM+'_bin.exe', opts=['ADVAPI', VER]+ARCH_OPTS)

    TargetAdd('mayasavepview'+VNUM+'_mayaSavePview.obj', opts=OPTS, input='mayaSavePview.cxx')
    TargetAdd('libmayasavepview'+VNUM+'.mll', input='mayasavepview'+VNUM+'_mayaSavePview.obj')
    TargetAdd('libmayasavepview'+VNUM+'.mll', opts=['ADVAPI', VER]+ARCH_OPTS)

    TargetAdd('mayapath'+VNUM+'.obj', opts=OPTS, input='mayapath.cxx')

    TargetAdd('maya2egg'+VNUM+'.exe', input='mayapath'+VNUM+'.obj')
    TargetAdd('maya2egg'+VNUM+'.exe', input='libpandaexpress.dll')
    TargetAdd('maya2egg'+VNUM+'.exe', input=COMMON_DTOOL_LIBS)
    TargetAdd('maya2egg'+VNUM+'.exe', opts=['ADVAPI']+ARCH_OPTS)

    TargetAdd('egg2maya'+VNUM+'.exe', input='mayapath'+VNUM+'.obj')
    TargetAdd('egg2maya'+VNUM+'.exe', input='libpandaexpress.dll')
    TargetAdd('egg2maya'+VNUM+'.exe', input=COMMON_DTOOL_LIBS)
    TargetAdd('egg2maya'+VNUM+'.exe', opts=['ADVAPI']+ARCH_OPTS)

if MAYA_BUILT:
    TargetAdd('mayaprogs_mayaConversionClient.obj', opts=OPTS, input='mayaConversionClient.cxx')

    TargetAdd('maya2egg_mayaToEggClient.obj', opts=OPTS, input='mayaToEggClient.cxx')
    TargetAdd('maya2egg_client.exe', input='mayaprogs_mayaConversionClient.obj')
    TargetAdd('maya2egg_client.exe', input='maya2egg_mayaToEggClient.obj')
    TargetAdd('maya2egg_client.exe', input=COMMON_EGG2X_LIBS)

    TargetAdd('egg2maya_eggToMayaClient.obj', opts=OPTS, input='eggToMayaClient.cxx')
    TargetAdd('egg2maya_client.exe', input='mayaprogs_mayaConversionClient.obj')
    TargetAdd('egg2maya_client.exe', input='egg2maya_eggToMayaClient.obj')
    TargetAdd('egg2maya_client.exe', input=COMMON_EGG2X_LIBS)

#
# DIRECTORY: contrib/src/ai/
#
if not PkgSkip("CONTRIB"):
    OPTS=['DIR:contrib/src/ai', 'BUILDING:PANDAAI']
    TargetAdd('p3ai_composite1.obj', opts=OPTS, input='p3ai_composite1.cxx')
    TargetAdd('libpandaai.dll', input='p3ai_composite1.obj')
    TargetAdd('libpandaai.dll', input=COMMON_PANDA_LIBS)

    OPTS=['DIR:contrib/src/ai']
    IGATEFILES=GetDirectoryContents('contrib/src/ai', ["*.h", "*_composite*.cxx"])
    TargetAdd('libpandaai.in', opts=OPTS, input=IGATEFILES)
    TargetAdd('libpandaai.in', opts=['IMOD:panda3d.ai', 'ILIB:libpandaai', 'SRCDIR:contrib/src/ai'])

    PyTargetAdd('ai_module.obj', input='libpandaai.in')
    PyTargetAdd('ai_module.obj', opts=OPTS)
    PyTargetAdd('ai_module.obj', opts=['IMOD:panda3d.ai', 'ILIB:ai', 'IMPORT:panda3d.core'])

    PyTargetAdd('ai.pyd', input='ai_module.obj')
    PyTargetAdd('ai.pyd', input='libpandaai_igate.obj')
    PyTargetAdd('ai.pyd', input='libpandaai.dll')
    PyTargetAdd('ai.pyd', input='libp3interrogatedb.dll')
    PyTargetAdd('ai.pyd', input=COMMON_PANDA_LIBS)

#
# DIRECTORY: contrib/src/rplight/
#
if not PkgSkip("CONTRIB") and not PkgSkip("PYTHON"):
    OPTS=['DIR:contrib/src/rplight', 'BUILDING:RPLIGHT']
    TargetAdd('p3rplight_composite1.obj', opts=OPTS, input='p3rplight_composite1.cxx')

    IGATEFILES=GetDirectoryContents('contrib/src/rplight', ["*.h", "*_composite*.cxx"])
    TargetAdd('libp3rplight.in', opts=OPTS, input=IGATEFILES)
    TargetAdd('libp3rplight.in', opts=['IMOD:panda3d._rplight', 'ILIB:libp3rplight', 'SRCDIR:contrib/src/rplight'])

    PyTargetAdd('rplight_module.obj', input='libp3rplight.in')
    PyTargetAdd('rplight_module.obj', opts=OPTS)
    PyTargetAdd('rplight_module.obj', opts=['IMOD:panda3d._rplight', 'ILIB:_rplight', 'IMPORT:panda3d.core'])

    PyTargetAdd('_rplight.pyd', input='rplight_module.obj')
    PyTargetAdd('_rplight.pyd', input='libp3rplight_igate.obj')
    PyTargetAdd('_rplight.pyd', input='p3rplight_composite1.obj')
    PyTargetAdd('_rplight.pyd', input='libp3interrogatedb.dll')
    PyTargetAdd('_rplight.pyd', input=COMMON_PANDA_LIBS)

#
# DIRECTORY: pandatool/src/deploy-stub
#
if PkgSkip("PYTHON") == 0:
    OPTS=['DIR:pandatool/src/deploy-stub', 'BUILDING:DEPLOYSTUB']
    PyTargetAdd('deploy-stub.obj', opts=OPTS, input='deploy-stub.c')
    if GetTarget() == 'windows':
        PyTargetAdd('frozen_dllmain.obj', opts=OPTS, input='frozen_dllmain.c')

    if GetTarget() == 'linux' or GetTarget() == 'freebsd':
        # Setup rpath so libs can be found in the same directory as the deployed game
        LibName('DEPLOYSTUB', "-Wl,-rpath,\\$ORIGIN")
        LibName('DEPLOYSTUB', "-Wl,-z,origin")
        LibName('DEPLOYSTUB', "-rdynamic")
    PyTargetAdd('deploy-stub.exe', input='deploy-stub.obj')
    if GetTarget() == 'windows':
        PyTargetAdd('deploy-stub.exe', input='frozen_dllmain.obj')
    PyTargetAdd('deploy-stub.exe', opts=['WINSHELL', 'DEPLOYSTUB', 'NOICON'])

    if GetTarget() == 'emscripten':
        PyTargetAdd('deploy-stub.exe', opts=['ZLIB'])

    if GetTarget() == 'windows':
        PyTargetAdd('deploy-stubw.exe', input='deploy-stub.obj')
        PyTargetAdd('deploy-stubw.exe', input='frozen_dllmain.obj')
        PyTargetAdd('deploy-stubw.exe', opts=['SUBSYSTEM:WINDOWS', 'WINSHELL', 'DEPLOYSTUB', 'NOICON'])
    elif GetTarget() == 'darwin':
        DefSymbol('MACOS_APP_BUNDLE', 'MACOS_APP_BUNDLE')
        OPTS = OPTS + ['MACOS_APP_BUNDLE']
        PyTargetAdd('deploy-stubw.obj', opts=OPTS, input='deploy-stub.c')
        PyTargetAdd('deploy-stubw.exe', input='deploy-stubw.obj')
        PyTargetAdd('deploy-stubw.exe', opts=['MACOS_APP_BUNDLE', 'DEPLOYSTUB', 'NOICON'])

#
# Generate the models directory and samples directory
#

if not PkgSkip("DIRECT") and not PkgSkip("EGG"):
    model_extensions = ["*.egg"]

    for model in GetDirectoryContents("models/misc", model_extensions):
        if not PkgSkip("ZLIB") and not PkgSkip("DEPLOYTOOLS"):
            newname = model[:-4] + ".egg.pz"
        else:
            newname = model[:-4] + ".egg"
        TargetAdd(GetOutputDir()+"/models/misc/"+newname, input="models/misc/"+model)

    for model in GetDirectoryContents("models/gui", model_extensions):
        if not PkgSkip("ZLIB") and not PkgSkip("DEPLOYTOOLS"):
            newname = model[:-4] + ".egg.pz"
        else:
            newname = model[:-4] + ".egg"
        TargetAdd(GetOutputDir()+"/models/gui/"+newname, input="models/gui/"+model)

    for model in GetDirectoryContents("models", model_extensions):
        if not PkgSkip("ZLIB") and not PkgSkip("DEPLOYTOOLS"):
            newname = model[:-4] + ".egg.pz"
        else:
            newname = model[:-4] + ".egg"
        TargetAdd(GetOutputDir()+"/models/"+newname, input="models/"+model)

if not PkgSkip("DIRECT"):
    CopyAllFiles(GetOutputDir()+"/models/audio/sfx/",  "models/audio/sfx/",      ".wav")
    CopyAllFiles(GetOutputDir()+"/models/icons/",      "models/icons/",          ".gif")

    CopyAllFiles(GetOutputDir()+"/models/maps/",       "models/maps/",           ".jpg")
    CopyAllFiles(GetOutputDir()+"/models/maps/",       "models/maps/",           ".png")
    CopyAllFiles(GetOutputDir()+"/models/maps/",       "models/maps/",           ".rgb")
    CopyAllFiles(GetOutputDir()+"/models/maps/",       "models/maps/",           ".rgba")


##########################################################################################
#
# Dependency-Based Distributed Build System.
#
##########################################################################################

DEPENDENCYQUEUE=[]

for target in TARGET_LIST:
    name = target.name
    inputs = target.inputs
    opts = target.opts
    deps = target.deps
    DEPENDENCYQUEUE.append([CompileAnything, [name, inputs, opts], [name], deps, []])

def BuildWorker(taskqueue, donequeue):
    while True:
        try:
            task = taskqueue.get(timeout=1)
        except:
            ProgressOutput(None, "Waiting for tasks...")
            task = taskqueue.get()
        sys.stdout.flush()
        if task == 0:
            return
        try:
            task[0](*task[1])
            donequeue.put(task)
        except:
            donequeue.put(0)

def AllSourcesReady(task, pending):
    sources = task[3]
    for x in sources:
        if x in pending:
            return False
    sources = task[1][1]
    for x in sources:
        if x in pending:
            return False
    altsources = task[4]
    for x in altsources:
        if x in pending:
            return False
    return True

def ParallelMake(tasklist):
    # Create the communication queues.
    donequeue = queue.Queue()
    taskqueue = queue.Queue()
    # Build up a table listing all the pending targets
    #task = [CompileAnything, [name, inputs, opts], [name], deps, []]
    # task[2] = [name]
    # task[3] = deps
    pending = {}
    for task in tasklist:
        for target in task[2]:
            pending[target] = 1
    # Create the workers
    for slave in range(THREADCOUNT):
        th = threading.Thread(target=BuildWorker, args=[taskqueue, donequeue])
        th.setDaemon(1)
        th.start()
    # Feed tasks to the workers.
    tasksqueued = 0
    while True:
        if tasksqueued < THREADCOUNT:
            extras = []
            for task in tasklist:
                if tasksqueued < THREADCOUNT and AllSourcesReady(task, pending):
                    if NeedsBuild(task[2], task[3]):
                        tasksqueued += 1
                        taskqueue.put(task)
                    else:
                        for target in task[2]:
                            del pending[target]
                else:
                    extras.append(task)
            tasklist = extras
        sys.stdout.flush()
        if tasksqueued == 0:
            break
        donetask = donequeue.get()
        if donetask == 0:
            exit("Build process aborting.")
        sys.stdout.flush()
        tasksqueued -= 1
        JustBuilt(donetask[2], donetask[3])
        for target in donetask[2]:
            del pending[target]
    # Kill the workers.
    for slave in range(THREADCOUNT):
        taskqueue.put(0)
    # Make sure there aren't any unsatisfied tasks
    if len(tasklist) > 0:
        exit("Dependency problems: {0} tasks not finished. First task unsatisfied: {1}".format(len(tasklist), tasklist[0][2]))


def SequentialMake(tasklist):
    i = 0
    for task in tasklist:
        if NeedsBuild(task[2], task[3]):
            task[0](*task[1] + [(i * 100.0) / len(tasklist)])
            JustBuilt(task[2], task[3])
        i += 1


def RunDependencyQueue(tasklist):
    if THREADCOUNT != 0:
        ParallelMake(tasklist)
    else:
        SequentialMake(tasklist)


try:
    RunDependencyQueue(DEPENDENCYQUEUE)
finally:
    SaveDependencyCache()

# Run the test suite.
if RUNTESTS:
    cmdstr = BracketNameWithQuotes(SDK["PYTHONEXEC"].replace('\\', '/'))
    cmdstr += " -B -m pytest tests"
    if GetVerbose():
        cmdstr += " --verbose"
    oscmd(cmdstr)

# Write out information about the Python versions in the built dir.
python_version_info = GetCurrentPythonVersionInfo()
UpdatePythonVersionInfoFile(python_version_info)

##########################################################################################
#
# The Installers
#
# Under windows, we can build an 'exe' package using NSIS
# Under linux, we can build a 'deb' package or an 'rpm' package.
# Under OSX, we can make a 'dmg' package.
#
##########################################################################################

if INSTALLER:
    ProgressOutput(100.0, "Building installer")
    from makepackage import MakeInstaller

    # When using the --installer flag, only install for the current version.
    python_versions = []
    if python_version_info:
        python_versions.append(python_version_info)

    MakeInstaller(version=VERSION, outputdir=GetOutputDir(),
                  optimize=GetOptimize(), compressor=COMPRESSOR,
                  debversion=DEBVERSION, rpmrelease=RPMRELEASE,
                  python_versions=python_versions)

if WHEEL:
    ProgressOutput(100.0, "Building wheel")
    from makewheel import makewheel
    makewheel(WHLVERSION, GetOutputDir())

##########################################################################################
#
# Print final status report.
#
##########################################################################################

WARNINGS.append("Elapsed Time: "+PrettyTime(time.time() - STARTTIME))

printStatus("Makepanda Final Status Report", WARNINGS)
print(GetColor("green") + "Build successfully finished, elapsed time: " + PrettyTime(time.time() - STARTTIME) + GetColor())<|MERGE_RESOLUTION|>--- conflicted
+++ resolved
@@ -5155,13 +5155,9 @@
     PyTargetAdd('direct.pyd', input='libp3showbase_igate.obj')
     PyTargetAdd('direct.pyd', input='libp3deadrec_igate.obj')
     PyTargetAdd('direct.pyd', input='libp3interval_igate.obj')
-<<<<<<< HEAD
+    PyTargetAdd('direct.pyd', input='p3interval_cInterval_ext.obj')
     if GetTarget() != 'emscripten':
         PyTargetAdd('direct.pyd', input='libp3distributed_igate.obj')
-=======
-    PyTargetAdd('direct.pyd', input='p3interval_cInterval_ext.obj')
-    PyTargetAdd('direct.pyd', input='libp3distributed_igate.obj')
->>>>>>> 8afd0e52
     PyTargetAdd('direct.pyd', input='libp3motiontrail_igate.obj')
 
     # These are part of direct.pyd, not libp3direct.dll, because they rely on
