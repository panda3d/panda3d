########################################################################
##
## This file, makepandacore, contains all the global state and
## global functions for the makepanda system.
##
########################################################################

import configparser
from distutils import sysconfig # DO NOT CHANGE to sysconfig - see #1230
import fnmatch
import getpass
import glob
import os
import pickle
import platform
import re
import shutil
import signal
import subprocess
import sys
import threading
import _thread as thread
import time

SUFFIX_INC = [".cxx",".cpp",".c",".h",".I",".yxx",".lxx",".mm",".rc",".r"]
SUFFIX_DLL = [".dll",".dlo",".dle",".dli",".dlm",".mll",".exe",".pyd",".ocx"]
SUFFIX_LIB = [".lib",".ilb"]
VCS_DIRS = set(["CVS", "CVSROOT", ".git", ".hg", "__pycache__"])
VCS_FILES = set([".cvsignore", ".gitignore", ".gitmodules", ".hgignore"])
STARTTIME = time.time()
MAINTHREAD = threading.current_thread()
OUTPUTDIR = "built"
CUSTOM_OUTPUTDIR = False
THIRDPARTYBASE = None
THIRDPARTYDIR = None
OPTIMIZE = "3"
VERBOSE = False
LINK_ALL_STATIC = False
TARGET = None
TARGET_ARCH = None
HAS_TARGET_ARCH = False
TOOLCHAIN_PREFIX = ""
ANDROID_ABI = None
ANDROID_TRIPLE = None
ANDROID_API = None
SYS_LIB_DIRS = []
SYS_INC_DIRS = []
DEBUG_DEPENDENCIES = False

# Is the current Python a 32-bit or 64-bit build?  There doesn't
# appear to be a universal test for this.
if sys.platform == 'darwin':
    # On macOS, platform.architecture reports '64bit' even if it is
    # currently running in 32-bit mode.  But sys.maxint is a reliable
    # indicator.
    host_64 = (sys.maxsize > 0x100000000)
else:
    # On Windows (and Linux?) sys.maxint reports 0x7fffffff even on a
    # 64-bit build.  So we stick with platform.architecture in that
    # case.
    host_64 = (platform.architecture()[0] == '64bit')

# On Android, get a list of all the public system libraries.
ANDROID_SYS_LIBS = []
if os.path.exists("/etc/public.libraries.txt"):
    for line in open("/etc/public.libraries.txt", "r"):
        line = line.strip()
        ANDROID_SYS_LIBS.append(line)

########################################################################
##
## Visual C++ Version (MSVC) and Visual Studio Information Map
##
########################################################################

MSVCVERSIONINFO = {
    (10,0): {"vsversion":(10,0), "vsname":"Visual Studio 2010"},
    (11,0): {"vsversion":(11,0), "vsname":"Visual Studio 2012"},
    (12,0): {"vsversion":(12,0), "vsname":"Visual Studio 2013"},
    (14,0): {"vsversion":(14,0), "vsname":"Visual Studio 2015"},
    (14,1): {"vsversion":(15,0), "vsname":"Visual Studio 2017"},
    (14,2): {"vsversion":(16,0), "vsname":"Visual Studio 2019"},
    (14,3): {"vsversion":(17,0), "vsname":"Visual Studio 2022"},
}

########################################################################
##
## Maya and Max Version List (with registry keys)
##
########################################################################

MAYAVERSIONINFO = [("MAYA6",   "6.0"),
                   ("MAYA65",  "6.5"),
                   ("MAYA7",   "7.0"),
                   ("MAYA8",   "8.0"),
                   ("MAYA85",  "8.5"),
                   ("MAYA2008","2008"),
                   ("MAYA2009","2009"),
                   ("MAYA2010","2010"),
                   ("MAYA2011","2011"),
                   ("MAYA2012","2012"),
                   ("MAYA2013","2013"),
                   ("MAYA20135","2013.5"),
                   ("MAYA2014","2014"),
                   ("MAYA2015","2015"),
                   ("MAYA2016","2016"),
                   ("MAYA20165","2016.5"),
                   ("MAYA2017","2017"),
                   ("MAYA2018","2018"),
                   ("MAYA2019","2019"),
                   ("MAYA2020","2020"),
                   ("MAYA2022","2022"),
]

MAXVERSIONINFO = [("MAX6", "SOFTWARE\\Autodesk\\3DSMAX\\6.0", "installdir", "maxsdk\\cssdk\\include"),
                  ("MAX7", "SOFTWARE\\Autodesk\\3DSMAX\\7.0", "Installdir", "maxsdk\\include\\CS"),
                  ("MAX8", "SOFTWARE\\Autodesk\\3DSMAX\\8.0", "Installdir", "maxsdk\\include\\CS"),
                  ("MAX9", "SOFTWARE\\Autodesk\\3DSMAX\\9.0", "Installdir", "maxsdk\\include\\CS"),
                  ("MAX2009", "SOFTWARE\\Autodesk\\3DSMAX\\11.0\\MAX-1:409", "Installdir", "maxsdk\\include\\CS"),
                  ("MAX2010", "SOFTWARE\\Autodesk\\3DSMAX\\12.0\\MAX-1:409", "Installdir", "maxsdk\\include\\CS"),
                  ("MAX2011", "SOFTWARE\\Autodesk\\3DSMAX\\13.0\\MAX-1:409", "Installdir", "maxsdk\\include\\CS"),
                  ("MAX2012", "SOFTWARE\\Autodesk\\3DSMAX\\14.0\\MAX-1:409", "Installdir", "maxsdk\\include\\CS"),
                  ("MAX2013", "SOFTWARE\\Autodesk\\3DSMAX\\15.0\\MAX-1:409", "Installdir", "maxsdk\\include\\CS"),
                  ("MAX2014", "SOFTWARE\\Autodesk\\3DSMAX\\16.0\\MAX-1:409", "Installdir", "maxsdk\\include\\CS"),
]

MAYAVERSIONS = []
MAXVERSIONS = []
DXVERSIONS = ["DX9"]

for (ver,key) in MAYAVERSIONINFO:
    MAYAVERSIONS.append(ver)

for (ver,key1,key2,subdir) in MAXVERSIONINFO:
    MAXVERSIONS.append(ver)

########################################################################
##
## Potentially Conflicting Files
##
## The next function can warn about the existence of files that are
## commonly generated by ppremake that may conflict with the build.
##
########################################################################

CONFLICTING_FILES=["dtool/src/dtoolutil/pandaVersion.h",
                   "dtool/src/dtoolutil/checkPandaVersion.h",
                   "dtool/src/dtoolutil/checkPandaVersion.cxx",
                   "dtool/src/prc/prc_parameters.h",
                   "contrib/src/speedtree/speedtree_parameters.h",
                   "direct/src/plugin/p3d_plugin_config.h",
                   "direct/src/plugin_activex/P3DActiveX.rc",
                   "direct/src/plugin_npapi/nppanda3d.rc",
                   "direct/src/plugin_standalone/panda3d.rc"]

def WarnConflictingFiles(delete = False):
    for cfile in CONFLICTING_FILES:
        if os.path.exists(cfile):
            Warn("file may conflict with build:", cfile)
            if delete:
                os.unlink(cfile)
                print("Deleted.")

########################################################################
##
## The exit routine will normally
##
## - print a message
## - save the dependency cache
## - exit
##
## However, if it is invoked inside a thread, it instead:
##
## - prints a message
## - raises the "initiate-exit" exception
##
## If you create a thread, you must be prepared to catch this
## exception, save the dependency cache, and exit.
##
########################################################################

WARNINGS = []
THREADS = {}
HAVE_COLORS = False
SETF = ""
try:
    import curses
    curses.setupterm()
    SETF = curses.tigetstr("setf")
    if SETF is None:
        SETF = curses.tigetstr("setaf")
    assert SETF is not None
    HAVE_COLORS = sys.stdout.isatty()
except:
    pass

def DisableColors():
    global HAVE_COLORS
    HAVE_COLORS = False

def GetColor(color = None):
    if not HAVE_COLORS:
        return ""
    if color is not None:
        color = color.lower()

    if color == "blue":
        token = curses.tparm(SETF, 1)
    elif color == "green":
        token = curses.tparm(SETF, 2)
    elif color == "cyan":
        token = curses.tparm(SETF, 3)
    elif color == "red":
        token = curses.tparm(SETF, 4)
    elif color == "magenta":
        token = curses.tparm(SETF, 5)
    elif color == "yellow":
        token = curses.tparm(SETF, 6)
    else:
        token = curses.tparm(curses.tigetstr("sgr0"))

    return token.decode('ascii')

def ColorText(color, text, reset=True):
    if reset is True:
        return ''.join((GetColor(color), text, GetColor()))
    else:
        return ''.join((GetColor(color), text))

def PrettyTime(t):
    t = int(t)
    hours = t // 3600
    t -= hours * 3600
    minutes = t // 60
    t -= minutes * 60
    seconds = t
    if hours:
        return "%d hours %d min" % (hours, minutes)
    if minutes:
        return "%d min %d sec" % (minutes, seconds)
    return "%d sec" % (seconds)

def ProgressOutput(progress, msg, target = None):
    sys.stdout.flush()
    sys.stderr.flush()
    prefix = ""
    thisthread = threading.current_thread()
    if thisthread is MAINTHREAD:
        if progress is None:
            prefix = ""
        elif progress >= 100.0:
            prefix = "%s[%s%d%%%s] " % (GetColor("yellow"), GetColor("cyan"), progress, GetColor("yellow"))
        elif progress < 10.0:
            prefix = "%s[%s  %d%%%s] " % (GetColor("yellow"), GetColor("cyan"), progress, GetColor("yellow"))
        else:
            prefix = "%s[%s %d%%%s] " % (GetColor("yellow"), GetColor("cyan"), progress, GetColor("yellow"))
    else:
        global THREADS

        ident = thread.get_ident()
        if ident not in THREADS:
            THREADS[ident] = len(THREADS) + 1
        prefix = "%s[%sT%d%s] " % (GetColor("yellow"), GetColor("cyan"), THREADS[ident], GetColor("yellow"))

    if target is not None:
        suffix = ' ' + ColorText("green", target)
    else:
        suffix = GetColor()

    print(''.join((prefix, msg, suffix)))
    sys.stdout.flush()
    sys.stderr.flush()

def exit(msg = ""):
    sys.stdout.flush()
    sys.stderr.flush()
    if threading.current_thread() == MAINTHREAD:
        SaveDependencyCache()
        print("Elapsed Time: " + PrettyTime(time.time() - STARTTIME))
        print(msg)
        print(ColorText("red", "Build terminated."))
        sys.stdout.flush()
        sys.stderr.flush()
        ##Don't quit the interperter if I'm running this file directly (debugging)
        if __name__ != '__main__':
            os._exit(1)
    else:
        print(msg)
        raise "initiate-exit"

def Warn(msg, extra=None):
    if extra is not None:
        print("%sWARNING:%s %s %s%s%s" % (GetColor("red"), GetColor(), msg, GetColor("green"), extra, GetColor()))
    else:
        print("%sWARNING:%s %s" % (GetColor("red"), GetColor(), msg))
    sys.stdout.flush()

def Error(msg, extra=None):
    if extra is not None:
        print("%sERROR:%s %s %s%s%s" % (GetColor("red"), GetColor(), msg, GetColor("green"), extra, GetColor()))
    else:
        print("%sERROR:%s %s" % (GetColor("red"), GetColor(), msg))
    exit()

########################################################################
##
## SetTarget, GetTarget, GetHost
##
## These functions control cross-compilation.
##
########################################################################

def GetHost():
    """Returns the host platform, ie. the one we're compiling on."""
    if sys.platform == 'win32' or sys.platform == 'cygwin':
        # sys.platform is win32 on 64-bits Windows as well.
        return 'windows'
    elif sys.platform == 'darwin':
        return 'darwin'
    elif sys.platform.startswith('linux'):
        try:
            # Python seems to offer no built-in way to check this.
            osname = subprocess.check_output(["uname", "-o"])
            if osname.strip().lower() == b'android':
                return 'android'
            else:
                return 'linux'
        except:
            return 'linux'
    elif sys.platform.startswith('freebsd'):
        return 'freebsd'
    else:
        exit('Unrecognized sys.platform: %s' % (sys.platform))

def GetHostArch():
    """Returns the architecture we're compiling on.
    Its value is also platform-dependent, as different platforms
    have different architecture naming."""

    target = GetTarget()
    if target == 'windows':
        return 'x64' if host_64 else 'x86'

    machine = platform.machine()
    if machine.startswith('armv7'):
        return 'armv7a'
    else:
        return machine

def SetTarget(target, arch=None):
    """Sets the target platform; the one we're compiling for.  Also
    sets the target architecture (None for default, if any).  Should
    be called *before* any calls are made to GetOutputDir, GetCC, etc."""
    global TARGET, TARGET_ARCH, HAS_TARGET_ARCH
    global TOOLCHAIN_PREFIX

    host = GetHost()
    host_arch = GetHostArch()
    if target is None:
        target = host
    else:
        target = target.lower()

    if arch is not None:
        HAS_TARGET_ARCH = True

    TOOLCHAIN_PREFIX = ''

    if target == 'windows':
        if arch == 'i386':
            arch = 'x86'
        elif arch == 'amd64':
            arch = 'x64'

        if arch is not None and arch != 'x86' and arch != 'x64':
            exit("Windows architecture must be x86 or x64")

    elif target == 'darwin':
        if arch == 'amd64':
            arch = 'x86_64'
        if arch == 'aarch64':
            arch = 'arm64'

        if arch is not None:
            choices = ('i386', 'x86_64', 'ppc', 'ppc64', 'arm64')
            if arch not in choices:
                exit('macOS architecture must be one of %s' % (', '.join(choices)))

    elif target == 'android' or target.startswith('android-'):
        if arch is None:
            # If compiling on Android, default to same architecture.  Otherwise, arm.
            if host == 'android':
                arch = host_arch
            else:
                arch = 'armv7a'

        if arch == 'aarch64':
            arch = 'arm64'

        # Did we specify an API level?
        global ANDROID_API
        target, _, api = target.partition('-')
        if api:
            ANDROID_API = int(api)
        elif arch in ('mips64', 'arm64', 'x86_64'):
            # 64-bit platforms were introduced in Android 21.
            ANDROID_API = 21
        else:
            # Default to the lowest API level still supported by Google.
            ANDROID_API = 19

        # Determine the prefix for our gcc tools, eg. arm-linux-androideabi-gcc
        global ANDROID_ABI, ANDROID_TRIPLE
        if arch == 'armv7a':
            ANDROID_ABI = 'armeabi-v7a'
            ANDROID_TRIPLE = 'armv7a-linux-androideabi'
        elif arch == 'arm':
            ANDROID_ABI = 'armeabi'
            ANDROID_TRIPLE = 'arm-linux-androideabi'
        elif arch == 'arm64':
            ANDROID_ABI = 'arm64-v8a'
            ANDROID_TRIPLE = 'aarch64-linux-android'
        elif arch == 'mips':
            ANDROID_ABI = 'mips'
            ANDROID_TRIPLE = 'mipsel-linux-android'
        elif arch == 'mips64':
            ANDROID_ABI = 'mips64'
            ANDROID_TRIPLE = 'mips64el-linux-android'
        elif arch == 'x86':
            ANDROID_ABI = 'x86'
            ANDROID_TRIPLE = 'i686-linux-android'
        elif arch == 'x86_64':
            ANDROID_ABI = 'x86_64'
            ANDROID_TRIPLE = 'x86_64-linux-android'
        else:
<<<<<<< HEAD
            exit('Android architecture must be arm, armv7a, arm64, mips, mips64, x86 or x86_64')
=======
            exit('Android architecture must be arm, armv7a, aarch64, mips, mips64, x86 or x86_64, use --arch to specify')
>>>>>>> 0d300456

        ANDROID_TRIPLE += str(ANDROID_API)
        TOOLCHAIN_PREFIX = ANDROID_TRIPLE + '-'

    elif target == 'linux':
        if arch is not None:
            TOOLCHAIN_PREFIX = '%s-linux-gnu-' % arch

        elif host != 'linux':
            exit('Should specify an architecture when building for Linux')

    elif target == host:
        if arch is None or arch == host_arch:
            # Not a cross build.
            pass
        else:
            exit('Cannot cross-compile for %s-%s from %s-%s' % (target, arch, host, host_arch))

    else:
        exit('Cannot cross-compile for %s from %s' % (target, host))

    if arch is None:
        arch = host_arch

    TARGET = target
    TARGET_ARCH = arch

def GetTarget():
    """Returns the platform we're compiling for.  Defaults to GetHost()."""
    global TARGET
    if TARGET is None:
        TARGET = GetHost()
    return TARGET

def HasTargetArch():
    """Returns True if the user specified an architecture to compile for."""
    return HAS_TARGET_ARCH

def GetTargetArch():
    """Returns the architecture we're compiling for.  Defaults to GetHostArch().
    Its value is also dependent on that of GetTarget(), as different platforms
    use a different architecture naming."""
    global TARGET_ARCH
    if TARGET_ARCH is None:
        TARGET_ARCH = GetHostArch()
    return TARGET_ARCH

def CrossCompiling():
    """Returns True if we're cross-compiling."""
    return GetTarget() != GetHost()

def GetCC():
    if TARGET in ('darwin', 'freebsd', 'android'):
        return os.environ.get('CC', TOOLCHAIN_PREFIX + 'clang')
    else:
        return os.environ.get('CC', TOOLCHAIN_PREFIX + 'gcc')

def GetCXX():
    if TARGET in ('darwin', 'freebsd', 'android'):
        return os.environ.get('CXX', TOOLCHAIN_PREFIX + 'clang++')
    else:
        return os.environ.get('CXX', TOOLCHAIN_PREFIX + 'g++')

def GetStrip():
    # Hack
    if TARGET == 'android':
        return 'llvm-strip'
    else:
        return 'strip'

def GetAR():
    # Hack
    if TARGET == 'android':
        return TOOLCHAIN_PREFIX + 'ar'
    else:
        return 'ar'

def GetRanlib():
    # Hack
    if TARGET == 'android':
        return TOOLCHAIN_PREFIX + 'ranlib'
    else:
        return 'ranlib'

BISON = None
def GetBison():
    global BISON
    if BISON is not None:
        return BISON

    # We now require a newer version of Bison than the one we previously
    # shipped in the win-util dir.  The new version has a 'data'
    # subdirectory, so check for that.
    win_util_data = os.path.join(GetThirdpartyBase(), 'win-util', 'data')
    if GetHost() == 'windows' and os.path.isdir(win_util_data):
        BISON = os.path.join(GetThirdpartyBase(), 'win-util', 'bison.exe')
    elif LocateBinary('bison'):
        BISON = 'bison'
    else:
        # We don't strictly need it, so don't give an error
        return None

    return BISON

FLEX = None
def GetFlex():
    global FLEX
    if FLEX is not None:
        return FLEX

    win_util = os.path.join(GetThirdpartyBase(), 'win-util')
    if GetHost() == 'windows' and os.path.isdir(win_util):
        FLEX = GetThirdpartyBase() + "/win-util/flex.exe"
    elif LocateBinary('flex'):
        FLEX = 'flex'
    else:
        # We don't strictly need it, so don't give an error
        return None

    return FLEX

def GetFlexVersion():
    flex = GetFlex()
    if not flex:
        return (0, 0, 0)

    try:
        handle = subprocess.Popen(["flex", "--version"], executable=flex, stdout=subprocess.PIPE)
        words = handle.communicate()[0].strip().splitlines()[0].split(b' ')
        if words[1] != "version":
            version = words[1]
        else:
            version = words[2]
        return tuple(map(int, version.split(b'.')))
    except:
        Warn("Unable to detect flex version")
        return (0, 0, 0)

SEVENZIP = None
def GetSevenZip():
    global SEVENZIP
    if SEVENZIP is not None:
        return SEVENZIP

    win_util = os.path.join(GetThirdpartyBase(), 'win-util')
    if GetHost() == 'windows' and os.path.isdir(win_util):
        SEVENZIP = GetThirdpartyBase() + "/win-util/7za.exe"
    elif LocateBinary('7z'):
        SEVENZIP = '7z'
    else:
        # We don't strictly need it, so don't give an error
        return None

    return SEVENZIP

def HasSevenZip():
    return GetSevenZip() is not None

########################################################################
##
## LocateBinary
##
## This function searches the system PATH for the binary. Returns its
## full path when it is found, or None when it was not found.
##
########################################################################

def LocateBinary(binary):
    if os.path.isfile(binary):
        return binary

    if "PATH" not in os.environ or os.environ["PATH"] == "":
        p = os.defpath
    else:
        p = os.environ["PATH"]

    pathList = p.split(os.pathsep)
    suffixes = ['']

    if GetHost() == 'windows':
        if not binary.lower().endswith('.exe') and not binary.lower().endswith('.bat'):
            # Append .exe if necessary
            suffixes = ['.exe', '.bat']

        # On Windows the current directory is always implicitly
        # searched before anything else on PATH.
        pathList = ['.'] + pathList

    for path in pathList:
        binpath = os.path.join(os.path.expanduser(path), binary)
        for suffix in suffixes:
            if os.access(binpath + suffix, os.X_OK):
                return os.path.abspath(os.path.realpath(binpath + suffix))
    return None

########################################################################
##
## Run a command.
##
########################################################################

def oscmd(cmd, ignoreError = False, cwd=None):
    if VERBOSE:
        print(GetColor("blue") + cmd.split(" ", 1)[0] + " " + GetColor("magenta") + cmd.split(" ", 1)[1] + GetColor())
    sys.stdout.flush()

    if sys.platform == "win32":
        if cmd[0] == '"':
            exe = cmd[1 : cmd.index('"', 1)]
        else:
            exe = cmd.split()[0]
        exe_path = LocateBinary(exe)
        if exe_path is None:
            exit("Cannot find "+exe+" on search path")

        if cwd is not None:
            pwd = os.getcwd()
            os.chdir(cwd)

        res = os.spawnl(os.P_WAIT, exe_path, cmd)

        if res == -1073741510: # 0xc000013a
            exit("keyboard interrupt")

        if cwd is not None:
            os.chdir(pwd)
    else:
        cmd = cmd.replace(';', '\\;')
        cmd = cmd.replace('$', '\\$')
        res = subprocess.call(cmd, cwd=cwd, shell=True)
        sig = res & 0x7F
        if (GetVerbose() and res != 0):
            print(ColorText("red", "Process exited with exit status %d and signal code %d" % ((res & 0xFF00) >> 8, sig)))
        if (sig == signal.SIGINT):
            exit("keyboard interrupt")

        # Don't ask me where the 35584 or 34304 come from...
        if (sig == signal.SIGSEGV or res == 35584 or res == 34304):
            if (LocateBinary("gdb") and GetVerbose() and GetHost() != "windows"):
                print(ColorText("red", "Received SIGSEGV, retrieving traceback..."))
                os.system("gdb -batch -ex 'handle SIG33 pass nostop noprint' -ex 'set pagination 0' -ex 'run' -ex 'bt full' -ex 'info registers' -ex 'thread apply all backtrace' -ex 'quit' --args %s < /dev/null" % cmd)
            else:
                print(ColorText("red", "Received SIGSEGV"))
            exit("")

    if res != 0 and not ignoreError:
        if "interrogate" in cmd.split(" ", 1)[0] and GetVerbose():
            print(ColorText("red", "Interrogate failed, retrieving debug output..."))
            sys.stdout.flush()
            verbose_cmd = cmd.split(" ", 1)[0] + " -vv " + cmd.split(" ", 1)[1]
            if sys.platform == "win32":
                os.spawnl(os.P_WAIT, exe_path, verbose_cmd)
            else:
                subprocess.call(verbose_cmd, shell=True)
        exit("The following command returned a non-zero value: " + str(cmd))

    return res

########################################################################
##
## GetDirectoryContents
##
########################################################################

def GetDirectoryContents(dir, filters="*", skip=[]):
    if isinstance(filters, str):
        filters = [filters]
    actual = {}
    files = os.listdir(dir)
    for filter in filters:
        for file in fnmatch.filter(files, filter):
            if (skip.count(file)==0) and (os.path.isfile(dir + "/" + file)):
                actual[file] = 1

    results = list(actual.keys())
    results.sort()
    return results

def GetDirectorySize(dir):
    if not os.path.isdir(dir):
        return 0
    size = 0
    for (path, dirs, files) in os.walk(dir):
        for file in files:
            try:
                size += os.path.getsize(os.path.join(path, file))
            except:
                pass
    return size

########################################################################
##
## The Timestamp Cache
##
## The make utility is constantly fetching the timestamps of files.
## This can represent the bulk of the file accesses during the make
## process.  The timestamp cache eliminates redundant checks.
##
########################################################################

TIMESTAMPCACHE = {}

def GetTimestamp(path):
    if path in TIMESTAMPCACHE:
        return TIMESTAMPCACHE[path]
    try:
        date = int(os.path.getmtime(path))
    except:
        date = 0
    TIMESTAMPCACHE[path] = date
    return date

def ClearTimestamp(path):
    del TIMESTAMPCACHE[path]

########################################################################
##
## The Dependency cache.
##
## Makepanda's strategy for file dependencies is different from most
## make-utilities.  Whenever a file is built, makepanda records
## that the file was built, and it records what the input files were,
## and what their dates were.  Whenever a file is about to be built,
## panda compares the current list of input files and their dates,
## to the previous list of input files and their dates.  If they match,
## there is no need to build the file.
##
########################################################################

BUILTFROMCACHE = {}

def JustBuilt(files, others):
    dates = {}
    for file in files:
        del TIMESTAMPCACHE[file]
        dates[file] = GetTimestamp(file)
    for file in others:
        dates[file] = GetTimestamp(file)

    key = tuple(files)
    BUILTFROMCACHE[key] = dates

def NeedsBuild(files, others):
    dates = {}
    for file in files:
        dates[file] = GetTimestamp(file)
        if not os.path.exists(file):
            if DEBUG_DEPENDENCIES:
                print("rebuilding %s because it does not exist" % (file))
            return True

    for file in others:
        dates[file] = GetTimestamp(file)

    key = tuple(files)
    if key in BUILTFROMCACHE:
        cached = BUILTFROMCACHE[key]
        if cached == dates:
            return False
        elif DEBUG_DEPENDENCIES:
            print("rebuilding %s because:" % (key))
            for key in frozenset(cached.keys()) | frozenset(dates.keys()):
                if key not in cached:
                    print("    new dependency: %s" % (key))
                elif key not in dates:
                    print("    removed dependency: %s" % (key))
                elif cached[key] != dates[key]:
                    print("    dependency changed: %s" % (key))

        if VERBOSE and frozenset(cached) != frozenset(dates):
            Warn("file dependencies changed:", files)

    return True

########################################################################
##
## The CXX include cache:
##
## The following routine scans a CXX file and returns a list of
## the include-directives inside that file.  It's not recursive:
## it just returns the includes that are textually inside the
## file.  If you need recursive dependencies, you need the higher-level
## routine CxxCalcDependencies, defined elsewhere.
##
## Since scanning a CXX file is slow, we cache the result.  It records
## the date of the source file and the list of includes that it
## contains.  It assumes that if the file date hasn't changed, that
## the list of include-statements inside the file has not changed
## either.  Once again, this particular routine does not return
## recursive dependencies --- it only returns an explicit list of
## include statements that are textually inside the file.  That
## is what the cache stores, as well.
##
########################################################################

CXXINCLUDECACHE = {}

CxxIncludeRegex = re.compile('^[ \t]*[#][ \t]*include[ \t]+"([^"]+)"[ \t\r\n]*$')

def CxxGetIncludes(path):
    date = GetTimestamp(path)
    if path in CXXINCLUDECACHE:
        cached = CXXINCLUDECACHE[path]
        if cached[0] == date:
            return cached[1]
    try:
        sfile = open(path, 'r')
    except:
        exit("Cannot open source file \""+path+"\" for reading.")

    include = []
    try:
        for line in sfile:
            match = CxxIncludeRegex.match(line,0)
            if match:
                incname = match.group(1)
                include.append(incname)
    except:
        print("Failed to determine dependencies of \""+path+"\".")
        raise

    sfile.close()
    CXXINCLUDECACHE[path] = [date, include]
    return include

JAVAIMPORTCACHE = {}

JavaImportRegex = re.compile('[ \t\r\n;]import[ \t]+([a-zA-Z][^;]+)[ \t\r\n]*;')

def JavaGetImports(path):
    date = GetTimestamp(path)
    if path in JAVAIMPORTCACHE:
        cached = JAVAIMPORTCACHE[path]
        if cached[0] == date:
            return cached[1]
    try:
        source = open(path, 'r').read()
    except:
        exit("Cannot open source file \"" + path + "\" for reading.")

    imports = []
    try:
        for match in JavaImportRegex.finditer(source, 0):
            impname = match.group(1).strip()
            if not impname.startswith('java.') and \
               not impname.startswith('dalvik.') and \
               not impname.startswith('android.'):
                imports.append(impname.strip())
    except:
        print("Failed to determine dependencies of \"" + path  +"\".")
        raise

    JAVAIMPORTCACHE[path] = [date, imports]
    return imports

########################################################################
##
## SaveDependencyCache / LoadDependencyCache
##
## This actually saves both the dependency and cxx-include caches.
##
########################################################################

DCACHE_VERSION = 3
DCACHE_BACKED_UP = False

def SaveDependencyCache():
    global DCACHE_BACKED_UP
    if not DCACHE_BACKED_UP:
        try:
            if os.path.exists(os.path.join(OUTPUTDIR, "tmp", "makepanda-dcache")):
                os.rename(os.path.join(OUTPUTDIR, "tmp", "makepanda-dcache"),
                          os.path.join(OUTPUTDIR, "tmp", "makepanda-dcache-backup"))
        except:
            pass
        DCACHE_BACKED_UP = True

    try:
        icache = open(os.path.join(OUTPUTDIR, "tmp", "makepanda-dcache"),'wb')
    except:
        icache = None

    if icache is not None:
        print("Storing dependency cache.")
        pickle.dump(DCACHE_VERSION, icache, 0)
        pickle.dump(CXXINCLUDECACHE, icache, 2)
        pickle.dump(BUILTFROMCACHE, icache, 2)
        icache.close()

def LoadDependencyCache():
    global CXXINCLUDECACHE
    global BUILTFROMCACHE

    try:
        icache = open(os.path.join(OUTPUTDIR, "tmp", "makepanda-dcache"), 'rb')
    except:
        icache = None

    if icache is not None:
        ver = pickle.load(icache)
        if ver == DCACHE_VERSION:
            CXXINCLUDECACHE = pickle.load(icache)
            BUILTFROMCACHE = pickle.load(icache)
            icache.close()
        else:
            print("Cannot load dependency cache, version is too old!")

########################################################################
##
## CxxFindSource: given a source file name and a directory list,
## searches the directory list for the given source file.  Returns
## the full pathname of the located file.
##
## CxxFindHeader: given a source file, an include directive, and a
## directory list, searches the directory list for the given header
## file.  Returns the full pathname of the located file.
##
## Of course, CxxFindSource and CxxFindHeader cannot find a source
## file that has not been created yet.  This can cause dependency
## problems.  So the function CreateStubHeader can be used to create
## a file that CxxFindSource or CxxFindHeader can subsequently find.
##
########################################################################

def CxxFindSource(name, ipath):
    for dir in ipath:
        if (dir == "."): full = name
        else: full = dir + "/" + name
        if GetTimestamp(full) > 0: return full
    exit("Could not find source file: "+name)

def CxxFindHeader(srcfile, incfile, ipath):
    if (incfile.startswith(".")):
        last = srcfile.rfind("/")
        if (last < 0): exit("CxxFindHeader cannot handle this case #1")
        srcdir = srcfile[:last+1]
        while (incfile[:1]=="."):
            if (incfile[:2]=="./"):
                incfile = incfile[2:]
            elif (incfile[:3]=="../"):
                incfile = incfile[3:]
                last = srcdir[:-1].rfind("/")
                if (last < 0): exit("CxxFindHeader cannot handle this case #2")
                srcdir = srcdir[:last+1]
            else: exit("CxxFindHeader cannot handle this case #3")
        full = srcdir + incfile
        if GetTimestamp(full) > 0: return full
        return 0
    else:
        for dir in ipath:
            full = dir + "/" + incfile
            if GetTimestamp(full) > 0: return full
        return 0

def JavaFindClasses(impspec, clspath):
    path = clspath + '/' + impspec.replace('.', '/') + '.class'
    if '*' in path:
        return glob.glob(path)
    else:
        return [path]

########################################################################
##
## CxxCalcDependencies(srcfile, ipath, ignore)
##
## Calculate the dependencies of a source file given a
## particular include-path.  Any file in the list of files to
## ignore is not considered.
##
########################################################################

CxxIgnoreHeader = {}
CxxDependencyCache = {}

def CxxCalcDependencies(srcfile, ipath, ignore):
    if srcfile in CxxDependencyCache:
        return CxxDependencyCache[srcfile]
    if ignore.count(srcfile):
        return []
    dep = {}
    dep[srcfile] = 1
    includes = CxxGetIncludes(srcfile)
    for include in includes:
        header = CxxFindHeader(srcfile, include, ipath)
        if header != 0:
            if ignore.count(header) == 0:
                hdeps = CxxCalcDependencies(header, ipath, [srcfile]+ignore)
                for x in hdeps:
                    dep[x] = 1
    result = list(dep.keys())
    CxxDependencyCache[srcfile] = result
    return result

global JavaDependencyCache
JavaDependencyCache = {}

def JavaCalcDependencies(srcfile, clspath):
    if srcfile in JavaDependencyCache:
        return JavaDependencyCache[srcfile]

    deps = set((srcfile,))
    JavaDependencyCache[srcfile] = deps

    imports = JavaGetImports(srcfile)
    for impspec in imports:
        for cls in JavaFindClasses(impspec, clspath):
            deps.add(cls)
    return deps

########################################################################
##
## Registry Key Handling
##
## Of course, these routines will fail if you call them on a
## non win32 platform.  If you use them on a win64 platform, they
## will look in the win32 private hive first, then look in the
## win64 hive.
##
########################################################################

if sys.platform == "win32":
    # Note: not supported on cygwin.
    import winreg

def TryRegistryKey(path):
    try:
        key = winreg.OpenKey(winreg.HKEY_LOCAL_MACHINE, path, 0, winreg.KEY_READ)
        return key
    except:
        pass
    try:
        key = winreg.OpenKey(winreg.HKEY_LOCAL_MACHINE, path, 0, winreg.KEY_READ | 256)
        return key
    except:
        pass
    return 0

def ListRegistryKeys(path):
    result=[]
    index=0
    key = TryRegistryKey(path)
    if (key != 0):
        try:
            while (1):
                result.append(winreg.EnumKey(key, index))
                index = index + 1
        except:
            pass
        winreg.CloseKey(key)
    return result

def ListRegistryValues(path):
    result = []
    index = 0
    key = TryRegistryKey(path)
    if (key != 0):
        try:
            while (1):
                result.append(winreg.EnumValue(key, index)[0])
                index = index + 1
        except:
            pass
        winreg.CloseKey(key)
    return result

def GetRegistryKey(path, subkey, override64=True):
    if (host_64 and override64):
        path = path.replace("SOFTWARE\\", "SOFTWARE\\Wow6432Node\\")
    k1=0
    key = TryRegistryKey(path)
    if (key != 0):
        try:
            k1, k2 = winreg.QueryValueEx(key, subkey)
        except:
            pass
        winreg.CloseKey(key)
    return k1

def GetProgramFiles():
    if ("PROGRAMFILES" in os.environ):
        return os.environ["PROGRAMFILES"]
    elif (os.path.isdir("C:\\Program Files")):
        return "C:\\Program Files"
    elif (os.path.isdir("D:\\Program Files")):
        return "D:\\Program Files"
    elif (os.path.isdir("E:\\Program Files")):
        return "E:\\Program Files"
    return 0

def GetProgramFiles_x86():
    if ("ProgramFiles(x86)" in os.environ):
        return os.environ["ProgramFiles(x86)"]
    elif (os.path.isdir("C:\\Program Files (x86)")):
        return "C:\\Program Files (x86)"
    elif (os.path.isdir("D:\\Program Files (x86)")):
        return "D:\\Program Files (x86)"
    elif (os.path.isdir("E:\\Program Files (x86)")):
        return "E:\\Program Files (x86)"
    return GetProgramFiles()

########################################################################
##
## Parsing Compiler Option Lists
##
########################################################################

def GetListOption(opts, prefix):
    res=[]
    for x in opts:
        if (x.startswith(prefix)):
            res.append(x[len(prefix):])
    return res

def GetValueOption(opts, prefix):
    for x in opts:
        if (x.startswith(prefix)):
            return x[len(prefix):]
    return 0

def GetOptimizeOption(opts):
    val = GetValueOption(opts, "OPT:")
    if (val == 0):
        return OPTIMIZE
    return val

########################################################################
##
## General File Manipulation
##
########################################################################

def MakeDirectory(path, mode=None, recursive=False):
    if os.path.isdir(path):
        return

    if recursive:
        parent = os.path.dirname(path)
        if parent and not os.path.isdir(parent):
            MakeDirectory(parent, mode=mode, recursive=True)

    if mode is not None:
        os.mkdir(path, mode)
    else:
        os.mkdir(path)

def ReadFile(wfile):
    try:
        srchandle = open(wfile, "r")
        data = srchandle.read()
        srchandle.close()
        return data
    except:
        ex = sys.exc_info()[1]
        exit("Cannot read %s: %s" % (wfile, ex))

def ReadBinaryFile(wfile):
    try:
        srchandle = open(wfile, "rb")
        data = srchandle.read()
        srchandle.close()
        return data
    except:
        ex = sys.exc_info()[1]
        exit("Cannot read %s: %s" % (wfile, ex))

def WriteFile(wfile, data, newline=None):
    if newline is not None:
        data = data.replace('\r\n', '\n')
        data = data.replace('\r', '\n')
        data = data.replace('\n', newline)

    try:
        dsthandle = open(wfile, "w", newline='')
        dsthandle.write(data)
        dsthandle.close()
    except:
        ex = sys.exc_info()[1]
        exit("Cannot write to %s: %s" % (wfile, ex))

def WriteBinaryFile(wfile, data):
    try:
        dsthandle = open(wfile, "wb")
        dsthandle.write(data)
        dsthandle.close()
    except:
        ex = sys.exc_info()[1]
        exit("Cannot write to %s: %s" % (wfile, ex))

def ConditionalWriteFile(dest, data, newline=None):
    if newline is not None:
        data = data.replace('\r\n', '\n')
        data = data.replace('\r', '\n')
        data = data.replace('\n', newline)

    try:
        rfile = open(dest, 'r')
        contents = rfile.read(-1)
        rfile.close()
    except:
        contents = 0

    if contents != data:
        if VERBOSE:
            print("Writing %s" % (dest))
        sys.stdout.flush()
        WriteFile(dest, data)

def DeleteVCS(dir):
    if dir == "": dir = "."
    for entry in os.listdir(dir):
        subdir = os.path.join(dir, entry)
        if (os.path.isdir(subdir)):
            if entry in VCS_DIRS:
                shutil.rmtree(subdir)
            else:
                DeleteVCS(subdir)
        elif (os.path.isfile(subdir) and (entry in VCS_FILES or entry.startswith(".#"))):
            os.remove(subdir)

def DeleteBuildFiles(dir):
    if dir == "": dir = "."
    for entry in os.listdir(dir):
        subdir = os.path.join(dir, entry)
        if (os.path.isfile(subdir) and os.path.splitext(subdir)[-1] in [".pp", ".moved"]):
            os.remove(subdir)
        elif (os.path.isdir(subdir)):
            if (os.path.basename(subdir)[:3] == "Opt" and os.path.basename(subdir)[4] == "-"):
                shutil.rmtree(subdir)
            else:
                DeleteBuildFiles(subdir)

def DeleteEmptyDirs(dir):
    if dir == "": dir = "."
    entries = os.listdir(dir)
    if not entries:
        os.rmdir(dir)
        return
    for entry in entries:
        subdir = os.path.join(dir, entry)
        if (os.path.isdir(subdir)):
            if (not os.listdir(subdir)):
                os.rmdir(subdir)
            else:
                DeleteEmptyDirs(subdir)

def CreateFile(file):
    if (os.path.exists(file)==0):
        WriteFile(file, "")

########################################################################
#
# Create the panda build tree.
#
########################################################################

def MakeBuildTree():
    MakeDirectory(OUTPUTDIR)
    MakeDirectory(OUTPUTDIR + "/bin")
    MakeDirectory(OUTPUTDIR + "/lib")
    MakeDirectory(OUTPUTDIR + "/tmp")
    MakeDirectory(OUTPUTDIR + "/etc")
    MakeDirectory(OUTPUTDIR + "/plugins")
    MakeDirectory(OUTPUTDIR + "/include")
    MakeDirectory(OUTPUTDIR + "/models")
    MakeDirectory(OUTPUTDIR + "/models/audio")
    MakeDirectory(OUTPUTDIR + "/models/audio/sfx")
    MakeDirectory(OUTPUTDIR + "/models/icons")
    MakeDirectory(OUTPUTDIR + "/models/maps")
    MakeDirectory(OUTPUTDIR + "/models/misc")
    MakeDirectory(OUTPUTDIR + "/models/gui")
    MakeDirectory(OUTPUTDIR + "/pandac")
    MakeDirectory(OUTPUTDIR + "/pandac/input")
    MakeDirectory(OUTPUTDIR + "/panda3d")

    if GetTarget() == 'android':
        MakeDirectory(OUTPUTDIR + "/classes")

########################################################################
#
# Make sure that you are in the root of the panda tree.
#
########################################################################

def CheckPandaSourceTree():
    dir = os.getcwd()
    if ((os.path.exists(os.path.join(dir, "makepanda/makepanda.py"))==0) or
        (os.path.exists(os.path.join(dir, "dtool", "src", "dtoolbase", "dtoolbase.h"))==0) or
        (os.path.exists(os.path.join(dir, "panda", "src", "pandabase", "pandabase.h"))==0)):
        exit("Current directory is not the root of the panda tree.")

########################################################################
##
## Thirdparty libraries paths
##
########################################################################

def GetThirdpartyBase():
    """Returns the location of the 'thirdparty' directory.
    Normally, this is simply the thirdparty directory relative
    to the root of the source root, but if a MAKEPANDA_THIRDPARTY
    environment variable was set, it is used as the location of the
    thirdparty directory.  This is useful when wanting to use a single
    system-wide thirdparty directory, for instance on a build machine."""
    global THIRDPARTYBASE
    if (THIRDPARTYBASE is not None):
        return THIRDPARTYBASE

    THIRDPARTYBASE = "thirdparty"
    if "MAKEPANDA_THIRDPARTY" in os.environ:
        THIRDPARTYBASE = os.environ["MAKEPANDA_THIRDPARTY"]

    return THIRDPARTYBASE

def GetThirdpartyDir():
    """Returns the thirdparty directory for the target platform,
    ie. thirdparty/win-libs-vc10/.  May return None in the future."""
    global THIRDPARTYDIR
    if THIRDPARTYDIR is not None:
        return THIRDPARTYDIR

    base = GetThirdpartyBase()
    target = GetTarget()
    target_arch = GetTargetArch()

    if (target == 'windows'):
        vc = str(SDK["MSVC_VERSION"][0])

        if target_arch == 'x64':
            THIRDPARTYDIR = base + "/win-libs-vc" + vc + "-x64/"
        else:
            THIRDPARTYDIR = base + "/win-libs-vc" + vc + "/"

    elif (target == 'darwin'):
        # macOS thirdparty binaries are universal, where possible.
        THIRDPARTYDIR = base + "/darwin-libs-a/"

    elif (target == 'linux'):
        if target_arch in ("aarch64", "arm64"):
            THIRDPARTYDIR = base + "/linux-libs-arm64/"
        elif target_arch.startswith("arm"):
            THIRDPARTYDIR = base + "/linux-libs-arm/"
        elif (target_arch in ("x86_64", "amd64")):
            THIRDPARTYDIR = base + "/linux-libs-x64/"
        else:
            THIRDPARTYDIR = base + "/linux-libs-a/"

    elif (target == 'freebsd'):
        if target_arch in ("aarch64", "arm64"):
            THIRDPARTYDIR = base + "/freebsd-libs-arm64/"
        elif target_arch.startswith("arm"):
            THIRDPARTYDIR = base + "/freebsd-libs-arm/"
        elif (target_arch in ("x86_64", "amd64")):
            THIRDPARTYDIR = base + "/freebsd-libs-x64/"
        else:
            THIRDPARTYDIR = base + "/freebsd-libs-a/"

    elif (target == 'android'):
        THIRDPARTYDIR = base + "/android-libs-%s/" % (target_arch)

    else:
        Warn("Unsupported platform:", target)
        return

    if (GetVerbose()):
        print("Using thirdparty directory: %s" % THIRDPARTYDIR)

    return THIRDPARTYDIR

########################################################################
##
## Gets or sets the output directory, by default "built".
## Gets or sets the optimize level.
## Gets or sets the verbose flag.
##
########################################################################

def GetOutputDir():
    return OUTPUTDIR

def IsCustomOutputDir():
    return CUSTOM_OUTPUTDIR

def SetOutputDir(outputdir):
    global OUTPUTDIR, CUSTOM_OUTPUTDIR
    OUTPUTDIR = outputdir
    CUSTOM_OUTPUTDIR = True

def GetOptimize():
    return int(OPTIMIZE)

def SetOptimize(optimize):
    global OPTIMIZE
    OPTIMIZE = optimize

def GetVerbose():
    return VERBOSE

def SetVerbose(verbose):
    global VERBOSE
    VERBOSE = verbose

def SetDebugDependencies(dd = True):
    global DEBUG_DEPENDENCIES
    DEBUG_DEPENDENCIES = dd

def GetLinkAllStatic():
    return LINK_ALL_STATIC

def SetLinkAllStatic(val = True):
    global LINK_ALL_STATIC
    LINK_ALL_STATIC = val

def UnsetLinkAllStatic():
    global LINK_ALL_STATIC
    LINK_ALL_STATIC = False

########################################################################
##
## Package Selection
##
## This facility enables makepanda to keep a list of packages selected
## by the user for inclusion or omission.
##
########################################################################

PKG_LIST_ALL = []
PKG_LIST_OMIT = {}
PKG_LIST_CUSTOM = set()

def PkgListSet(pkgs):
    global PKG_LIST_ALL
    global PKG_LIST_OMIT
    PKG_LIST_ALL=pkgs
    PKG_LIST_OMIT={}
    PkgEnableAll()

def PkgListGet():
    return PKG_LIST_ALL

def PkgEnableAll():
    for x in PKG_LIST_ALL:
        PKG_LIST_OMIT[x] = 0

def PkgDisableAll():
    for x in PKG_LIST_ALL:
        PKG_LIST_OMIT[x] = 1

def PkgEnable(pkg):
    PKG_LIST_OMIT[pkg] = 0

def PkgDisable(pkg):
    PKG_LIST_OMIT[pkg] = 1

def PkgSetCustomLocation(pkg):
    PKG_LIST_CUSTOM.add(pkg)

def PkgHasCustomLocation(pkg):
    return pkg in PKG_LIST_CUSTOM

def PkgSkip(pkg):
    return PKG_LIST_OMIT[pkg]

def PkgSelected(pkglist, pkg):
    if (pkglist.count(pkg)==0): return 0
    if (PKG_LIST_OMIT[pkg]): return 0
    return 1

########################################################################
##
## DTOOL/PRC Option value override
##
## This facility enables makepanda to keep a list of parameters
## overriden by the command line.
##
########################################################################

OVERRIDES_LIST={}

def AddOverride(spec):
    if (spec.find("=")==-1):return
    pair = spec.split("=",1)
    OVERRIDES_LIST[pair[0]] = pair[1]

def OverrideValue(parameter, value):
    if parameter in OVERRIDES_LIST:
        print("Overriding value of key \"" + parameter + "\" with value \"" + OVERRIDES_LIST[parameter] + "\"")
        return OVERRIDES_LIST[parameter]
    else:
        return value

########################################################################
##
## These functions are for libraries which use pkg-config.
##
########################################################################

def PkgConfigHavePkg(pkgname, tool = "pkg-config"):
    """Returns a bool whether the pkg-config package is installed."""

    if (sys.platform == "win32" or CrossCompiling() or not LocateBinary(tool)):
        return False
    if (tool == "pkg-config"):
        handle = os.popen(LocateBinary("pkg-config") + " --silence-errors --modversion " + pkgname)
    else:
        return bool(LocateBinary(tool) is not None)
    result = handle.read().strip()
    returnval = handle.close()
    if returnval is not None and returnval != 0:
        return False
    return bool(len(result) > 0)

def PkgConfigGetLibs(pkgname, tool = "pkg-config"):
    """Returns a list of libs for the package, prefixed by -l."""

    if (sys.platform == "win32" or CrossCompiling() or not LocateBinary(tool)):
        return []
    if (tool == "pkg-config"):
        handle = os.popen(LocateBinary("pkg-config") + " --silence-errors --libs-only-l " + pkgname)
    elif (tool == "fltk-config"):
        handle = os.popen(LocateBinary("fltk-config") + " --ldstaticflags")
    else:
        handle = os.popen(LocateBinary(tool) + " --libs")
    result = handle.read().strip()
    handle.close()
    libs = []

    # Walk through the result arguments carefully.  Look for -lname as
    # well as -framework name.
    r = result.split(' ')
    ri = 0
    while ri < len(r):
        l = r[ri]
        if l.startswith("-l") or l.startswith("/"):
            libs.append(l)
        elif l == '-framework':
            libs.append(l)
            ri += 1
            libs.append(r[ri])
        ri += 1

    return libs

def PkgConfigGetIncDirs(pkgname, tool = "pkg-config"):
    """Returns a list of includes for the package, NOT prefixed by -I."""

    if (sys.platform == "win32" or CrossCompiling() or not LocateBinary(tool)):
        return []
    if (tool == "pkg-config"):
        handle = os.popen(LocateBinary("pkg-config") + " --silence-errors --cflags-only-I " + pkgname)
    else:
        handle = os.popen(LocateBinary(tool) + " --cflags")
    result = handle.read().strip()
    handle.close()
    if len(result) == 0: return []
    dirs = []
    for opt in result.split(" "):
        if (opt.startswith("-I")):
            inc_dir = opt.replace("-I", "").replace("\"", "").strip()
            # Hack for ODE, otherwise -S/usr/include gets added to interrogate
            if inc_dir != '/usr/include' and inc_dir != '/usr/include/':
                dirs.append(inc_dir)
    return dirs

def PkgConfigGetLibDirs(pkgname, tool = "pkg-config"):
    """Returns a list of library paths for the package, NOT prefixed by -L."""

    if (sys.platform == "win32" or CrossCompiling() or not LocateBinary(tool)):
        return []
    if (tool == "pkg-config"):
        handle = os.popen(LocateBinary("pkg-config") + " --silence-errors --libs-only-L " + pkgname)
    elif (tool == "wx-config" or tool == "ode-config"):
        return []
    else:
        handle = os.popen(LocateBinary(tool) + " --ldflags")
    result = handle.read().strip()
    handle.close()
    if len(result) == 0: return []
    libs = []
    for l in result.split(" "):
        if (l.startswith("-L")):
            libs.append(l.replace("-L", "").replace("\"", "").strip())
    return libs

def PkgConfigGetDefSymbols(pkgname, tool = "pkg-config"):
    """Returns a dictionary of preprocessor definitions."""

    if (sys.platform == "win32" or CrossCompiling() or not LocateBinary(tool)):
        return []
    if (tool == "pkg-config"):
        handle = os.popen(LocateBinary("pkg-config") + " --silence-errors --cflags " + pkgname)
    else:
        handle = os.popen(LocateBinary(tool) + " --cflags")
    result = handle.read().strip()
    handle.close()
    if len(result) == 0: return {}
    defs = {}
    for l in result.split(" "):
        if (l.startswith("-D")):
            d = l.replace("-D", "").replace("\"", "").strip().split("=")

            if d[0] in ('NDEBUG', '_DEBUG'):
                # Setting one of these flags by accident could cause serious harm.
                if GetVerbose():
                    print("Ignoring %s flag provided by %s" % (l, tool))
            elif len(d) == 1:
                defs[d[0]] = ""
            else:
                defs[d[0]] = d[1]
    return defs

def PkgConfigEnable(opt, pkgname, tool = "pkg-config"):
    """Adds the libraries and includes to IncDirectory, LibName and LibDirectory."""
    for i in PkgConfigGetIncDirs(pkgname, tool):
        IncDirectory(opt, i)
    for i in PkgConfigGetLibDirs(pkgname, tool):
        LibDirectory(opt, i)
    for i in PkgConfigGetLibs(pkgname, tool):
        LibName(opt, i)
    for i, j in PkgConfigGetDefSymbols(pkgname, tool).items():
        DefSymbol(opt, i, j)

def LocateLibrary(lib, lpath=[], prefer_static=False):
    """Searches for the library in the search path, returning its path if found,
    or None if it was not found."""
    target = GetTarget()

    if prefer_static and target != 'windows':
        for dir in lpath:
            if os.path.isfile(os.path.join(dir, 'lib%s.a' % lib)):
                return os.path.join(dir, 'lib%s.a' % lib)

    for dir in lpath:
        if target == 'windows':
            if os.path.isfile(os.path.join(dir, lib + '.lib')):
                return os.path.join(dir, lib + '.lib')
        elif target == 'darwin' and os.path.isfile(os.path.join(dir, 'lib%s.dylib' % lib)):
            return os.path.join(dir, 'lib%s.dylib' % lib)
        elif target != 'darwin' and os.path.isfile(os.path.join(dir, 'lib%s.so' % lib)):
            return os.path.join(dir, 'lib%s.so' % lib)
        elif os.path.isfile(os.path.join(dir, 'lib%s.a' % lib)):
            return os.path.join(dir, 'lib%s.a' % lib)

    return None

def SystemLibraryExists(lib):
    result = LocateLibrary(lib, SYS_LIB_DIRS)
    if result is not None:
        return True

    if GetHost() == "android" and GetTarget() == "android":
        return ('lib%s.so' % lib) in ANDROID_SYS_LIBS

    return False

def ChooseLib(libs, thirdparty=None):
    """ Chooses a library from the parameters, in order of preference. Returns the first if none of them were found. """

    lpath = []
    if thirdparty is not None:
        lpath.append(os.path.join(GetThirdpartyDir(), thirdparty.lower(), "lib"))
    lpath += SYS_LIB_DIRS

    for l in libs:
        libname = l
        if l.startswith("lib"):
            libname = l[3:]
        if LocateLibrary(libname, lpath):
            return libname

    if len(libs) > 0:
        if VERBOSE:
            print(ColorText("cyan", "Couldn't find any of the libraries " + ", ".join(libs)))
        return libs[0]

def SmartPkgEnable(pkg, pkgconfig = None, libs = None, incs = None, defs = None, framework = None, target_pkg = None, tool = "pkg-config", thirdparty_dir = None):
    global PKG_LIST_ALL
    if (pkg in PkgListGet() and PkgSkip(pkg)):
        return
    if (target_pkg == "" or target_pkg is None):
        target_pkg = pkg
    if (pkgconfig == ""):
        pkgconfig = None
    if (framework == ""):
        framework = None
    if (libs is None or libs == ""):
        libs = ()
    elif (isinstance(libs, str)):
        libs = (libs, )
    if (incs is None or incs == ""):
        incs = ()
    elif (isinstance(incs, str)):
        incs = (incs, )
    if (defs is None or defs == "" or len(defs) == 0):
        defs = {}
    elif (isinstance(incs, str)):
        defs = {defs : ""}
    elif (isinstance(incs, list) or isinstance(incs, tuple) or isinstance(incs, set)):
        olddefs = defs
        defs = {}
        for d in olddefs:
            defs[d] = ""

    custom_loc = PkgHasCustomLocation(pkg)

    # Determine the location of the thirdparty directory.
    if not thirdparty_dir:
        thirdparty_dir = pkg.lower()
    pkg_dir = os.path.join(GetThirdpartyDir(), thirdparty_dir)

    # First check if the library can be found in the thirdparty directory.
    if not custom_loc and os.path.isdir(pkg_dir):
        if framework and os.path.isdir(os.path.join(pkg_dir, framework + ".framework")):
            FrameworkDirectory(target_pkg, pkg_dir)
            LibName(target_pkg, "-framework " + framework)
            return

        inc_dir = os.path.join(pkg_dir, "include")
        if os.path.isdir(inc_dir):
            IncDirectory(target_pkg, inc_dir)

            # Handle cases like freetype2 where the include dir is a subdir under "include"
            for i in incs:
                if os.path.isdir(os.path.join(inc_dir, i)):
                    IncDirectory(target_pkg, os.path.join(inc_dir, i))

        lib_dir = os.path.join(pkg_dir, "lib")
        lpath = [lib_dir]

        if not PkgSkip("PYTHON"):
            py_lib_dir = os.path.join(lib_dir, SDK["PYTHONVERSION"])
            if os.path.isdir(py_lib_dir):
                lpath.append(py_lib_dir)

        # TODO: check for a .pc file in the lib/pkgconfig/ dir
        if (tool is not None and os.path.isfile(os.path.join(pkg_dir, "bin", tool))):
            tool = os.path.join(pkg_dir, "bin", tool)
            for i in PkgConfigGetLibs(None, tool):
                if i.startswith('-l'):
                    # To make sure we don't pick up the system copy, write out
                    # the full path instead.
                    libname = i[2:]
                    location = LocateLibrary(libname, lpath, prefer_static=True)
                    if location is not None:
                        LibName(target_pkg, location)
                    else:
                        print(GetColor("cyan") + "Couldn't find library lib" + libname + " in thirdparty directory " + pkg.lower() + GetColor())
                        LibName(target_pkg, i)
                else:
                    LibName(target_pkg, i)
            for i, j in PkgConfigGetDefSymbols(None, tool).items():
                DefSymbol(target_pkg, i, j)
            return

        # Now search for the libraries in the package's lib directories.
        for l in libs:
            libname = l
            if l.startswith("lib"):
                libname = l[3:]

            location = LocateLibrary(libname, lpath, prefer_static=True)
            if location is not None:
                # If it's a .so or .dylib we may have changed it and copied it to the built/lib dir.
                if location.endswith('.so') or location.endswith('.dylib'):
                    location = os.path.join(GetOutputDir(), "lib", os.path.basename(location))
                LibName(target_pkg, location)
            else:
                # This is for backward compatibility - in the thirdparty dir,
                # we kept some libs with "panda" prefix, like libpandatiff.
                location = LocateLibrary("panda" + libname, lpath, prefer_static=True)
                if location is not None:
                    if location.endswith('.so') or location.endswith('.dylib'):
                        location = os.path.join(GetOutputDir(), "lib", os.path.basename(location))
                    LibName(target_pkg, location)
                else:
                    print(GetColor("cyan") + "Couldn't find library lib" + libname + " in thirdparty directory " + thirdparty_dir + GetColor())

        for d, v in defs.values():
            DefSymbol(target_pkg, d, v)
        return

    elif not custom_loc and GetHost() == "darwin" and framework is not None:
        prefix = SDK["MACOSX"]
        if (os.path.isdir(prefix + "/Library/Frameworks/%s.framework" % framework) or
            os.path.isdir(prefix + "/System/Library/Frameworks/%s.framework" % framework) or
            os.path.isdir(prefix + "/Developer/Library/Frameworks/%s.framework" % framework) or
            os.path.isdir(prefix + "/Users/%s/System/Library/Frameworks/%s.framework" % (getpass.getuser(), framework))):
            LibName(target_pkg, "-framework " + framework)
            for d, v in defs.values():
                DefSymbol(target_pkg, d, v)
            return

        elif VERBOSE:
            print(ColorText("cyan", "Couldn't find the framework %s" % (framework)))

    elif not custom_loc and LocateBinary(tool) is not None and (tool != "pkg-config" or pkgconfig is not None):
        if (isinstance(pkgconfig, str) or tool != "pkg-config"):
            if (PkgConfigHavePkg(pkgconfig, tool)):
                return PkgConfigEnable(target_pkg, pkgconfig, tool)
        else:
            have_all_pkgs = True
            for pc in pkgconfig:
                if (PkgConfigHavePkg(pc, tool)):
                    PkgConfigEnable(target_pkg, pc, tool)
                else:
                    have_all_pkgs = False
            if (have_all_pkgs):
                return

    if not custom_loc and pkgconfig is not None and not libs:
        # pkg-config is all we can do, abort if it wasn't found.
        if pkg in PkgListGet():
            Warn("Could not locate pkg-config package %s, excluding from build" % (pkgconfig))
            PkgDisable(pkg)
        else:
            Error("Could not locate pkg-config package %s, aborting build" % (pkgconfig))

    else:
        # Okay, our pkg-config attempts failed. Let's try locating the libs by ourselves.
        have_pkg = True
        for l in libs:
            libname = l
            if l.startswith("lib"):
                libname = l[3:]

            if custom_loc:
                # Try searching in the package's LibDirectories.
                lpath = [dir for ppkg, dir in LIBDIRECTORIES if pkg == ppkg]
                location = LocateLibrary(libname, lpath)
                if location is not None:
                    LibName(target_pkg, location)
                else:
                    have_pkg = False
                    print(GetColor("cyan") + "Couldn't find library lib" + libname + GetColor())

            elif SystemLibraryExists(libname):
                # It exists in a system library directory.
                LibName(target_pkg, "-l" + libname)
            else:
                # Try searching in the package's LibDirectories.
                lpath = [dir for ppkg, dir in LIBDIRECTORIES if pkg == ppkg or ppkg == "ALWAYS"]
                location = LocateLibrary(libname, lpath)
                if location is not None:
                    LibName(target_pkg, "-l" + libname)
                else:
                    have_pkg = False
                    if VERBOSE or custom_loc:
                        print(GetColor("cyan") + "Couldn't find library lib" + libname + GetColor())

        # Determine which include directories to look in.
        incdirs = []
        if not custom_loc:
            incdirs += list(SYS_INC_DIRS)

        for ppkg, pdir in INCDIRECTORIES[:]:
            if pkg == ppkg or (ppkg == "ALWAYS" and not custom_loc):
                incdirs.append(pdir)
                if custom_loc and pkg != target_pkg:
                    IncDirectory(target_pkg, pdir)

        # The incs list contains both subdirectories to explicitly add to
        # the include path and header files to check the existence of.
        for i in incs:
            incdir = None
            for dir in incdirs:
                if len(glob.glob(os.path.join(dir, i))) > 0:
                    incdir = sorted(glob.glob(os.path.join(dir, i)))[-1]

            # Note: It's possible to specify a file instead of a dir, for the sake of checking if it exists.
            if incdir is None and (i.endswith('/Dense') or i.endswith(".h")):
                have_pkg = False
                if VERBOSE or custom_loc:
                    print(GetColor("cyan") + "Couldn't find header file " + i + GetColor())

            if incdir is not None and os.path.isdir(incdir):
                IncDirectory(target_pkg, incdir)

        if not have_pkg:
            if custom_loc:
                Error("Could not locate thirdparty package %s in specified directory, aborting build" % (pkg.lower()))
            elif pkg in PkgListGet():
                Warn("Could not locate thirdparty package %s, excluding from build" % (pkg.lower()))
                PkgDisable(pkg)
            else:
                Error("Could not locate thirdparty package %s, aborting build" % (pkg.lower()))

########################################################################
##
## SDK Location
##
## This section is concerned with locating the install directories
## for various third-party packages.  The results are stored in the
## SDK table.
##
## Microsoft keeps changing the &*#$*& registry key for the DirectX SDK.
## The only way to reliably find it is to search through the installer's
## uninstall-directories, look in each one, and see if it contains the
## relevant files.
##
########################################################################

SDK = {}

def GetSdkDir(sdkname, sdkkey = None):
    # Returns the default SDK directory. If it exists,
    # and sdkkey is not None, it is put in SDK[sdkkey].
    # Note: return value may not be an existing path.
    sdkbase = "sdks"
    if "MAKEPANDA_SDKS" in os.environ:
        sdkbase = os.environ["MAKEPANDA_SDKS"]

    sdir = sdkbase[:]
    target = GetTarget()
    target_arch = GetTargetArch()
    if target == 'windows':
        if target_arch == 'x64':
            sdir += "/win64"
        else:
            sdir += "/win32"
    elif target == 'linux':
        sdir += "/linux"
        sdir += platform.architecture()[0][:2]
    elif target == 'darwin':
        sdir += "/macosx"
    sdir += "/" + sdkname

    # If it does not exist, try the old location.
    if (not os.path.isdir(sdir)):
        sdir = sdkbase + "/" + sdir
        if (target == 'linux'):
            sdir += "-linux"
            sdir += platform.architecture()[0][:2]
        elif (target == "darwin"):
            sdir += "-osx"

    if (sdkkey and os.path.isdir(sdir)):
        SDK[sdkkey] = sdir

    return sdir

def SdkLocateDirectX( strMode = 'default' ):
    if (GetHost() != "windows"): return
    if strMode == 'default':
        GetSdkDir("directx9", "DX9")
        if ("DX9" not in SDK):
            strMode = 'latest'
    if strMode == 'latest':
        ## We first try to locate the August SDK in 64 bits, then 32.
        if ("DX9" not in SDK):
            dir = GetRegistryKey("SOFTWARE\\Wow6432Node\\Microsoft\\DirectX\\Microsoft DirectX SDK (June 2010)", "InstallPath")
            if (dir != 0):
                print("Using DirectX SDK June 2010")
                SDK["DX9"] = dir.replace("\\", "/").rstrip("/")
        if ("DX9" not in SDK):
            dir = GetRegistryKey("SOFTWARE\\Microsoft\\DirectX\\Microsoft DirectX SDK (June 2010)", "InstallPath")
            if (dir != 0):
                print("Using DirectX SDK June 2010")
                SDK["DX9"] = dir.replace("\\", "/").rstrip("/")
        if ("DX9" not in SDK):
            dir = "C:/Program Files (x86)/Microsoft DirectX SDK (June 2010)"
            if os.path.isdir(dir):
                print("Using DirectX SDK June 2010")
                SDK["DX9"] = dir
        if ("DX9" not in SDK):
            dir = "C:/Program Files/Microsoft DirectX SDK (June 2010)"
            if os.path.isdir(dir):
                print("Using DirectX SDK June 2010")
                SDK["DX9"] = dir
        if ("DX9" not in SDK):
            dir = GetRegistryKey("SOFTWARE\\Wow6432Node\\Microsoft\\DirectX\\Microsoft DirectX SDK (August 2009)", "InstallPath")
            if (dir != 0):
                print("Using DirectX SDK Aug 2009")
                SDK["DX9"] = dir.replace("\\", "/").rstrip("/")
        if ("DX9" not in SDK):
            dir = GetRegistryKey("SOFTWARE\\Microsoft\\DirectX\\Microsoft DirectX SDK (August 2009)", "InstallPath")
            if (dir != 0):
                print("Using DirectX SDK Aug 2009")
                SDK["DX9"] = dir.replace("\\", "/").rstrip("/")
        archStr = GetTargetArch()
        if ("DX9" not in SDK):
            uninstaller = "SOFTWARE\\Microsoft\\Windows\\CurrentVersion\\Uninstall"
            for subdir in ListRegistryKeys(uninstaller):
                if (subdir[0]=="{"):
                    dir = GetRegistryKey(uninstaller+"\\"+subdir, "InstallLocation")
                    if (dir != 0):
                        if (("DX9" not in SDK) and
                            (os.path.isfile(dir+"\\Include\\d3d9.h")) and
                            (os.path.isfile(dir+"\\Include\\d3dx9.h")) and
                            (os.path.isfile(dir+"\\Include\\dxsdkver.h")) and
                            (os.path.isfile(dir+"\\Lib\\" + archStr + "\\d3d9.lib")) and
                            (os.path.isfile(dir+"\\Lib\\" + archStr + "\\d3dx9.lib"))):
                            SDK["DX9"] = dir.replace("\\", "/").rstrip("/")
        if ("DX9" not in SDK):
            return

    elif strMode == 'jun2010':
        if ("DX9" not in SDK):
            dir = GetRegistryKey("SOFTWARE\\Wow6432Node\\Microsoft\\DirectX\\Microsoft DirectX SDK (June 2010)", "InstallPath")
            if (dir != 0):
                SDK["DX9"] = dir.replace("\\", "/").rstrip("/")
        if ("DX9" not in SDK):
            dir = GetRegistryKey("SOFTWARE\\Microsoft\\DirectX\\Microsoft DirectX SDK (June 2010)", "InstallPath")
            if (dir != 0):
                SDK["DX9"] = dir.replace("\\", "/").rstrip("/")
        if ("DX9" not in SDK):
            dir = "C:/Program Files (x86)/Microsoft DirectX SDK (June 2010)"
            if os.path.isdir(dir):
                SDK["DX9"] = dir
        if ("DX9" not in SDK):
            dir = "C:/Program Files/Microsoft DirectX SDK (June 2010)"
            if os.path.isdir(dir):
                SDK["DX9"] = dir
        if ("DX9" not in SDK):
            exit("Couldn't find DirectX June2010 SDK")
        else:
            print("Found DirectX SDK June 2010")
    elif strMode == 'aug2009':
        if ("DX9" not in SDK):
            dir = GetRegistryKey("SOFTWARE\\Wow6432Node\\Microsoft\\DirectX\\Microsoft DirectX SDK (August 2009)", "InstallPath")
            if (dir != 0):
                print("Found DirectX SDK Aug 2009")
                SDK["DX9"] = dir.replace("\\", "/").rstrip("/")
        if ("DX9" not in SDK):
            dir = GetRegistryKey("SOFTWARE\\Microsoft\\DirectX\\Microsoft DirectX SDK (August 2009)", "InstallPath")
            if (dir != 0):
                print("Found DirectX SDK Aug 2009")
                SDK["DX9"] = dir.replace("\\", "/").rstrip("/")
        if ("DX9" not in SDK):
            exit("Couldn't find DirectX Aug 2009 SDK")
    if ("DX9" in SDK):
        SDK["DIRECTCAM"] = SDK["DX9"]

def SdkLocateMaya():
    for (ver, key) in MAYAVERSIONINFO:
        if (PkgSkip(ver)==0 and ver not in SDK):
            GetSdkDir(ver.lower().replace("x",""), ver)
            if (not ver in SDK):
                if (GetHost() == "windows"):
                    for dev in ["Alias|Wavefront","Alias","Autodesk"]:
                        fullkey="SOFTWARE\\"+dev+"\\Maya\\"+key+"\\Setup\\InstallPath"
                        res = GetRegistryKey(fullkey, "MAYA_INSTALL_LOCATION", override64=False)
                        if (res != 0):
                            res = res.replace("\\", "/").rstrip("/")
                            SDK[ver] = res
                elif (GetHost() == "darwin"):
                    ddir = "/Applications/Autodesk/maya"+key
                    if (os.path.isdir(ddir)): SDK[ver] = ddir
                else:
                    if (GetTargetArch() in ("x86_64", "amd64")):
                        ddir1 = "/usr/autodesk/maya"+key+"-x64"
                        ddir2 = "/usr/aw/maya"+key+"-x64"
                    else:
                        ddir1 = "/usr/autodesk/maya"+key
                        ddir2 = "/usr/aw/maya"+key

                    if (os.path.isdir(ddir1)):   SDK[ver] = ddir1
                    elif (os.path.isdir(ddir2)): SDK[ver] = ddir2

def SdkLocateMax():
    if (GetHost() != "windows"): return
    for version,key1,key2,subdir in MAXVERSIONINFO:
        if (PkgSkip(version)==0):
            if (version not in SDK):
                GetSdkDir("maxsdk"+version.lower()[3:], version)
                GetSdkDir("maxsdk"+version.lower()[3:], version+"CS")
                if (not version in SDK):
                    top = GetRegistryKey(key1,key2)
                    if (top != 0):
                        SDK[version] = top + "maxsdk"
                        if (os.path.isdir(top + "\\" + subdir)!=0):
                            SDK[version+"CS"] = top + subdir

def SdkLocatePython(prefer_thirdparty_python=False):
    if PkgSkip("PYTHON"):
        # We're not compiling with Python support.  We still need to set this
        # in case we want to run any scripts that use Python, though.
        SDK["PYTHONEXEC"] = os.path.realpath(sys.executable)
        return

    abiflags = getattr(sys, 'abiflags', '')

    if GetTarget() == 'windows':
        if PkgHasCustomLocation("PYTHON"):
            # Check our custom location instead (--python-libdir, --python-incdir)
            sdkdir = FindOptDirectory("PYTHON")

            if sdkdir is None:
                exit("Could not find a Python installation using these command line options.")
        else:
            sdkdir = GetThirdpartyBase() + "/win-python"
            sdkdir += "%d.%d" % sys.version_info[:2]

            if GetOptimize() <= 2:
                sdkdir += "-dbg"
            if GetTargetArch() == 'x64':
                sdkdir += "-x64"

        sdkdir = sdkdir.replace('\\', '/')
        SDK["PYTHON"] = sdkdir
        SDK["PYTHONEXEC"] = SDK["PYTHON"] + "/python"

        if (GetOptimize() <= 2):
            SDK["PYTHONEXEC"] += "_d.exe"
        else:
            SDK["PYTHONEXEC"] += ".exe"

        if (not os.path.isfile(SDK["PYTHONEXEC"])):
            exit("Could not find %s!" % SDK["PYTHONEXEC"])

        # Determine which version it is by checking which dll is in the directory.
        if (GetOptimize() <= 2):
            py_dlls = glob.glob(SDK["PYTHON"] + "/python[0-9][0-9]_d.dll") + \
                      glob.glob(SDK["PYTHON"] + "/python[0-9][0-9][0-9]_d.dll")
        else:
            py_dlls = glob.glob(SDK["PYTHON"] + "/python[0-9][0-9].dll") + \
                      glob.glob(SDK["PYTHON"] + "/python[0-9][0-9][0-9].dll")

        if len(py_dlls) == 0:
            exit("Could not find the Python dll in %s." % (SDK["PYTHON"]))
        elif len(py_dlls) > 1:
            exit("Found multiple Python dlls in %s." % (SDK["PYTHON"]))

        py_dll = os.path.basename(py_dlls[0])
        py_dllver = py_dll.strip(".DHLNOPTY_dhlnopty")
        ver = py_dllver[0] + '.' + py_dllver[1:]

        SDK["PYTHONVERSION"] = "python" + ver
        os.environ["PYTHONHOME"] = SDK["PYTHON"]

        running_ver = '%d.%d' % sys.version_info[:2]
        if ver != running_ver:
            Warn("running makepanda with Python %s, but building Panda3D with Python %s." % (running_ver, ver))

    elif CrossCompiling() or (prefer_thirdparty_python and os.path.isdir(os.path.join(GetThirdpartyDir(), "python"))):
        tp_python = os.path.join(GetThirdpartyDir(), "python")

        if GetTarget() == 'darwin':
            py_libs = glob.glob(tp_python + "/lib/libpython[0-9].[0-9].dylib") + \
                      glob.glob(tp_python + "/lib/libpython[0-9].[0-9][0-9].dylib")
        else:
            py_libs = glob.glob(tp_python + "/lib/libpython[0-9].[0-9].so") + \
                      glob.glob(tp_python + "/lib/libpython[0-9].[0-9][0-9].so")

        if len(py_libs) == 0:
            py_libs = glob.glob(tp_python + "/lib/libpython[0-9].[0-9].a") + \
                      glob.glob(tp_python + "/lib/libpython[0-9].[0-9][0-9].a")

        if len(py_libs) == 0:
            exit("Could not find the Python library in %s." % (tp_python))
        elif len(py_libs) > 1:
            exit("Found multiple Python libraries in %s." % (tp_python))

        py_lib = os.path.basename(py_libs[0])
        py_libver = py_lib.strip('.abdhilnopsty')
        SDK["PYTHONVERSION"] = "python" + py_libver
        SDK["PYTHONEXEC"] = tp_python + "/bin/" + SDK["PYTHONVERSION"]
        SDK["PYTHON"] = tp_python + "/include/" + SDK["PYTHONVERSION"]

    elif GetTarget() == 'darwin' and not PkgHasCustomLocation("PYTHON"):
        # On macOS, search for the Python framework directory matching the
        # version number of our current Python version.
        sysroot = SDK.get("MACOSX", "")
        version = sysconfig.get_python_version()

        py_fwx = "{0}/System/Library/Frameworks/Python.framework/Versions/{1}".format(sysroot, version)

        if not os.path.exists(py_fwx):
            # Fall back to looking on the system.
            py_fwx = "/Library/Frameworks/Python.framework/Versions/" + version

        if not os.path.exists(py_fwx):
            exit("Could not locate Python installation at %s" % (py_fwx))

        SDK["PYTHON"] = py_fwx + "/Headers"
        SDK["PYTHONVERSION"] = "python" + version + abiflags
        SDK["PYTHONEXEC"] = py_fwx + "/bin/python" + version

        # Avoid choosing the one in the thirdparty package dir.
        PkgSetCustomLocation("PYTHON")
        IncDirectory("PYTHON", py_fwx + "/include")
        LibDirectory("PYTHON", py_fwx + "/lib")

    #elif GetTarget() == 'windows':
    #    SDK["PYTHON"] = os.path.dirname(sysconfig.get_python_inc())
    #    SDK["PYTHONVERSION"] = "python" + sysconfig.get_python_version()
    #    SDK["PYTHONEXEC"] = sys.executable

    else:
        SDK["PYTHON"] = sysconfig.get_python_inc()
        SDK["PYTHONVERSION"] = "python" + sysconfig.get_python_version() + abiflags
        SDK["PYTHONEXEC"] = os.path.realpath(sys.executable)

    if CrossCompiling():
        # We need a version of Python we can run.
        SDK["PYTHONEXEC"] = sys.executable
        host_version = "python" + sysconfig.get_python_version() + abiflags
        if SDK["PYTHONVERSION"] != host_version:
            exit("Host Python version (%s) must be the same as target Python version (%s)!" % (host_version, SDK["PYTHONVERSION"]))

    if GetVerbose():
        print("Using Python %s build located at %s" % (SDK["PYTHONVERSION"][6:], SDK["PYTHON"]))
    else:
        print("Using Python %s" % (SDK["PYTHONVERSION"][6:]))

def SdkLocateVisualStudio(version=(10,0)):
    if (GetHost() != "windows"): return

    try:
        msvcinfo = MSVCVERSIONINFO[version]
    except:
        exit("Couldn't get Visual Studio infomation with MSVC %s.%s version." % version)

    vsversion = msvcinfo["vsversion"]
    vsversion_str = "%s.%s" % vsversion
    version_str = "%s.%s" % version

    # try to use vswhere.exe
    vswhere_path = LocateBinary("vswhere.exe")
    if not vswhere_path:
        if sys.platform == 'cygwin':
            vswhere_path = "/cygdrive/c/Program Files/Microsoft Visual Studio/Installer/vswhere.exe"
        else:
            vswhere_path = "%s\\Microsoft Visual Studio\\Installer\\vswhere.exe" % GetProgramFiles()
        if not os.path.isfile(vswhere_path):
            vswhere_path = None

    if not vswhere_path:
        if sys.platform == 'cygwin':
            vswhere_path = "/cygdrive/c/Program Files (x86)/Microsoft Visual Studio/Installer/vswhere.exe"
        else:
            vswhere_path = "%s\\Microsoft Visual Studio\\Installer\\vswhere.exe" % GetProgramFiles_x86()
        if not os.path.isfile(vswhere_path):
            vswhere_path = None

    vsdir = 0
    if vswhere_path:
        min_vsversion = vsversion_str
        max_vsversion = "%s.%s" % (vsversion[0]+1, 0)
        vswhere_cmd = ["vswhere.exe", "-legacy", "-property", "installationPath",
            "-version", "[{},{})".format(min_vsversion, max_vsversion)]
        handle = subprocess.Popen(vswhere_cmd, executable=vswhere_path, stdout=subprocess.PIPE)
        found_paths = handle.communicate()[0].splitlines()
        if found_paths:
            vsdir = found_paths[0].decode("utf-8") + "\\"

    # try to use registry
    if (vsdir == 0):
        vsdir = GetRegistryKey("SOFTWARE\\Microsoft\\VisualStudio\\SxS\\VS7", vsversion_str)
    vcdir = GetRegistryKey("SOFTWARE\\Microsoft\\VisualStudio\\SxS\\VC7", version_str)

    if (vsdir != 0):
        SDK["VISUALSTUDIO"] = vsdir

    elif (vcdir != 0) and (vcdir[-4:] == "\\VC\\"):
        vcdir = vcdir[:-3]
        SDK["VISUALSTUDIO"] = vcdir

    elif (os.path.isfile("C:\\Program Files\\Microsoft Visual Studio %s\\VC\\bin\\cl.exe" % (vsversion_str))):
        SDK["VISUALSTUDIO"] = "C:\\Program Files\\Microsoft Visual Studio %s\\" % (vsversion_str)

    elif (os.path.isfile("C:\\Program Files (x86)\\Microsoft Visual Studio %s\\VC\\bin\\cl.exe" % (vsversion_str))):
        SDK["VISUALSTUDIO"] = "C:\\Program Files (x86)\\Microsoft Visual Studio %s\\" % (vsversion_str)

    elif "VCINSTALLDIR" in os.environ:
        vcdir = os.environ["VCINSTALLDIR"]
        if (vcdir[-3:] == "\\VC"):
            vcdir = vcdir[:-2]
        elif (vcdir[-4:] == "\\VC\\"):
            vcdir = vcdir[:-3]

        SDK["VISUALSTUDIO"] = vcdir

    else:
        exit("Couldn't find %s.  To use a different version, use the --msvc-version option." % msvcinfo["vsname"])

    SDK["MSVC_VERSION"] = version
    SDK["VISUALSTUDIO_VERSION"] = vsversion

    if GetVerbose():
        print("Using %s located at %s" % (msvcinfo["vsname"], SDK["VISUALSTUDIO"]))
    else:
        print("Using %s" % (msvcinfo["vsname"]))

    print("Using MSVC %s" % version_str)

def SdkLocateWindows(version=None):
    if GetTarget() != "windows" or GetHost() != "windows":
        return

    if version:
        version = version.upper()

    if version == '10':
        version = '10.0'

    if (version and version.startswith('10.') and version.count('.') == 1) or version == '11':
        # Choose the latest version of the Windows 10 SDK.
        platsdk = GetRegistryKey("SOFTWARE\\Microsoft\\Windows Kits\\Installed Roots", "KitsRoot10")

        # Fallback in case we can't read the registry.
        if not platsdk or not os.path.isdir(platsdk):
            platsdk = "C:\\Program Files (x86)\\Windows Kits\\10\\"

        if platsdk and os.path.isdir(platsdk):
            min_version = (10, 0, 0)
            if version == '11':
                version = '10.0'
                min_version = (10, 0, 22000)

            incdirs = glob.glob(os.path.join(platsdk, 'Include', version + '.*.*'))

            max_version = ()
            for dir in incdirs:
                verstring = os.path.basename(dir)

                # Check that the important include directories exist.
                if not os.path.isdir(os.path.join(dir, 'ucrt')):
                    continue
                if not os.path.isdir(os.path.join(dir, 'shared')):
                    continue
                if not os.path.isdir(os.path.join(dir, 'um')):
                    continue
                if not os.path.isdir(os.path.join(platsdk, 'Lib', verstring, 'ucrt')):
                    continue
                if not os.path.isdir(os.path.join(platsdk, 'Lib', verstring, 'um')):
                    continue

                vertuple = tuple(map(int, verstring.split('.')))
                if vertuple > max_version and vertuple > min_version:
                    version = verstring
                    max_version = vertuple

            if not max_version:
                # No suitable version found.
                platsdk = None

    elif version and version.startswith('10.'):
        # We chose a specific version of the Windows 10 SDK.  Verify it exists.
        platsdk = GetRegistryKey("SOFTWARE\\Microsoft\\Windows Kits\\Installed Roots", "KitsRoot10")

        # Fallback in case we can't read the registry.
        if not platsdk or not os.path.isdir(platsdk):
            platsdk = "C:\\Program Files (x86)\\Windows Kits\\10\\"

        if version.count('.') == 2:
            version += '.0'

        if platsdk and not os.path.isdir(os.path.join(platsdk, 'Include', version)):
            platsdk = None

    elif version == '8.1' or not version:
        platsdk = GetRegistryKey("SOFTWARE\\Microsoft\\Windows Kits\\Installed Roots", "KitsRoot81")

        # Fallback in case we can't read the registry.
        if not platsdk or not os.path.isdir(platsdk):
            platsdk = "C:\\Program Files (x86)\\Windows Kits\\8.1\\"

        if not version:
            if not os.path.isdir(platsdk):
                # Fall back to 7.1 SDK.
                return SdkLocateWindows("7.1")
            version = '8.1'

    elif version == '8.0':
        platsdk = GetRegistryKey("SOFTWARE\\Microsoft\\Windows Kits\\Installed Roots", "KitsRoot")

    else:
        platsdk = GetRegistryKey("SOFTWARE\\Microsoft\\Microsoft SDKs\\Windows\\v" + version, "InstallationFolder")

        DefSymbol("ALWAYS", "_USING_V110_SDK71_")

        if not platsdk or not os.path.isdir(platsdk):
            # Most common location.  Worth a try.
            platsdk = GetProgramFiles() + "\\Microsoft SDKs\\Windows\\v" + version
            if not os.path.isdir(platsdk):
                if not version.endswith('A'):
                    # Try the stripped-down version that is bundled with Visual Studio.
                    return SdkLocateWindows(version + 'A')
                platsdk = None

    if not platsdk or not os.path.isdir(platsdk):
        exit("Couldn't find Windows SDK version %s.  To use a different version, use the --windows-sdk option." % (version))

    if not platsdk.endswith("\\"):
        platsdk += "\\"
    SDK["MSPLATFORM"] = platsdk
    SDK["MSPLATFORM_VERSION"] = version

    if GetVerbose():
        print("Using Windows SDK %s located at %s" % (version, platsdk))
    else:
        print("Using Windows SDK %s" % (version))

def SdkLocateMacOSX(archs = []):
    if (GetHost() != "darwin"): return

    handle = os.popen("xcode-select -print-path")
    xcode_dir = handle.read().strip().rstrip('/')
    handle.close()

    # Make a list of SDK versions that will work for us, then grab the latest.
    sdk_versions = []
    if 'arm64' not in archs:
        # Prefer pre-10.14 for now so that we can keep building FMOD.
        sdk_versions += ["10.13", "10.12", "10.11", "10.10", "10.9"]

    sdk_versions += ["11.3", "11.1", "11.0"]

    if 'arm64' not in archs:
        sdk_versions += ["10.15", "10.14"]

    for version in sdk_versions:
        sdkname = "MacOSX" + version
        if os.path.exists("/Library/Developer/CommandLineTools/SDKs/%s.sdk" % sdkname):
            SDK["MACOSX"] = "/Library/Developer/CommandLineTools/SDKs/%s.sdk" % sdkname
            return
        elif os.path.exists("/Developer/SDKs/%s.sdk" % sdkname):
            SDK["MACOSX"] = "/Developer/SDKs/%s.sdk" % sdkname
            return
        elif os.path.exists("/Applications/Xcode.app/Contents/Developer/Platforms/MacOSX.platform/Developer/SDKs/%s.sdk" % sdkname):
            SDK["MACOSX"] = "/Applications/Xcode.app/Contents/Developer/Platforms/MacOSX.platform/Developer/SDKs/%s.sdk" % sdkname
            return
        elif xcode_dir and os.path.exists("%s/Platforms/MacOSX.platform/Developer/SDKs/%s.sdk" % (xcode_dir, sdkname)):
            SDK["MACOSX"] = "%s/Platforms/MacOSX.platform/Developer/SDKs/%s.sdk" % (xcode_dir, sdkname)
            return

    exit("Couldn't find any suitable MacOSX SDK!")

def SdkLocateSpeedTree():
    # Look for all of the SpeedTree SDK directories within the
    # sdks/win32/speedtree dir, and pick the highest-numbered one.
    dir = GetSdkDir("speedtree")
    if not os.path.exists(dir):
        return

    speedtrees = []
    for dirname in os.listdir(dir):
        if dirname.startswith('SpeedTree SDK v'):
            version = dirname[15:].split()[0]
            version = tuple(map(int, version.split('.')))
            speedtrees.append((version, dirname))
    if not speedtrees:
        # No installed SpeedTree SDK.
        return

    speedtrees.sort()
    version, dirname = speedtrees[-1]
    SDK["SPEEDTREE"] = os.path.join(dir, dirname)
    SDK["SPEEDTREEAPI"] = "OpenGL"
    SDK["SPEEDTREEVERSION"] = '%s.%s' % (version[0], version[1])

def SdkLocateAndroid():
    """This actually locates the Android NDK, not the Android SDK.
    NDK_ROOT must be set to its root directory."""

    global TOOLCHAIN_PREFIX

    if GetTarget() != 'android':
        return

    # Allow ANDROID_API/ANDROID_ABI to be used in makepanda.py.
    if ANDROID_API is None:
        SetTarget('android')
    api = ANDROID_API
    SDK["ANDROID_API"] = api

    abi = ANDROID_ABI
    SDK["ANDROID_ABI"] = abi
    SDK["ANDROID_TRIPLE"] = ANDROID_TRIPLE

    if GetHost() == 'android':
        # Assume we're compiling from termux.
        prefix = os.environ.get("PREFIX", "/data/data/com.termux/files/usr")
        SDK["ANDROID_JAR"] = prefix + "/share/aapt/android.jar"
        return

    # Find the location of the Android SDK.
    sdk_root = os.environ.get('ANDROID_HOME')
    if not sdk_root or not os.path.isdir(sdk_root):
        sdk_root = os.environ.get('ANDROID_SDK_ROOT')

        # Try the default installation location on Windows.
        if not sdk_root and GetHost() == 'windows':
            sdk_root = os.path.expanduser(os.path.join('~', 'AppData', 'Local', 'Android', 'Sdk'))

        if not sdk_root:
            exit('ANDROID_SDK_ROOT must be set when compiling for Android!')
        elif not os.path.isdir(sdk_root):
            exit('Cannot find %s.  Please install Android SDK and set ANDROID_SDK_ROOT or ANDROID_HOME.' % (sdk_root))

    # Determine the NDK installation directory.
    if os.environ.get('NDK_ROOT') or os.environ.get('ANDROID_NDK_ROOT'):
        # We have an explicit setting from an environment variable.
        ndk_root = os.environ.get('ANDROID_NDK_ROOT')
        if not ndk_root or not os.path.isdir(ndk_root):
            ndk_root = os.environ.get('NDK_ROOT')
            if not ndk_root or not os.path.isdir(ndk_root):
                exit("Cannot find %s.  Please install Android NDK and set ANDROID_NDK_ROOT." % (ndk_root))
    else:
        # Often, it's installed in the ndk-bundle subdirectory of the SDK.
        ndk_root = os.path.join(sdk_root, 'ndk-bundle')

        if not os.path.isdir(os.path.join(ndk_root, 'toolchains')):
            exit('Cannot find the Android NDK.  Install it via the SDK manager or set the ANDROID_NDK_ROOT variable if you have installed it in a different location.')

    SDK["ANDROID_NDK"] = ndk_root

    # Determine the toolchain location.
    prebuilt_dir = os.path.join(ndk_root, 'toolchains', 'llvm', 'prebuilt')
    if not os.path.isdir(prebuilt_dir):
        exit('Not found: %s (is the Android NDK installed?)' % (prebuilt_dir))

    host_tag = GetHost() + '-x86'
    if host_64:
        host_tag += '_64'
    elif host_tag == 'windows-x86':
        host_tag = 'windows'

    prebuilt_dir = os.path.join(prebuilt_dir, host_tag)
    if host_tag == 'windows-x86_64' and not os.path.isdir(prebuilt_dir):
        # Try the 32-bits toolchain instead.
        host_tag = 'windows'
        prebuilt_dir = os.path.join(prebuilt_dir, host_tag)

    SDK["ANDROID_TOOLCHAIN"] = prebuilt_dir

    # And locate the GCC toolchain, which is needed for some tools (eg. as/ld)
    arch = GetTargetArch()
    for opt in (TOOLCHAIN_PREFIX + '4.9', arch + '-4.9', TOOLCHAIN_PREFIX + '4.8', arch + '-4.8'):
        if os.path.isdir(os.path.join(ndk_root, 'toolchains', opt)):
            SDK["ANDROID_GCC_TOOLCHAIN"] = os.path.join(ndk_root, 'toolchains', opt, 'prebuilt', host_tag)
            break

    # The prebuilt binaries have no toolchain prefix.
    TOOLCHAIN_PREFIX = ''

    # Determine the sysroot directory.
    if arch == 'armv7a':
        arch_dir = 'arch-arm'
    elif arch == 'aarch64':
        arch_dir = 'arch-arm64'
    else:
        arch_dir = 'arch-' + arch
    SDK["SYSROOT"] = os.path.join(ndk_root, 'platforms', 'android-%s' % (api), arch_dir).replace('\\', '/')
    #IncDirectory("ALWAYS", os.path.join(SDK["SYSROOT"], 'usr', 'include'))

    # We need to redistribute the C++ standard library.
    stdlibc = os.path.join(ndk_root, 'sources', 'cxx-stl', 'llvm-libc++')
    stl_lib = os.path.join(stdlibc, 'libs', abi, 'libc++_shared.so')
    CopyFile(os.path.join(GetOutputDir(), 'lib', 'libc++_shared.so'), stl_lib)

    # The Android support library polyfills C++ features not available in the
    # STL that ships with Android.
    #support = os.path.join(ndk_root, 'sources', 'android', 'support', 'include')
    #IncDirectory("ALWAYS", support.replace('\\', '/'))
    if api < 21:
        LibName("ALWAYS", "-landroid_support")

    # Determine the location of android.jar.
    SDK["ANDROID_JAR"] = os.path.join(sdk_root, 'platforms', 'android-%s' % (api), 'android.jar')
    if not os.path.isfile(SDK["ANDROID_JAR"]):
        exit("Cannot find %s.  Install platform API level %s via the SDK manager or change the targeted API level with --target=android-#" % (SDK["ANDROID_JAR"], api))

    # Which build tools versions do we have?  Pick the latest.
    versions = []
    for version in os.listdir(os.path.join(sdk_root, "build-tools")):
        match = re.match('([0-9]+)\\.([0-9]+)\\.([0-9]+)', version)
        if match:
            version_tuple = int(match.group(1)), int(match.group(2)), int(match.group(3))
            versions.append(version_tuple)

    versions.sort()
    if versions:
        version = versions[-1]
        SDK["ANDROID_BUILD_TOOLS"] = os.path.join(sdk_root, "build-tools", "{0}.{1}.{2}".format(*version))

    # And find the location of the Java compiler.
    if GetHost() == "windows":
        jdk_home = os.environ.get("JDK_HOME") or os.environ.get("JAVA_HOME")
        if not jdk_home:
            # Try to use the Java shipped with Android Studio.
            studio_path = GetRegistryKey("SOFTWARE\\Android Studio", "Path", override64=False)
            if studio_path and os.path.isdir(studio_path):
                jdk_home = os.path.join(studio_path, "jre")

        if not jdk_home or not os.path.isdir(jdk_home):
            exit("Cannot find JDK.  Please set JDK_HOME or JAVA_HOME.")

        javac = os.path.join(jdk_home, "bin", "javac.exe")
        if not os.path.isfile(javac):
            exit("Cannot find %s.  Install the JDK and set JDK_HOME or JAVA_HOME." % (javac))

        SDK["JDK"] = jdk_home

########################################################################
##
## SDK Auto-Disables
##
## Disable packages whose SDKs could not be found.
##
########################################################################

def SdkAutoDisableDirectX():
    for ver in DXVERSIONS + ["DIRECTCAM"]:
        if (PkgSkip(ver)==0):
            if (ver not in SDK):
                if (GetHost() == "windows"):
                    WARNINGS.append("I cannot locate SDK for "+ver)
                    WARNINGS.append("I have automatically added this command-line option: --no-"+ver.lower())
                PkgDisable(ver)
            else:
                WARNINGS.append("Using "+ver+" sdk: "+SDK[ver])

def SdkAutoDisableMaya():
    for (ver,key) in MAYAVERSIONINFO:
        if (ver not in SDK) and (PkgSkip(ver)==0):
            if (GetHost() == "windows"):
                WARNINGS.append("The registry does not appear to contain a pointer to the "+ver+" SDK.")
            else:
                WARNINGS.append("I cannot locate SDK for "+ver)
            WARNINGS.append("I have automatically added this command-line option: --no-"+ver.lower())
            PkgDisable(ver)

def SdkAutoDisableMax():
    for version,key1,key2,subdir in MAXVERSIONINFO:
        if (PkgSkip(version)==0) and ((version not in SDK) or (version+"CS" not in SDK)):
            if (GetHost() == "windows"):
                if (version in SDK):
                    WARNINGS.append("Your copy of "+version+" does not include the character studio SDK")
                else:
                    WARNINGS.append("The registry does not appear to contain a pointer to "+version)
                WARNINGS.append("I have automatically added this command-line option: --no-"+version.lower())
            PkgDisable(version)

def SdkAutoDisableSpeedTree():
    if ("SPEEDTREE" not in SDK) and (PkgSkip("SPEEDTREE")==0):
        PkgDisable("SPEEDTREE")
        WARNINGS.append("I cannot locate SDK for SpeedTree")
        WARNINGS.append("I have automatically added this command-line option: --no-speedtree")

########################################################################
##
## Visual Studio comes with a script called VSVARS32.BAT, which
## you need to run before using visual studio command-line tools.
## The following python subroutine serves the same purpose.
##
########################################################################

def AddToPathEnv(path,add):
    if path in os.environ:
        if sys.platform == 'cygwin' and path != "PATH":
            # INCLUDE, LIB, etc. must remain in Windows-style in cygwin.
            os.environ[path] = add + ';' + os.environ[path]
        else:
            os.environ[path] = add + os.pathsep + os.environ[path]
    else:
        os.environ[path] = add

def SetupVisualStudioEnviron():
    if ("VISUALSTUDIO" not in SDK):
        exit("Could not find Visual Studio install directory")
    if ("MSPLATFORM" not in SDK):
        exit("Could not find the Microsoft Platform SDK")

    if (SDK["VISUALSTUDIO_VERSION"] >= (15,0)):
        try:
            vsver_file = open(os.path.join(SDK["VISUALSTUDIO"],
                "VC\\Auxiliary\\Build\\Microsoft.VCToolsVersion.default.txt"), "r")
            SDK["VCTOOLSVERSION"] = vsver_file.readline().strip()
            vcdir_suffix = "VC\\Tools\\MSVC\\%s\\" % SDK["VCTOOLSVERSION"]
        except:
            exit("Couldn't find tool version of %s." % MSVCVERSIONINFO[SDK["MSVC_VERSION"]]["vsname"])
    else:
        vcdir_suffix = "VC\\"

    os.environ["VCINSTALLDIR"] = SDK["VISUALSTUDIO"] + vcdir_suffix
    os.environ["WindowsSdkDir"] = SDK["MSPLATFORM"]

    winsdk_ver = SDK["MSPLATFORM_VERSION"]

    # Determine the directories to look in based on the architecture.
    arch = GetTargetArch()
    bindir = ""
    libdir = ""
    if ("VCTOOLSVERSION" in SDK):
        bindir = "Host" + GetHostArch().upper() + "\\" + arch
        libdir = arch
    else:
        if (arch == 'x64'):
            bindir = 'amd64'
            libdir = 'amd64'
        elif (arch != 'x86'):
            bindir = arch
            libdir = arch

        if (arch != 'x86' and GetHostArch() == 'x86'):
            # Special version of the tools that run on x86.
            bindir = 'x86_' + bindir

    vc_binpath = SDK["VISUALSTUDIO"] + vcdir_suffix + "bin"
    binpath = os.path.join(vc_binpath, bindir)
    if not os.path.isfile(binpath + "\\cl.exe"):
        # Try the x86 tools, those should work just as well.
        if arch == 'x64' and os.path.isfile(vc_binpath + "\\x86_amd64\\cl.exe"):
            binpath = "{0}\\x86_amd64;{0}".format(vc_binpath)
        elif winsdk_ver.startswith('10.'):
            exit("Couldn't find compilers in %s.  You may need to install the Windows SDK 7.1 and the Visual C++ 2010 SP1 Compiler Update for Windows SDK 7.1." % binpath)
        else:
            exit("Couldn't find compilers in %s." % binpath)

    AddToPathEnv("PATH",    binpath)
    AddToPathEnv("PATH",    SDK["VISUALSTUDIO"] + "Common7\\IDE")
    AddToPathEnv("INCLUDE", os.environ["VCINSTALLDIR"] + "include")
    AddToPathEnv("INCLUDE", os.environ["VCINSTALLDIR"] + "atlmfc\\include")
    AddToPathEnv("LIB",     os.environ["VCINSTALLDIR"] + "lib\\" + libdir)
    AddToPathEnv("LIB",     os.environ["VCINSTALLDIR"] + "atlmfc\\lib\\" + libdir)

    winsdk_ver = SDK["MSPLATFORM_VERSION"]
    if winsdk_ver.startswith('10.'):
        AddToPathEnv("PATH",    SDK["MSPLATFORM"] + "bin\\" + arch)
        AddToPathEnv("PATH",    SDK["MSPLATFORM"] + "bin\\" + winsdk_ver + "\\" + arch)

        # Windows Kit 10 introduces the "universal CRT".
        inc_dir = SDK["MSPLATFORM"] + "Include\\" + winsdk_ver + "\\"
        lib_dir = SDK["MSPLATFORM"] + "Lib\\" + winsdk_ver + "\\"
        AddToPathEnv("INCLUDE", inc_dir + "shared")
        AddToPathEnv("INCLUDE", inc_dir + "ucrt")
        AddToPathEnv("INCLUDE", inc_dir + "um")
        AddToPathEnv("LIB", lib_dir + "ucrt\\" + arch)
        AddToPathEnv("LIB", lib_dir + "um\\" + arch)
    elif winsdk_ver == '8.1':
        AddToPathEnv("PATH",    SDK["MSPLATFORM"] + "bin\\" + arch)

        inc_dir = SDK["MSPLATFORM"] + "Include\\"
        lib_dir = SDK["MSPLATFORM"] + "Lib\\winv6.3\\"
        AddToPathEnv("INCLUDE", inc_dir + "shared")
        AddToPathEnv("INCLUDE", inc_dir + "ucrt")
        AddToPathEnv("INCLUDE", inc_dir + "um")
        AddToPathEnv("LIB", lib_dir + "ucrt\\" + arch)
        AddToPathEnv("LIB", lib_dir + "um\\" + arch)
    else:
        AddToPathEnv("PATH",    SDK["MSPLATFORM"] + "bin")
        AddToPathEnv("INCLUDE", SDK["MSPLATFORM"] + "include")
        AddToPathEnv("INCLUDE", SDK["MSPLATFORM"] + "include\\atl")
        AddToPathEnv("INCLUDE", SDK["MSPLATFORM"] + "include\\mfc")

        if arch != 'x64':
            AddToPathEnv("LIB", SDK["MSPLATFORM"] + "lib")
            AddToPathEnv("PATH",SDK["VISUALSTUDIO"] + "VC\\redist\\x86\\Microsoft.VC100.CRT")
            AddToPathEnv("PATH",SDK["VISUALSTUDIO"] + "VC\\redist\\x86\\Microsoft.VC100.MFC")

        elif os.path.isdir(SDK["MSPLATFORM"] + "lib\\x64"):
            AddToPathEnv("LIB", SDK["MSPLATFORM"] + "lib\\x64")

        elif os.path.isdir(SDK["MSPLATFORM"] + "lib\\amd64"):
            AddToPathEnv("LIB", SDK["MSPLATFORM"] + "lib\\amd64")

        else:
            exit("Could not locate 64-bits libraries in Windows SDK directory!\nUsing directory: %s" % SDK["MSPLATFORM"])

    # Targeting the 7.1 SDK (which is the only way to have Windows XP support)
    # with Visual Studio 2015+ requires use of the Universal CRT.
    if winsdk_ver in ('7.1', '7.1A', '8.0', '8.1') and SDK["VISUALSTUDIO_VERSION"] >= (14,0):
        win_kit = GetRegistryKey("SOFTWARE\\Microsoft\\Windows Kits\\Installed Roots", "KitsRoot10")

        # Fallback in case we can't read the registry.
        if not win_kit or not os.path.isdir(win_kit):
            win_kit = "C:\\Program Files (x86)\\Windows Kits\\10\\"
        elif not win_kit.endswith('\\'):
            win_kit += '\\'

        for vnum in 10150, 10240, 10586, 14393, 15063, 16299, 17134, 17763, 18362, 19041, 20348, 22000:
            version = "10.0.{0}.0".format(vnum)
            if os.path.isfile(win_kit + "Include\\" + version + "\\ucrt\\assert.h"):
                print("Using Universal CRT %s" % (version))
                break

        AddToPathEnv("LIB", "%s\\Lib\\%s\\ucrt\\%s" % (win_kit, version, arch))
        AddToPathEnv("INCLUDE", "%s\\Include\\%s\\ucrt" % (win_kit, version))

        # Copy the DLLs to the bin directory.
        CopyAllFiles(GetOutputDir() + "/bin/", win_kit + "Redist\\ucrt\\DLLs\\" + arch + "\\")

########################################################################
#
# Include and Lib directories.
#
# These allow you to add include and lib directories to the
# compiler search paths.  These methods accept a "package"
# parameter, which specifies which package the directory is
# associated with.  The include/lib directory is not used
# if the package is not selected.  The package can be 'ALWAYS'.
#
########################################################################

INCDIRECTORIES = []
LIBDIRECTORIES = []
FRAMEWORKDIRECTORIES = []
LIBNAMES = []
DEFSYMBOLS = []

def IncDirectory(opt, dir):
    INCDIRECTORIES.append((opt, dir))

def LibDirectory(opt, dir):
    LIBDIRECTORIES.append((opt, dir))

def FrameworkDirectory(opt, dir):
    FRAMEWORKDIRECTORIES.append((opt, dir))

def FindIncDirectory(opt):
    # Find the include directory associated with this module
    for mod, dir in INCDIRECTORIES:
        if mod == opt:
            return os.path.abspath(dir)

def FindLibDirectory(opt):
    # Find the library directory associated with this module
    for mod, dir in LIBDIRECTORIES:
        if mod == opt:
            return os.path.abspath(dir)

def FindOptDirectory(opt):
    # Find the common directory associated with this module
    # using the include and library directories as a guide
    include_dir = FindIncDirectory(opt)
    lib_dir = FindLibDirectory(opt)

    if include_dir and lib_dir:
        # The module's common directory is the common prefix of
        # its include and library directory
        common_dir = os.path.commonprefix([include_dir, lib_dir])

        if common_dir:
            return os.path.abspath(common_dir)
    elif include_dir:
        # The module's common directory is the parent of the include
        # directory
        return os.path.abspath(os.path.join(include_dir, os.pardir))
    elif lib_dir:
        # The module's common directory is the parent of the library
        # directory
        return os.path.abspath(os.path.join(lib_dir, os.pardir))

def LibName(opt, name):
    # Check to see if the lib file actually exists for the thirdparty library given
    # Are we a thirdparty library?
    if name.startswith(GetThirdpartyDir()):
        # Does this lib exist?
        if not os.path.exists(name):
            WARNINGS.append(name + " not found.  Skipping Package " + opt)
            if (opt in PkgListGet()):
                if not PkgSkip(opt):
                    Warn("Could not locate thirdparty package %s, excluding from build" % (opt.lower()))
                    PkgDisable(opt)
                return
            else:
                Error("Could not locate thirdparty package %s, aborting build" % (opt.lower()))
    LIBNAMES.append((opt, name))

def DefSymbol(opt, sym, val=""):
    DEFSYMBOLS.append((opt, sym, val))

########################################################################
#
# This subroutine prepares the environment for the build.
#
########################################################################

def SetupBuildEnvironment(compiler):
    if GetVerbose():
        print("Using compiler: %s" % compiler)
        print("Host OS: %s" % GetHost())
        print("Host arch: %s" % GetHostArch())

    target = GetTarget()
    if target != 'android':
        print("Target OS: %s" % GetTarget())
    else:
        print("Target OS: %s (API level %d)" % (GetTarget(), ANDROID_API))
    print("Target arch: %s" % GetTargetArch())

    # Set to English so we can safely parse the result of gcc commands.
    # Setting it to UTF-8 is necessary for Python 3 modules to import
    # correctly.
    os.environ["LC_ALL"] = "en_US.UTF-8"
    os.environ["LANGUAGE"] = "en"

    # In the case of Android, we have to put the toolchain on the PATH in order to use it.
    if GetTarget() == 'android' and GetHost() != 'android':
        AddToPathEnv("PATH", os.path.join(SDK["ANDROID_TOOLCHAIN"], "bin"))

        if "ANDROID_BUILD_TOOLS" in SDK:
            AddToPathEnv("PATH", SDK["ANDROID_BUILD_TOOLS"])

        if "JDK" in SDK:
            AddToPathEnv("PATH", os.path.join(SDK["JDK"], "bin"))
            os.environ["JAVA_HOME"] = SDK["JDK"]

    if compiler == "MSVC":
        # Add the visual studio tools to PATH et al.
        SetupVisualStudioEnviron()

    if compiler == "GCC":
        # Invoke gcc to determine the system library directories.
        global SYS_LIB_DIRS, SYS_INC_DIRS

        if sys.platform == "darwin":
            # We need to add this one explicitly for some reason.
            SYS_LIB_DIRS.append(SDK["MACOSX"] + "/usr/lib")

        if not SDK.get("MACOSX"):
            # gcc doesn't add this one, but we do want it:
            local_lib = SDK.get("SYSROOT", "") + "/usr/local/lib"
            if os.path.isdir(local_lib):
                SYS_LIB_DIRS.append(local_lib)

        sysroot_flag = ""

        if SDK.get("MACOSX"):
            # The default compiler in Leopard does not respect --sysroot correctly.
            sysroot_flag = " -isysroot " + SDK["MACOSX"]
        #if SDK.get("SYSROOT"):
        #    sysroot_flag = ' --sysroot=%s -no-canonical-prefixes' % (SDK["SYSROOT"])
        if GetTarget() == "android":
            sysroot_flag = " -target " + ANDROID_TRIPLE

        # Extract the dirs from the line that starts with 'libraries: ='.
        cmd = GetCXX() + " -print-search-dirs" + sysroot_flag
        handle = os.popen(cmd)
        for line in handle:
            if not line.startswith('libraries: ='):
                continue

            line = line[12:].strip()
            libdirs = line.split(':')
            while libdirs:
                libdir = os.path.normpath(libdirs.pop(0))
                if os.path.isdir(libdir):
                    if libdir not in SYS_LIB_DIRS:
                        SYS_LIB_DIRS.append(libdir)
                elif len(libdir) == 1:
                    # Oops, is this a drive letter?  Prepend it to the next.
                    libdirs[0] = libdir + ':' + libdirs[0]
                elif GetVerbose():
                    print("Ignoring non-existent library directory %s" % (libdir))

        returnval = handle.close()
        if returnval is not None and returnval != 0:
            Warn("%s failed" % (cmd))
            SYS_LIB_DIRS += [SDK.get("SYSROOT", "") + "/usr/lib"]

        # The Android toolchain on Windows doesn't actually add this one.
        if target == 'android' and GetHost() == 'windows':
            libdir = SDK.get("SYSROOT", "") + "/usr/lib"
            if GetTargetArch() == 'x86_64':
                libdir += '64'
            SYS_LIB_DIRS += [libdir]

        # Now extract the preprocessor's include directories.
        cmd = GetCXX() + " -x c++ -v -E " + os.devnull
        cmd += sysroot_flag

        null = open(os.devnull, 'w')
        handle = subprocess.Popen(cmd, stdout=null, stderr=subprocess.PIPE, shell=True)
        scanning = False
        for line in handle.communicate()[1].splitlines():
            line = line.decode('utf-8', 'replace')

            # Start looking at a line that says:  #include "..." search starts here
            if not scanning:
                if line.startswith('#include'):
                    scanning = True
                continue

            if sys.platform == "win32":
                if not line.startswith(' '):
                    continue
            else:
                if not line.startswith(' /'):
                    continue

            line = line.strip()
            if line.endswith(" (framework directory)"):
                pass
            elif os.path.isdir(line):
                SYS_INC_DIRS.append(os.path.normpath(line))
            elif GetVerbose():
                print("Ignoring non-existent include directory %s" % (line))

        if handle.returncode != 0 or not SYS_INC_DIRS:
            Warn("%s failed or did not produce the expected result" % (cmd))
            sysroot = SDK.get("SYSROOT", "")
            # Add some sensible directories as a fallback.
            SYS_INC_DIRS = [
                sysroot + "/usr/include",
                sysroot + "/usr/local/include"
            ]
            pcbsd_inc = sysroot + "/usr/PCBSD/local/include"
            if os.path.isdir(pcbsd_inc):
                SYS_INC_DIRS.append(pcbsd_inc)

        null.close()

        # Print out the search paths
        if GetVerbose():
            print("System library search path:")
            for dir in SYS_LIB_DIRS:
                print("  " + dir)

            print("System include search path:")
            for dir in SYS_INC_DIRS:
                print("  " + dir)

    # If we're cross-compiling, no point in putting our output dirs on the path.
    if CrossCompiling():
        return

    # Add our output directories to the environment.
    builtdir = GetOutputDir()
    AddToPathEnv("PYTHONPATH", builtdir)
    AddToPathEnv("PANDA_PRC_DIR", os.path.join(builtdir, "etc"))
    AddToPathEnv("PATH", os.path.join(builtdir, "bin"))
    if GetHost() == 'windows':
        # extension_native_helpers.py currently expects to find libpandaexpress on sys.path.
        AddToPathEnv("PYTHONPATH", os.path.join(builtdir, "bin"))
        AddToPathEnv("PATH", os.path.join(builtdir, "plugins"))

    # Now for the special (DY)LD_LIBRARY_PATH on Unix-esque systems.
    if GetHost() != 'windows':
        # Get the current
        ldpath = os.environ.get("LD_LIBRARY_PATH", "").split(os.pathsep)
        if GetHost() == 'darwin':
            dyldpath = os.environ.get("DYLD_LIBRARY_PATH", "").split(os.pathsep)

        # Remove any potential current Panda installation lib dirs
        for i in ldpath[:]:
            if i.startswith("/usr/lib/panda3d") or \
               i.startswith("/usr/local/panda"):
                ldpath.remove(i)

        if GetHost() == 'darwin':
            for i in dyldpath[:]:
                if i.startswith("/Applications/Panda3D") or \
                   i.startswith("/Developer/Panda3D"):
                    dyldpath.remove(i)

        # Add built/lib/ to (DY)LD_LIBRARY_PATH
        ldpath.insert(0, os.path.join(builtdir, 'lib'))
        os.environ["LD_LIBRARY_PATH"] = os.pathsep.join(ldpath)

        if GetHost() == 'darwin':
            dyldpath.insert(0, os.path.join(builtdir, 'lib'))
            os.environ["DYLD_LIBRARY_PATH"] = os.pathsep.join(dyldpath)

            # macOS 10.11 removed DYLD_LIBRARY_PATH, but we still need to pass
            # on our lib directory to ppackage, so add it to PATH instead.
            os.environ["PATH"] = os.path.join(builtdir, 'lib') + ':' + os.environ.get("PATH", "")

        # Workaround around compile issue on PCBSD
        if (os.path.exists("/usr/PCBSD")):
            os.environ["LD_LIBRARY_PATH"] += os.pathsep + "/usr/PCBSD/local/lib"

########################################################################
##
## Routines to copy files into the build tree
##
########################################################################

def CopyFile(dstfile, srcfile):
    if dstfile[-1] == '/':
        dstfile += os.path.basename(srcfile)

    if NeedsBuild([dstfile], [srcfile]):
        if os.path.islink(srcfile):
            # Preserve symlinks
            if os.path.isfile(dstfile) or os.path.islink(dstfile):
                print("Removing file %s" % (dstfile))
                os.unlink(dstfile)
            elif os.path.isdir(dstfile):
                print("Removing directory %s" % (dstfile))
                shutil.rmtree(dstfile)
            os.symlink(os.readlink(srcfile), dstfile)
        else:
            WriteBinaryFile(dstfile, ReadBinaryFile(srcfile))

        if sys.platform == 'cygwin' and os.path.splitext(dstfile)[1].lower() in ('.dll', '.exe'):
            os.chmod(dstfile, 0o755)

        JustBuilt([dstfile], [srcfile])

def CopyAllFiles(dstdir, srcdir, suffix=""):
    for x in GetDirectoryContents(srcdir, ["*"+suffix]):
        CopyFile(dstdir + x, srcdir + x)

def CopyAllHeaders(dir, skip=[]):
    for filename in GetDirectoryContents(dir, ["*.h", "*.I", "*.T"], skip):
        srcfile = dir + "/" + filename
        dstfile = OUTPUTDIR + "/include/" + filename
        if (NeedsBuild([dstfile], [srcfile])):
            WriteBinaryFile(dstfile, ReadBinaryFile(srcfile))
            JustBuilt([dstfile], [srcfile])

def CopyTree(dstdir, srcdir, omitVCS=True, exclude=()):
    if os.path.isdir(dstdir):
        source_entries = os.listdir(srcdir)
        for entry in source_entries:
            srcpth = os.path.join(srcdir, entry)
            dstpth = os.path.join(dstdir, entry)

            if entry in exclude:
                continue

            if os.path.islink(srcpth) or os.path.isfile(srcpth):
                if not omitVCS or entry not in VCS_FILES:
                    CopyFile(dstpth, srcpth)
            else:
                if not omitVCS or entry not in VCS_DIRS:
                    CopyTree(dstpth, srcpth)

        # Delete files in dstdir that are not in srcdir.
        for entry in os.listdir(dstdir):
            if entry not in source_entries or entry in exclude:
                path = os.path.join(dstdir, entry)
                if os.path.islink(path) or os.path.isfile(path):
                    os.remove(path)
                elif os.path.isdir(path):
                    shutil.rmtree(path)
    else:
        if GetHost() == 'windows':
            srcdir = srcdir.replace('/', '\\')
            dstdir = dstdir.replace('/', '\\')
            cmd = 'xcopy /I/Y/E/Q "' + srcdir + '" "' + dstdir + '"'
            oscmd(cmd)
        else:
            if subprocess.call(['cp', '-R', '-f', srcdir, dstdir]) != 0:
                exit("Copy failed.")

        for entry in exclude:
            path = os.path.join(dstdir, entry)
            if os.path.islink(path) or os.path.isfile(path):
                os.remove(path)
            elif os.path.isdir(path):
                shutil.rmtree(path)

        if omitVCS:
            DeleteVCS(dstdir)

def CopyPythonTree(dstdir, srcdir, threads=0):
    if (not os.path.isdir(dstdir)):
        os.mkdir(dstdir)

    exclude_files = set(VCS_FILES)
    exclude_files.add('panda3d.py')

    for entry in os.listdir(srcdir):
        srcpth = os.path.join(srcdir, entry)
        dstpth = os.path.join(dstdir, entry)
        if os.path.isfile(srcpth):
            base, ext = os.path.splitext(entry)
            if entry not in exclude_files and ext not in SUFFIX_INC + ['.pyc', '.pyo']:
                if (NeedsBuild([dstpth], [srcpth])):
                    WriteBinaryFile(dstpth, ReadBinaryFile(srcpth))
                    JustBuilt([dstpth], [srcpth])

        elif entry not in VCS_DIRS:
            CopyPythonTree(dstpth, srcpth, threads=threads)

########################################################################
##
## Parse setup.cfg to extract the version number.
##
########################################################################

cfg_parser = None

def GetMetadataValue(key):
    global cfg_parser
    if not cfg_parser:
        # Parse the metadata from the setup.cfg file.
        cfg_parser = configparser.ConfigParser()
        path = os.path.join(os.path.dirname(__file__), '..', 'setup.cfg')
        assert cfg_parser.read(path), "Could not read setup.cfg file."

    value = cfg_parser.get('metadata', key)
    if key == 'classifiers':
        value = value.strip().split('\n')
    return value

# This function is being phased out.
def ParsePandaVersion(fn):
    try:
        f = open(fn, "r")
        pattern = re.compile('^[ \t]*[#][ \t]*define[ \t]+PANDA_VERSION[ \t]+([0-9]+)[ \t]+([0-9]+)[ \t]+([0-9]+)')
        for line in f:
            match = pattern.match(line, 0)
            if (match):
                f.close()
                return match.group(1) + "." + match.group(2) + "." + match.group(3)
        f.close()
    except:
        pass
    return "0.0.0"

##########################################################################################
#
# Utility function to generate a resource file
#
##########################################################################################

RESOURCE_FILE_TEMPLATE = """VS_VERSION_INFO VERSIONINFO
 FILEVERSION %(commaversion)s
 PRODUCTVERSION %(commaversion)s
 FILEFLAGSMASK 0x3fL
 FILEFLAGS %(debugflag)s
 FILEOS 0x40004L
 FILETYPE 0x2L
 FILESUBTYPE 0x0L
BEGIN
    BLOCK "StringFileInfo"
    BEGIN
        BLOCK "040904e4"
        BEGIN
            VALUE "FileDescription", "%(description)s\\0"
            VALUE "FileVersion", "%(dotversion)s"
            VALUE "LegalTrademarks", "\\0"
            VALUE "MIMEType", "%(mimetype)s\\0"
            VALUE "FileExtents", "%(extension)s\\0"
            VALUE "FileOpenName", "%(filedesc)s\\0"
            VALUE "OLESelfRegister", "\\0"
            VALUE "OriginalFilename", "%(filename)s\\0"
            VALUE "ProductName", "%(name)s %(version)s\\0"
            VALUE "ProductVersion", "%(dotversion)s"
        END
    END
    BLOCK "VarFileInfo"
    BEGIN
        VALUE "Translation", 0x409, 1252
    END
END
"""

def GenerateResourceFile(**kwargs):
    if "debugflag" not in kwargs:
        if GetOptimize() <= 2:
            kwargs["debugflag"] = "0x1L"
        else:
            kwargs["debugflag"] = "0x0L"
    kwargs["dotversion"] = kwargs["version"]
    if len(kwargs["dotversion"].split(".")) == 3:
        kwargs["dotversion"] += ".0"
    if "commaversion" not in kwargs:
        kwargs["commaversion"] = kwargs["dotversion"].replace(".", ",")

    rcdata = ""
    if "noinclude" not in kwargs:
        rcdata += "#define APSTUDIO_READONLY_SYMBOLS\n"
        rcdata += "#include \"winresrc.h\"\n"
        rcdata += "#undef APSTUDIO_READONLY_SYMBOLS\n"
    rcdata += RESOURCE_FILE_TEMPLATE % kwargs

    if "icon" in kwargs:
        rcdata += "\nICON_FILE       ICON    \"%s\"\n" % kwargs["icon"]

    return rcdata


def WriteResourceFile(basename, **kwargs):
    if not basename.endswith(".rc"):
        basename += ".rc"
    basename = GetOutputDir() + "/include/" + basename
    ConditionalWriteFile(basename, GenerateResourceFile(**kwargs))
    return basename


def GenerateEmbeddedStringFile(string_name, data):
    yield 'extern const char %s[] = {\n' % (string_name)
    i = 0
    for byte in data:
        if i == 0:
            yield ' '

        yield ' 0x%02x,' % (byte)
        i += 1
        if i >= 12:
            yield '\n'
            i = 0

    yield '\n};\n'


def WriteEmbeddedStringFile(basename, inputs, string_name=None):
    if os.path.splitext(basename)[1] not in SUFFIX_INC:
        basename += '.cxx'
    target = GetOutputDir() + "/tmp/" + basename

    if string_name is None:
        string_name = os.path.basename(os.path.splitext(target)[0])
        string_name = string_name.replace('-', '_')

    data = bytearray()
    for input in inputs:
        fp = open(input, 'rb')

        # Insert a #line so that we get meaningful compile/assert errors when
        # the result is inserted by interrogate_module into generated code.
        if os.path.splitext(input)[1] in SUFFIX_INC:
            line = '#line 1 "%s"\n' % (input)
            data += bytearray(line.encode('ascii', 'replace'))

        data += bytearray(fp.read())
        fp.close()

    data.append(0)

    output = ''.join(GenerateEmbeddedStringFile(string_name, data))
    ConditionalWriteFile(target, output)
    return target

########################################################################
##
## FindLocation
##
########################################################################

ORIG_EXT = {}
PYABI_SPECIFIC = set()
WARNED_FILES = set()

def GetOrigExt(x):
    return ORIG_EXT[x]

def SetOrigExt(x, v):
    ORIG_EXT[x] = v

def GetExtensionSuffix():
    if GetTarget() == 'windows':
        if GetTargetArch() == 'x64':
            return '.cp%d%d-win_amd64.pyd' % (sys.version_info[:2])
        else:
            return '.cp%d%d-win32.pyd' % (sys.version_info[:2])
    elif CrossCompiling():
        return '.{0}.so'.format(GetPythonABI())
    else:
        import _imp
        return _imp.extension_suffixes()[0]

def GetPythonABI():
    if not CrossCompiling():
        soabi = sysconfig.get_config_var('SOABI')
        if soabi:
            return soabi

    soabi = 'cpython-%d%d' % (sys.version_info[:2])

    if sys.version_info >= (3, 8):
        return soabi

    debug_flag = sysconfig.get_config_var('Py_DEBUG')
    if (debug_flag is None and hasattr(sys, 'gettotalrefcount')) or debug_flag:
        soabi += 'd'

    malloc_flag = sysconfig.get_config_var('WITH_PYMALLOC')
    if malloc_flag is None or malloc_flag:
        soabi += 'm'

    return soabi

def CalcLocation(fn, ipath):
    if fn.startswith("panda3d/") and fn.endswith(".py"):
        return OUTPUTDIR + "/" + fn

    if (fn.endswith(".class")):return OUTPUTDIR+"/classes/"+fn
    if (fn.count("/")): return fn
    dllext = ""
    target = GetTarget()
    if (GetOptimize() <= 2 and target == 'windows'): dllext = "_d"

    if (fn == "AndroidManifest.xml"): return OUTPUTDIR+"/"+fn
    if (fn == "classes.dex"): return OUTPUTDIR+"/"+fn
    if (fn.endswith(".cxx")): return CxxFindSource(fn, ipath)
    if (fn.endswith(".I")):   return CxxFindSource(fn, ipath)
    if (fn.endswith(".h")):   return CxxFindSource(fn, ipath)
    if (fn.endswith(".c")):   return CxxFindSource(fn, ipath)
    if (fn.endswith(".py")):  return CxxFindSource(fn, ipath)
    if (fn.endswith(".yxx")): return CxxFindSource(fn, ipath)
    if (fn.endswith(".lxx")): return CxxFindSource(fn, ipath)
    if (fn.endswith(".xml")): return CxxFindSource(fn, ipath)
    if (fn.endswith(".java")):return CxxFindSource(fn, ipath)
    if (fn.endswith(".egg")): return OUTPUTDIR+"/models/"+fn
    if (fn.endswith(".egg.pz")):return OUTPUTDIR+"/models/"+fn
    if (fn.endswith(".pyd")): return OUTPUTDIR+"/panda3d/"+fn[:-4]+GetExtensionSuffix()
    if (target == 'windows'):
        if (fn.endswith(".def")):   return CxxFindSource(fn, ipath)
        if (fn.endswith(".rc")):    return CxxFindSource(fn, ipath)
        if (fn.endswith(".idl")):   return CxxFindSource(fn, ipath)
        if (fn.endswith(".obj")):   return OUTPUTDIR+"/tmp/"+fn
        if (fn.endswith(".res")):   return OUTPUTDIR+"/tmp/"+fn
        if (fn.endswith(".tlb")):   return OUTPUTDIR+"/tmp/"+fn
        if (fn.endswith(".dll")):   return OUTPUTDIR+"/bin/"+fn[:-4]+dllext+".dll"
        if (fn.endswith(".ocx")):   return OUTPUTDIR+"/plugins/"+fn[:-4]+dllext+".ocx"
        if (fn.endswith(".mll")):   return OUTPUTDIR+"/plugins/"+fn[:-4]+dllext+".mll"
        if (fn.endswith(".dlo")):   return OUTPUTDIR+"/plugins/"+fn[:-4]+dllext+".dlo"
        if (fn.endswith(".dli")):   return OUTPUTDIR+"/plugins/"+fn[:-4]+dllext+".dli"
        if (fn.endswith(".dle")):   return OUTPUTDIR+"/plugins/"+fn[:-4]+dllext+".dle"
        if (fn.endswith(".plugin")):return OUTPUTDIR+"/plugins/"+fn[:-7]+dllext+".dll"
        if (fn.endswith(".exe")):   return OUTPUTDIR+"/bin/"+fn
        if (fn.endswith(".p3d")):   return OUTPUTDIR+"/bin/"+fn
        if (fn.endswith(".lib")):   return OUTPUTDIR+"/lib/"+fn[:-4]+dllext+".lib"
        if (fn.endswith(".ilb")):   return OUTPUTDIR+"/tmp/"+fn[:-4]+dllext+".lib"
    elif (target == 'darwin'):
        if (fn.endswith(".mm")):    return CxxFindSource(fn, ipath)
        if (fn.endswith(".r")):     return CxxFindSource(fn, ipath)
        if (fn.endswith(".plist")): return CxxFindSource(fn, ipath)
        if (fn.endswith(".obj")):   return OUTPUTDIR+"/tmp/"+fn[:-4]+".o"
        if (fn.endswith(".dll")):   return OUTPUTDIR+"/lib/"+fn[:-4]+".dylib"
        if (fn.endswith(".mll")):   return OUTPUTDIR+"/plugins/"+fn
        if (fn.endswith(".exe")):   return OUTPUTDIR+"/bin/"+fn[:-4]
        if (fn.endswith(".p3d")):   return OUTPUTDIR+"/bin/"+fn[:-4]
        if (fn.endswith(".lib")):   return OUTPUTDIR+"/lib/"+fn[:-4]+".a"
        if (fn.endswith(".ilb")):   return OUTPUTDIR+"/tmp/"+fn[:-4]+".a"
        if (fn.endswith(".rsrc")):  return OUTPUTDIR+"/tmp/"+fn
        if (fn.endswith(".plugin")):return OUTPUTDIR+"/plugins/"+fn
        if (fn.endswith(".app")):   return OUTPUTDIR+"/bin/"+fn
    else:
        if (fn.endswith(".obj")):   return OUTPUTDIR+"/tmp/"+fn[:-4]+".o"
        if (fn.endswith(".dll")):   return OUTPUTDIR+"/lib/"+fn[:-4]+".so"
        if (fn.endswith(".mll")):   return OUTPUTDIR+"/plugins/"+fn
        if (fn.endswith(".plugin")):return OUTPUTDIR+"/plugins/"+fn[:-7]+dllext+".so"
        if (fn.endswith(".exe")):   return OUTPUTDIR+"/bin/"+fn[:-4]
        if (fn.endswith(".p3d")):   return OUTPUTDIR+"/bin/"+fn[:-4]
        if (fn.endswith(".lib")):   return OUTPUTDIR+"/lib/"+fn[:-4]+".a"
        if (fn.endswith(".ilb")):   return OUTPUTDIR+"/tmp/"+fn[:-4]+".a"
    if (fn.endswith(".dat")):   return OUTPUTDIR+"/tmp/"+fn
    if (fn.endswith(".in")):    return OUTPUTDIR+"/pandac/input/"+fn
    return fn


def FindLocation(fn, ipath, pyabi=None):
    if GetLinkAllStatic():
        if fn.endswith(".dll"):
            fn = fn[:-4] + ".lib"
        elif fn.endswith(".pyd"):
            fn = "libpy.panda3d." \
               + os.path.splitext(fn[:-4] + GetExtensionSuffix())[0] + ".lib"

    loc = CalcLocation(fn, ipath)
    base, ext = os.path.splitext(fn)

    # If this is a target created with PyTargetAdd, we need to make sure it
    # it put in a Python-version-specific directory.
    if loc in PYABI_SPECIFIC:
        if loc.startswith(OUTPUTDIR + "/tmp"):
            if pyabi is not None:
                loc = OUTPUTDIR + "/tmp/" + pyabi + loc[len(OUTPUTDIR) + 4:]
            else:
                raise RuntimeError("%s is a Python-specific target, use PyTargetAdd instead of TargetAdd" % (fn))

        elif ext != ".pyd" and loc not in WARNED_FILES:
            WARNED_FILES.add(loc)
            Warn("file depends on Python but is not in an ABI-specific directory:", loc)

    ORIG_EXT[loc] = ext
    return loc


########################################################################
##
## These files maintain a python_versions.json file in the built/tmp
## directory that can be used by the other scripts in this directory.
##
########################################################################


def GetCurrentPythonVersionInfo():
    if PkgSkip("PYTHON"):
        return

    return {
        "version": SDK["PYTHONVERSION"][6:].rstrip('dmu'),
        "soabi": GetPythonABI(),
        "ext_suffix": GetExtensionSuffix(),
        "executable": sys.executable,
        "purelib": sysconfig.get_python_lib(False),
        "platlib": sysconfig.get_python_lib(True),
    }


def UpdatePythonVersionInfoFile(new_info):
    import json

    json_file = os.path.join(GetOutputDir(), "tmp", "python_versions.json")
    json_data = []
    if os.path.isfile(json_file) and not PkgSkip("PYTHON"):
        try:
            with open(json_file, 'r') as fh:
                json_data = json.load(fh)
        except:
            json_data = []

        # Prune the list by removing the entries that conflict with our build,
        # plus the entries that no longer exist, and the EOL Python versions
        for version_info in json_data[:]:
            core_pyd = os.path.join(GetOutputDir(), "panda3d", "core" + version_info["ext_suffix"])
            if version_info["ext_suffix"] == new_info["ext_suffix"] or \
               version_info["soabi"] == new_info["soabi"] or \
               not os.path.isfile(core_pyd) or \
               version_info["version"].split(".", 1)[0] == "2" or \
               version_info["version"] in ("3.0", "3.1", "3.2", "3.3", "3.4", "3.5"):
                json_data.remove(version_info)

    if not PkgSkip("PYTHON"):
        json_data.append(new_info)

    if VERBOSE:
        print("Writing %s" % (json_file))

    with open(json_file, 'w') as fh:
        json.dump(json_data, fh, indent=4)


def ReadPythonVersionInfoFile():
    import json

    json_file = os.path.join(GetOutputDir(), "tmp", "python_versions.json")
    if os.path.isfile(json_file):
        try:
            json_data = json.load(open(json_file, 'r'))
        except:
            pass

        # Don't include unsupported versions of Python.
        for version_info in json_data[:]:
            if version_info["version"] in ("2.6", "2.7", "3.0", "3.1", "3.2", "3.3", "3.4"):
                json_data.remove(version_info)

        return json_data

    return []


########################################################################
##
## TargetAdd
##
## Makepanda maintains a list of make-targets.  Each target has
## these attributes:
##
## name   - the name of the file being created.
## ext    - the original file extension, prior to OS-specific translation
## inputs - the names of the input files to the compiler
## deps   - other input files that the target also depends on
## opts   - compiler options, a catch-all category
##
## TargetAdd will create the target if it does not exist.  Then,
## depending on what options you pass, it will push data onto these
## various target attributes.  This is cumulative: for example, if
## you use TargetAdd to add compiler options, then use TargetAdd
## again with more compiler options, both sets of options will be
## included.
##
## TargetAdd does some automatic dependency generation on C++ files.
## It will scan these files for include-files and automatically push
## the include files onto the list of dependencies.  In order to do
## this, it needs an include-file search path.  So if you supply
## any C++ input, you also need to supply compiler options containing
## include-directories, or alternately, a separate ipath parameter.
##
## The main body of 'makepanda' is a long list of TargetAdd
## directives building up a giant list of make targets.  Then,
## finally, the targets are run and panda is built.
##
## Makepanda's dependency system does not understand multiple
## outputs from a single build step.  When a build step generates
## a primary output file and a secondary output file, it is
## necessary to trick the dependency system.  Insert a dummy
## build step that "generates" the secondary output file, using
## the primary output file as an input.  There is a special
## compiler option DEPENDENCYONLY that creates such a dummy
## build-step.  There are two cases where dummy build steps must
## be inserted: bison generates an OBJ and a secondary header
## file, interrogate generates an IN and a secondary IGATE.OBJ.
##
## PyTargetAdd is a special version for targets that depend on Python.
## It will create a target for each Python version we are building with,
## ensuring that builds with different Python versions won't conflict
## when we build for multiple Python ABIs side-by-side.
##
########################################################################

class Target:
    pass

TARGET_LIST = []
TARGET_TABLE = {}

def TargetAdd(target, dummy=0, opts=[], input=[], dep=[], ipath=None, winrc=None, pyabi=None):
    if dummy != 0:
        exit("Syntax error in TargetAdd " + target)
    if ipath is None:
        ipath = opts
    if not ipath:
        ipath = []
    if isinstance(input, str):
        input = [input]
    if isinstance(dep, str):
        dep = [dep]

    if target.endswith(".pyd") and not pyabi:
        raise RuntimeError("Use PyTargetAdd to build .pyd targets")

    full = FindLocation(target, [OUTPUTDIR + "/include"], pyabi=pyabi)

    if full not in TARGET_TABLE:
        t = Target()
        t.name = full
        t.inputs = []
        t.deps = {}
        t.opts = []
        TARGET_TABLE[full] = t
        TARGET_LIST.append(t)
    else:
        t = TARGET_TABLE[full]

    for x in opts:
        if x not in t.opts:
            t.opts.append(x)

    ipath = [OUTPUTDIR + "/tmp"] + GetListOption(ipath, "DIR:") + [OUTPUTDIR+"/include"]
    for x in input:
        fullinput = FindLocation(x, ipath, pyabi=pyabi)
        t.inputs.append(fullinput)
        # Don't re-link a library or binary if just its dependency dlls have been altered.
        # This should work out fine in most cases, and often reduces recompilation time.
        if os.path.splitext(x)[-1] not in SUFFIX_DLL:
            t.deps[fullinput] = 1
            (base,suffix) = os.path.splitext(x)
            if SUFFIX_INC.count(suffix):
                for d in CxxCalcDependencies(fullinput, ipath, []):
                    t.deps[d] = 1
            elif suffix == '.java':
                for d in JavaCalcDependencies(fullinput, OUTPUTDIR + "/classes"):
                    t.deps[d] = 1

        # If we are linking statically, add the source DLL's dynamic dependencies.
        if GetLinkAllStatic() and ORIG_EXT[fullinput] == '.lib' and fullinput in TARGET_TABLE:
            tdep = TARGET_TABLE[fullinput]
            for y in tdep.inputs:
                if ORIG_EXT[y] == '.lib':
                    t.inputs.append(y)

            for opt, _ in LIBNAMES + LIBDIRECTORIES + FRAMEWORKDIRECTORIES:
                if opt in tdep.opts and opt not in t.opts:
                    t.opts.append(opt)

        if x.endswith(".in"):
            # Mark the _igate.cxx file as a dependency also.
            outbase = os.path.basename(x)[:-3]
            woutc = GetOutputDir()+"/tmp/"+outbase+"_igate.cxx"
            t.deps[woutc] = 1

        if target.endswith(".in"):
            # Add any .N files.
            base, ext = os.path.splitext(fullinput)
            fulln = base + ".N"
            if os.path.isfile(fulln):
                t.deps[fulln] = 1

    for x in dep:
        fulldep = FindLocation(x, ipath, pyabi=pyabi)
        t.deps[fulldep] = 1

    if winrc and GetTarget() == 'windows':
        TargetAdd(target, input=WriteResourceFile(target.split("/")[-1].split(".")[0], **winrc))

    ext = os.path.splitext(target)[1]
    if ext == ".in":
        if not CrossCompiling():
            t.deps[FindLocation("interrogate.exe", [])] = 1
        t.deps[FindLocation("dtool_have_python.dat", [])] = 1

    if ext in (".obj", ".tlb", ".res", ".plugin", ".app") or ext in SUFFIX_DLL or ext in SUFFIX_LIB:
        t.deps[FindLocation("platform.dat", [])] = 1

    if target.endswith(".obj") and any(x.endswith(".in") for x in input):
        if not CrossCompiling():
            t.deps[FindLocation("interrogate_module.exe", [])] = 1

    if target.endswith(".pz") and not CrossCompiling():
        t.deps[FindLocation("pzip.exe", [])] = 1

    if target.endswith(".in"):
        # Also add a target to compile the _igate.cxx file into an _igate.obj.
        outbase = os.path.basename(target)[:-3]
        woutc = OUTPUTDIR + "/tmp/" + outbase + "_igate.cxx"
        CxxDependencyCache[woutc] = []
        PyTargetAdd(outbase + "_igate.obj", opts=opts+['PYTHON','BIGOBJ'], input=woutc, dep=target)


def PyTargetAdd(target, opts=[], **kwargs):
    if PkgSkip("PYTHON"):
        return

    if 'PYTHON' not in opts:
        opts = opts + ['PYTHON']

    abi = GetPythonABI()

    MakeDirectory(OUTPUTDIR + "/tmp/" + abi)

    # Mark this target as being a Python-specific target.
    orig = CalcLocation(target, [OUTPUTDIR + "/include"])
    PYABI_SPECIFIC.add(orig)

    if orig.startswith(OUTPUTDIR + "/tmp/") and os.path.exists(orig):
        print("Removing file %s" % (orig))
        os.unlink(orig)

    TargetAdd(target, opts=opts, pyabi=abi, **kwargs)<|MERGE_RESOLUTION|>--- conflicted
+++ resolved
@@ -433,11 +433,7 @@
             ANDROID_ABI = 'x86_64'
             ANDROID_TRIPLE = 'x86_64-linux-android'
         else:
-<<<<<<< HEAD
-            exit('Android architecture must be arm, armv7a, arm64, mips, mips64, x86 or x86_64')
-=======
-            exit('Android architecture must be arm, armv7a, aarch64, mips, mips64, x86 or x86_64, use --arch to specify')
->>>>>>> 0d300456
+            exit('Android architecture must be arm, armv7a, arm64, mips, mips64, x86 or x86_64, use --arch to specify')
 
         ANDROID_TRIPLE += str(ANDROID_API)
         TOOLCHAIN_PREFIX = ANDROID_TRIPLE + '-'
