########################################################################
##
## This file, makepandacore, contains all the global state and
## global functions for the makepanda system.
##
########################################################################

import configparser
from distutils import sysconfig # DO NOT CHANGE to sysconfig - see #1230
import fnmatch
import getpass
import glob
import os
import pickle
import platform
import re
import shutil
import signal
import subprocess
import sys
import threading
import _thread as thread
import time

SUFFIX_INC = [".cxx",".cpp",".c",".h",".I",".yxx",".lxx",".mm",".rc",".r"]
SUFFIX_DLL = [".dll",".dlo",".dle",".dli",".dlm",".mll",".exe",".pyd",".ocx"]
SUFFIX_LIB = [".lib",".ilb"]
VCS_DIRS = set(["CVS", "CVSROOT", ".git", ".hg", "__pycache__"])
VCS_FILES = set([".cvsignore", ".gitignore", ".gitmodules", ".hgignore"])
STARTTIME = time.time()
MAINTHREAD = threading.current_thread()
OUTPUTDIR = "built"
CUSTOM_OUTPUTDIR = False
THIRDPARTYBASE = None
THIRDPARTYDIR = None
OPTIMIZE = "3"
VERBOSE = False
LINK_ALL_STATIC = False
TARGET = None
TARGET_ARCH = None
HAS_TARGET_ARCH = False
TOOLCHAIN_PREFIX = ""
ANDROID_ABI = None
ANDROID_TRIPLE = None
ANDROID_API = None
SYS_LIB_DIRS = []
SYS_INC_DIRS = []
DEBUG_DEPENDENCIES = False
DEFAULT_CC = "gcc"
DEFAULT_CXX = "g++"
DEFAULT_AR = "ar"
DEFAULT_RANLIB = "ranlib"

# Is the current Python a 32-bit or 64-bit build?  There doesn't
# appear to be a universal test for this.
if sys.platform == 'darwin':
    # On macOS, platform.architecture reports '64bit' even if it is
    # currently running in 32-bit mode.  But sys.maxint is a reliable
    # indicator.
    host_64 = (sys.maxsize > 0x100000000)
else:
    # On Windows (and Linux?) sys.maxint reports 0x7fffffff even on a
    # 64-bit build.  So we stick with platform.architecture in that
    # case.
    host_64 = (platform.architecture()[0] == '64bit')

# On Android, get a list of all the public system libraries.
ANDROID_SYS_LIBS = []
if os.path.exists("/etc/public.libraries.txt"):
    for line in open("/etc/public.libraries.txt", "r"):
        line = line.strip()
        ANDROID_SYS_LIBS.append(line)

########################################################################
##
## Visual C++ Version (MSVC) and Visual Studio Information Map
##
########################################################################

MSVCVERSIONINFO = {
    (10,0): {"vsversion":(10,0), "vsname":"Visual Studio 2010"},
    (11,0): {"vsversion":(11,0), "vsname":"Visual Studio 2012"},
    (12,0): {"vsversion":(12,0), "vsname":"Visual Studio 2013"},
    (14,0): {"vsversion":(14,0), "vsname":"Visual Studio 2015"},
    (14,1): {"vsversion":(15,0), "vsname":"Visual Studio 2017"},
    (14,2): {"vsversion":(16,0), "vsname":"Visual Studio 2019"},
    (14,3): {"vsversion":(17,0), "vsname":"Visual Studio 2022"},
}

########################################################################
##
## Maya and Max Version List (with registry keys)
##
########################################################################

MAYAVERSIONINFO = [("MAYA6",   "6.0"),
                   ("MAYA65",  "6.5"),
                   ("MAYA7",   "7.0"),
                   ("MAYA8",   "8.0"),
                   ("MAYA85",  "8.5"),
                   ("MAYA2008","2008"),
                   ("MAYA2009","2009"),
                   ("MAYA2010","2010"),
                   ("MAYA2011","2011"),
                   ("MAYA2012","2012"),
                   ("MAYA2013","2013"),
                   ("MAYA20135","2013.5"),
                   ("MAYA2014","2014"),
                   ("MAYA2015","2015"),
                   ("MAYA2016","2016"),
                   ("MAYA20165","2016.5"),
                   ("MAYA2017","2017"),
                   ("MAYA2018","2018"),
                   ("MAYA2019","2019"),
                   ("MAYA2020","2020"),
                   ("MAYA2022","2022"),
]

MAXVERSIONINFO = [("MAX6", "SOFTWARE\\Autodesk\\3DSMAX\\6.0", "installdir", "maxsdk\\cssdk\\include"),
                  ("MAX7", "SOFTWARE\\Autodesk\\3DSMAX\\7.0", "Installdir", "maxsdk\\include\\CS"),
                  ("MAX8", "SOFTWARE\\Autodesk\\3DSMAX\\8.0", "Installdir", "maxsdk\\include\\CS"),
                  ("MAX9", "SOFTWARE\\Autodesk\\3DSMAX\\9.0", "Installdir", "maxsdk\\include\\CS"),
                  ("MAX2009", "SOFTWARE\\Autodesk\\3DSMAX\\11.0\\MAX-1:409", "Installdir", "maxsdk\\include\\CS"),
                  ("MAX2010", "SOFTWARE\\Autodesk\\3DSMAX\\12.0\\MAX-1:409", "Installdir", "maxsdk\\include\\CS"),
                  ("MAX2011", "SOFTWARE\\Autodesk\\3DSMAX\\13.0\\MAX-1:409", "Installdir", "maxsdk\\include\\CS"),
                  ("MAX2012", "SOFTWARE\\Autodesk\\3DSMAX\\14.0\\MAX-1:409", "Installdir", "maxsdk\\include\\CS"),
                  ("MAX2013", "SOFTWARE\\Autodesk\\3DSMAX\\15.0\\MAX-1:409", "Installdir", "maxsdk\\include\\CS"),
                  ("MAX2014", "SOFTWARE\\Autodesk\\3DSMAX\\16.0\\MAX-1:409", "Installdir", "maxsdk\\include\\CS"),
]

MAYAVERSIONS = []
MAXVERSIONS = []
DXVERSIONS = ["DX9"]

for (ver,key) in MAYAVERSIONINFO:
    MAYAVERSIONS.append(ver)

for (ver,key1,key2,subdir) in MAXVERSIONINFO:
    MAXVERSIONS.append(ver)

########################################################################
##
## Potentially Conflicting Files
##
## The next function can warn about the existence of files that are
## commonly generated by ppremake that may conflict with the build.
##
########################################################################

CONFLICTING_FILES=["dtool/src/dtoolutil/pandaVersion.h",
                   "dtool/src/dtoolutil/checkPandaVersion.h",
                   "dtool/src/dtoolutil/checkPandaVersion.cxx",
                   "dtool/src/prc/prc_parameters.h",
                   "contrib/src/speedtree/speedtree_parameters.h",
                   "direct/src/plugin/p3d_plugin_config.h",
                   "direct/src/plugin_activex/P3DActiveX.rc",
                   "direct/src/plugin_npapi/nppanda3d.rc",
                   "direct/src/plugin_standalone/panda3d.rc"]

def WarnConflictingFiles(delete = False):
    for cfile in CONFLICTING_FILES:
        if os.path.exists(cfile):
            Warn("file may conflict with build:", cfile)
            if delete:
                os.unlink(cfile)
                print("Deleted.")

########################################################################
##
## The exit routine will normally
##
## - print a message
## - save the dependency cache
## - exit
##
## However, if it is invoked inside a thread, it instead:
##
## - prints a message
## - raises the "initiate-exit" exception
##
## If you create a thread, you must be prepared to catch this
## exception, save the dependency cache, and exit.
##
########################################################################

WARNINGS = []
THREADS = {}
HAVE_COLORS = False
SETF = ""
try:
    import curses
    curses.setupterm()
    SETF = curses.tigetstr("setf")
    if SETF is None:
        SETF = curses.tigetstr("setaf")
    assert SETF is not None
    HAVE_COLORS = sys.stdout.isatty()
except:
    pass

def DisableColors():
    global HAVE_COLORS
    HAVE_COLORS = False

def GetColor(color = None):
    if not HAVE_COLORS:
        return ""
    if color is not None:
        color = color.lower()

    if color == "blue":
        token = curses.tparm(SETF, 1)
    elif color == "green":
        token = curses.tparm(SETF, 2)
    elif color == "cyan":
        token = curses.tparm(SETF, 3)
    elif color == "red":
        token = curses.tparm(SETF, 4)
    elif color == "magenta":
        token = curses.tparm(SETF, 5)
    elif color == "yellow":
        token = curses.tparm(SETF, 6)
    else:
        token = curses.tparm(curses.tigetstr("sgr0"))

    return token.decode('ascii')

def ColorText(color, text, reset=True):
    if reset is True:
        return ''.join((GetColor(color), text, GetColor()))
    else:
        return ''.join((GetColor(color), text))

def PrettyTime(t):
    t = int(t)
    hours = t // 3600
    t -= hours * 3600
    minutes = t // 60
    t -= minutes * 60
    seconds = t
    if hours:
        return "%d hours %d min" % (hours, minutes)
    if minutes:
        return "%d min %d sec" % (minutes, seconds)
    return "%d sec" % (seconds)

def ProgressOutput(progress, msg, target = None):
    sys.stdout.flush()
    sys.stderr.flush()
    prefix = ""
    thisthread = threading.current_thread()
    if thisthread is MAINTHREAD:
        if progress is None:
            prefix = ""
        elif progress >= 100.0:
            prefix = "%s[%s%d%%%s] " % (GetColor("yellow"), GetColor("cyan"), progress, GetColor("yellow"))
        elif progress < 10.0:
            prefix = "%s[%s  %d%%%s] " % (GetColor("yellow"), GetColor("cyan"), progress, GetColor("yellow"))
        else:
            prefix = "%s[%s %d%%%s] " % (GetColor("yellow"), GetColor("cyan"), progress, GetColor("yellow"))
    else:
        global THREADS

        ident = thread.get_ident()
        if ident not in THREADS:
            THREADS[ident] = len(THREADS) + 1
        prefix = "%s[%sT%d%s] " % (GetColor("yellow"), GetColor("cyan"), THREADS[ident], GetColor("yellow"))

    if target is not None:
        suffix = ' ' + ColorText("green", target)
    else:
        suffix = GetColor()

    print(''.join((prefix, msg, suffix)))
    sys.stdout.flush()
    sys.stderr.flush()

def exit(msg = ""):
    sys.stdout.flush()
    sys.stderr.flush()
    if threading.current_thread() == MAINTHREAD:
        SaveDependencyCache()
        print("Elapsed Time: " + PrettyTime(time.time() - STARTTIME))
        print(msg)
        print(ColorText("red", "Build terminated."))
        sys.stdout.flush()
        sys.stderr.flush()
        ##Don't quit the interperter if I'm running this file directly (debugging)
        if __name__ != '__main__':
            os._exit(1)
    else:
        print(msg)
        raise "initiate-exit"

def Warn(msg, extra=None):
    if extra is not None:
        print("%sWARNING:%s %s %s%s%s" % (GetColor("red"), GetColor(), msg, GetColor("green"), extra, GetColor()))
    else:
        print("%sWARNING:%s %s" % (GetColor("red"), GetColor(), msg))
    sys.stdout.flush()

def Error(msg, extra=None):
    if extra is not None:
        print("%sERROR:%s %s %s%s%s" % (GetColor("red"), GetColor(), msg, GetColor("green"), extra, GetColor()))
    else:
        print("%sERROR:%s %s" % (GetColor("red"), GetColor(), msg))
    exit()

########################################################################
##
## SetTarget, GetTarget, GetHost
##
## These functions control cross-compilation.
##
########################################################################

def GetHost():
    """Returns the host platform, ie. the one we're compiling on."""
    if sys.platform == 'win32' or sys.platform == 'cygwin':
        # sys.platform is win32 on 64-bits Windows as well.
        return 'windows'
    elif sys.platform == 'darwin':
        return 'darwin'
    elif sys.platform.startswith('linux'):
        try:
            # Python seems to offer no built-in way to check this.
            osname = subprocess.check_output(["uname", "-o"])
            if osname.strip().lower() == b'android':
                return 'android'
            else:
                return 'linux'
        except:
            return 'linux'
    elif sys.platform.startswith('freebsd'):
        return 'freebsd'
    else:
        exit('Unrecognized sys.platform: %s' % (sys.platform))

def GetHostArch():
    """Returns the architecture we're compiling on.
    Its value is also platform-dependent, as different platforms
    have different architecture naming."""

    target = GetTarget()
    if target == 'windows':
        return 'x64' if host_64 else 'x86'

    machine = platform.machine()
    if machine.startswith('armv7'):
        return 'armv7a'
    else:
        return machine

def SetTarget(target, arch=None):
    """Sets the target platform; the one we're compiling for.  Also
    sets the target architecture (None for default, if any).  Should
    be called *before* any calls are made to GetOutputDir, GetCC, etc."""
    global TARGET, TARGET_ARCH, HAS_TARGET_ARCH
    global TOOLCHAIN_PREFIX
    global DEFAULT_CC, DEFAULT_CXX, DEFAULT_AR, DEFAULT_RANLIB

    host = GetHost()
    host_arch = GetHostArch()
    if target is None:
        target = host
    else:
        target = target.lower()

    if arch is not None:
        HAS_TARGET_ARCH = True

    TOOLCHAIN_PREFIX = ''

    if target == 'windows':
        if arch == 'i386':
            arch = 'x86'
        elif arch == 'amd64':
            arch = 'x64'

        if arch is not None and arch != 'x86' and arch != 'x64':
            exit("Windows architecture must be x86 or x64")

    elif target == 'darwin':
        DEFAULT_CC = "clang"
        DEFAULT_CXX = "clang++"

        if arch == 'amd64':
            arch = 'x86_64'
        if arch == 'aarch64':
            arch = 'arm64'

        if arch is not None:
            choices = ('i386', 'x86_64', 'ppc', 'ppc64', 'arm64')
            if arch not in choices:
                exit('macOS architecture must be one of %s' % (', '.join(choices)))

    elif target == 'android' or target.startswith('android-'):
        if arch is None:
            # If compiling on Android, default to same architecture.  Otherwise, arm.
            if host == 'android':
                arch = host_arch
            else:
                arch = 'armv7a'

        if arch == 'aarch64':
            arch = 'arm64'

        # Did we specify an API level?
        global ANDROID_API
        target, _, api = target.partition('-')
        if api:
            ANDROID_API = int(api)
        elif arch in ('mips64', 'arm64', 'x86_64'):
            # 64-bit platforms were introduced in Android 21.
            ANDROID_API = 21
        else:
            # Default to the lowest API level still supported by Google.
            ANDROID_API = 19

        # Determine the prefix for our gcc tools, eg. arm-linux-androideabi-gcc
        global ANDROID_ABI, ANDROID_TRIPLE
        if arch == 'armv7a':
            ANDROID_ABI = 'armeabi-v7a'
            ANDROID_TRIPLE = 'armv7a-linux-androideabi'
        elif arch == 'arm':
            ANDROID_ABI = 'armeabi'
            ANDROID_TRIPLE = 'arm-linux-androideabi'
        elif arch == 'arm64':
            ANDROID_ABI = 'arm64-v8a'
            ANDROID_TRIPLE = 'aarch64-linux-android'
        elif arch == 'mips':
            ANDROID_ABI = 'mips'
            ANDROID_TRIPLE = 'mipsel-linux-android'
        elif arch == 'mips64':
            ANDROID_ABI = 'mips64'
            ANDROID_TRIPLE = 'mips64el-linux-android'
        elif arch == 'x86':
            ANDROID_ABI = 'x86'
            ANDROID_TRIPLE = 'i686-linux-android'
        elif arch == 'x86_64':
            ANDROID_ABI = 'x86_64'
            ANDROID_TRIPLE = 'x86_64-linux-android'
        else:
            exit('Android architecture must be arm, armv7a, arm64, mips, mips64, x86 or x86_64')

        ANDROID_TRIPLE += str(ANDROID_API)
        TOOLCHAIN_PREFIX = ANDROID_TRIPLE + '-'
        DEFAULT_CC = "clang"
        DEFAULT_CXX = "clang++"

    elif target == 'linux':
        if arch is not None:
            TOOLCHAIN_PREFIX = '%s-linux-gnu-' % arch

        elif host != 'linux':
            exit('Should specify an architecture when building for Linux')

    elif target == 'emscripten':
        DEFAULT_CC = "emcc"
        DEFAULT_CXX = "em++"
        DEFAULT_AR = "emar"
        DEFAULT_RANLIB = "emranlib"

        arch = "wasm32"

    elif target == host:
        if target == 'freebsd':
            DEFAULT_CC = "clang"
            DEFAULT_CXX = "clang++"

        if arch is None or arch == host_arch:
            # Not a cross build.
            pass
        else:
            exit('Cannot cross-compile for %s-%s from %s-%s' % (target, arch, host, host_arch))

    else:
        exit('Cannot cross-compile for %s from %s' % (target, host))

    if arch is None:
        arch = host_arch

    TARGET = target
    TARGET_ARCH = arch

def GetTarget():
    """Returns the platform we're compiling for.  Defaults to GetHost()."""
    global TARGET
    if TARGET is None:
        TARGET = GetHost()
    return TARGET

def HasTargetArch():
    """Returns True if the user specified an architecture to compile for."""
    return HAS_TARGET_ARCH

def GetTargetArch():
    """Returns the architecture we're compiling for.  Defaults to GetHostArch().
    Its value is also dependent on that of GetTarget(), as different platforms
    use a different architecture naming."""
    global TARGET_ARCH
    if TARGET_ARCH is None:
        TARGET_ARCH = GetHostArch()
    return TARGET_ARCH

def CrossCompiling():
    """Returns True if we're cross-compiling."""
    return GetTarget() != GetHost()

def GetCC():
    return os.environ.get('CC', TOOLCHAIN_PREFIX + DEFAULT_CC)

def GetCXX():
    return os.environ.get('CXX', TOOLCHAIN_PREFIX + DEFAULT_CXX)

def GetStrip():
    # Hack
    if TARGET == 'android':
        return 'llvm-strip'
    else:
        return 'strip'

def GetAR():
    # Hack
    if TARGET == 'android':
        return TOOLCHAIN_PREFIX + DEFAULT_AR
    else:
        return DEFAULT_AR

def GetRanlib():
    # Hack
    if TARGET == 'android':
        return TOOLCHAIN_PREFIX + DEFAULT_RANLIB
    else:
        return DEFAULT_RANLIB

BISON = None
def GetBison():
    global BISON
    if BISON is not None:
        return BISON

    # We now require a newer version of Bison than the one we previously
    # shipped in the win-util dir.  The new version has a 'data'
    # subdirectory, so check for that.
    win_util_data = os.path.join(GetThirdpartyBase(), 'win-util', 'data')
    if GetHost() == 'windows' and os.path.isdir(win_util_data):
        BISON = os.path.join(GetThirdpartyBase(), 'win-util', 'bison.exe')
    elif LocateBinary('bison'):
        BISON = 'bison'
    else:
        # We don't strictly need it, so don't give an error
        return None

    return BISON

FLEX = None
def GetFlex():
    global FLEX
    if FLEX is not None:
        return FLEX

    win_util = os.path.join(GetThirdpartyBase(), 'win-util')
    if GetHost() == 'windows' and os.path.isdir(win_util):
        FLEX = GetThirdpartyBase() + "/win-util/flex.exe"
    elif LocateBinary('flex'):
        FLEX = 'flex'
    else:
        # We don't strictly need it, so don't give an error
        return None

    return FLEX

def GetFlexVersion():
    flex = GetFlex()
    if not flex:
        return (0, 0, 0)

    try:
        handle = subprocess.Popen(["flex", "--version"], executable=flex, stdout=subprocess.PIPE)
        words = handle.communicate()[0].strip().splitlines()[0].split(b' ')
        if words[1] != "version":
            version = words[1]
        else:
            version = words[2]
        return tuple(map(int, version.split(b'.')))
    except:
        Warn("Unable to detect flex version")
        return (0, 0, 0)

SEVENZIP = None
def GetSevenZip():
    global SEVENZIP
    if SEVENZIP is not None:
        return SEVENZIP

    win_util = os.path.join(GetThirdpartyBase(), 'win-util')
    if GetHost() == 'windows' and os.path.isdir(win_util):
        SEVENZIP = GetThirdpartyBase() + "/win-util/7za.exe"
    elif LocateBinary('7z'):
        SEVENZIP = '7z'
    else:
        # We don't strictly need it, so don't give an error
        return None

    return SEVENZIP

def HasSevenZip():
    return GetSevenZip() is not None

########################################################################
##
## LocateBinary
##
## This function searches the system PATH for the binary. Returns its
## full path when it is found, or None when it was not found.
##
########################################################################

def LocateBinary(binary):
    if os.path.isfile(binary):
        return binary

    if "PATH" not in os.environ or os.environ["PATH"] == "":
        p = os.defpath
    else:
        p = os.environ["PATH"]

    pathList = p.split(os.pathsep)
    suffixes = ['']

    if GetHost() == 'windows':
        if not binary.lower().endswith('.exe') and not binary.lower().endswith('.bat'):
            # Append .exe if necessary
            suffixes = ['.exe', '.bat']

        # On Windows the current directory is always implicitly
        # searched before anything else on PATH.
        pathList = ['.'] + pathList

    for path in pathList:
        binpath = os.path.join(os.path.expanduser(path), binary)
        for suffix in suffixes:
            if os.access(binpath + suffix, os.X_OK):
                return os.path.abspath(os.path.realpath(binpath + suffix))
    return None

########################################################################
##
## Run a command.
##
########################################################################

def oscmd(cmd, ignoreError = False, cwd=None):
    if VERBOSE:
        print(GetColor("blue") + cmd.split(" ", 1)[0] + " " + GetColor("magenta") + cmd.split(" ", 1)[1] + GetColor())
    sys.stdout.flush()

    if sys.platform == "win32":
        if cmd[0] == '"':
            exe = cmd[1 : cmd.index('"', 1)]
        else:
            exe = cmd.split()[0]
        exe_path = LocateBinary(exe)
        if exe_path is None:
            exit("Cannot find "+exe+" on search path")

        if cwd is not None:
            pwd = os.getcwd()
            os.chdir(cwd)

        res = os.spawnl(os.P_WAIT, exe_path, cmd)

        if res == -1073741510: # 0xc000013a
            exit("keyboard interrupt")

        if cwd is not None:
            os.chdir(pwd)
    else:
        cmd = cmd.replace(';', '\\;')
        cmd = cmd.replace('$', '\\$')
        res = subprocess.call(cmd, cwd=cwd, shell=True)
        sig = res & 0x7F
        if (GetVerbose() and res != 0):
            print(ColorText("red", "Process exited with exit status %d and signal code %d" % ((res & 0xFF00) >> 8, sig)))
        if (sig == signal.SIGINT):
            exit("keyboard interrupt")

        # Don't ask me where the 35584 or 34304 come from...
        if (sig == signal.SIGSEGV or res == 35584 or res == 34304):
            if (LocateBinary("gdb") and GetVerbose() and GetHost() != "windows"):
                print(ColorText("red", "Received SIGSEGV, retrieving traceback..."))
                os.system("gdb -batch -ex 'handle SIG33 pass nostop noprint' -ex 'set pagination 0' -ex 'run' -ex 'bt full' -ex 'info registers' -ex 'thread apply all backtrace' -ex 'quit' --args %s < /dev/null" % cmd)
            else:
                print(ColorText("red", "Received SIGSEGV"))
            exit("")

    if res != 0 and not ignoreError:
        if "interrogate" in cmd.split(" ", 1)[0] and GetVerbose():
            print(ColorText("red", "Interrogate failed, retrieving debug output..."))
            sys.stdout.flush()
            verbose_cmd = cmd.split(" ", 1)[0] + " -vv " + cmd.split(" ", 1)[1]
            if sys.platform == "win32":
                os.spawnl(os.P_WAIT, exe_path, verbose_cmd)
            else:
                subprocess.call(verbose_cmd, shell=True)
        exit("The following command returned a non-zero value: " + str(cmd))

    return res

########################################################################
##
## GetDirectoryContents
##
########################################################################

def GetDirectoryContents(dir, filters="*", skip=[]):
    if isinstance(filters, str):
        filters = [filters]
    actual = {}
    files = os.listdir(dir)
    for filter in filters:
        for file in fnmatch.filter(files, filter):
            if (skip.count(file)==0) and (os.path.isfile(dir + "/" + file)):
                actual[file] = 1

    results = list(actual.keys())
    results.sort()
    return results

def GetDirectorySize(dir):
    if not os.path.isdir(dir):
        return 0
    size = 0
    for (path, dirs, files) in os.walk(dir):
        for file in files:
            try:
                size += os.path.getsize(os.path.join(path, file))
            except:
                pass
    return size

########################################################################
##
## The Timestamp Cache
##
## The make utility is constantly fetching the timestamps of files.
## This can represent the bulk of the file accesses during the make
## process.  The timestamp cache eliminates redundant checks.
##
########################################################################

TIMESTAMPCACHE = {}

def GetTimestamp(path):
    if path in TIMESTAMPCACHE:
        return TIMESTAMPCACHE[path]
    try:
        date = int(os.path.getmtime(path))
    except:
        date = 0
    TIMESTAMPCACHE[path] = date
    return date

def ClearTimestamp(path):
    del TIMESTAMPCACHE[path]

########################################################################
##
## The Dependency cache.
##
## Makepanda's strategy for file dependencies is different from most
## make-utilities.  Whenever a file is built, makepanda records
## that the file was built, and it records what the input files were,
## and what their dates were.  Whenever a file is about to be built,
## panda compares the current list of input files and their dates,
## to the previous list of input files and their dates.  If they match,
## there is no need to build the file.
##
########################################################################

BUILTFROMCACHE = {}

def JustBuilt(files, others):
    dates = {}
    for file in files:
        del TIMESTAMPCACHE[file]
        dates[file] = GetTimestamp(file)
    for file in others:
        dates[file] = GetTimestamp(file)

    key = tuple(files)
    BUILTFROMCACHE[key] = dates

def NeedsBuild(files, others):
    dates = {}
    for file in files:
        dates[file] = GetTimestamp(file)
        if not os.path.exists(file):
            if DEBUG_DEPENDENCIES:
                print("rebuilding %s because it does not exist" % (file))
            return True

    for file in others:
        dates[file] = GetTimestamp(file)

    key = tuple(files)
    if key in BUILTFROMCACHE:
        cached = BUILTFROMCACHE[key]
        if cached == dates:
            return False
        elif DEBUG_DEPENDENCIES:
            print("rebuilding %s because:" % (key))
            for key in frozenset(cached.keys()) | frozenset(dates.keys()):
                if key not in cached:
                    print("    new dependency: %s" % (key))
                elif key not in dates:
                    print("    removed dependency: %s" % (key))
                elif cached[key] != dates[key]:
                    print("    dependency changed: %s" % (key))

        if VERBOSE and frozenset(cached) != frozenset(dates):
            Warn("file dependencies changed:", files)

    return True

########################################################################
##
## The CXX include cache:
##
## The following routine scans a CXX file and returns a list of
## the include-directives inside that file.  It's not recursive:
## it just returns the includes that are textually inside the
## file.  If you need recursive dependencies, you need the higher-level
## routine CxxCalcDependencies, defined elsewhere.
##
## Since scanning a CXX file is slow, we cache the result.  It records
## the date of the source file and the list of includes that it
## contains.  It assumes that if the file date hasn't changed, that
## the list of include-statements inside the file has not changed
## either.  Once again, this particular routine does not return
## recursive dependencies --- it only returns an explicit list of
## include statements that are textually inside the file.  That
## is what the cache stores, as well.
##
########################################################################

CXXINCLUDECACHE = {}

CxxIncludeRegex = re.compile('^[ \t]*[#][ \t]*include[ \t]+"([^"]+)"[ \t\r\n]*$')

def CxxGetIncludes(path):
    date = GetTimestamp(path)
    if path in CXXINCLUDECACHE:
        cached = CXXINCLUDECACHE[path]
        if cached[0] == date:
            return cached[1]
    try:
        sfile = open(path, 'r')
    except:
        exit("Cannot open source file \""+path+"\" for reading.")

    include = []
    try:
        for line in sfile:
            match = CxxIncludeRegex.match(line,0)
            if match:
                incname = match.group(1)
                include.append(incname)
    except:
        print("Failed to determine dependencies of \""+path+"\".")
        raise

    sfile.close()
    CXXINCLUDECACHE[path] = [date, include]
    return include

JAVAIMPORTCACHE = {}

JavaImportRegex = re.compile('[ \t\r\n;]import[ \t]+([a-zA-Z][^;]+)[ \t\r\n]*;')

def JavaGetImports(path):
    date = GetTimestamp(path)
    if path in JAVAIMPORTCACHE:
        cached = JAVAIMPORTCACHE[path]
        if cached[0] == date:
            return cached[1]
    try:
        source = open(path, 'r').read()
    except:
        exit("Cannot open source file \"" + path + "\" for reading.")

    imports = []
    try:
        for match in JavaImportRegex.finditer(source, 0):
            impname = match.group(1).strip()
            if not impname.startswith('java.') and \
               not impname.startswith('dalvik.') and \
               not impname.startswith('android.'):
                imports.append(impname.strip())
    except:
        print("Failed to determine dependencies of \"" + path  +"\".")
        raise

    JAVAIMPORTCACHE[path] = [date, imports]
    return imports

########################################################################
##
## SaveDependencyCache / LoadDependencyCache
##
## This actually saves both the dependency and cxx-include caches.
##
########################################################################

DCACHE_VERSION = 3
DCACHE_BACKED_UP = False

def SaveDependencyCache():
    global DCACHE_BACKED_UP
    if not DCACHE_BACKED_UP:
        try:
            if os.path.exists(os.path.join(OUTPUTDIR, "tmp", "makepanda-dcache")):
                os.rename(os.path.join(OUTPUTDIR, "tmp", "makepanda-dcache"),
                          os.path.join(OUTPUTDIR, "tmp", "makepanda-dcache-backup"))
        except:
            pass
        DCACHE_BACKED_UP = True

    try:
        icache = open(os.path.join(OUTPUTDIR, "tmp", "makepanda-dcache"),'wb')
    except:
        icache = None

    if icache is not None:
        print("Storing dependency cache.")
        pickle.dump(DCACHE_VERSION, icache, 0)
        pickle.dump(CXXINCLUDECACHE, icache, 2)
        pickle.dump(BUILTFROMCACHE, icache, 2)
        icache.close()

def LoadDependencyCache():
    global CXXINCLUDECACHE
    global BUILTFROMCACHE

    try:
        icache = open(os.path.join(OUTPUTDIR, "tmp", "makepanda-dcache"), 'rb')
    except:
        icache = None

    if icache is not None:
        ver = pickle.load(icache)
        if ver == DCACHE_VERSION:
            CXXINCLUDECACHE = pickle.load(icache)
            BUILTFROMCACHE = pickle.load(icache)
            icache.close()
        else:
            print("Cannot load dependency cache, version is too old!")

########################################################################
##
## CxxFindSource: given a source file name and a directory list,
## searches the directory list for the given source file.  Returns
## the full pathname of the located file.
##
## CxxFindHeader: given a source file, an include directive, and a
## directory list, searches the directory list for the given header
## file.  Returns the full pathname of the located file.
##
## Of course, CxxFindSource and CxxFindHeader cannot find a source
## file that has not been created yet.  This can cause dependency
## problems.  So the function CreateStubHeader can be used to create
## a file that CxxFindSource or CxxFindHeader can subsequently find.
##
########################################################################

def CxxFindSource(name, ipath):
    for dir in ipath:
        if (dir == "."): full = name
        else: full = dir + "/" + name
        if GetTimestamp(full) > 0: return full
    exit("Could not find source file: "+name)

def CxxFindHeader(srcfile, incfile, ipath):
    if (incfile.startswith(".")):
        last = srcfile.rfind("/")
        if (last < 0): exit("CxxFindHeader cannot handle this case #1")
        srcdir = srcfile[:last+1]
        while (incfile[:1]=="."):
            if (incfile[:2]=="./"):
                incfile = incfile[2:]
            elif (incfile[:3]=="../"):
                incfile = incfile[3:]
                last = srcdir[:-1].rfind("/")
                if (last < 0): exit("CxxFindHeader cannot handle this case #2")
                srcdir = srcdir[:last+1]
            else: exit("CxxFindHeader cannot handle this case #3")
        full = srcdir + incfile
        if GetTimestamp(full) > 0: return full
        return 0
    else:
        for dir in ipath:
            full = dir + "/" + incfile
            if GetTimestamp(full) > 0: return full
        return 0

def JavaFindClasses(impspec, clspath):
    path = clspath + '/' + impspec.replace('.', '/') + '.class'
    if '*' in path:
        return glob.glob(path)
    else:
        return [path]

########################################################################
##
## CxxCalcDependencies(srcfile, ipath, ignore)
##
## Calculate the dependencies of a source file given a
## particular include-path.  Any file in the list of files to
## ignore is not considered.
##
########################################################################

CxxIgnoreHeader = {}
CxxDependencyCache = {}

def CxxCalcDependencies(srcfile, ipath, ignore):
    if srcfile in CxxDependencyCache:
        return CxxDependencyCache[srcfile]
    if ignore.count(srcfile):
        return []
    dep = {}
    dep[srcfile] = 1
    includes = CxxGetIncludes(srcfile)
    for include in includes:
        header = CxxFindHeader(srcfile, include, ipath)
        if header != 0:
            if ignore.count(header) == 0:
                hdeps = CxxCalcDependencies(header, ipath, [srcfile]+ignore)
                for x in hdeps:
                    dep[x] = 1
    result = list(dep.keys())
    CxxDependencyCache[srcfile] = result
    return result

global JavaDependencyCache
JavaDependencyCache = {}

def JavaCalcDependencies(srcfile, clspath):
    if srcfile in JavaDependencyCache:
        return JavaDependencyCache[srcfile]

    deps = set((srcfile,))
    JavaDependencyCache[srcfile] = deps

    imports = JavaGetImports(srcfile)
    for impspec in imports:
        for cls in JavaFindClasses(impspec, clspath):
            deps.add(cls)
    return deps

########################################################################
##
## Registry Key Handling
##
## Of course, these routines will fail if you call them on a
## non win32 platform.  If you use them on a win64 platform, they
## will look in the win32 private hive first, then look in the
## win64 hive.
##
########################################################################

if sys.platform == "win32":
    # Note: not supported on cygwin.
    import winreg

def TryRegistryKey(path):
    try:
        key = winreg.OpenKey(winreg.HKEY_LOCAL_MACHINE, path, 0, winreg.KEY_READ)
        return key
    except:
        pass
    try:
        key = winreg.OpenKey(winreg.HKEY_LOCAL_MACHINE, path, 0, winreg.KEY_READ | 256)
        return key
    except:
        pass
    return 0

def ListRegistryKeys(path):
    result=[]
    index=0
    key = TryRegistryKey(path)
    if (key != 0):
        try:
            while (1):
                result.append(winreg.EnumKey(key, index))
                index = index + 1
        except:
            pass
        winreg.CloseKey(key)
    return result

def ListRegistryValues(path):
    result = []
    index = 0
    key = TryRegistryKey(path)
    if (key != 0):
        try:
            while (1):
                result.append(winreg.EnumValue(key, index)[0])
                index = index + 1
        except:
            pass
        winreg.CloseKey(key)
    return result

def GetRegistryKey(path, subkey, override64=True):
    if (host_64 and override64):
        path = path.replace("SOFTWARE\\", "SOFTWARE\\Wow6432Node\\")
    k1=0
    key = TryRegistryKey(path)
    if (key != 0):
        try:
            k1, k2 = winreg.QueryValueEx(key, subkey)
        except:
            pass
        winreg.CloseKey(key)
    return k1

def GetProgramFiles():
    if ("PROGRAMFILES" in os.environ):
        return os.environ["PROGRAMFILES"]
    elif (os.path.isdir("C:\\Program Files")):
        return "C:\\Program Files"
    elif (os.path.isdir("D:\\Program Files")):
        return "D:\\Program Files"
    elif (os.path.isdir("E:\\Program Files")):
        return "E:\\Program Files"
    return 0

def GetProgramFiles_x86():
    if ("ProgramFiles(x86)" in os.environ):
        return os.environ["ProgramFiles(x86)"]
    elif (os.path.isdir("C:\\Program Files (x86)")):
        return "C:\\Program Files (x86)"
    elif (os.path.isdir("D:\\Program Files (x86)")):
        return "D:\\Program Files (x86)"
    elif (os.path.isdir("E:\\Program Files (x86)")):
        return "E:\\Program Files (x86)"
    return GetProgramFiles()

########################################################################
##
## Parsing Compiler Option Lists
##
########################################################################

def GetListOption(opts, prefix):
    res=[]
    for x in opts:
        if (x.startswith(prefix)):
            res.append(x[len(prefix):])
    return res

def GetValueOption(opts, prefix):
    for x in opts:
        if (x.startswith(prefix)):
            return x[len(prefix):]
    return 0

def GetOptimizeOption(opts):
    val = GetValueOption(opts, "OPT:")
    if (val == 0):
        return OPTIMIZE
    return val

########################################################################
##
## General File Manipulation
##
########################################################################

def MakeDirectory(path, mode=None, recursive=False):
    if os.path.isdir(path):
        return

    if recursive:
        parent = os.path.dirname(path)
        if parent and not os.path.isdir(parent):
            MakeDirectory(parent, mode=mode, recursive=True)

    if mode is not None:
        os.mkdir(path, mode)
    else:
        os.mkdir(path)

def ReadFile(wfile):
    try:
        srchandle = open(wfile, "r")
        data = srchandle.read()
        srchandle.close()
        return data
    except:
        ex = sys.exc_info()[1]
        exit("Cannot read %s: %s" % (wfile, ex))

def ReadBinaryFile(wfile):
    try:
        srchandle = open(wfile, "rb")
        data = srchandle.read()
        srchandle.close()
        return data
    except:
        ex = sys.exc_info()[1]
        exit("Cannot read %s: %s" % (wfile, ex))

def WriteFile(wfile, data, newline=None):
    if newline is not None:
        data = data.replace('\r\n', '\n')
        data = data.replace('\r', '\n')
        data = data.replace('\n', newline)

    try:
        dsthandle = open(wfile, "w", newline='')
        dsthandle.write(data)
        dsthandle.close()
    except:
        ex = sys.exc_info()[1]
        exit("Cannot write to %s: %s" % (wfile, ex))

def WriteBinaryFile(wfile, data):
    try:
        dsthandle = open(wfile, "wb")
        dsthandle.write(data)
        dsthandle.close()
    except:
        ex = sys.exc_info()[1]
        exit("Cannot write to %s: %s" % (wfile, ex))

def ConditionalWriteFile(dest, data, newline=None):
    if newline is not None:
        data = data.replace('\r\n', '\n')
        data = data.replace('\r', '\n')
        data = data.replace('\n', newline)

    try:
        rfile = open(dest, 'r')
        contents = rfile.read(-1)
        rfile.close()
    except:
        contents = 0

    if contents != data:
        if VERBOSE:
            print("Writing %s" % (dest))
        sys.stdout.flush()
        WriteFile(dest, data)

def DeleteVCS(dir):
    if dir == "": dir = "."
    for entry in os.listdir(dir):
        subdir = os.path.join(dir, entry)
        if (os.path.isdir(subdir)):
            if entry in VCS_DIRS:
                shutil.rmtree(subdir)
            else:
                DeleteVCS(subdir)
        elif (os.path.isfile(subdir) and (entry in VCS_FILES or entry.startswith(".#"))):
            os.remove(subdir)

def DeleteBuildFiles(dir):
    if dir == "": dir = "."
    for entry in os.listdir(dir):
        subdir = os.path.join(dir, entry)
        if (os.path.isfile(subdir) and os.path.splitext(subdir)[-1] in [".pp", ".moved"]):
            os.remove(subdir)
        elif (os.path.isdir(subdir)):
            if (os.path.basename(subdir)[:3] == "Opt" and os.path.basename(subdir)[4] == "-"):
                shutil.rmtree(subdir)
            else:
                DeleteBuildFiles(subdir)

def DeleteEmptyDirs(dir):
    if dir == "": dir = "."
    entries = os.listdir(dir)
    if not entries:
        os.rmdir(dir)
        return
    for entry in entries:
        subdir = os.path.join(dir, entry)
        if (os.path.isdir(subdir)):
            if (not os.listdir(subdir)):
                os.rmdir(subdir)
            else:
                DeleteEmptyDirs(subdir)

def CreateFile(file):
    if (os.path.exists(file)==0):
        WriteFile(file, "")

########################################################################
#
# Create the panda build tree.
#
########################################################################

def MakeBuildTree():
    MakeDirectory(OUTPUTDIR)
    MakeDirectory(OUTPUTDIR + "/bin")
    MakeDirectory(OUTPUTDIR + "/lib")
    MakeDirectory(OUTPUTDIR + "/tmp")
    MakeDirectory(OUTPUTDIR + "/etc")
    MakeDirectory(OUTPUTDIR + "/plugins")
    MakeDirectory(OUTPUTDIR + "/include")
    MakeDirectory(OUTPUTDIR + "/models")
    MakeDirectory(OUTPUTDIR + "/models/audio")
    MakeDirectory(OUTPUTDIR + "/models/audio/sfx")
    MakeDirectory(OUTPUTDIR + "/models/icons")
    MakeDirectory(OUTPUTDIR + "/models/maps")
    MakeDirectory(OUTPUTDIR + "/models/misc")
    MakeDirectory(OUTPUTDIR + "/models/gui")
    MakeDirectory(OUTPUTDIR + "/pandac")
    MakeDirectory(OUTPUTDIR + "/pandac/input")
    MakeDirectory(OUTPUTDIR + "/panda3d")

    if GetTarget() == 'android':
        MakeDirectory(OUTPUTDIR + "/classes")

########################################################################
#
# Make sure that you are in the root of the panda tree.
#
########################################################################

def CheckPandaSourceTree():
    dir = os.getcwd()
    if ((os.path.exists(os.path.join(dir, "makepanda/makepanda.py"))==0) or
        (os.path.exists(os.path.join(dir, "dtool", "src", "dtoolbase", "dtoolbase.h"))==0) or
        (os.path.exists(os.path.join(dir, "panda", "src", "pandabase", "pandabase.h"))==0)):
        exit("Current directory is not the root of the panda tree.")

########################################################################
##
## Thirdparty libraries paths
##
########################################################################

def GetThirdpartyBase():
    """Returns the location of the 'thirdparty' directory.
    Normally, this is simply the thirdparty directory relative
    to the root of the source root, but if a MAKEPANDA_THIRDPARTY
    environment variable was set, it is used as the location of the
    thirdparty directory.  This is useful when wanting to use a single
    system-wide thirdparty directory, for instance on a build machine."""
    global THIRDPARTYBASE
    if (THIRDPARTYBASE is not None):
        return THIRDPARTYBASE

    THIRDPARTYBASE = "thirdparty"
    if "MAKEPANDA_THIRDPARTY" in os.environ:
        THIRDPARTYBASE = os.environ["MAKEPANDA_THIRDPARTY"]

    return THIRDPARTYBASE

def GetThirdpartyDir():
    """Returns the thirdparty directory for the target platform,
    ie. thirdparty/win-libs-vc10/.  May return None in the future."""
    global THIRDPARTYDIR
    if THIRDPARTYDIR is not None:
        return THIRDPARTYDIR

    base = GetThirdpartyBase()
    target = GetTarget()
    target_arch = GetTargetArch()

    if (target == 'windows'):
        vc = str(SDK["MSVC_VERSION"][0])

        if target_arch == 'x64':
            THIRDPARTYDIR = base + "/win-libs-vc" + vc + "-x64/"
        else:
            THIRDPARTYDIR = base + "/win-libs-vc" + vc + "/"

    elif (target == 'darwin'):
        # macOS thirdparty binaries are universal, where possible.
        THIRDPARTYDIR = base + "/darwin-libs-a/"

    elif (target == 'linux'):
        if target_arch in ("aarch64", "arm64"):
            THIRDPARTYDIR = base + "/linux-libs-arm64/"
        elif target_arch.startswith("arm"):
            THIRDPARTYDIR = base + "/linux-libs-arm/"
        elif (target_arch in ("x86_64", "amd64")):
            THIRDPARTYDIR = base + "/linux-libs-x64/"
        else:
            THIRDPARTYDIR = base + "/linux-libs-a/"

    elif (target == 'freebsd'):
        if target_arch in ("aarch64", "arm64"):
            THIRDPARTYDIR = base + "/freebsd-libs-arm64/"
        elif target_arch.startswith("arm"):
            THIRDPARTYDIR = base + "/freebsd-libs-arm/"
        elif (target_arch in ("x86_64", "amd64")):
            THIRDPARTYDIR = base + "/freebsd-libs-x64/"
        else:
            THIRDPARTYDIR = base + "/freebsd-libs-a/"

    elif (target == 'android'):
        THIRDPARTYDIR = base + "/android-libs-%s/" % (target_arch)

    elif (target == 'emscripten'):
        THIRDPARTYDIR = base + "/emscripten-libs/"

    else:
        Warn("Unsupported platform:", target)
        return

    if (GetVerbose()):
        print("Using thirdparty directory: %s" % THIRDPARTYDIR)

    return THIRDPARTYDIR

########################################################################
##
## Gets or sets the output directory, by default "built".
## Gets or sets the optimize level.
## Gets or sets the verbose flag.
##
########################################################################

def GetOutputDir():
    return OUTPUTDIR

def IsCustomOutputDir():
    return CUSTOM_OUTPUTDIR

def SetOutputDir(outputdir):
    global OUTPUTDIR, CUSTOM_OUTPUTDIR
    OUTPUTDIR = outputdir
    CUSTOM_OUTPUTDIR = True

def GetOptimize():
    return int(OPTIMIZE)

def SetOptimize(optimize):
    global OPTIMIZE
    OPTIMIZE = optimize

def GetVerbose():
    return VERBOSE

def SetVerbose(verbose):
    global VERBOSE
    VERBOSE = verbose

def SetDebugDependencies(dd = True):
    global DEBUG_DEPENDENCIES
    DEBUG_DEPENDENCIES = dd

def GetLinkAllStatic():
    return LINK_ALL_STATIC

def SetLinkAllStatic(val = True):
    global LINK_ALL_STATIC
    LINK_ALL_STATIC = val

def UnsetLinkAllStatic():
    global LINK_ALL_STATIC
    LINK_ALL_STATIC = False

########################################################################
##
## Package Selection
##
## This facility enables makepanda to keep a list of packages selected
## by the user for inclusion or omission.
##
########################################################################

PKG_LIST_ALL = []
PKG_LIST_OMIT = {}
PKG_LIST_CUSTOM = set()

def PkgListSet(pkgs):
    global PKG_LIST_ALL
    global PKG_LIST_OMIT
    PKG_LIST_ALL=pkgs
    PKG_LIST_OMIT={}
    PkgEnableAll()

def PkgListGet():
    return PKG_LIST_ALL

def PkgEnableAll():
    for x in PKG_LIST_ALL:
        PKG_LIST_OMIT[x] = 0

def PkgDisableAll():
    for x in PKG_LIST_ALL:
        PKG_LIST_OMIT[x] = 1

def PkgEnable(pkg):
    PKG_LIST_OMIT[pkg] = 0

def PkgDisable(pkg):
    PKG_LIST_OMIT[pkg] = 1

def PkgSetCustomLocation(pkg):
    PKG_LIST_CUSTOM.add(pkg)

def PkgHasCustomLocation(pkg):
    return pkg in PKG_LIST_CUSTOM

def PkgSkip(pkg):
    return PKG_LIST_OMIT[pkg]

def PkgSelected(pkglist, pkg):
    if (pkglist.count(pkg)==0): return 0
    if (PKG_LIST_OMIT[pkg]): return 0
    return 1

########################################################################
##
## DTOOL/PRC Option value override
##
## This facility enables makepanda to keep a list of parameters
## overriden by the command line.
##
########################################################################

OVERRIDES_LIST={}

def AddOverride(spec):
    if (spec.find("=")==-1):return
    pair = spec.split("=",1)
    OVERRIDES_LIST[pair[0]] = pair[1]

def OverrideValue(parameter, value):
    if parameter in OVERRIDES_LIST:
        print("Overriding value of key \"" + parameter + "\" with value \"" + OVERRIDES_LIST[parameter] + "\"")
        return OVERRIDES_LIST[parameter]
    else:
        return value

########################################################################
##
## These functions are for libraries which use pkg-config.
##
########################################################################

def PkgConfigHavePkg(pkgname, tool = "pkg-config"):
    """Returns a bool whether the pkg-config package is installed."""

    if (sys.platform == "win32" or CrossCompiling() or not LocateBinary(tool)):
        return False
    if (tool == "pkg-config"):
        handle = os.popen(LocateBinary("pkg-config") + " --silence-errors --modversion " + pkgname)
    else:
        return bool(LocateBinary(tool) is not None)
    result = handle.read().strip()
    returnval = handle.close()
    if returnval is not None and returnval != 0:
        return False
    return bool(len(result) > 0)

def PkgConfigGetLibs(pkgname, tool = "pkg-config"):
    """Returns a list of libs for the package, prefixed by -l."""

    if (sys.platform == "win32" or CrossCompiling() or not LocateBinary(tool)):
        return []
    if (tool == "pkg-config"):
        handle = os.popen(LocateBinary("pkg-config") + " --silence-errors --libs-only-l " + pkgname)
    elif (tool == "fltk-config"):
        handle = os.popen(LocateBinary("fltk-config") + " --ldstaticflags")
    else:
        handle = os.popen(LocateBinary(tool) + " --libs")
    result = handle.read().strip()
    handle.close()
    libs = []

    # Walk through the result arguments carefully.  Look for -lname as
    # well as -framework name.
    r = result.split(' ')
    ri = 0
    while ri < len(r):
        l = r[ri]
        if l.startswith("-l") or l.startswith("/"):
            libs.append(l)
        elif l == '-framework':
            libs.append(l)
            ri += 1
            libs.append(r[ri])
        ri += 1

    return libs

def PkgConfigGetIncDirs(pkgname, tool = "pkg-config"):
    """Returns a list of includes for the package, NOT prefixed by -I."""

    if (sys.platform == "win32" or CrossCompiling() or not LocateBinary(tool)):
        return []
    if (tool == "pkg-config"):
        handle = os.popen(LocateBinary("pkg-config") + " --silence-errors --cflags-only-I " + pkgname)
    else:
        handle = os.popen(LocateBinary(tool) + " --cflags")
    result = handle.read().strip()
    handle.close()
    if len(result) == 0: return []
    dirs = []
    for opt in result.split(" "):
        if (opt.startswith("-I")):
            inc_dir = opt.replace("-I", "").replace("\"", "").strip()
            # Hack for ODE, otherwise -S/usr/include gets added to interrogate
            if inc_dir != '/usr/include' and inc_dir != '/usr/include/':
                dirs.append(inc_dir)
    return dirs

def PkgConfigGetLibDirs(pkgname, tool = "pkg-config"):
    """Returns a list of library paths for the package, NOT prefixed by -L."""

    if (sys.platform == "win32" or CrossCompiling() or not LocateBinary(tool)):
        return []
    if (tool == "pkg-config"):
        handle = os.popen(LocateBinary("pkg-config") + " --silence-errors --libs-only-L " + pkgname)
    elif (tool == "wx-config" or tool == "ode-config"):
        return []
    else:
        handle = os.popen(LocateBinary(tool) + " --ldflags")
    result = handle.read().strip()
    handle.close()
    if len(result) == 0: return []
    libs = []
    for l in result.split(" "):
        if (l.startswith("-L")):
            libs.append(l.replace("-L", "").replace("\"", "").strip())
    return libs

def PkgConfigGetDefSymbols(pkgname, tool = "pkg-config"):
    """Returns a dictionary of preprocessor definitions."""

    if (sys.platform == "win32" or CrossCompiling() or not LocateBinary(tool)):
        return []
    if (tool == "pkg-config"):
        handle = os.popen(LocateBinary("pkg-config") + " --silence-errors --cflags " + pkgname)
    else:
        handle = os.popen(LocateBinary(tool) + " --cflags")
    result = handle.read().strip()
    handle.close()
    if len(result) == 0: return {}
    defs = {}
    for l in result.split(" "):
        if (l.startswith("-D")):
            d = l.replace("-D", "").replace("\"", "").strip().split("=")

            if d[0] in ('NDEBUG', '_DEBUG'):
                # Setting one of these flags by accident could cause serious harm.
                if GetVerbose():
                    print("Ignoring %s flag provided by %s" % (l, tool))
            elif len(d) == 1:
                defs[d[0]] = ""
            else:
                defs[d[0]] = d[1]
    return defs

def PkgConfigEnable(opt, pkgname, tool = "pkg-config"):
    """Adds the libraries and includes to IncDirectory, LibName and LibDirectory."""
    for i in PkgConfigGetIncDirs(pkgname, tool):
        IncDirectory(opt, i)
    for i in PkgConfigGetLibDirs(pkgname, tool):
        LibDirectory(opt, i)
    for i in PkgConfigGetLibs(pkgname, tool):
        LibName(opt, i)
    for i, j in PkgConfigGetDefSymbols(pkgname, tool).items():
        DefSymbol(opt, i, j)

def LocateLibrary(lib, lpath=[], prefer_static=False):
    """Searches for the library in the search path, returning its path if found,
    or None if it was not found."""
    target = GetTarget()

    if prefer_static and target != 'windows':
        for dir in lpath:
            if os.path.isfile(os.path.join(dir, 'lib%s.a' % lib)):
                return os.path.join(dir, 'lib%s.a' % lib)

    for dir in lpath:
        if target == 'windows':
            if os.path.isfile(os.path.join(dir, lib + '.lib')):
                return os.path.join(dir, lib + '.lib')
        elif target == 'darwin' and os.path.isfile(os.path.join(dir, 'lib%s.dylib' % lib)):
            return os.path.join(dir, 'lib%s.dylib' % lib)
        elif target != 'darwin' and os.path.isfile(os.path.join(dir, 'lib%s.so' % lib)):
            return os.path.join(dir, 'lib%s.so' % lib)
        elif os.path.isfile(os.path.join(dir, 'lib%s.a' % lib)):
            return os.path.join(dir, 'lib%s.a' % lib)

    return None

def SystemLibraryExists(lib):
    result = LocateLibrary(lib, SYS_LIB_DIRS)
    if result is not None:
        return True

    if GetHost() == "android" and GetTarget() == "android":
        return ('lib%s.so' % lib) in ANDROID_SYS_LIBS

    return False

def ChooseLib(libs, thirdparty=None):
    """ Chooses a library from the parameters, in order of preference. Returns the first if none of them were found. """

    lpath = []
    if thirdparty is not None:
        lpath.append(os.path.join(GetThirdpartyDir(), thirdparty.lower(), "lib"))
    lpath += SYS_LIB_DIRS

    for l in libs:
        libname = l
        if l.startswith("lib"):
            libname = l[3:]
        if LocateLibrary(libname, lpath):
            return libname

    if len(libs) > 0:
        if VERBOSE:
            print(ColorText("cyan", "Couldn't find any of the libraries " + ", ".join(libs)))
        return libs[0]

def SmartPkgEnable(pkg, pkgconfig = None, libs = None, incs = None, defs = None, framework = None, target_pkg = None, tool = "pkg-config", thirdparty_dir = None):
    global PKG_LIST_ALL
    if (pkg in PkgListGet() and PkgSkip(pkg)):
        return
    if (target_pkg == "" or target_pkg is None):
        target_pkg = pkg
    if (pkgconfig == ""):
        pkgconfig = None
    if (framework == ""):
        framework = None
    if (libs is None or libs == ""):
        libs = ()
    elif (isinstance(libs, str)):
        libs = (libs, )
    if (incs is None or incs == ""):
        incs = ()
    elif (isinstance(incs, str)):
        incs = (incs, )
    if (defs is None or defs == "" or len(defs) == 0):
        defs = {}
    elif (isinstance(incs, str)):
        defs = {defs : ""}
    elif (isinstance(incs, list) or isinstance(incs, tuple) or isinstance(incs, set)):
        olddefs = defs
        defs = {}
        for d in olddefs:
            defs[d] = ""

    custom_loc = PkgHasCustomLocation(pkg)

    # Determine the location of the thirdparty directory.
    if not thirdparty_dir:
        thirdparty_dir = pkg.lower()
    pkg_dir = os.path.join(GetThirdpartyDir(), thirdparty_dir)

    # First check if the library can be found in the thirdparty directory.
    if not custom_loc and os.path.isdir(pkg_dir):
        if framework and os.path.isdir(os.path.join(pkg_dir, framework + ".framework")):
            FrameworkDirectory(target_pkg, pkg_dir)
            LibName(target_pkg, "-framework " + framework)
            return

        inc_dir = os.path.join(pkg_dir, "include")
        if os.path.isdir(inc_dir):
            IncDirectory(target_pkg, inc_dir)

            # Handle cases like freetype2 where the include dir is a subdir under "include"
            for i in incs:
                if os.path.isdir(os.path.join(inc_dir, i)):
                    IncDirectory(target_pkg, os.path.join(inc_dir, i))

        lib_dir = os.path.join(pkg_dir, "lib")
        lpath = [lib_dir]

        if not PkgSkip("PYTHON"):
            py_lib_dir = os.path.join(lib_dir, SDK["PYTHONVERSION"])
            if os.path.isdir(py_lib_dir):
                lpath.append(py_lib_dir)

        # TODO: check for a .pc file in the lib/pkgconfig/ dir
        if (tool is not None and os.path.isfile(os.path.join(pkg_dir, "bin", tool))):
            tool = os.path.join(pkg_dir, "bin", tool)
            for i in PkgConfigGetLibs(None, tool):
                if i.startswith('-l'):
                    # To make sure we don't pick up the system copy, write out
                    # the full path instead.
                    libname = i[2:]
                    location = LocateLibrary(libname, lpath, prefer_static=True)
                    if location is not None:
                        LibName(target_pkg, location)
                    else:
                        print(GetColor("cyan") + "Couldn't find library lib" + libname + " in thirdparty directory " + pkg.lower() + GetColor())
                        LibName(target_pkg, i)
                else:
                    LibName(target_pkg, i)
            for i, j in PkgConfigGetDefSymbols(None, tool).items():
                DefSymbol(target_pkg, i, j)
            return

        # Now search for the libraries in the package's lib directories.
        for l in libs:
            libname = l
            if l.startswith("lib"):
                libname = l[3:]

            location = LocateLibrary(libname, lpath, prefer_static=True)
            if location is not None:
                # If it's a .so or .dylib we may have changed it and copied it to the built/lib dir.
                if location.endswith('.so') or location.endswith('.dylib'):
                    location = os.path.join(GetOutputDir(), "lib", os.path.basename(location))
                LibName(target_pkg, location)
            else:
                # This is for backward compatibility - in the thirdparty dir,
                # we kept some libs with "panda" prefix, like libpandatiff.
                location = LocateLibrary("panda" + libname, lpath, prefer_static=True)
                if location is not None:
                    if location.endswith('.so') or location.endswith('.dylib'):
                        location = os.path.join(GetOutputDir(), "lib", os.path.basename(location))
                    LibName(target_pkg, location)
                else:
                    print(GetColor("cyan") + "Couldn't find library lib" + libname + " in thirdparty directory " + thirdparty_dir + GetColor())

        for d, v in defs.values():
            DefSymbol(target_pkg, d, v)
        return

    elif not custom_loc and GetHost() == "darwin" and framework is not None:
        prefix = SDK["MACOSX"]
        if (os.path.isdir(prefix + "/Library/Frameworks/%s.framework" % framework) or
            os.path.isdir(prefix + "/System/Library/Frameworks/%s.framework" % framework) or
            os.path.isdir(prefix + "/Developer/Library/Frameworks/%s.framework" % framework) or
            os.path.isdir(prefix + "/Users/%s/System/Library/Frameworks/%s.framework" % (getpass.getuser(), framework))):
            LibName(target_pkg, "-framework " + framework)
            for d, v in defs.values():
                DefSymbol(target_pkg, d, v)
            return

        elif VERBOSE:
            print(ColorText("cyan", "Couldn't find the framework %s" % (framework)))

    elif not custom_loc and LocateBinary(tool) is not None and (tool != "pkg-config" or pkgconfig is not None):
        if (isinstance(pkgconfig, str) or tool != "pkg-config"):
            if (PkgConfigHavePkg(pkgconfig, tool)):
                return PkgConfigEnable(target_pkg, pkgconfig, tool)
        else:
            have_all_pkgs = True
            for pc in pkgconfig:
                if (PkgConfigHavePkg(pc, tool)):
                    PkgConfigEnable(target_pkg, pc, tool)
                else:
                    have_all_pkgs = False
            if (have_all_pkgs):
                return

    if not custom_loc and pkgconfig is not None and not libs:
        # pkg-config is all we can do, abort if it wasn't found.
        if pkg in PkgListGet():
            Warn("Could not locate pkg-config package %s, excluding from build" % (pkgconfig))
            PkgDisable(pkg)
        else:
            Error("Could not locate pkg-config package %s, aborting build" % (pkgconfig))

    else:
        # Okay, our pkg-config attempts failed. Let's try locating the libs by ourselves.
        have_pkg = True
        for l in libs:
            libname = l
            if l.startswith("lib"):
                libname = l[3:]

            if custom_loc:
                # Try searching in the package's LibDirectories.
                lpath = [dir for ppkg, dir in LIBDIRECTORIES if pkg == ppkg]
                location = LocateLibrary(libname, lpath)
                if location is not None:
                    LibName(target_pkg, location)
                else:
                    have_pkg = False
                    print(GetColor("cyan") + "Couldn't find library lib" + libname + GetColor())

            elif SystemLibraryExists(libname):
                # It exists in a system library directory.
                LibName(target_pkg, "-l" + libname)
            else:
                # Try searching in the package's LibDirectories.
                lpath = [dir for ppkg, dir in LIBDIRECTORIES if pkg == ppkg or ppkg == "ALWAYS"]
                location = LocateLibrary(libname, lpath)
                if location is not None:
                    LibName(target_pkg, "-l" + libname)
                else:
                    have_pkg = False
                    if VERBOSE or custom_loc:
                        print(GetColor("cyan") + "Couldn't find library lib" + libname + GetColor())

        # Determine which include directories to look in.
        incdirs = []
        if not custom_loc:
            incdirs += list(SYS_INC_DIRS)

        for ppkg, pdir in INCDIRECTORIES[:]:
            if pkg == ppkg or (ppkg == "ALWAYS" and not custom_loc):
                incdirs.append(pdir)
                if custom_loc and pkg != target_pkg:
                    IncDirectory(target_pkg, pdir)

        # The incs list contains both subdirectories to explicitly add to
        # the include path and header files to check the existence of.
        for i in incs:
            incdir = None
            for dir in incdirs:
                if len(glob.glob(os.path.join(dir, i))) > 0:
                    incdir = sorted(glob.glob(os.path.join(dir, i)))[-1]

            # Note: It's possible to specify a file instead of a dir, for the sake of checking if it exists.
            if incdir is None and (i.endswith('/Dense') or i.endswith(".h")):
                have_pkg = False
                if VERBOSE or custom_loc:
                    print(GetColor("cyan") + "Couldn't find header file " + i + GetColor())

            if incdir is not None and os.path.isdir(incdir):
                IncDirectory(target_pkg, incdir)

        if not have_pkg:
            if custom_loc:
                Error("Could not locate thirdparty package %s in specified directory, aborting build" % (pkg.lower()))
            elif pkg in PkgListGet():
                Warn("Could not locate thirdparty package %s, excluding from build" % (pkg.lower()))
                PkgDisable(pkg)
            else:
                Error("Could not locate thirdparty package %s, aborting build" % (pkg.lower()))

########################################################################
##
## SDK Location
##
## This section is concerned with locating the install directories
## for various third-party packages.  The results are stored in the
## SDK table.
##
## Microsoft keeps changing the &*#$*& registry key for the DirectX SDK.
## The only way to reliably find it is to search through the installer's
## uninstall-directories, look in each one, and see if it contains the
## relevant files.
##
########################################################################

SDK = {}

def GetSdkDir(sdkname, sdkkey = None):
    # Returns the default SDK directory. If it exists,
    # and sdkkey is not None, it is put in SDK[sdkkey].
    # Note: return value may not be an existing path.
    sdkbase = "sdks"
    if "MAKEPANDA_SDKS" in os.environ:
        sdkbase = os.environ["MAKEPANDA_SDKS"]

    sdir = sdkbase[:]
    target = GetTarget()
    target_arch = GetTargetArch()
    if target == 'windows':
        if target_arch == 'x64':
            sdir += "/win64"
        else:
            sdir += "/win32"
    elif target == 'linux':
        sdir += "/linux"
        sdir += platform.architecture()[0][:2]
    elif target == 'darwin':
        sdir += "/macosx"
    sdir += "/" + sdkname

    # If it does not exist, try the old location.
    if (not os.path.isdir(sdir)):
        sdir = sdkbase + "/" + sdir
        if (target == 'linux'):
            sdir += "-linux"
            sdir += platform.architecture()[0][:2]
        elif (target == "darwin"):
            sdir += "-osx"

    if (sdkkey and os.path.isdir(sdir)):
        SDK[sdkkey] = sdir

    return sdir

def SdkLocateDirectX( strMode = 'default' ):
    if (GetHost() != "windows"): return
    if strMode == 'default':
        GetSdkDir("directx9", "DX9")
        if ("DX9" not in SDK):
            strMode = 'latest'
    if strMode == 'latest':
        ## We first try to locate the August SDK in 64 bits, then 32.
        if ("DX9" not in SDK):
            dir = GetRegistryKey("SOFTWARE\\Wow6432Node\\Microsoft\\DirectX\\Microsoft DirectX SDK (June 2010)", "InstallPath")
            if (dir != 0):
                print("Using DirectX SDK June 2010")
                SDK["DX9"] = dir.replace("\\", "/").rstrip("/")
        if ("DX9" not in SDK):
            dir = GetRegistryKey("SOFTWARE\\Microsoft\\DirectX\\Microsoft DirectX SDK (June 2010)", "InstallPath")
            if (dir != 0):
                print("Using DirectX SDK June 2010")
                SDK["DX9"] = dir.replace("\\", "/").rstrip("/")
        if ("DX9" not in SDK):
            dir = "C:/Program Files (x86)/Microsoft DirectX SDK (June 2010)"
            if os.path.isdir(dir):
                print("Using DirectX SDK June 2010")
                SDK["DX9"] = dir
        if ("DX9" not in SDK):
            dir = "C:/Program Files/Microsoft DirectX SDK (June 2010)"
            if os.path.isdir(dir):
                print("Using DirectX SDK June 2010")
                SDK["DX9"] = dir
        if ("DX9" not in SDK):
            dir = GetRegistryKey("SOFTWARE\\Wow6432Node\\Microsoft\\DirectX\\Microsoft DirectX SDK (August 2009)", "InstallPath")
            if (dir != 0):
                print("Using DirectX SDK Aug 2009")
                SDK["DX9"] = dir.replace("\\", "/").rstrip("/")
        if ("DX9" not in SDK):
            dir = GetRegistryKey("SOFTWARE\\Microsoft\\DirectX\\Microsoft DirectX SDK (August 2009)", "InstallPath")
            if (dir != 0):
                print("Using DirectX SDK Aug 2009")
                SDK["DX9"] = dir.replace("\\", "/").rstrip("/")
        archStr = GetTargetArch()
        if ("DX9" not in SDK):
            uninstaller = "SOFTWARE\\Microsoft\\Windows\\CurrentVersion\\Uninstall"
            for subdir in ListRegistryKeys(uninstaller):
                if (subdir[0]=="{"):
                    dir = GetRegistryKey(uninstaller+"\\"+subdir, "InstallLocation")
                    if (dir != 0):
                        if (("DX9" not in SDK) and
                            (os.path.isfile(dir+"\\Include\\d3d9.h")) and
                            (os.path.isfile(dir+"\\Include\\d3dx9.h")) and
                            (os.path.isfile(dir+"\\Include\\dxsdkver.h")) and
                            (os.path.isfile(dir+"\\Lib\\" + archStr + "\\d3d9.lib")) and
                            (os.path.isfile(dir+"\\Lib\\" + archStr + "\\d3dx9.lib"))):
                            SDK["DX9"] = dir.replace("\\", "/").rstrip("/")
        if ("DX9" not in SDK):
            return

    elif strMode == 'jun2010':
        if ("DX9" not in SDK):
            dir = GetRegistryKey("SOFTWARE\\Wow6432Node\\Microsoft\\DirectX\\Microsoft DirectX SDK (June 2010)", "InstallPath")
            if (dir != 0):
                SDK["DX9"] = dir.replace("\\", "/").rstrip("/")
        if ("DX9" not in SDK):
            dir = GetRegistryKey("SOFTWARE\\Microsoft\\DirectX\\Microsoft DirectX SDK (June 2010)", "InstallPath")
            if (dir != 0):
                SDK["DX9"] = dir.replace("\\", "/").rstrip("/")
        if ("DX9" not in SDK):
            dir = "C:/Program Files (x86)/Microsoft DirectX SDK (June 2010)"
            if os.path.isdir(dir):
                SDK["DX9"] = dir
        if ("DX9" not in SDK):
            dir = "C:/Program Files/Microsoft DirectX SDK (June 2010)"
            if os.path.isdir(dir):
                SDK["DX9"] = dir
        if ("DX9" not in SDK):
            exit("Couldn't find DirectX June2010 SDK")
        else:
            print("Found DirectX SDK June 2010")
    elif strMode == 'aug2009':
        if ("DX9" not in SDK):
            dir = GetRegistryKey("SOFTWARE\\Wow6432Node\\Microsoft\\DirectX\\Microsoft DirectX SDK (August 2009)", "InstallPath")
            if (dir != 0):
                print("Found DirectX SDK Aug 2009")
                SDK["DX9"] = dir.replace("\\", "/").rstrip("/")
        if ("DX9" not in SDK):
            dir = GetRegistryKey("SOFTWARE\\Microsoft\\DirectX\\Microsoft DirectX SDK (August 2009)", "InstallPath")
            if (dir != 0):
                print("Found DirectX SDK Aug 2009")
                SDK["DX9"] = dir.replace("\\", "/").rstrip("/")
        if ("DX9" not in SDK):
            exit("Couldn't find DirectX Aug 2009 SDK")
    if ("DX9" in SDK):
        SDK["DIRECTCAM"] = SDK["DX9"]

def SdkLocateMaya():
    for (ver, key) in MAYAVERSIONINFO:
        if (PkgSkip(ver)==0 and ver not in SDK):
            GetSdkDir(ver.lower().replace("x",""), ver)
            if (not ver in SDK):
                if (GetHost() == "windows"):
                    for dev in ["Alias|Wavefront","Alias","Autodesk"]:
                        fullkey="SOFTWARE\\"+dev+"\\Maya\\"+key+"\\Setup\\InstallPath"
                        res = GetRegistryKey(fullkey, "MAYA_INSTALL_LOCATION", override64=False)
                        if (res != 0):
                            res = res.replace("\\", "/").rstrip("/")
                            SDK[ver] = res
                elif (GetHost() == "darwin"):
                    ddir = "/Applications/Autodesk/maya"+key
                    if (os.path.isdir(ddir)): SDK[ver] = ddir
                else:
                    if (GetTargetArch() in ("x86_64", "amd64")):
                        ddir1 = "/usr/autodesk/maya"+key+"-x64"
                        ddir2 = "/usr/aw/maya"+key+"-x64"
                    else:
                        ddir1 = "/usr/autodesk/maya"+key
                        ddir2 = "/usr/aw/maya"+key

                    if (os.path.isdir(ddir1)):   SDK[ver] = ddir1
                    elif (os.path.isdir(ddir2)): SDK[ver] = ddir2

def SdkLocateMax():
    if (GetHost() != "windows"): return
    for version,key1,key2,subdir in MAXVERSIONINFO:
        if (PkgSkip(version)==0):
            if (version not in SDK):
                GetSdkDir("maxsdk"+version.lower()[3:], version)
                GetSdkDir("maxsdk"+version.lower()[3:], version+"CS")
                if (not version in SDK):
                    top = GetRegistryKey(key1,key2)
                    if (top != 0):
                        SDK[version] = top + "maxsdk"
                        if (os.path.isdir(top + "\\" + subdir)!=0):
                            SDK[version+"CS"] = top + subdir

def SdkLocatePython(prefer_thirdparty_python=False):
    if PkgSkip("PYTHON"):
        # We're not compiling with Python support.  We still need to set this
        # in case we want to run any scripts that use Python, though.
        SDK["PYTHONEXEC"] = os.path.realpath(sys.executable)
        return

    abiflags = getattr(sys, 'abiflags', '')

    if GetTarget() == 'windows':
        if PkgHasCustomLocation("PYTHON"):
            # Check our custom location instead (--python-libdir, --python-incdir)
            sdkdir = FindOptDirectory("PYTHON")

            if sdkdir is None:
                exit("Could not find a Python installation using these command line options.")
        else:
            sdkdir = GetThirdpartyBase() + "/win-python"
            sdkdir += "%d.%d" % sys.version_info[:2]

            if GetOptimize() <= 2:
                sdkdir += "-dbg"
            if GetTargetArch() == 'x64':
                sdkdir += "-x64"

        sdkdir = sdkdir.replace('\\', '/')
        SDK["PYTHON"] = sdkdir
        SDK["PYTHONEXEC"] = SDK["PYTHON"] + "/python"

        if (GetOptimize() <= 2):
            SDK["PYTHONEXEC"] += "_d.exe"
        else:
            SDK["PYTHONEXEC"] += ".exe"

        if (not os.path.isfile(SDK["PYTHONEXEC"])):
            exit("Could not find %s!" % SDK["PYTHONEXEC"])

        # Determine which version it is by checking which dll is in the directory.
        if (GetOptimize() <= 2):
            py_dlls = glob.glob(SDK["PYTHON"] + "/python[0-9][0-9]_d.dll") + \
                      glob.glob(SDK["PYTHON"] + "/python[0-9][0-9][0-9]_d.dll")
        else:
            py_dlls = glob.glob(SDK["PYTHON"] + "/python[0-9][0-9].dll") + \
                      glob.glob(SDK["PYTHON"] + "/python[0-9][0-9][0-9].dll")

        if len(py_dlls) == 0:
            exit("Could not find the Python dll in %s." % (SDK["PYTHON"]))
        elif len(py_dlls) > 1:
            exit("Found multiple Python dlls in %s." % (SDK["PYTHON"]))

        py_dll = os.path.basename(py_dlls[0])
        py_dllver = py_dll.strip(".DHLNOPTY_dhlnopty")
        ver = py_dllver[0] + '.' + py_dllver[1:]

        SDK["PYTHONVERSION"] = "python" + ver
        os.environ["PYTHONHOME"] = SDK["PYTHON"]

        running_ver = '%d.%d' % sys.version_info[:2]
        if ver != running_ver:
            Warn("running makepanda with Python %s, but building Panda3D with Python %s." % (running_ver, ver))

    elif CrossCompiling() or (prefer_thirdparty_python and os.path.isdir(os.path.join(GetThirdpartyDir(), "python"))):
        tp_python = os.path.join(GetThirdpartyDir(), "python")

        if GetTarget() == 'darwin':
            py_libs = glob.glob(tp_python + "/lib/libpython[0-9].[0-9].dylib") + \
                      glob.glob(tp_python + "/lib/libpython[0-9].[0-9][0-9].dylib")
        else:
            py_libs = glob.glob(tp_python + "/lib/libpython[0-9].[0-9].so") + \
                      glob.glob(tp_python + "/lib/libpython[0-9].[0-9][0-9].so")

        if len(py_libs) == 0:
            py_libs = glob.glob(tp_python + "/lib/libpython[0-9].[0-9].a") + \
                      glob.glob(tp_python + "/lib/libpython[0-9].[0-9][0-9].a")

        if len(py_libs) == 0:
            exit("Could not find the Python library in %s." % (tp_python))
        elif len(py_libs) > 1:
            exit("Found multiple Python libraries in %s." % (tp_python))

        py_lib = os.path.basename(py_libs[0])
        py_libver = py_lib.strip('.abdhilnopsty')
        SDK["PYTHONVERSION"] = "python" + py_libver
        SDK["PYTHONEXEC"] = tp_python + "/bin/" + SDK["PYTHONVERSION"]
        SDK["PYTHON"] = tp_python + "/include/" + SDK["PYTHONVERSION"]

    elif GetTarget() == 'darwin' and not PkgHasCustomLocation("PYTHON"):
        # On macOS, search for the Python framework directory matching the
        # version number of our current Python version.
        sysroot = SDK.get("MACOSX", "")
        version = sysconfig.get_python_version()

        py_fwx = "{0}/System/Library/Frameworks/Python.framework/Versions/{1}".format(sysroot, version)

        if not os.path.exists(py_fwx):
            # Fall back to looking on the system.
            py_fwx = "/Library/Frameworks/Python.framework/Versions/" + version

        if not os.path.exists(py_fwx):
            exit("Could not locate Python installation at %s" % (py_fwx))

        SDK["PYTHON"] = py_fwx + "/Headers"
        SDK["PYTHONVERSION"] = "python" + version + abiflags
        SDK["PYTHONEXEC"] = py_fwx + "/bin/python" + version

        # Avoid choosing the one in the thirdparty package dir.
        PkgSetCustomLocation("PYTHON")
        IncDirectory("PYTHON", py_fwx + "/include")
        LibDirectory("PYTHON", py_fwx + "/lib")

    #elif GetTarget() == 'windows':
    #    SDK["PYTHON"] = os.path.dirname(sysconfig.get_python_inc())
    #    SDK["PYTHONVERSION"] = "python" + sysconfig.get_python_version()
    #    SDK["PYTHONEXEC"] = sys.executable

    else:
        SDK["PYTHON"] = sysconfig.get_python_inc()
        SDK["PYTHONVERSION"] = "python" + sysconfig.get_python_version() + abiflags
        SDK["PYTHONEXEC"] = os.path.realpath(sys.executable)

    if CrossCompiling():
        # We need a version of Python we can run.
        SDK["PYTHONEXEC"] = sys.executable
        host_version = "python" + sysconfig.get_python_version() + abiflags
        if SDK["PYTHONVERSION"] != host_version:
            exit("Host Python version (%s) must be the same as target Python version (%s)!" % (host_version, SDK["PYTHONVERSION"]))

    if GetVerbose():
        print("Using Python %s build located at %s" % (SDK["PYTHONVERSION"][6:], SDK["PYTHON"]))
    else:
        print("Using Python %s" % (SDK["PYTHONVERSION"][6:]))

def SdkLocateVisualStudio(version=(10,0)):
    if (GetHost() != "windows"): return

    try:
        msvcinfo = MSVCVERSIONINFO[version]
    except:
        exit("Couldn't get Visual Studio infomation with MSVC %s.%s version." % version)

    vsversion = msvcinfo["vsversion"]
    vsversion_str = "%s.%s" % vsversion
    version_str = "%s.%s" % version

    # try to use vswhere.exe
    vswhere_path = LocateBinary("vswhere.exe")
    if not vswhere_path:
        if sys.platform == 'cygwin':
            vswhere_path = "/cygdrive/c/Program Files/Microsoft Visual Studio/Installer/vswhere.exe"
        else:
            vswhere_path = "%s\\Microsoft Visual Studio\\Installer\\vswhere.exe" % GetProgramFiles()
        if not os.path.isfile(vswhere_path):
            vswhere_path = None

    if not vswhere_path:
        if sys.platform == 'cygwin':
            vswhere_path = "/cygdrive/c/Program Files (x86)/Microsoft Visual Studio/Installer/vswhere.exe"
        else:
            vswhere_path = "%s\\Microsoft Visual Studio\\Installer\\vswhere.exe" % GetProgramFiles_x86()
        if not os.path.isfile(vswhere_path):
            vswhere_path = None

    vsdir = 0
    if vswhere_path:
        min_vsversion = vsversion_str
        max_vsversion = "%s.%s" % (vsversion[0]+1, 0)
        vswhere_cmd = ["vswhere.exe", "-legacy", "-property", "installationPath",
            "-version", "[{},{})".format(min_vsversion, max_vsversion)]
        handle = subprocess.Popen(vswhere_cmd, executable=vswhere_path, stdout=subprocess.PIPE)
        found_paths = handle.communicate()[0].splitlines()
        if found_paths:
            vsdir = found_paths[0].decode("utf-8") + "\\"

    # try to use registry
    if (vsdir == 0):
        vsdir = GetRegistryKey("SOFTWARE\\Microsoft\\VisualStudio\\SxS\\VS7", vsversion_str)
    vcdir = GetRegistryKey("SOFTWARE\\Microsoft\\VisualStudio\\SxS\\VC7", version_str)

    if (vsdir != 0):
        SDK["VISUALSTUDIO"] = vsdir

    elif (vcdir != 0) and (vcdir[-4:] == "\\VC\\"):
        vcdir = vcdir[:-3]
        SDK["VISUALSTUDIO"] = vcdir

    elif (os.path.isfile("C:\\Program Files\\Microsoft Visual Studio %s\\VC\\bin\\cl.exe" % (vsversion_str))):
        SDK["VISUALSTUDIO"] = "C:\\Program Files\\Microsoft Visual Studio %s\\" % (vsversion_str)

    elif (os.path.isfile("C:\\Program Files (x86)\\Microsoft Visual Studio %s\\VC\\bin\\cl.exe" % (vsversion_str))):
        SDK["VISUALSTUDIO"] = "C:\\Program Files (x86)\\Microsoft Visual Studio %s\\" % (vsversion_str)

    elif "VCINSTALLDIR" in os.environ:
        vcdir = os.environ["VCINSTALLDIR"]
        if (vcdir[-3:] == "\\VC"):
            vcdir = vcdir[:-2]
        elif (vcdir[-4:] == "\\VC\\"):
            vcdir = vcdir[:-3]

        SDK["VISUALSTUDIO"] = vcdir

    else:
        exit("Couldn't find %s.  To use a different version, use the --msvc-version option." % msvcinfo["vsname"])

    SDK["MSVC_VERSION"] = version
    SDK["VISUALSTUDIO_VERSION"] = vsversion

    if GetVerbose():
        print("Using %s located at %s" % (msvcinfo["vsname"], SDK["VISUALSTUDIO"]))
    else:
        print("Using %s" % (msvcinfo["vsname"]))

    print("Using MSVC %s" % version_str)

def SdkLocateWindows(version=None):
    if GetTarget() != "windows" or GetHost() != "windows":
        return

    if version:
        version = version.upper()

    if version == '10':
        version = '10.0'

    if (version and version.startswith('10.') and version.count('.') == 1) or version == '11':
        # Choose the latest version of the Windows 10 SDK.
        platsdk = GetRegistryKey("SOFTWARE\\Microsoft\\Windows Kits\\Installed Roots", "KitsRoot10")

        # Fallback in case we can't read the registry.
        if not platsdk or not os.path.isdir(platsdk):
            platsdk = "C:\\Program Files (x86)\\Windows Kits\\10\\"

        if platsdk and os.path.isdir(platsdk):
            min_version = (10, 0, 0)
            if version == '11':
                version = '10.0'
                min_version = (10, 0, 22000)

            incdirs = glob.glob(os.path.join(platsdk, 'Include', version + '.*.*'))

            max_version = ()
            for dir in incdirs:
                verstring = os.path.basename(dir)

                # Check that the important include directories exist.
                if not os.path.isdir(os.path.join(dir, 'ucrt')):
                    continue
                if not os.path.isdir(os.path.join(dir, 'shared')):
                    continue
                if not os.path.isdir(os.path.join(dir, 'um')):
                    continue
                if not os.path.isdir(os.path.join(platsdk, 'Lib', verstring, 'ucrt')):
                    continue
                if not os.path.isdir(os.path.join(platsdk, 'Lib', verstring, 'um')):
                    continue

                vertuple = tuple(map(int, verstring.split('.')))
                if vertuple > max_version and vertuple > min_version:
                    version = verstring
                    max_version = vertuple

            if not max_version:
                # No suitable version found.
                platsdk = None

    elif version and version.startswith('10.'):
        # We chose a specific version of the Windows 10 SDK.  Verify it exists.
        platsdk = GetRegistryKey("SOFTWARE\\Microsoft\\Windows Kits\\Installed Roots", "KitsRoot10")

        # Fallback in case we can't read the registry.
        if not platsdk or not os.path.isdir(platsdk):
            platsdk = "C:\\Program Files (x86)\\Windows Kits\\10\\"

        if version.count('.') == 2:
            version += '.0'

        if platsdk and not os.path.isdir(os.path.join(platsdk, 'Include', version)):
            platsdk = None

    elif version == '8.1' or not version:
        platsdk = GetRegistryKey("SOFTWARE\\Microsoft\\Windows Kits\\Installed Roots", "KitsRoot81")

        # Fallback in case we can't read the registry.
        if not platsdk or not os.path.isdir(platsdk):
            platsdk = "C:\\Program Files (x86)\\Windows Kits\\8.1\\"

        if not version:
            if not os.path.isdir(platsdk):
                # Fall back to 7.1 SDK.
                return SdkLocateWindows("7.1")
            version = '8.1'

    elif version == '8.0':
        platsdk = GetRegistryKey("SOFTWARE\\Microsoft\\Windows Kits\\Installed Roots", "KitsRoot")

    else:
        platsdk = GetRegistryKey("SOFTWARE\\Microsoft\\Microsoft SDKs\\Windows\\v" + version, "InstallationFolder")

        DefSymbol("ALWAYS", "_USING_V110_SDK71_")

        if not platsdk or not os.path.isdir(platsdk):
            # Most common location.  Worth a try.
            platsdk = GetProgramFiles() + "\\Microsoft SDKs\\Windows\\v" + version
            if not os.path.isdir(platsdk):
                if not version.endswith('A'):
                    # Try the stripped-down version that is bundled with Visual Studio.
                    return SdkLocateWindows(version + 'A')
                platsdk = None

    if not platsdk or not os.path.isdir(platsdk):
        exit("Couldn't find Windows SDK version %s.  To use a different version, use the --windows-sdk option." % (version))

    if not platsdk.endswith("\\"):
        platsdk += "\\"
    SDK["MSPLATFORM"] = platsdk
    SDK["MSPLATFORM_VERSION"] = version

    if GetVerbose():
        print("Using Windows SDK %s located at %s" % (version, platsdk))
    else:
        print("Using Windows SDK %s" % (version))

def SdkLocateMacOSX(archs = []):
    if (GetHost() != "darwin"): return

    handle = os.popen("xcode-select -print-path")
    xcode_dir = handle.read().strip().rstrip('/')
    handle.close()

    # Make a list of SDK versions that will work for us, then grab the latest.
    sdk_versions = []
    if 'arm64' not in archs:
        # Prefer pre-10.14 for now so that we can keep building FMOD.
        sdk_versions += ["10.13", "10.12", "10.11", "10.10", "10.9"]

    sdk_versions += ["11.3", "11.1", "11.0"]

    if 'arm64' not in archs:
        sdk_versions += ["10.15", "10.14"]

    for version in sdk_versions:
        sdkname = "MacOSX" + version
        if os.path.exists("/Library/Developer/CommandLineTools/SDKs/%s.sdk" % sdkname):
            SDK["MACOSX"] = "/Library/Developer/CommandLineTools/SDKs/%s.sdk" % sdkname
            return
        elif os.path.exists("/Developer/SDKs/%s.sdk" % sdkname):
            SDK["MACOSX"] = "/Developer/SDKs/%s.sdk" % sdkname
            return
        elif os.path.exists("/Applications/Xcode.app/Contents/Developer/Platforms/MacOSX.platform/Developer/SDKs/%s.sdk" % sdkname):
            SDK["MACOSX"] = "/Applications/Xcode.app/Contents/Developer/Platforms/MacOSX.platform/Developer/SDKs/%s.sdk" % sdkname
            return
        elif xcode_dir and os.path.exists("%s/Platforms/MacOSX.platform/Developer/SDKs/%s.sdk" % (xcode_dir, sdkname)):
            SDK["MACOSX"] = "%s/Platforms/MacOSX.platform/Developer/SDKs/%s.sdk" % (xcode_dir, sdkname)
            return

    exit("Couldn't find any suitable MacOSX SDK!")

def SdkLocateSpeedTree():
    # Look for all of the SpeedTree SDK directories within the
    # sdks/win32/speedtree dir, and pick the highest-numbered one.
    dir = GetSdkDir("speedtree")
    if not os.path.exists(dir):
        return

    speedtrees = []
    for dirname in os.listdir(dir):
        if dirname.startswith('SpeedTree SDK v'):
            version = dirname[15:].split()[0]
            version = tuple(map(int, version.split('.')))
            speedtrees.append((version, dirname))
    if not speedtrees:
        # No installed SpeedTree SDK.
        return

    speedtrees.sort()
    version, dirname = speedtrees[-1]
    SDK["SPEEDTREE"] = os.path.join(dir, dirname)
    SDK["SPEEDTREEAPI"] = "OpenGL"
    SDK["SPEEDTREEVERSION"] = '%s.%s' % (version[0], version[1])

def SdkLocateAndroid():
    """This actually locates the Android NDK, not the Android SDK.
    NDK_ROOT must be set to its root directory."""

    global TOOLCHAIN_PREFIX

    if GetTarget() != 'android':
        return

    # Allow ANDROID_API/ANDROID_ABI to be used in makepanda.py.
    if ANDROID_API is None:
        SetTarget('android')
    api = ANDROID_API
    SDK["ANDROID_API"] = api

    abi = ANDROID_ABI
    SDK["ANDROID_ABI"] = abi
    SDK["ANDROID_TRIPLE"] = ANDROID_TRIPLE

    if GetHost() == 'android':
        # Assume we're compiling from termux.
        prefix = os.environ.get("PREFIX", "/data/data/com.termux/files/usr")
        SDK["ANDROID_JAR"] = prefix + "/share/aapt/android.jar"
        return

    # Find the location of the Android SDK.
    sdk_root = os.environ.get('ANDROID_HOME')
    if not sdk_root or not os.path.isdir(sdk_root):
        sdk_root = os.environ.get('ANDROID_SDK_ROOT')

        # Try the default installation location on Windows.
        if not sdk_root and GetHost() == 'windows':
            sdk_root = os.path.expanduser(os.path.join('~', 'AppData', 'Local', 'Android', 'Sdk'))

        if not sdk_root:
            exit('ANDROID_SDK_ROOT must be set when compiling for Android!')
        elif not os.path.isdir(sdk_root):
            exit('Cannot find %s.  Please install Android SDK and set ANDROID_SDK_ROOT or ANDROID_HOME.' % (sdk_root))

    # Determine the NDK installation directory.
    if os.environ.get('NDK_ROOT') or os.environ.get('ANDROID_NDK_ROOT'):
        # We have an explicit setting from an environment variable.
        ndk_root = os.environ.get('ANDROID_NDK_ROOT')
        if not ndk_root or not os.path.isdir(ndk_root):
            ndk_root = os.environ.get('NDK_ROOT')
            if not ndk_root or not os.path.isdir(ndk_root):
                exit("Cannot find %s.  Please install Android NDK and set ANDROID_NDK_ROOT." % (ndk_root))
    else:
        # Often, it's installed in the ndk-bundle subdirectory of the SDK.
        ndk_root = os.path.join(sdk_root, 'ndk-bundle')

        if not os.path.isdir(os.path.join(ndk_root, 'toolchains')):
            exit('Cannot find the Android NDK.  Install it via the SDK manager or set the ANDROID_NDK_ROOT variable if you have installed it in a different location.')

    SDK["ANDROID_NDK"] = ndk_root

    # Determine the toolchain location.
    prebuilt_dir = os.path.join(ndk_root, 'toolchains', 'llvm', 'prebuilt')
    if not os.path.isdir(prebuilt_dir):
        exit('Not found: %s (is the Android NDK installed?)' % (prebuilt_dir))

    host_tag = GetHost() + '-x86'
    if host_64:
        host_tag += '_64'
    elif host_tag == 'windows-x86':
        host_tag = 'windows'

    prebuilt_dir = os.path.join(prebuilt_dir, host_tag)
    if host_tag == 'windows-x86_64' and not os.path.isdir(prebuilt_dir):
        # Try the 32-bits toolchain instead.
        host_tag = 'windows'
        prebuilt_dir = os.path.join(prebuilt_dir, host_tag)

    SDK["ANDROID_TOOLCHAIN"] = prebuilt_dir

    # And locate the GCC toolchain, which is needed for some tools (eg. as/ld)
    arch = GetTargetArch()
    for opt in (TOOLCHAIN_PREFIX + '4.9', arch + '-4.9', TOOLCHAIN_PREFIX + '4.8', arch + '-4.8'):
        if os.path.isdir(os.path.join(ndk_root, 'toolchains', opt)):
            SDK["ANDROID_GCC_TOOLCHAIN"] = os.path.join(ndk_root, 'toolchains', opt, 'prebuilt', host_tag)
            break

    # The prebuilt binaries have no toolchain prefix.
    TOOLCHAIN_PREFIX = ''

    # Determine the sysroot directory.
    if arch == 'armv7a':
        arch_dir = 'arch-arm'
    elif arch == 'aarch64':
        arch_dir = 'arch-arm64'
    else:
        arch_dir = 'arch-' + arch
    SDK["SYSROOT"] = os.path.join(ndk_root, 'platforms', 'android-%s' % (api), arch_dir).replace('\\', '/')
    #IncDirectory("ALWAYS", os.path.join(SDK["SYSROOT"], 'usr', 'include'))

    # We need to redistribute the C++ standard library.
    stdlibc = os.path.join(ndk_root, 'sources', 'cxx-stl', 'llvm-libc++')
    stl_lib = os.path.join(stdlibc, 'libs', abi, 'libc++_shared.so')
    CopyFile(os.path.join(GetOutputDir(), 'lib', 'libc++_shared.so'), stl_lib)

    # The Android support library polyfills C++ features not available in the
    # STL that ships with Android.
    #support = os.path.join(ndk_root, 'sources', 'android', 'support', 'include')
    #IncDirectory("ALWAYS", support.replace('\\', '/'))
    if api < 21:
        LibName("ALWAYS", "-landroid_support")

    # Determine the location of android.jar.
    SDK["ANDROID_JAR"] = os.path.join(sdk_root, 'platforms', 'android-%s' % (api), 'android.jar')
    if not os.path.isfile(SDK["ANDROID_JAR"]):
        exit("Cannot find %s.  Install platform API level %s via the SDK manager or change the targeted API level with --target=android-#" % (SDK["ANDROID_JAR"], api))

    # Which build tools versions do we have?  Pick the latest.
    versions = []
    for version in os.listdir(os.path.join(sdk_root, "build-tools")):
        match = re.match('([0-9]+)\\.([0-9]+)\\.([0-9]+)', version)
        if match:
            version_tuple = int(match.group(1)), int(match.group(2)), int(match.group(3))
            versions.append(version_tuple)

    versions.sort()
    if versions:
        version = versions[-1]
        SDK["ANDROID_BUILD_TOOLS"] = os.path.join(sdk_root, "build-tools", "{0}.{1}.{2}".format(*version))

    # And find the location of the Java compiler.
    if GetHost() == "windows":
        jdk_home = os.environ.get("JDK_HOME") or os.environ.get("JAVA_HOME")
        if not jdk_home:
            # Try to use the Java shipped with Android Studio.
            studio_path = GetRegistryKey("SOFTWARE\\Android Studio", "Path", override64=False)
            if studio_path and os.path.isdir(studio_path):
                jdk_home = os.path.join(studio_path, "jre")

        if not jdk_home or not os.path.isdir(jdk_home):
            exit("Cannot find JDK.  Please set JDK_HOME or JAVA_HOME.")

        javac = os.path.join(jdk_home, "bin", "javac.exe")
        if not os.path.isfile(javac):
            exit("Cannot find %s.  Install the JDK and set JDK_HOME or JAVA_HOME." % (javac))

        SDK["JDK"] = jdk_home

########################################################################
##
## SDK Auto-Disables
##
## Disable packages whose SDKs could not be found.
##
########################################################################

def SdkAutoDisableDirectX():
    for ver in DXVERSIONS + ["DIRECTCAM"]:
        if (PkgSkip(ver)==0):
            if (ver not in SDK):
                if (GetHost() == "windows"):
                    WARNINGS.append("I cannot locate SDK for "+ver)
                    WARNINGS.append("I have automatically added this command-line option: --no-"+ver.lower())
                PkgDisable(ver)
            else:
                WARNINGS.append("Using "+ver+" sdk: "+SDK[ver])

def SdkAutoDisableMaya():
    for (ver,key) in MAYAVERSIONINFO:
        if (ver not in SDK) and (PkgSkip(ver)==0):
            if (GetHost() == "windows"):
                WARNINGS.append("The registry does not appear to contain a pointer to the "+ver+" SDK.")
            else:
                WARNINGS.append("I cannot locate SDK for "+ver)
            WARNINGS.append("I have automatically added this command-line option: --no-"+ver.lower())
            PkgDisable(ver)

def SdkAutoDisableMax():
    for version,key1,key2,subdir in MAXVERSIONINFO:
        if (PkgSkip(version)==0) and ((version not in SDK) or (version+"CS" not in SDK)):
            if (GetHost() == "windows"):
                if (version in SDK):
                    WARNINGS.append("Your copy of "+version+" does not include the character studio SDK")
                else:
                    WARNINGS.append("The registry does not appear to contain a pointer to "+version)
                WARNINGS.append("I have automatically added this command-line option: --no-"+version.lower())
            PkgDisable(version)

def SdkAutoDisableSpeedTree():
    if ("SPEEDTREE" not in SDK) and (PkgSkip("SPEEDTREE")==0):
        PkgDisable("SPEEDTREE")
        WARNINGS.append("I cannot locate SDK for SpeedTree")
        WARNINGS.append("I have automatically added this command-line option: --no-speedtree")

########################################################################
##
## Visual Studio comes with a script called VSVARS32.BAT, which
## you need to run before using visual studio command-line tools.
## The following python subroutine serves the same purpose.
##
########################################################################

def AddToPathEnv(path,add):
    if path in os.environ:
        if sys.platform == 'cygwin' and path != "PATH":
            # INCLUDE, LIB, etc. must remain in Windows-style in cygwin.
            os.environ[path] = add + ';' + os.environ[path]
        else:
            os.environ[path] = add + os.pathsep + os.environ[path]
    else:
        os.environ[path] = add

def SetupVisualStudioEnviron():
    if ("VISUALSTUDIO" not in SDK):
        exit("Could not find Visual Studio install directory")
    if ("MSPLATFORM" not in SDK):
        exit("Could not find the Microsoft Platform SDK")

    if (SDK["VISUALSTUDIO_VERSION"] >= (15,0)):
        try:
            vsver_file = open(os.path.join(SDK["VISUALSTUDIO"],
                "VC\\Auxiliary\\Build\\Microsoft.VCToolsVersion.default.txt"), "r")
            SDK["VCTOOLSVERSION"] = vsver_file.readline().strip()
            vcdir_suffix = "VC\\Tools\\MSVC\\%s\\" % SDK["VCTOOLSVERSION"]
        except:
            exit("Couldn't find tool version of %s." % MSVCVERSIONINFO[SDK["MSVC_VERSION"]]["vsname"])
    else:
        vcdir_suffix = "VC\\"

    os.environ["VCINSTALLDIR"] = SDK["VISUALSTUDIO"] + vcdir_suffix
    os.environ["WindowsSdkDir"] = SDK["MSPLATFORM"]

    winsdk_ver = SDK["MSPLATFORM_VERSION"]

    # Determine the directories to look in based on the architecture.
    arch = GetTargetArch()
    bindir = ""
    libdir = ""
    if ("VCTOOLSVERSION" in SDK):
        bindir = "Host" + GetHostArch().upper() + "\\" + arch
        libdir = arch
    else:
        if (arch == 'x64'):
            bindir = 'amd64'
            libdir = 'amd64'
        elif (arch != 'x86'):
            bindir = arch
            libdir = arch

        if (arch != 'x86' and GetHostArch() == 'x86'):
            # Special version of the tools that run on x86.
            bindir = 'x86_' + bindir

    vc_binpath = SDK["VISUALSTUDIO"] + vcdir_suffix + "bin"
    binpath = os.path.join(vc_binpath, bindir)
    if not os.path.isfile(binpath + "\\cl.exe"):
        # Try the x86 tools, those should work just as well.
        if arch == 'x64' and os.path.isfile(vc_binpath + "\\x86_amd64\\cl.exe"):
            binpath = "{0}\\x86_amd64;{0}".format(vc_binpath)
        elif winsdk_ver.startswith('10.'):
            exit("Couldn't find compilers in %s.  You may need to install the Windows SDK 7.1 and the Visual C++ 2010 SP1 Compiler Update for Windows SDK 7.1." % binpath)
        else:
            exit("Couldn't find compilers in %s." % binpath)

    AddToPathEnv("PATH",    binpath)
    AddToPathEnv("PATH",    SDK["VISUALSTUDIO"] + "Common7\\IDE")
    AddToPathEnv("INCLUDE", os.environ["VCINSTALLDIR"] + "include")
    AddToPathEnv("INCLUDE", os.environ["VCINSTALLDIR"] + "atlmfc\\include")
    AddToPathEnv("LIB",     os.environ["VCINSTALLDIR"] + "lib\\" + libdir)
    AddToPathEnv("LIB",     os.environ["VCINSTALLDIR"] + "atlmfc\\lib\\" + libdir)

    winsdk_ver = SDK["MSPLATFORM_VERSION"]
    if winsdk_ver.startswith('10.'):
        AddToPathEnv("PATH",    SDK["MSPLATFORM"] + "bin\\" + arch)
        AddToPathEnv("PATH",    SDK["MSPLATFORM"] + "bin\\" + winsdk_ver + "\\" + arch)

        # Windows Kit 10 introduces the "universal CRT".
        inc_dir = SDK["MSPLATFORM"] + "Include\\" + winsdk_ver + "\\"
        lib_dir = SDK["MSPLATFORM"] + "Lib\\" + winsdk_ver + "\\"
        AddToPathEnv("INCLUDE", inc_dir + "shared")
        AddToPathEnv("INCLUDE", inc_dir + "ucrt")
        AddToPathEnv("INCLUDE", inc_dir + "um")
        AddToPathEnv("LIB", lib_dir + "ucrt\\" + arch)
        AddToPathEnv("LIB", lib_dir + "um\\" + arch)
    elif winsdk_ver == '8.1':
        AddToPathEnv("PATH",    SDK["MSPLATFORM"] + "bin\\" + arch)

        inc_dir = SDK["MSPLATFORM"] + "Include\\"
        lib_dir = SDK["MSPLATFORM"] + "Lib\\winv6.3\\"
        AddToPathEnv("INCLUDE", inc_dir + "shared")
        AddToPathEnv("INCLUDE", inc_dir + "ucrt")
        AddToPathEnv("INCLUDE", inc_dir + "um")
        AddToPathEnv("LIB", lib_dir + "ucrt\\" + arch)
        AddToPathEnv("LIB", lib_dir + "um\\" + arch)
    else:
        AddToPathEnv("PATH",    SDK["MSPLATFORM"] + "bin")
        AddToPathEnv("INCLUDE", SDK["MSPLATFORM"] + "include")
        AddToPathEnv("INCLUDE", SDK["MSPLATFORM"] + "include\\atl")
        AddToPathEnv("INCLUDE", SDK["MSPLATFORM"] + "include\\mfc")

        if arch != 'x64':
            AddToPathEnv("LIB", SDK["MSPLATFORM"] + "lib")
            AddToPathEnv("PATH",SDK["VISUALSTUDIO"] + "VC\\redist\\x86\\Microsoft.VC100.CRT")
            AddToPathEnv("PATH",SDK["VISUALSTUDIO"] + "VC\\redist\\x86\\Microsoft.VC100.MFC")

        elif os.path.isdir(SDK["MSPLATFORM"] + "lib\\x64"):
            AddToPathEnv("LIB", SDK["MSPLATFORM"] + "lib\\x64")

        elif os.path.isdir(SDK["MSPLATFORM"] + "lib\\amd64"):
            AddToPathEnv("LIB", SDK["MSPLATFORM"] + "lib\\amd64")

        else:
            exit("Could not locate 64-bits libraries in Windows SDK directory!\nUsing directory: %s" % SDK["MSPLATFORM"])

    # Targeting the 7.1 SDK (which is the only way to have Windows XP support)
    # with Visual Studio 2015+ requires use of the Universal CRT.
    if winsdk_ver in ('7.1', '7.1A', '8.0', '8.1') and SDK["VISUALSTUDIO_VERSION"] >= (14,0):
        win_kit = GetRegistryKey("SOFTWARE\\Microsoft\\Windows Kits\\Installed Roots", "KitsRoot10")

        # Fallback in case we can't read the registry.
        if not win_kit or not os.path.isdir(win_kit):
            win_kit = "C:\\Program Files (x86)\\Windows Kits\\10\\"
        elif not win_kit.endswith('\\'):
            win_kit += '\\'

        for vnum in 10150, 10240, 10586, 14393, 15063, 16299, 17134, 17763, 18362, 19041, 20348, 22000:
            version = "10.0.{0}.0".format(vnum)
            if os.path.isfile(win_kit + "Include\\" + version + "\\ucrt\\assert.h"):
                print("Using Universal CRT %s" % (version))
                break

        AddToPathEnv("LIB", "%s\\Lib\\%s\\ucrt\\%s" % (win_kit, version, arch))
        AddToPathEnv("INCLUDE", "%s\\Include\\%s\\ucrt" % (win_kit, version))

        # Copy the DLLs to the bin directory.
        CopyAllFiles(GetOutputDir() + "/bin/", win_kit + "Redist\\ucrt\\DLLs\\" + arch + "\\")

########################################################################
#
# Include and Lib directories.
#
# These allow you to add include and lib directories to the
# compiler search paths.  These methods accept a "package"
# parameter, which specifies which package the directory is
# associated with.  The include/lib directory is not used
# if the package is not selected.  The package can be 'ALWAYS'.
#
########################################################################

INCDIRECTORIES = []
LIBDIRECTORIES = []
FRAMEWORKDIRECTORIES = []
LIBNAMES = []
DEFSYMBOLS = []
COMPILEFLAGS = []
LINKFLAGS = []

def IncDirectory(opt, dir):
    INCDIRECTORIES.append((opt, dir))

def LibDirectory(opt, dir):
    LIBDIRECTORIES.append((opt, dir))

def FrameworkDirectory(opt, dir):
    FRAMEWORKDIRECTORIES.append((opt, dir))

def FindIncDirectory(opt):
    # Find the include directory associated with this module
    for mod, dir in INCDIRECTORIES:
        if mod == opt:
            return os.path.abspath(dir)

def FindLibDirectory(opt):
    # Find the library directory associated with this module
    for mod, dir in LIBDIRECTORIES:
        if mod == opt:
            return os.path.abspath(dir)

def FindOptDirectory(opt):
    # Find the common directory associated with this module
    # using the include and library directories as a guide
    include_dir = FindIncDirectory(opt)
    lib_dir = FindLibDirectory(opt)

    if include_dir and lib_dir:
        # The module's common directory is the common prefix of
        # its include and library directory
        common_dir = os.path.commonprefix([include_dir, lib_dir])

        if common_dir:
            return os.path.abspath(common_dir)
    elif include_dir:
        # The module's common directory is the parent of the include
        # directory
        return os.path.abspath(os.path.join(include_dir, os.pardir))
    elif lib_dir:
        # The module's common directory is the parent of the library
        # directory
        return os.path.abspath(os.path.join(lib_dir, os.pardir))

def LibName(opt, name):
    # Check to see if the lib file actually exists for the thirdparty library given
    # Are we a thirdparty library?
    if name.startswith(GetThirdpartyDir()):
        # Does this lib exist?
        if not os.path.exists(name):
            WARNINGS.append(name + " not found.  Skipping Package " + opt)
            if (opt in PkgListGet()):
                if not PkgSkip(opt):
                    Warn("Could not locate thirdparty package %s, excluding from build" % (opt.lower()))
                    PkgDisable(opt)
                return
            else:
                Error("Could not locate thirdparty package %s, aborting build" % (opt.lower()))
    LIBNAMES.append((opt, name))

def DefSymbol(opt, sym, val=""):
    DEFSYMBOLS.append((opt, sym, val))

def CompileFlag(opt, flag):
    COMPILEFLAGS.append((opt, flag))

def LinkFlag(opt, flag):
    LINKFLAGS.append((opt, flag))

########################################################################
#
# This subroutine prepares the environment for the build.
#
########################################################################

def SetupBuildEnvironment(compiler):
    if GetVerbose():
        print("Using compiler: %s" % compiler)
        print("Host OS: %s" % GetHost())
        print("Host arch: %s" % GetHostArch())

    target = GetTarget()
    if target != 'android':
        print("Target OS: %s" % GetTarget())
    else:
        print("Target OS: %s (API level %d)" % (GetTarget(), ANDROID_API))
    print("Target arch: %s" % GetTargetArch())

    # Set to English so we can safely parse the result of gcc commands.
    # Setting it to UTF-8 is necessary for Python 3 modules to import
    # correctly.
    os.environ["LC_ALL"] = "en_US.UTF-8"
    os.environ["LANGUAGE"] = "en"

    # In the case of Android, we have to put the toolchain on the PATH in order to use it.
    if GetTarget() == 'android' and GetHost() != 'android':
        AddToPathEnv("PATH", os.path.join(SDK["ANDROID_TOOLCHAIN"], "bin"))

        if "ANDROID_BUILD_TOOLS" in SDK:
            AddToPathEnv("PATH", SDK["ANDROID_BUILD_TOOLS"])

        if "JDK" in SDK:
            AddToPathEnv("PATH", os.path.join(SDK["JDK"], "bin"))
            os.environ["JAVA_HOME"] = SDK["JDK"]

    if compiler == "MSVC":
        # Add the visual studio tools to PATH et al.
        SetupVisualStudioEnviron()

    if compiler == "GCC":
        # Invoke gcc to determine the system library directories.
        global SYS_LIB_DIRS, SYS_INC_DIRS

        if sys.platform == "darwin":
            # We need to add this one explicitly for some reason.
            SYS_LIB_DIRS.append(SDK["MACOSX"] + "/usr/lib")

        if not SDK.get("MACOSX"):
            # gcc doesn't add this one, but we do want it:
            local_lib = SDK.get("SYSROOT", "") + "/usr/local/lib"
            if os.path.isdir(local_lib):
                SYS_LIB_DIRS.append(local_lib)

        sysroot_flag = ""

        if SDK.get("MACOSX"):
            # The default compiler in Leopard does not respect --sysroot correctly.
            sysroot_flag = " -isysroot " + SDK["MACOSX"]
        #if SDK.get("SYSROOT"):
        #    sysroot_flag = ' --sysroot=%s -no-canonical-prefixes' % (SDK["SYSROOT"])
        if GetTarget() == "android":
            sysroot_flag = " -target " + ANDROID_TRIPLE

        # Extract the dirs from the line that starts with 'libraries: ='.
        # The -E is mostly to keep emscripten happy by preventing it from
        # running the compiler and complaining about the lack of input files.
        cmd = GetCXX() + " -E -print-search-dirs" + sysroot_flag
        handle = os.popen(cmd)
        for line in handle:
            if not line.startswith('libraries: ='):
                continue

            line = line[12:].strip()
            libdirs = line.split(':')
            while libdirs:
                libdir = os.path.normpath(libdirs.pop(0))
                if os.path.isdir(libdir):
                    if libdir not in SYS_LIB_DIRS:
                        SYS_LIB_DIRS.append(libdir)
                elif len(libdir) == 1:
                    # Oops, is this a drive letter?  Prepend it to the next.
                    libdirs[0] = libdir + ':' + libdirs[0]
                elif GetVerbose():
                    print("Ignoring non-existent library directory %s" % (libdir))

        returnval = handle.close()
        if returnval is not None and returnval != 0:
            Warn("%s failed" % (cmd))
            SYS_LIB_DIRS += [SDK.get("SYSROOT", "") + "/usr/lib"]

        # The Android toolchain on Windows doesn't actually add this one.
        if target == 'android' and GetHost() == 'windows':
            libdir = SDK.get("SYSROOT", "") + "/usr/lib"
            if GetTargetArch() == 'x86_64':
                libdir += '64'
            SYS_LIB_DIRS += [libdir]

        # Now extract the preprocessor's include directories.
        cmd = GetCXX() + " -x c++ -v -E " + os.devnull
        cmd += sysroot_flag

        null = open(os.devnull, 'w')
        handle = subprocess.Popen(cmd, stdout=null, stderr=subprocess.PIPE, shell=True)
        scanning = False
        for line in handle.communicate()[1].splitlines():
            line = line.decode('utf-8', 'replace')

            # Start looking at a line that says:  #include "..." search starts here
            if not scanning:
                if line.startswith('#include'):
                    scanning = True
                continue

            if sys.platform == "win32":
                if not line.startswith(' '):
                    continue
            else:
                if not line.startswith(' /'):
                    continue

            line = line.strip()
            if line.endswith(" (framework directory)"):
                pass
            elif os.path.isdir(line):
                SYS_INC_DIRS.append(os.path.normpath(line))
            elif GetVerbose():
                print("Ignoring non-existent include directory %s" % (line))

        if handle.returncode != 0 or not SYS_INC_DIRS:
            Warn("%s failed or did not produce the expected result" % (cmd))
            sysroot = SDK.get("SYSROOT", "")
            # Add some sensible directories as a fallback.
            SYS_INC_DIRS = [
                sysroot + "/usr/include",
                sysroot + "/usr/local/include"
            ]
            pcbsd_inc = sysroot + "/usr/PCBSD/local/include"
            if os.path.isdir(pcbsd_inc):
                SYS_INC_DIRS.append(pcbsd_inc)

        null.close()

        # Print out the search paths
        if GetVerbose():
            print("System library search path:")
            for dir in SYS_LIB_DIRS:
                print("  " + dir)

            print("System include search path:")
            for dir in SYS_INC_DIRS:
                print("  " + dir)

    # If we're cross-compiling, no point in putting our output dirs on the path.
    if CrossCompiling():
        return

    # Add our output directories to the environment.
    builtdir = GetOutputDir()
    AddToPathEnv("PYTHONPATH", builtdir)
    AddToPathEnv("PANDA_PRC_DIR", os.path.join(builtdir, "etc"))
    AddToPathEnv("PATH", os.path.join(builtdir, "bin"))
    if GetHost() == 'windows':
        # extension_native_helpers.py currently expects to find libpandaexpress on sys.path.
        AddToPathEnv("PYTHONPATH", os.path.join(builtdir, "bin"))
        AddToPathEnv("PATH", os.path.join(builtdir, "plugins"))

    # Now for the special (DY)LD_LIBRARY_PATH on Unix-esque systems.
    if GetHost() != 'windows':
        # Get the current
        ldpath = os.environ.get("LD_LIBRARY_PATH", "").split(os.pathsep)
        if GetHost() == 'darwin':
            dyldpath = os.environ.get("DYLD_LIBRARY_PATH", "").split(os.pathsep)

        # Remove any potential current Panda installation lib dirs
        for i in ldpath[:]:
            if i.startswith("/usr/lib/panda3d") or \
               i.startswith("/usr/local/panda"):
                ldpath.remove(i)

        if GetHost() == 'darwin':
            for i in dyldpath[:]:
                if i.startswith("/Applications/Panda3D") or \
                   i.startswith("/Developer/Panda3D"):
                    dyldpath.remove(i)

        # Add built/lib/ to (DY)LD_LIBRARY_PATH
        ldpath.insert(0, os.path.join(builtdir, 'lib'))
        os.environ["LD_LIBRARY_PATH"] = os.pathsep.join(ldpath)

        if GetHost() == 'darwin':
            dyldpath.insert(0, os.path.join(builtdir, 'lib'))
            os.environ["DYLD_LIBRARY_PATH"] = os.pathsep.join(dyldpath)

            # macOS 10.11 removed DYLD_LIBRARY_PATH, but we still need to pass
            # on our lib directory to ppackage, so add it to PATH instead.
            os.environ["PATH"] = os.path.join(builtdir, 'lib') + ':' + os.environ.get("PATH", "")

        # Workaround around compile issue on PCBSD
        if (os.path.exists("/usr/PCBSD")):
            os.environ["LD_LIBRARY_PATH"] += os.pathsep + "/usr/PCBSD/local/lib"

########################################################################
##
## Routines to copy files into the build tree
##
########################################################################

def CopyFile(dstfile, srcfile):
    if dstfile[-1] == '/':
        dstfile += os.path.basename(srcfile)

    if NeedsBuild([dstfile], [srcfile]):
        if os.path.islink(srcfile):
            # Preserve symlinks
            if os.path.isfile(dstfile) or os.path.islink(dstfile):
                print("Removing file %s" % (dstfile))
                os.unlink(dstfile)
            elif os.path.isdir(dstfile):
                print("Removing directory %s" % (dstfile))
                shutil.rmtree(dstfile)
            os.symlink(os.readlink(srcfile), dstfile)
        else:
            WriteBinaryFile(dstfile, ReadBinaryFile(srcfile))

        if sys.platform == 'cygwin' and os.path.splitext(dstfile)[1].lower() in ('.dll', '.exe'):
            os.chmod(dstfile, 0o755)

        JustBuilt([dstfile], [srcfile])

def CopyAllFiles(dstdir, srcdir, suffix=""):
    for x in GetDirectoryContents(srcdir, ["*"+suffix]):
        CopyFile(dstdir + x, srcdir + x)

def CopyAllHeaders(dir, skip=[]):
    for filename in GetDirectoryContents(dir, ["*.h", "*.I", "*.T"], skip):
        srcfile = dir + "/" + filename
        dstfile = OUTPUTDIR + "/include/" + filename
        if (NeedsBuild([dstfile], [srcfile])):
            WriteBinaryFile(dstfile, ReadBinaryFile(srcfile))
            JustBuilt([dstfile], [srcfile])

def CopyTree(dstdir, srcdir, omitVCS=True, exclude=()):
    if os.path.isdir(dstdir):
        source_entries = os.listdir(srcdir)
        for entry in source_entries:
            srcpth = os.path.join(srcdir, entry)
            dstpth = os.path.join(dstdir, entry)

            if entry in exclude:
                continue

            if os.path.islink(srcpth) or os.path.isfile(srcpth):
                if not omitVCS or entry not in VCS_FILES:
                    CopyFile(dstpth, srcpth)
            else:
                if not omitVCS or entry not in VCS_DIRS:
                    CopyTree(dstpth, srcpth)

        # Delete files in dstdir that are not in srcdir.
        for entry in os.listdir(dstdir):
            if entry not in source_entries or entry in exclude:
                path = os.path.join(dstdir, entry)
                if os.path.islink(path) or os.path.isfile(path):
                    os.remove(path)
                elif os.path.isdir(path):
                    shutil.rmtree(path)
    else:
        if GetHost() == 'windows':
            srcdir = srcdir.replace('/', '\\')
            dstdir = dstdir.replace('/', '\\')
            cmd = 'xcopy /I/Y/E/Q "' + srcdir + '" "' + dstdir + '"'
            oscmd(cmd)
        else:
            if subprocess.call(['cp', '-R', '-f', srcdir, dstdir]) != 0:
                exit("Copy failed.")

        for entry in exclude:
            path = os.path.join(dstdir, entry)
            if os.path.islink(path) or os.path.isfile(path):
                os.remove(path)
            elif os.path.isdir(path):
                shutil.rmtree(path)

        if omitVCS:
            DeleteVCS(dstdir)

def CopyPythonTree(dstdir, srcdir, threads=0):
    if (not os.path.isdir(dstdir)):
        os.mkdir(dstdir)

    exclude_files = set(VCS_FILES)
    exclude_files.add('panda3d.py')

    for entry in os.listdir(srcdir):
        srcpth = os.path.join(srcdir, entry)
        dstpth = os.path.join(dstdir, entry)
        if os.path.isfile(srcpth):
            base, ext = os.path.splitext(entry)
            if entry not in exclude_files and ext not in SUFFIX_INC + ['.pyc', '.pyo']:
                if (NeedsBuild([dstpth], [srcpth])):
                    WriteBinaryFile(dstpth, ReadBinaryFile(srcpth))
                    JustBuilt([dstpth], [srcpth])

        elif entry not in VCS_DIRS:
            CopyPythonTree(dstpth, srcpth, threads=threads)

########################################################################
##
## Parse setup.cfg to extract the version number.
##
########################################################################

cfg_parser = None

def GetMetadataValue(key):
    global cfg_parser
    if not cfg_parser:
        # Parse the metadata from the setup.cfg file.
        cfg_parser = configparser.ConfigParser()
        path = os.path.join(os.path.dirname(__file__), '..', 'setup.cfg')
        assert cfg_parser.read(path), "Could not read setup.cfg file."

    value = cfg_parser.get('metadata', key)
    if key == 'classifiers':
        value = value.strip().split('\n')
    return value

# This function is being phased out.
def ParsePandaVersion(fn):
    try:
        f = open(fn, "r")
        pattern = re.compile('^[ \t]*[#][ \t]*define[ \t]+PANDA_VERSION[ \t]+([0-9]+)[ \t]+([0-9]+)[ \t]+([0-9]+)')
        for line in f:
            match = pattern.match(line, 0)
            if (match):
                f.close()
                return match.group(1) + "." + match.group(2) + "." + match.group(3)
        f.close()
    except:
        pass
    return "0.0.0"

##########################################################################################
#
# Utility function to generate a resource file
#
##########################################################################################

RESOURCE_FILE_TEMPLATE = """VS_VERSION_INFO VERSIONINFO
 FILEVERSION %(commaversion)s
 PRODUCTVERSION %(commaversion)s
 FILEFLAGSMASK 0x3fL
 FILEFLAGS %(debugflag)s
 FILEOS 0x40004L
 FILETYPE 0x2L
 FILESUBTYPE 0x0L
BEGIN
    BLOCK "StringFileInfo"
    BEGIN
        BLOCK "040904e4"
        BEGIN
            VALUE "FileDescription", "%(description)s\\0"
            VALUE "FileVersion", "%(dotversion)s"
            VALUE "LegalTrademarks", "\\0"
            VALUE "MIMEType", "%(mimetype)s\\0"
            VALUE "FileExtents", "%(extension)s\\0"
            VALUE "FileOpenName", "%(filedesc)s\\0"
            VALUE "OLESelfRegister", "\\0"
            VALUE "OriginalFilename", "%(filename)s\\0"
            VALUE "ProductName", "%(name)s %(version)s\\0"
            VALUE "ProductVersion", "%(dotversion)s"
        END
    END
    BLOCK "VarFileInfo"
    BEGIN
        VALUE "Translation", 0x409, 1252
    END
END
"""

def GenerateResourceFile(**kwargs):
    if "debugflag" not in kwargs:
        if GetOptimize() <= 2:
            kwargs["debugflag"] = "0x1L"
        else:
            kwargs["debugflag"] = "0x0L"
    kwargs["dotversion"] = kwargs["version"]
    if len(kwargs["dotversion"].split(".")) == 3:
        kwargs["dotversion"] += ".0"
    if "commaversion" not in kwargs:
        kwargs["commaversion"] = kwargs["dotversion"].replace(".", ",")

    rcdata = ""
    if "noinclude" not in kwargs:
        rcdata += "#define APSTUDIO_READONLY_SYMBOLS\n"
        rcdata += "#include \"winresrc.h\"\n"
        rcdata += "#undef APSTUDIO_READONLY_SYMBOLS\n"
    rcdata += RESOURCE_FILE_TEMPLATE % kwargs

    if "icon" in kwargs:
        rcdata += "\nICON_FILE       ICON    \"%s\"\n" % kwargs["icon"]

    return rcdata


def WriteResourceFile(basename, **kwargs):
    if not basename.endswith(".rc"):
        basename += ".rc"
    basename = GetOutputDir() + "/include/" + basename
    ConditionalWriteFile(basename, GenerateResourceFile(**kwargs))
    return basename


def GenerateEmbeddedStringFile(string_name, data):
    yield 'extern const char %s[] = {\n' % (string_name)
    i = 0
    for byte in data:
        if i == 0:
            yield ' '

        yield ' 0x%02x,' % (byte)
        i += 1
        if i >= 12:
            yield '\n'
            i = 0

    yield '\n};\n'


def WriteEmbeddedStringFile(basename, inputs, string_name=None):
    if os.path.splitext(basename)[1] not in SUFFIX_INC:
        basename += '.cxx'
    target = GetOutputDir() + "/tmp/" + basename

    if string_name is None:
        string_name = os.path.basename(os.path.splitext(target)[0])
        string_name = string_name.replace('-', '_')

    data = bytearray()
    for input in inputs:
        fp = open(input, 'rb')

        # Insert a #line so that we get meaningful compile/assert errors when
        # the result is inserted by interrogate_module into generated code.
        if os.path.splitext(input)[1] in SUFFIX_INC:
            line = '#line 1 "%s"\n' % (input)
            data += bytearray(line.encode('ascii', 'replace'))

        data += bytearray(fp.read())
        fp.close()

    data.append(0)

    output = ''.join(GenerateEmbeddedStringFile(string_name, data))
    ConditionalWriteFile(target, output)
    return target

########################################################################
##
## FindLocation
##
########################################################################

ORIG_EXT = {}
PYABI_SPECIFIC = set()
WARNED_FILES = set()

def GetOrigExt(x):
    return ORIG_EXT[x]

def SetOrigExt(x, v):
    ORIG_EXT[x] = v

def GetExtensionSuffix():
<<<<<<< HEAD
    if GetTarget() == 'emscripten':
        return '.so'

    if CrossCompiling():
=======
    if GetTarget() == 'windows':
        if GetTargetArch() == 'x64':
            return '.cp%d%d-win_amd64.pyd' % (sys.version_info[:2])
        else:
            return '.cp%d%d-win32.pyd' % (sys.version_info[:2])
    elif CrossCompiling():
>>>>>>> 7b5ec481
        return '.{0}.so'.format(GetPythonABI())
    else:
        import _imp
        return _imp.extension_suffixes()[0]

def GetPythonABI():
    if not CrossCompiling():
        soabi = sysconfig.get_config_var('SOABI')
        if soabi:
            return soabi

    soabi = 'cpython-%d%d' % (sys.version_info[:2])

    if sys.version_info >= (3, 8):
        return soabi

    debug_flag = sysconfig.get_config_var('Py_DEBUG')
    if (debug_flag is None and hasattr(sys, 'gettotalrefcount')) or debug_flag:
        soabi += 'd'

    malloc_flag = sysconfig.get_config_var('WITH_PYMALLOC')
    if malloc_flag is None or malloc_flag:
        soabi += 'm'

    return soabi

def CalcLocation(fn, ipath):
    if fn.startswith("panda3d/") and fn.endswith(".py"):
        return OUTPUTDIR + "/" + fn

    if (fn.endswith(".class")):return OUTPUTDIR+"/classes/"+fn
    if (fn.count("/")): return fn
    dllext = ""
    target = GetTarget()
    if (GetOptimize() <= 2 and target == 'windows'): dllext = "_d"

    if (fn == "AndroidManifest.xml"): return OUTPUTDIR+"/"+fn
    if (fn == "classes.dex"): return OUTPUTDIR+"/"+fn
    if (fn.endswith(".cxx")): return CxxFindSource(fn, ipath)
    if (fn.endswith(".I")):   return CxxFindSource(fn, ipath)
    if (fn.endswith(".h")):   return CxxFindSource(fn, ipath)
    if (fn.endswith(".c")):   return CxxFindSource(fn, ipath)
    if (fn.endswith(".py")):  return CxxFindSource(fn, ipath)
    if (fn.endswith(".yxx")): return CxxFindSource(fn, ipath)
    if (fn.endswith(".lxx")): return CxxFindSource(fn, ipath)
    if (fn.endswith(".xml")): return CxxFindSource(fn, ipath)
    if (fn.endswith(".java")):return CxxFindSource(fn, ipath)
    if (fn.endswith(".egg")): return OUTPUTDIR+"/models/"+fn
    if (fn.endswith(".egg.pz")):return OUTPUTDIR+"/models/"+fn
    if (fn.endswith(".pyd")): return OUTPUTDIR+"/panda3d/"+fn[:-4]+GetExtensionSuffix()
    if (target == 'windows'):
        if (fn.endswith(".def")):   return CxxFindSource(fn, ipath)
        if (fn.endswith(".rc")):    return CxxFindSource(fn, ipath)
        if (fn.endswith(".idl")):   return CxxFindSource(fn, ipath)
        if (fn.endswith(".obj")):   return OUTPUTDIR+"/tmp/"+fn
        if (fn.endswith(".res")):   return OUTPUTDIR+"/tmp/"+fn
        if (fn.endswith(".tlb")):   return OUTPUTDIR+"/tmp/"+fn
        if (fn.endswith(".dll")):   return OUTPUTDIR+"/bin/"+fn[:-4]+dllext+".dll"
        if (fn.endswith(".ocx")):   return OUTPUTDIR+"/plugins/"+fn[:-4]+dllext+".ocx"
        if (fn.endswith(".mll")):   return OUTPUTDIR+"/plugins/"+fn[:-4]+dllext+".mll"
        if (fn.endswith(".dlo")):   return OUTPUTDIR+"/plugins/"+fn[:-4]+dllext+".dlo"
        if (fn.endswith(".dli")):   return OUTPUTDIR+"/plugins/"+fn[:-4]+dllext+".dli"
        if (fn.endswith(".dle")):   return OUTPUTDIR+"/plugins/"+fn[:-4]+dllext+".dle"
        if (fn.endswith(".plugin")):return OUTPUTDIR+"/plugins/"+fn[:-7]+dllext+".dll"
        if (fn.endswith(".exe")):   return OUTPUTDIR+"/bin/"+fn
        if (fn.endswith(".p3d")):   return OUTPUTDIR+"/bin/"+fn
        if (fn.endswith(".lib")):   return OUTPUTDIR+"/lib/"+fn[:-4]+dllext+".lib"
        if (fn.endswith(".ilb")):   return OUTPUTDIR+"/tmp/"+fn[:-4]+dllext+".lib"
    elif (target == 'darwin'):
        if (fn.endswith(".mm")):    return CxxFindSource(fn, ipath)
        if (fn.endswith(".r")):     return CxxFindSource(fn, ipath)
        if (fn.endswith(".plist")): return CxxFindSource(fn, ipath)
        if (fn.endswith(".obj")):   return OUTPUTDIR+"/tmp/"+fn[:-4]+".o"
        if (fn.endswith(".dll")):   return OUTPUTDIR+"/lib/"+fn[:-4]+".dylib"
        if (fn.endswith(".mll")):   return OUTPUTDIR+"/plugins/"+fn
        if (fn.endswith(".exe")):   return OUTPUTDIR+"/bin/"+fn[:-4]
        if (fn.endswith(".p3d")):   return OUTPUTDIR+"/bin/"+fn[:-4]
        if (fn.endswith(".lib")):   return OUTPUTDIR+"/lib/"+fn[:-4]+".a"
        if (fn.endswith(".ilb")):   return OUTPUTDIR+"/tmp/"+fn[:-4]+".a"
        if (fn.endswith(".rsrc")):  return OUTPUTDIR+"/tmp/"+fn
        if (fn.endswith(".plugin")):return OUTPUTDIR+"/plugins/"+fn
        if (fn.endswith(".app")):   return OUTPUTDIR+"/bin/"+fn
    elif (target == 'emscripten'):
        if (fn.endswith(".obj")):   return OUTPUTDIR+"/tmp/"+fn[:-4]+".o"
        if (fn.endswith(".dll")):   return OUTPUTDIR+"/lib/"+fn[:-4]+".o"
        if (fn.endswith(".pyd")):   return OUTPUTDIR+"/panda3d/"+fn[:-4]+".o"
        if (fn.endswith(".mll")):   return OUTPUTDIR+"/plugins/"+fn
        if (fn.endswith(".plugin")):return OUTPUTDIR+"/plugins/"+fn[:-7]+dllext+".js"
        if (fn.endswith(".exe")):   return OUTPUTDIR+"/bin/"+fn[:-4]+".js"
        if (fn.endswith(".lib")):   return OUTPUTDIR+"/lib/"+fn[:-4]+".a"
        if (fn.endswith(".ilb")):   return OUTPUTDIR+"/tmp/"+fn[:-4]+".a"
    else:
        if (fn.endswith(".obj")):   return OUTPUTDIR+"/tmp/"+fn[:-4]+".o"
        if (fn.endswith(".dll")):   return OUTPUTDIR+"/lib/"+fn[:-4]+".so"
        if (fn.endswith(".mll")):   return OUTPUTDIR+"/plugins/"+fn
        if (fn.endswith(".plugin")):return OUTPUTDIR+"/plugins/"+fn[:-7]+dllext+".so"
        if (fn.endswith(".exe")):   return OUTPUTDIR+"/bin/"+fn[:-4]
        if (fn.endswith(".p3d")):   return OUTPUTDIR+"/bin/"+fn[:-4]
        if (fn.endswith(".lib")):   return OUTPUTDIR+"/lib/"+fn[:-4]+".a"
        if (fn.endswith(".ilb")):   return OUTPUTDIR+"/tmp/"+fn[:-4]+".a"
    if (fn.endswith(".dat")):   return OUTPUTDIR+"/tmp/"+fn
    if (fn.endswith(".in")):    return OUTPUTDIR+"/pandac/input/"+fn
    return fn


def FindLocation(fn, ipath, pyabi=None):
    if GetLinkAllStatic():
        if fn.endswith(".dll"):
            fn = fn[:-4] + ".lib"
        elif fn.endswith(".pyd"):
            fn = "libpy.panda3d." \
               + os.path.splitext(fn[:-4] + GetExtensionSuffix())[0] + ".lib"

    loc = CalcLocation(fn, ipath)
    base, ext = os.path.splitext(fn)

    # If this is a target created with PyTargetAdd, we need to make sure it
    # it put in a Python-version-specific directory.
    if loc in PYABI_SPECIFIC:
        if loc.startswith(OUTPUTDIR + "/tmp"):
            if pyabi is not None:
                loc = OUTPUTDIR + "/tmp/" + pyabi + loc[len(OUTPUTDIR) + 4:]
            else:
                raise RuntimeError("%s is a Python-specific target, use PyTargetAdd instead of TargetAdd" % (fn))

        elif ext != ".pyd" and loc not in WARNED_FILES:
            WARNED_FILES.add(loc)
            Warn("file depends on Python but is not in an ABI-specific directory:", loc)

    ORIG_EXT[loc] = ext
    return loc


########################################################################
##
## These files maintain a python_versions.json file in the built/tmp
## directory that can be used by the other scripts in this directory.
##
########################################################################


def GetCurrentPythonVersionInfo():
    if PkgSkip("PYTHON"):
        return

    return {
        "version": SDK["PYTHONVERSION"][6:].rstrip('dmu'),
        "soabi": GetPythonABI(),
        "ext_suffix": GetExtensionSuffix(),
        "executable": sys.executable,
        "purelib": sysconfig.get_python_lib(False),
        "platlib": sysconfig.get_python_lib(True),
    }


def UpdatePythonVersionInfoFile(new_info):
    import json

    json_file = os.path.join(GetOutputDir(), "tmp", "python_versions.json")
    json_data = []
    if os.path.isfile(json_file) and not PkgSkip("PYTHON"):
        try:
            with open(json_file, 'r') as fh:
                json_data = json.load(fh)
        except:
            json_data = []

        # Prune the list by removing the entries that conflict with our build,
        # plus the entries that no longer exist, and the EOL Python versions
        for version_info in json_data[:]:
            core_pyd = os.path.join(GetOutputDir(), "panda3d", "core" + version_info["ext_suffix"])
            if version_info["ext_suffix"] == new_info["ext_suffix"] or \
               version_info["soabi"] == new_info["soabi"] or \
               not os.path.isfile(core_pyd) or \
               version_info["version"].split(".", 1)[0] == "2" or \
               version_info["version"] in ("3.0", "3.1", "3.2", "3.3", "3.4", "3.5"):
                json_data.remove(version_info)

    if not PkgSkip("PYTHON"):
        json_data.append(new_info)

    if VERBOSE:
        print("Writing %s" % (json_file))

    with open(json_file, 'w') as fh:
        json.dump(json_data, fh, indent=4)


def ReadPythonVersionInfoFile():
    import json

    json_file = os.path.join(GetOutputDir(), "tmp", "python_versions.json")
    if os.path.isfile(json_file):
        try:
            json_data = json.load(open(json_file, 'r'))
        except:
            pass

        # Don't include unsupported versions of Python.
        for version_info in json_data[:]:
            if version_info["version"] in ("2.6", "2.7", "3.0", "3.1", "3.2", "3.3", "3.4"):
                json_data.remove(version_info)

        return json_data

    return []


########################################################################
##
## TargetAdd
##
## Makepanda maintains a list of make-targets.  Each target has
## these attributes:
##
## name   - the name of the file being created.
## ext    - the original file extension, prior to OS-specific translation
## inputs - the names of the input files to the compiler
## deps   - other input files that the target also depends on
## opts   - compiler options, a catch-all category
##
## TargetAdd will create the target if it does not exist.  Then,
## depending on what options you pass, it will push data onto these
## various target attributes.  This is cumulative: for example, if
## you use TargetAdd to add compiler options, then use TargetAdd
## again with more compiler options, both sets of options will be
## included.
##
## TargetAdd does some automatic dependency generation on C++ files.
## It will scan these files for include-files and automatically push
## the include files onto the list of dependencies.  In order to do
## this, it needs an include-file search path.  So if you supply
## any C++ input, you also need to supply compiler options containing
## include-directories, or alternately, a separate ipath parameter.
##
## The main body of 'makepanda' is a long list of TargetAdd
## directives building up a giant list of make targets.  Then,
## finally, the targets are run and panda is built.
##
## Makepanda's dependency system does not understand multiple
## outputs from a single build step.  When a build step generates
## a primary output file and a secondary output file, it is
## necessary to trick the dependency system.  Insert a dummy
## build step that "generates" the secondary output file, using
## the primary output file as an input.  There is a special
## compiler option DEPENDENCYONLY that creates such a dummy
## build-step.  There are two cases where dummy build steps must
## be inserted: bison generates an OBJ and a secondary header
## file, interrogate generates an IN and a secondary IGATE.OBJ.
##
## PyTargetAdd is a special version for targets that depend on Python.
## It will create a target for each Python version we are building with,
## ensuring that builds with different Python versions won't conflict
## when we build for multiple Python ABIs side-by-side.
##
########################################################################

class Target:
    pass

TARGET_LIST = []
TARGET_TABLE = {}

def TargetAdd(target, dummy=0, opts=[], input=[], dep=[], ipath=None, winrc=None, pyabi=None):
    if dummy != 0:
        exit("Syntax error in TargetAdd " + target)
    if ipath is None:
        ipath = opts
    if not ipath:
        ipath = []
    if isinstance(input, str):
        input = [input]
    if isinstance(dep, str):
        dep = [dep]

    if target.endswith(".pyd") and not pyabi:
        raise RuntimeError("Use PyTargetAdd to build .pyd targets")

    full = FindLocation(target, [OUTPUTDIR + "/include"], pyabi=pyabi)

    if full not in TARGET_TABLE:
        t = Target()
        t.name = full
        t.inputs = []
        t.deps = {}
        t.opts = []
        TARGET_TABLE[full] = t
        TARGET_LIST.append(t)
    else:
        t = TARGET_TABLE[full]

    for x in opts:
        if x not in t.opts:
            t.opts.append(x)

    ipath = [OUTPUTDIR + "/tmp"] + GetListOption(ipath, "DIR:") + [OUTPUTDIR+"/include"]
    for x in input:
        fullinput = FindLocation(x, ipath, pyabi=pyabi)
        t.inputs.append(fullinput)
        # Don't re-link a library or binary if just its dependency dlls have been altered.
        # This should work out fine in most cases, and often reduces recompilation time.
        if os.path.splitext(x)[-1] not in SUFFIX_DLL:
            t.deps[fullinput] = 1
            (base,suffix) = os.path.splitext(x)
            if SUFFIX_INC.count(suffix):
                for d in CxxCalcDependencies(fullinput, ipath, []):
                    t.deps[d] = 1
            elif suffix == '.java':
                for d in JavaCalcDependencies(fullinput, OUTPUTDIR + "/classes"):
                    t.deps[d] = 1

        # If we are linking statically, add the source DLL's dynamic dependencies.
        if GetLinkAllStatic() and ORIG_EXT[fullinput] == '.lib' and fullinput in TARGET_TABLE:
            tdep = TARGET_TABLE[fullinput]
            for y in tdep.inputs:
                if ORIG_EXT[y] == '.lib' and y not in t.inputs:
                    t.inputs.append(y)

            for opt, _ in LIBNAMES + LIBDIRECTORIES + FRAMEWORKDIRECTORIES + LINKFLAGS + COMPILEFLAGS:
                if opt in tdep.opts and opt not in t.opts:
                    t.opts.append(opt)

        elif GetTarget() == 'emscripten' and ORIG_EXT[fullinput] == '.dll' and fullinput in TARGET_TABLE:
            # Transfer over flags like -s USE_LIBPNG=1
            tdep = TARGET_TABLE[fullinput]
            for opt, _ in LINKFLAGS:
                if opt in tdep.opts and opt not in t.opts:
                    t.opts.append(opt)

        if x.endswith(".in"):
            # Mark the _igate.cxx file as a dependency also.
            outbase = os.path.basename(x)[:-3]
            woutc = GetOutputDir()+"/tmp/"+outbase+"_igate.cxx"
            t.deps[woutc] = 1

        if target.endswith(".in"):
            # Add any .N files.
            base, ext = os.path.splitext(fullinput)
            fulln = base + ".N"
            if os.path.isfile(fulln):
                t.deps[fulln] = 1

    for x in dep:
        fulldep = FindLocation(x, ipath, pyabi=pyabi)
        t.deps[fulldep] = 1

    if winrc and GetTarget() == 'windows':
        TargetAdd(target, input=WriteResourceFile(target.split("/")[-1].split(".")[0], **winrc))

    ext = os.path.splitext(target)[1]
    if ext == ".in":
        if not CrossCompiling():
            t.deps[FindLocation("interrogate.exe", [])] = 1
        t.deps[FindLocation("dtool_have_python.dat", [])] = 1

    if ext in (".obj", ".tlb", ".res", ".plugin", ".app") or ext in SUFFIX_DLL or ext in SUFFIX_LIB:
        t.deps[FindLocation("platform.dat", [])] = 1

    if target.endswith(".obj") and any(x.endswith(".in") for x in input):
        if not CrossCompiling():
            t.deps[FindLocation("interrogate_module.exe", [])] = 1

    if target.endswith(".pz") and not CrossCompiling():
        t.deps[FindLocation("pzip.exe", [])] = 1

    if target.endswith(".in"):
        # Also add a target to compile the _igate.cxx file into an _igate.obj.
        outbase = os.path.basename(target)[:-3]
        woutc = OUTPUTDIR + "/tmp/" + outbase + "_igate.cxx"
        CxxDependencyCache[woutc] = []
        PyTargetAdd(outbase + "_igate.obj", opts=opts+['PYTHON','BIGOBJ'], input=woutc, dep=target)


def PyTargetAdd(target, opts=[], **kwargs):
    if PkgSkip("PYTHON"):
        return

    if 'PYTHON' not in opts:
        opts = opts + ['PYTHON']

    abi = GetPythonABI()

    MakeDirectory(OUTPUTDIR + "/tmp/" + abi)

    # Mark this target as being a Python-specific target.
    orig = CalcLocation(target, [OUTPUTDIR + "/include"])
    PYABI_SPECIFIC.add(orig)

    if orig.startswith(OUTPUTDIR + "/tmp/") and os.path.exists(orig):
        print("Removing file %s" % (orig))
        os.unlink(orig)

    TargetAdd(target, opts=opts, pyabi=abi, **kwargs)<|MERGE_RESOLUTION|>--- conflicted
+++ resolved
@@ -3398,19 +3398,15 @@
     ORIG_EXT[x] = v
 
 def GetExtensionSuffix():
-<<<<<<< HEAD
-    if GetTarget() == 'emscripten':
-        return '.so'
-
-    if CrossCompiling():
-=======
-    if GetTarget() == 'windows':
+    target = GetTarget()
+    if target == 'windows':
         if GetTargetArch() == 'x64':
             return '.cp%d%d-win_amd64.pyd' % (sys.version_info[:2])
         else:
             return '.cp%d%d-win32.pyd' % (sys.version_info[:2])
+    elif target == 'emscripten':
+        return '.so'
     elif CrossCompiling():
->>>>>>> 7b5ec481
         return '.{0}.so'.format(GetPythonABI())
     else:
         import _imp
