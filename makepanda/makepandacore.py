########################################################################
##
## This file, makepandacore, contains all the global state and
## global functions for the makepanda system.
##
########################################################################

import sys,os,time,stat,string,re,getopt,fnmatch,threading,signal,shutil,platform,glob,getpass,signal
import subprocess
from distutils import sysconfig

if sys.version_info >= (3, 0):
    import pickle
    import _thread as thread
    import configparser
else:
    import cPickle as pickle
    import thread
    import ConfigParser as configparser

SUFFIX_INC = [".cxx",".cpp",".c",".h",".I",".yxx",".lxx",".mm",".rc",".r"]
SUFFIX_DLL = [".dll",".dlo",".dle",".dli",".dlm",".mll",".exe",".pyd",".ocx"]
SUFFIX_LIB = [".lib",".ilb"]
VCS_DIRS = set(["CVS", "CVSROOT", ".git", ".hg", "__pycache__"])
VCS_FILES = set([".cvsignore", ".gitignore", ".gitmodules", ".hgignore"])
STARTTIME = time.time()
MAINTHREAD = threading.currentThread()
OUTPUTDIR = "built"
CUSTOM_OUTPUTDIR = False
THIRDPARTYBASE = None
THIRDPARTYDIR = None
OPTIMIZE = "3"
VERBOSE = False
LINK_ALL_STATIC = False
TARGET = None
TARGET_ARCH = None
HAS_TARGET_ARCH = False
TOOLCHAIN_PREFIX = ""
ANDROID_ABI = None
ANDROID_TRIPLE = None
ANDROID_API = None
SYS_LIB_DIRS = []
SYS_INC_DIRS = []
DEBUG_DEPENDENCIES = False
DEFAULT_CC = "gcc"
DEFAULT_CXX = "g++"
DEFAULT_AR = "ar"
DEFAULT_RANLIB = "ranlib"

# Is the current Python a 32-bit or 64-bit build?  There doesn't
# appear to be a universal test for this.
if sys.platform == 'darwin':
    # On OSX, platform.architecture reports '64bit' even if it is
    # currently running in 32-bit mode.  But sys.maxint is a reliable
    # indicator.
    if sys.version_info >= (3, 0):
        host_64 = (sys.maxsize > 0x100000000)
    else:
        host_64 = (sys.maxint > 0x100000000)
else:
    # On Windows (and Linux?) sys.maxint reports 0x7fffffff even on a
    # 64-bit build.  So we stick with platform.architecture in that
    # case.
    host_64 = (platform.architecture()[0] == '64bit')

# On Android, get a list of all the public system libraries.
ANDROID_SYS_LIBS = []
if os.path.exists("/etc/public.libraries.txt"):
    for line in open("/etc/public.libraries.txt", "r"):
        line = line.strip()
        ANDROID_SYS_LIBS.append(line)

########################################################################
##
## Visual C++ Version (MSVC) and Visual Studio Information Map
##
########################################################################

MSVCVERSIONINFO = {
    (10,0): {"vsversion":(10,0), "vsname":"Visual Studio 2010"},
    (11,0): {"vsversion":(11,0), "vsname":"Visual Studio 2012"},
    (12,0): {"vsversion":(12,0), "vsname":"Visual Studio 2013"},
    (14,0): {"vsversion":(14,0), "vsname":"Visual Studio 2015"},
    (14,1): {"vsversion":(15,0), "vsname":"Visual Studio 2017"},
}

########################################################################
##
## Maya and Max Version List (with registry keys)
##
########################################################################

MAYAVERSIONINFO = [("MAYA6",   "6.0"),
                   ("MAYA65",  "6.5"),
                   ("MAYA7",   "7.0"),
                   ("MAYA8",   "8.0"),
                   ("MAYA85",  "8.5"),
                   ("MAYA2008","2008"),
                   ("MAYA2009","2009"),
                   ("MAYA2010","2010"),
                   ("MAYA2011","2011"),
                   ("MAYA2012","2012"),
                   ("MAYA2013","2013"),
                   ("MAYA20135","2013.5"),
                   ("MAYA2014","2014"),
                   ("MAYA2015","2015"),
                   ("MAYA2016","2016"),
                   ("MAYA20165","2016.5"),
                   ("MAYA2017","2017")
]

MAXVERSIONINFO = [("MAX6", "SOFTWARE\\Autodesk\\3DSMAX\\6.0", "installdir", "maxsdk\\cssdk\\include"),
                  ("MAX7", "SOFTWARE\\Autodesk\\3DSMAX\\7.0", "Installdir", "maxsdk\\include\\CS"),
                  ("MAX8", "SOFTWARE\\Autodesk\\3DSMAX\\8.0", "Installdir", "maxsdk\\include\\CS"),
                  ("MAX9", "SOFTWARE\\Autodesk\\3DSMAX\\9.0", "Installdir", "maxsdk\\include\\CS"),
                  ("MAX2009", "SOFTWARE\\Autodesk\\3DSMAX\\11.0\\MAX-1:409", "Installdir", "maxsdk\\include\\CS"),
                  ("MAX2010", "SOFTWARE\\Autodesk\\3DSMAX\\12.0\\MAX-1:409", "Installdir", "maxsdk\\include\\CS"),
                  ("MAX2011", "SOFTWARE\\Autodesk\\3DSMAX\\13.0\\MAX-1:409", "Installdir", "maxsdk\\include\\CS"),
                  ("MAX2012", "SOFTWARE\\Autodesk\\3DSMAX\\14.0\\MAX-1:409", "Installdir", "maxsdk\\include\\CS"),
                  ("MAX2013", "SOFTWARE\\Autodesk\\3DSMAX\\15.0\\MAX-1:409", "Installdir", "maxsdk\\include\\CS"),
                  ("MAX2014", "SOFTWARE\\Autodesk\\3DSMAX\\16.0\\MAX-1:409", "Installdir", "maxsdk\\include\\CS"),
]

MAYAVERSIONS = []
MAXVERSIONS = []
DXVERSIONS = ["DX9"]

for (ver,key) in MAYAVERSIONINFO:
    MAYAVERSIONS.append(ver)

for (ver,key1,key2,subdir) in MAXVERSIONINFO:
    MAXVERSIONS.append(ver)

########################################################################
##
## Potentially Conflicting Files
##
## The next function can warn about the existence of files that are
## commonly generated by ppremake that may conflict with the build.
##
########################################################################

CONFLICTING_FILES=["dtool/src/dtoolutil/pandaVersion.h",
                   "dtool/src/dtoolutil/checkPandaVersion.h",
                   "dtool/src/dtoolutil/checkPandaVersion.cxx",
                   "dtool/src/prc/prc_parameters.h",
                   "panda/src/speedtree/speedtree_parameters.h",
                   "direct/src/plugin/p3d_plugin_config.h",
                   "direct/src/plugin_activex/P3DActiveX.rc",
                   "direct/src/plugin_npapi/nppanda3d.rc",
                   "direct/src/plugin_standalone/panda3d.rc"]

def WarnConflictingFiles(delete = False):
    for cfile in CONFLICTING_FILES:
        if os.path.exists(cfile):
            print("%sWARNING:%s file may conflict with build: %s%s%s" % (GetColor("red"), GetColor(), GetColor("green"), cfile, GetColor()))
            if delete:
                os.unlink(cfile)
                print("Deleted.")

########################################################################
##
## The exit routine will normally
##
## - print a message
## - save the dependency cache
## - exit
##
## However, if it is invoked inside a thread, it instead:
##
## - prints a message
## - raises the "initiate-exit" exception
##
## If you create a thread, you must be prepared to catch this
## exception, save the dependency cache, and exit.
##
########################################################################

WARNINGS = []
THREADS = {}
HAVE_COLORS = False
SETF = ""
try:
  import curses
  curses.setupterm()
  SETF = curses.tigetstr("setf")
  if (SETF == None):
    SETF = curses.tigetstr("setaf")
  assert SETF != None
  HAVE_COLORS = sys.stdout.isatty()
except: pass

def DisableColors():
    global HAVE_COLORS
    HAVE_COLORS = False

def GetColor(color = None):
    if not HAVE_COLORS:
        return ""
    if color != None:
        color = color.lower()

    if (color == "blue"):
        token = curses.tparm(SETF, 1)
    elif (color == "green"):
        token = curses.tparm(SETF, 2)
    elif (color == "cyan"):
        token = curses.tparm(SETF, 3)
    elif (color == "red"):
        token = curses.tparm(SETF, 4)
    elif (color == "magenta"):
        token = curses.tparm(SETF, 5)
    elif (color == "yellow"):
        token = curses.tparm(SETF, 6)
    else:
        token = curses.tparm(curses.tigetstr("sgr0"))

    if sys.version_info >= (3, 0):
        return token.decode('ascii')
    else:
        return token

def ColorText(color, text, reset=True):
    if reset is True:
        return ''.join((GetColor(color), text, GetColor()))
    else:
        return ''.join((GetColor(color), text))

def PrettyTime(t):
    t = int(t)
    hours = t // 3600
    t -= hours * 3600
    minutes = t // 60
    t -= minutes * 60
    seconds = t
    if hours:
        return "%d hours %d min" % (hours, minutes)
    if minutes:
        return "%d min %d sec" % (minutes, seconds)
    return "%d sec" % (seconds)

def ProgressOutput(progress, msg, target = None):
    sys.stdout.flush()
    sys.stderr.flush()
    prefix = ""
    thisthread = threading.currentThread()
    if thisthread is MAINTHREAD:
        if progress is None:
            prefix = ""
        elif (progress >= 100.0):
            prefix = "%s[%s%d%%%s] " % (GetColor("yellow"), GetColor("cyan"), progress, GetColor("yellow"))
        elif (progress < 10.0):
            prefix = "%s[%s  %d%%%s] " % (GetColor("yellow"), GetColor("cyan"), progress, GetColor("yellow"))
        else:
            prefix = "%s[%s %d%%%s] " % (GetColor("yellow"), GetColor("cyan"), progress, GetColor("yellow"))
    else:
        global THREADS

        ident = thread.get_ident()
        if (ident not in THREADS):
            THREADS[ident] = len(THREADS) + 1
        prefix = "%s[%sT%d%s] " % (GetColor("yellow"), GetColor("cyan"), THREADS[ident], GetColor("yellow"))

    if target is not None:
        suffix = ' ' + ColorText("green", target)
    else:
        suffix = GetColor()

    print(''.join((prefix, msg, suffix)))
    sys.stdout.flush()
    sys.stderr.flush()

def exit(msg = ""):
    sys.stdout.flush()
    sys.stderr.flush()
    if (threading.currentThread() == MAINTHREAD):
        SaveDependencyCache()
        print("Elapsed Time: " + PrettyTime(time.time() - STARTTIME))
        print(msg)
        print(ColorText("red", "Build terminated."))
        sys.stdout.flush()
        sys.stderr.flush()
        ##Don't quit the interperter if I'm running this file directly (debugging)
        if __name__ != '__main__':
            os._exit(1)
    else:
        print(msg)
        raise "initiate-exit"

########################################################################
##
## SetTarget, GetTarget, GetHost
##
## These functions control cross-compilation.
##
########################################################################

def GetHost():
    """Returns the host platform, ie. the one we're compiling on."""
    if sys.platform == 'win32' or sys.platform == 'cygwin':
        # sys.platform is win32 on 64-bits Windows as well.
        return 'windows'
    elif sys.platform == 'darwin':
        return 'darwin'
    elif sys.platform.startswith('linux'):
        try:
            # Python seems to offer no built-in way to check this.
            osname = subprocess.check_output(["uname", "-o"])
            if osname.strip().lower() == b'android':
                return 'android'
            else:
                return 'linux'
        except:
            return 'linux'
    elif sys.platform.startswith('freebsd'):
        return 'freebsd'
    else:
        exit('Unrecognized sys.platform: %s' % (sys.platform))

def GetHostArch():
    """Returns the architecture we're compiling on.
    Its value is also platform-dependent, as different platforms
    have different architecture naming."""

    target = GetTarget()
    if target == 'windows':
        return 'x64' if host_64 else 'x86'
    else: #TODO
        return platform.machine()

def SetTarget(target, arch=None):
    """Sets the target platform; the one we're compiling for.  Also
    sets the target architecture (None for default, if any).  Should
    be called *before* any calls are made to GetOutputDir, GetCC, etc."""
    global TARGET, TARGET_ARCH, HAS_TARGET_ARCH
    global TOOLCHAIN_PREFIX
    global DEFAULT_CC, DEFAULT_CXX, DEFAULT_AR, DEFAULT_RANLIB

    host = GetHost()
    host_arch = GetHostArch()
    if target is None:
        target = host
    else:
        target = target.lower()

    if arch is not None:
        HAS_TARGET_ARCH = True

    TOOLCHAIN_PREFIX = ''

    if target == 'windows':
        if arch == 'i386':
             arch = 'x86'
        elif arch == 'amd64':
            arch = 'x64'

        if arch is not None and arch != 'x86' and arch != 'x64':
            exit("Windows architecture must be x86 or x64")

    elif target == 'darwin':
        DEFAULT_CC = "clang"
        DEFAULT_CXX = "clang++"

        if arch == 'amd64':
            arch = 'x86_64'

        if arch is not None:
            choices = ('i386', 'x86_64', 'ppc', 'ppc64')
            if arch not in choices:
                exit('Mac OS X architecture must be one of %s' % (', '.join(choices)))

    elif target == 'android' or target.startswith('android-'):
        if arch is None:
            # If compiling on Android, default to same architecture.  Otherwise, arm.
            if host == 'android':
                arch = host_arch
            else:
                arch = 'armv7a'

        # Did we specify an API level?
        global ANDROID_API
        target, _, api = target.partition('-')
        if api:
            ANDROID_API = int(api)
        elif arch in ('mips64', 'aarch64', 'x86_64'):
            # 64-bit platforms were introduced in Android 21.
            ANDROID_API = 21
        else:
            # Default to the lowest API level supported by NDK r16.
            ANDROID_API = 14

        # Determine the prefix for our gcc tools, eg. arm-linux-androideabi-gcc
        global ANDROID_ABI, ANDROID_TRIPLE
        if arch == 'armv7a':
            ANDROID_ABI = 'armeabi-v7a'
            ANDROID_TRIPLE = 'arm-linux-androideabi'
        elif arch == 'arm':
            ANDROID_ABI = 'armeabi'
            ANDROID_TRIPLE = 'arm-linux-androideabi'
        elif arch == 'aarch64':
            ANDROID_ABI = 'arm64-v8a'
            ANDROID_TRIPLE = 'aarch64-linux-android'
        elif arch == 'mips':
            ANDROID_ABI = 'mips'
            ANDROID_TRIPLE = 'mipsel-linux-android'
        elif arch == 'mips64':
            ANDROID_ABI = 'mips64'
            ANDROID_TRIPLE = 'mips64el-linux-android'
        elif arch == 'x86':
            ANDROID_ABI = 'x86'
            ANDROID_TRIPLE = 'i686-linux-android'
        elif arch == 'x86_64':
            ANDROID_ABI = 'x86_64'
            ANDROID_TRIPLE = 'x86_64-linux-android'
        else:
            exit('Android architecture must be arm, armv7a, aarch64, mips, mips64, x86 or x86_64')

        TOOLCHAIN_PREFIX = ANDROID_TRIPLE + '-'

    elif target == 'linux':
        if arch is not None:
            TOOLCHAIN_PREFIX = '%s-linux-gnu-' % arch

        elif host != 'linux':
            exit('Should specify an architecture when building for Linux')

    elif target == 'emscripten':
        DEFAULT_CC = "emcc"
        DEFAULT_CXX = "em++"
        DEFAULT_AR = "emar"
        DEFAULT_RANLIB = "emranlib"

    elif target == host:
        if target == 'freebsd':
            DEFAULT_CC = "clang"
            DEFAULT_CXX = "clang++"

        if arch is None or arch == host_arch:
            # Not a cross build.
            pass
        else:
            exit('Cannot cross-compile for %s-%s from %s-%s' % (target, arch, host, host_arch))

    else:
        exit('Cannot cross-compile for %s from %s' % (target, host))

    if arch is None:
        arch = host_arch

    TARGET = target
    TARGET_ARCH = arch

def GetTarget():
    """Returns the platform we're compiling for.  Defaults to GetHost()."""
    global TARGET
    if TARGET is None:
        TARGET = GetHost()
    return TARGET

def HasTargetArch():
    """Returns True if the user specified an architecture to compile for."""
    return HAS_TARGET_ARCH

def GetTargetArch():
    """Returns the architecture we're compiling for.  Defaults to GetHostArch().
    Its value is also dependent on that of GetTarget(), as different platforms
    use a different architecture naming."""
    global TARGET_ARCH
    if TARGET_ARCH is None:
        TARGET_ARCH = GetHostArch()
    return TARGET_ARCH

def CrossCompiling():
    """Returns True if we're cross-compiling."""
    return GetTarget() != GetHost()

def GetCC():
<<<<<<< HEAD
    return os.environ.get('CC', TOOLCHAIN_PREFIX + DEFAULT_CC)

def GetCXX():
    return os.environ.get('CXX', TOOLCHAIN_PREFIX + DEFAULT_CXX)
=======
    if TARGET in ('darwin', 'freebsd', 'android'):
        return os.environ.get('CC', TOOLCHAIN_PREFIX + 'clang')
    else:
        return os.environ.get('CC', TOOLCHAIN_PREFIX + 'gcc')

def GetCXX():
    if TARGET in ('darwin', 'freebsd', 'android'):
        return os.environ.get('CXX', TOOLCHAIN_PREFIX + 'clang++')
    else:
        return os.environ.get('CXX', TOOLCHAIN_PREFIX + 'g++')
>>>>>>> 6175e79c

def GetStrip():
    # Hack
    if TARGET == 'android':
        return TOOLCHAIN_PREFIX + 'strip'
    else:
        return 'strip'

def GetAR():
    # Hack
    if TARGET == 'android':
        return TOOLCHAIN_PREFIX + DEFAULT_AR
    else:
        return DEFAULT_AR

def GetRanlib():
    # Hack
    if TARGET == 'android':
        return TOOLCHAIN_PREFIX + DEFAULT_RANLIB
    else:
        return DEFAULT_RANLIB

BISON = None
def GetBison():
    global BISON
    if BISON is not None:
        return BISON

    # We now require a newer version of Bison than the one we previously
    # shipped in the win-util dir.  The new version has a 'data'
    # subdirectory, so check for that.
    win_util_data = os.path.join(GetThirdpartyBase(), 'win-util', 'data')
    if GetHost() == 'windows' and os.path.isdir(win_util_data):
        BISON = os.path.join(GetThirdpartyBase(), 'win-util', 'bison.exe')
    elif LocateBinary('bison'):
        BISON = 'bison'
    else:
        # We don't strictly need it, so don't give an error
        return None

    return BISON

FLEX = None
def GetFlex():
    global FLEX
    if FLEX is not None:
        return FLEX

    win_util = os.path.join(GetThirdpartyBase(), 'win-util')
    if GetHost() == 'windows' and os.path.isdir(win_util):
        FLEX = GetThirdpartyBase() + "/win-util/flex.exe"
    elif LocateBinary('flex'):
        FLEX = 'flex'
    else:
        # We don't strictly need it, so don't give an error
        return None

    return FLEX

########################################################################
##
## LocateBinary
##
## This function searches the system PATH for the binary. Returns its
## full path when it is found, or None when it was not found.
##
########################################################################

def LocateBinary(binary):
    if os.path.isfile(binary):
        return binary

    if "PATH" not in os.environ or os.environ["PATH"] == "":
        p = os.defpath
    else:
        p = os.environ["PATH"]

    pathList = p.split(os.pathsep)

    if GetHost() == 'windows':
        if not binary.endswith('.exe'):
            # Append .exe if necessary
            binary += '.exe'

        # On Windows the current directory is always implicitly
        # searched before anything else on PATH.
        pathList = ['.'] + pathList

    for path in pathList:
        binpath = os.path.join(os.path.expanduser(path), binary)
        if os.access(binpath, os.X_OK):
            return os.path.abspath(os.path.realpath(binpath))
    return None

########################################################################
##
## Run a command.
##
########################################################################

def oscmd(cmd, ignoreError = False):
    if VERBOSE:
        print(GetColor("blue") + cmd.split(" ", 1)[0] + " " + GetColor("magenta") + cmd.split(" ", 1)[1] + GetColor())
    sys.stdout.flush()

    if sys.platform == "win32":
        exe = cmd.split()[0]
        exe_path = LocateBinary(exe)
        if exe_path is None:
            exit("Cannot find "+exe+" on search path")
        res = os.spawnl(os.P_WAIT, exe_path, cmd)
    else:
        cmd = cmd.replace(';', '\\;')
        res = subprocess.call(cmd, shell=True)
        sig = res & 0x7F
        if (GetVerbose() and res != 0):
            print(ColorText("red", "Process exited with exit status %d and signal code %d" % ((res & 0xFF00) >> 8, sig)))
        if (sig == signal.SIGINT):
            exit("keyboard interrupt")

        # Don't ask me where the 35584 or 34304 come from...
        if (sig == signal.SIGSEGV or res == 35584 or res == 34304):
            if (LocateBinary("gdb") and GetVerbose() and GetHost() != "windows"):
                print(ColorText("red", "Received SIGSEGV, retrieving traceback..."))
                os.system("gdb -batch -ex 'handle SIG33 pass nostop noprint' -ex 'set pagination 0' -ex 'run' -ex 'bt full' -ex 'info registers' -ex 'thread apply all backtrace' -ex 'quit' --args %s < /dev/null" % cmd)
            else:
                print(ColorText("red", "Received SIGSEGV"))
            exit("")

    if res != 0 and not ignoreError:
        if "interrogate" in cmd.split(" ", 1)[0] and GetVerbose():
            print(ColorText("red", "Interrogate failed, retrieving debug output..."))
            sys.stdout.flush()
            verbose_cmd = cmd.split(" ", 1)[0] + " -vv " + cmd.split(" ", 1)[1]
            if sys.platform == "win32":
                os.spawnl(os.P_WAIT, exe_path, verbose_cmd)
            else:
                subprocess.call(verbose_cmd, shell=True)
        exit("The following command returned a non-zero value: " + str(cmd))

    return res

########################################################################
##
## GetDirectoryContents
##
########################################################################

def GetDirectoryContents(dir, filters="*", skip=[]):
    if (type(filters)==str):
        filters = [filters]
    actual = {}
    files = os.listdir(dir)
    for filter in filters:
        for file in fnmatch.filter(files, filter):
            if (skip.count(file)==0) and (os.path.isfile(dir + "/" + file)):
                actual[file] = 1

    results = list(actual.keys())
    results.sort()
    return results

def GetDirectorySize(dir):
    if not os.path.isdir(dir):
        return 0
    size = 0
    for (path, dirs, files) in os.walk(dir):
        for file in files:
            try:
                size += os.path.getsize(os.path.join(path, file))
            except: pass
    return size

########################################################################
##
## The Timestamp Cache
##
## The make utility is constantly fetching the timestamps of files.
## This can represent the bulk of the file accesses during the make
## process.  The timestamp cache eliminates redundant checks.
##
########################################################################

TIMESTAMPCACHE = {}

def GetTimestamp(path):
    if path in TIMESTAMPCACHE:
        return TIMESTAMPCACHE[path]
    try: date = os.path.getmtime(path)
    except: date = 0
    TIMESTAMPCACHE[path] = date
    return date

def ClearTimestamp(path):
    del TIMESTAMPCACHE[path]

########################################################################
##
## The Dependency cache.
##
## Makepanda's strategy for file dependencies is different from most
## make-utilities.  Whenever a file is built, makepanda records
## that the file was built, and it records what the input files were,
## and what their dates were.  Whenever a file is about to be built,
## panda compares the current list of input files and their dates,
## to the previous list of input files and their dates.  If they match,
## there is no need to build the file.
##
########################################################################

BUILTFROMCACHE = {}

def JustBuilt(files, others):
    dates = {}
    for file in files:
        del TIMESTAMPCACHE[file]
        dates[file] = GetTimestamp(file)
    for file in others:
        dates[file] = GetTimestamp(file)

    key = tuple(files)
    BUILTFROMCACHE[key] = dates

def NeedsBuild(files, others):
    dates = {}
    for file in files:
        dates[file] = GetTimestamp(file)
        if not os.path.exists(file):
            if DEBUG_DEPENDENCIES:
                print("rebuilding %s because it does not exist" % (file))
            return True

    for file in others:
        dates[file] = GetTimestamp(file)

    key = tuple(files)
    if key in BUILTFROMCACHE:
        cached = BUILTFROMCACHE[key]
        if cached == dates:
            return False
        elif DEBUG_DEPENDENCIES:
            print("rebuilding %s because:" % (key))
            for key in frozenset(cached.keys()) | frozenset(dates.keys()):
                if key not in cached:
                    print("    new dependency: %s" % (key))
                elif key not in dates:
                    print("    removed dependency: %s" % (key))
                elif cached[key] != dates[key]:
                    print("    dependency changed: %s" % (key))

        if VERBOSE and frozenset(cached) != frozenset(dates):
            print("%sWARNING:%s file dependencies changed: %s%s%s" % (GetColor("red"), GetColor(), GetColor("green"), files, GetColor()))

    return True

########################################################################
##
## The CXX include cache:
##
## The following routine scans a CXX file and returns a list of
## the include-directives inside that file.  It's not recursive:
## it just returns the includes that are textually inside the
## file.  If you need recursive dependencies, you need the higher-level
## routine CxxCalcDependencies, defined elsewhere.
##
## Since scanning a CXX file is slow, we cache the result.  It records
## the date of the source file and the list of includes that it
## contains.  It assumes that if the file date hasn't changed, that
## the list of include-statements inside the file has not changed
## either.  Once again, this particular routine does not return
## recursive dependencies --- it only returns an explicit list of
## include statements that are textually inside the file.  That
## is what the cache stores, as well.
##
########################################################################

CXXINCLUDECACHE = {}

global CxxIncludeRegex
CxxIncludeRegex = re.compile('^[ \t]*[#][ \t]*include[ \t]+"([^"]+)"[ \t\r\n]*$')

def CxxGetIncludes(path):
    date = GetTimestamp(path)
    if (path in CXXINCLUDECACHE):
        cached = CXXINCLUDECACHE[path]
        if (cached[0]==date): return cached[1]
    try: sfile = open(path, 'r')
    except:
        exit("Cannot open source file \""+path+"\" for reading.")
    include = []
    try:
        for line in sfile:
            match = CxxIncludeRegex.match(line,0)
            if (match):
                incname = match.group(1)
                include.append(incname)
    except:
        print("Failed to determine dependencies of \""+path+"\".")
        raise

    sfile.close()
    CXXINCLUDECACHE[path] = [date, include]
    return include

JAVAIMPORTCACHE = {}

global JavaImportRegex
JavaImportRegex = re.compile('[ \t\r\n;]import[ \t]+([a-zA-Z][^;]+)[ \t\r\n]*;')

def JavaGetImports(path):
    date = GetTimestamp(path)
    if path in JAVAIMPORTCACHE:
        cached = JAVAIMPORTCACHE[path]
        if cached[0] == date:
            return cached[1]
    try:
        source = open(path, 'r').read()
    except:
        exit("Cannot open source file \"" + path + "\" for reading.")

    imports = []
    try:
        for match in JavaImportRegex.finditer(source, 0):
            impname = match.group(1)
            imports.append(impname.strip())
    except:
        print("Failed to determine dependencies of \"" + path  +"\".")
        raise

    JAVAIMPORTCACHE[path] = [date, imports]
    return imports

########################################################################
##
## SaveDependencyCache / LoadDependencyCache
##
## This actually saves both the dependency and cxx-include caches.
##
########################################################################

DCACHE_VERSION = 2
DCACHE_BACKED_UP = False

def SaveDependencyCache():
    global DCACHE_BACKED_UP
    if not DCACHE_BACKED_UP:
        try:
            if (os.path.exists(os.path.join(OUTPUTDIR, "tmp", "makepanda-dcache"))):
                os.rename(os.path.join(OUTPUTDIR, "tmp", "makepanda-dcache"),
                          os.path.join(OUTPUTDIR, "tmp", "makepanda-dcache-backup"))
        except: pass
        DCACHE_BACKED_UP = True

    try:
        icache = open(os.path.join(OUTPUTDIR, "tmp", "makepanda-dcache"),'wb')
    except:
        icache = None

    if icache is not None:
        print("Storing dependency cache.")
        pickle.dump(DCACHE_VERSION, icache, 0)
        pickle.dump(CXXINCLUDECACHE, icache, 2)
        pickle.dump(BUILTFROMCACHE, icache, 2)
        icache.close()

def LoadDependencyCache():
    global CXXINCLUDECACHE
    global BUILTFROMCACHE

    try:
        icache = open(os.path.join(OUTPUTDIR, "tmp", "makepanda-dcache"), 'rb')
    except:
        icache = None

    if icache is not None:
        ver = pickle.load(icache)
        if ver == DCACHE_VERSION:
            CXXINCLUDECACHE = pickle.load(icache)
            BUILTFROMCACHE = pickle.load(icache)
            icache.close()
        else:
            print("Cannot load dependency cache, version is too old!")

########################################################################
##
## CxxFindSource: given a source file name and a directory list,
## searches the directory list for the given source file.  Returns
## the full pathname of the located file.
##
## CxxFindHeader: given a source file, an include directive, and a
## directory list, searches the directory list for the given header
## file.  Returns the full pathname of the located file.
##
## Of course, CxxFindSource and CxxFindHeader cannot find a source
## file that has not been created yet.  This can cause dependency
## problems.  So the function CreateStubHeader can be used to create
## a file that CxxFindSource or CxxFindHeader can subsequently find.
##
########################################################################

def CxxFindSource(name, ipath):
    for dir in ipath:
        if (dir == "."): full = name
        else: full = dir + "/" + name
        if GetTimestamp(full) > 0: return full
    exit("Could not find source file: "+name)

def CxxFindHeader(srcfile, incfile, ipath):
    if (incfile.startswith(".")):
        last = srcfile.rfind("/")
        if (last < 0): exit("CxxFindHeader cannot handle this case #1")
        srcdir = srcfile[:last+1]
        while (incfile[:1]=="."):
            if (incfile[:2]=="./"):
                incfile = incfile[2:]
            elif (incfile[:3]=="../"):
                incfile = incfile[3:]
                last = srcdir[:-1].rfind("/")
                if (last < 0): exit("CxxFindHeader cannot handle this case #2")
                srcdir = srcdir[:last+1]
            else: exit("CxxFindHeader cannot handle this case #3")
        full = srcdir + incfile
        if GetTimestamp(full) > 0: return full
        return 0
    else:
        for dir in ipath:
            full = dir + "/" + incfile
            if GetTimestamp(full) > 0: return full
        return 0

def JavaFindClasses(impspec, clspath):
    path = clspath + '/' + impspec.replace('.', '/') + '.class'
    if '*' in path:
        return glob.glob(path)
    else:
        return [path]

########################################################################
##
## CxxCalcDependencies(srcfile, ipath, ignore)
##
## Calculate the dependencies of a source file given a
## particular include-path.  Any file in the list of files to
## ignore is not considered.
##
########################################################################

global CxxIgnoreHeader
global CxxDependencyCache
CxxIgnoreHeader = {}
CxxDependencyCache = {}

def CxxCalcDependencies(srcfile, ipath, ignore):
    if (srcfile in CxxDependencyCache):
        return CxxDependencyCache[srcfile]
    if (ignore.count(srcfile)): return []
    dep = {}
    dep[srcfile] = 1
    includes = CxxGetIncludes(srcfile)
    for include in includes:
        header = CxxFindHeader(srcfile, include, ipath)
        if (header!=0):
            if (ignore.count(header)==0):
                hdeps = CxxCalcDependencies(header, ipath, [srcfile]+ignore)
                for x in hdeps: dep[x] = 1
    result = list(dep.keys())
    CxxDependencyCache[srcfile] = result
    return result

global JavaDependencyCache
JavaDependencyCache = {}

def JavaCalcDependencies(srcfile, clspath):
    if srcfile in JavaDependencyCache:
        return JavaDependencyCache[srcfile]

    deps = set((srcfile,))
    JavaDependencyCache[srcfile] = deps

    imports = JavaGetImports(srcfile)
    for impspec in imports:
        for cls in JavaFindClasses(impspec, clspath):
            deps.add(cls)
    return deps

########################################################################
##
## Registry Key Handling
##
## Of course, these routines will fail if you call them on a
## non win32 platform.  If you use them on a win64 platform, they
## will look in the win32 private hive first, then look in the
## win64 hive.
##
########################################################################

if sys.platform == "win32":
    # Note: not supported on cygwin.
    if sys.version_info >= (3, 0):
        import winreg
    else:
        import _winreg as winreg

def TryRegistryKey(path):
    try:
        key = winreg.OpenKey(winreg.HKEY_LOCAL_MACHINE, path, 0, winreg.KEY_READ)
        return key
    except: pass
    try:
        key = winreg.OpenKey(winreg.HKEY_LOCAL_MACHINE, path, 0, winreg.KEY_READ | 256)
        return key
    except: pass
    return 0

def ListRegistryKeys(path):
    result=[]
    index=0
    key = TryRegistryKey(path)
    if (key != 0):
        try:
            while (1):
                result.append(winreg.EnumKey(key, index))
                index = index + 1
        except: pass
        winreg.CloseKey(key)
    return result

def ListRegistryValues(path):
    result = []
    index = 0
    key = TryRegistryKey(path)
    if (key != 0):
        try:
            while (1):
                result.append(winreg.EnumValue(key, index)[0])
                index = index + 1
        except: pass
        winreg.CloseKey(key)
    return result

def GetRegistryKey(path, subkey, override64=True):
    if (host_64 and override64):
        path = path.replace("SOFTWARE\\", "SOFTWARE\\Wow6432Node\\")
    k1=0
    key = TryRegistryKey(path)
    if (key != 0):
        try:
            k1, k2 = winreg.QueryValueEx(key, subkey)
        except: pass
        winreg.CloseKey(key)
    return k1

def GetProgramFiles():
    if ("PROGRAMFILES" in os.environ):
        return os.environ["PROGRAMFILES"]
    elif (os.path.isdir("C:\\Program Files")):
        return "C:\\Program Files"
    elif (os.path.isdir("D:\\Program Files")):
        return "D:\\Program Files"
    elif (os.path.isdir("E:\\Program Files")):
        return "E:\\Program Files"
    return 0

def GetProgramFiles_x86():
    if ("ProgramFiles(x86)" in os.environ):
        return os.environ["ProgramFiles(x86)"]
    elif (os.path.isdir("C:\\Program Files (x86)")):
        return "C:\\Program Files (x86)"
    elif (os.path.isdir("D:\\Program Files (x86)")):
        return "D:\\Program Files (x86)"
    elif (os.path.isdir("E:\\Program Files (x86)")):
        return "E:\\Program Files (x86)"
    return GetProgramFiles()

########################################################################
##
## Parsing Compiler Option Lists
##
########################################################################

def GetListOption(opts, prefix):
    res=[]
    for x in opts:
        if (x.startswith(prefix)):
            res.append(x[len(prefix):])
    return res

def GetValueOption(opts, prefix):
    for x in opts:
        if (x.startswith(prefix)):
            return x[len(prefix):]
    return 0

def GetOptimizeOption(opts):
    val = GetValueOption(opts, "OPT:")
    if (val == 0):
        return OPTIMIZE
    return val

########################################################################
##
## General File Manipulation
##
########################################################################

def MakeDirectory(path):
    if os.path.isdir(path): return 0
    os.mkdir(path)

def ReadFile(wfile):
    try:
        srchandle = open(wfile, "r")
        data = srchandle.read()
        srchandle.close()
        return data
    except:
        ex = sys.exc_info()[1]
        exit("Cannot read %s: %s" % (wfile, ex))

def ReadBinaryFile(wfile):
    try:
        srchandle = open(wfile, "rb")
        data = srchandle.read()
        srchandle.close()
        return data
    except:
        ex = sys.exc_info()[1]
        exit("Cannot read %s: %s" % (wfile, ex))

def WriteFile(wfile, data, newline=None):
    if newline is not None:
        data = data.replace('\r\n', '\n')
        data = data.replace('\r', '\n')
        data = data.replace('\n', newline)

    try:
        if sys.version_info >= (3, 0):
            dsthandle = open(wfile, "w", newline='')
        else:
            dsthandle = open(wfile, "w")
        dsthandle.write(data)
        dsthandle.close()
    except:
        ex = sys.exc_info()[1]
        exit("Cannot write to %s: %s" % (wfile, ex))

def WriteBinaryFile(wfile, data):
    try:
        dsthandle = open(wfile, "wb")
        dsthandle.write(data)
        dsthandle.close()
    except:
        ex = sys.exc_info()[1]
        exit("Cannot write to %s: %s" % (wfile, ex))

def ConditionalWriteFile(dest, data, newline=None):
    if newline is not None:
        data = data.replace('\r\n', '\n')
        data = data.replace('\r', '\n')
        data = data.replace('\n', newline)

    try:
        rfile = open(dest, 'r')
        contents = rfile.read(-1)
        rfile.close()
    except:
        contents = 0

    if contents != data:
        if VERBOSE:
            print("Writing %s" % (dest))
        sys.stdout.flush()
        WriteFile(dest, data)

def DeleteVCS(dir):
    if dir == "": dir = "."
    for entry in os.listdir(dir):
        subdir = os.path.join(dir, entry)
        if (os.path.isdir(subdir)):
            if entry in VCS_DIRS:
                shutil.rmtree(subdir)
            else:
                DeleteVCS(subdir)
        elif (os.path.isfile(subdir) and (entry in VCS_FILES or entry.startswith(".#"))):
            os.remove(subdir)

def DeleteBuildFiles(dir):
    if dir == "": dir = "."
    for entry in os.listdir(dir):
        subdir = os.path.join(dir, entry)
        if (os.path.isfile(subdir) and os.path.splitext(subdir)[-1] in [".pp", ".moved"]):
            os.remove(subdir)
        elif (os.path.isdir(subdir)):
            if (os.path.basename(subdir)[:3] == "Opt" and os.path.basename(subdir)[4] == "-"):
                shutil.rmtree(subdir)
            else:
                DeleteBuildFiles(subdir)

def DeleteEmptyDirs(dir):
    if dir == "": dir = "."
    entries = os.listdir(dir)
    if not entries:
        os.rmdir(dir)
        return
    for entry in entries:
        subdir = os.path.join(dir, entry)
        if (os.path.isdir(subdir)):
            if (not os.listdir(subdir)):
                os.rmdir(subdir)
            else:
                DeleteEmptyDirs(subdir)

def CreateFile(file):
    if (os.path.exists(file)==0):
        WriteFile(file, "")

########################################################################
#
# Create the panda build tree.
#
########################################################################

def MakeBuildTree():
    MakeDirectory(OUTPUTDIR)
    MakeDirectory(OUTPUTDIR + "/bin")
    MakeDirectory(OUTPUTDIR + "/lib")
    MakeDirectory(OUTPUTDIR + "/tmp")
    MakeDirectory(OUTPUTDIR + "/etc")
    MakeDirectory(OUTPUTDIR + "/plugins")
    MakeDirectory(OUTPUTDIR + "/include")
    MakeDirectory(OUTPUTDIR + "/models")
    MakeDirectory(OUTPUTDIR + "/models/audio")
    MakeDirectory(OUTPUTDIR + "/models/audio/sfx")
    MakeDirectory(OUTPUTDIR + "/models/icons")
    MakeDirectory(OUTPUTDIR + "/models/maps")
    MakeDirectory(OUTPUTDIR + "/models/misc")
    MakeDirectory(OUTPUTDIR + "/models/gui")
    MakeDirectory(OUTPUTDIR + "/pandac")
    MakeDirectory(OUTPUTDIR + "/pandac/input")
    MakeDirectory(OUTPUTDIR + "/panda3d")

    if GetTarget() == 'darwin':
        MakeDirectory(OUTPUTDIR + "/Frameworks")

    elif GetTarget() == 'android':
        MakeDirectory(OUTPUTDIR + "/classes")

########################################################################
#
# Make sure that you are in the root of the panda tree.
#
########################################################################

def CheckPandaSourceTree():
    dir = os.getcwd()
    if ((os.path.exists(os.path.join(dir, "makepanda/makepanda.py"))==0) or
        (os.path.exists(os.path.join(dir, "dtool", "src", "dtoolbase", "dtoolbase.h"))==0) or
        (os.path.exists(os.path.join(dir, "panda", "src", "pandabase", "pandabase.h"))==0)):
        exit("Current directory is not the root of the panda tree.")

########################################################################
##
## Thirdparty libraries paths
##
########################################################################

def GetThirdpartyBase():
    """Returns the location of the 'thirdparty' directory.
    Normally, this is simply the thirdparty directory relative
    to the root of the source root, but if a MAKEPANDA_THIRDPARTY
    environment variable was set, it is used as the location of the
    thirdparty directory.  This is useful when wanting to use a single
    system-wide thirdparty directory, for instance on a build machine."""
    global THIRDPARTYBASE
    if (THIRDPARTYBASE != None):
        return THIRDPARTYBASE

    THIRDPARTYBASE = "thirdparty"
    if "MAKEPANDA_THIRDPARTY" in os.environ:
        THIRDPARTYBASE = os.environ["MAKEPANDA_THIRDPARTY"]

    return THIRDPARTYBASE

def GetThirdpartyDir():
    """Returns the thirdparty directory for the target platform,
    ie. thirdparty/win-libs-vc10/.  May return None in the future."""
    global THIRDPARTYDIR
    if THIRDPARTYDIR != None:
        return THIRDPARTYDIR

    base = GetThirdpartyBase()
    target = GetTarget()
    target_arch = GetTargetArch()

    if (target == 'windows'):
        vc = str(SDK["MSVC_VERSION"][0])

        if target_arch == 'x64':
            THIRDPARTYDIR = base + "/win-libs-vc" + vc + "-x64/"
        else:
            THIRDPARTYDIR = base + "/win-libs-vc" + vc + "/"

    elif (target == 'darwin'):
        # OSX thirdparty binaries are universal, where possible.
        THIRDPARTYDIR = base + "/darwin-libs-a/"

    elif (target == 'linux'):
        if (target_arch.startswith("arm")):
            THIRDPARTYDIR = base + "/linux-libs-arm/"
        elif (target_arch in ("x86_64", "amd64")):
            THIRDPARTYDIR = base + "/linux-libs-x64/"
        else:
            THIRDPARTYDIR = base + "/linux-libs-a/"

    elif (target == 'freebsd'):
        if (target_arch.startswith("arm")):
            THIRDPARTYDIR = base + "/freebsd-libs-arm/"
        elif (target_arch in ("x86_64", "amd64")):
            THIRDPARTYDIR = base + "/freebsd-libs-x64/"
        else:
            THIRDPARTYDIR = base + "/freebsd-libs-a/"

    elif (target == 'android'):
        THIRDPARTYDIR = GetThirdpartyBase()+"/android-libs-%s/" % (GetTargetArch())

    elif (target == 'emscripten'):
        THIRDPARTYDIR = base + "/emscripten-libs/"

    else:
        print("%s Unsupported platform: %s" % (ColorText("red", "WARNING:"), target))
        return

    if (GetVerbose()):
        print("Using thirdparty directory: %s" % THIRDPARTYDIR)

    return THIRDPARTYDIR

########################################################################
##
## Gets or sets the output directory, by default "built".
## Gets or sets the optimize level.
## Gets or sets the verbose flag.
##
########################################################################

def GetOutputDir():
    return OUTPUTDIR

def IsCustomOutputDir():
    return CUSTOM_OUTPUTDIR

def SetOutputDir(outputdir):
    global OUTPUTDIR, CUSTOM_OUTPUTDIR
    OUTPUTDIR = outputdir
    CUSTOM_OUTPUTDIR = True

def GetOptimize():
    return int(OPTIMIZE)

def SetOptimize(optimize):
    global OPTIMIZE
    OPTIMIZE = optimize

def GetVerbose():
    return VERBOSE

def SetVerbose(verbose):
    global VERBOSE
    VERBOSE = verbose

def SetDebugDependencies(dd = True):
    global DEBUG_DEPENDENCIES
    DEBUG_DEPENDENCIES = dd

def GetLinkAllStatic():
    return LINK_ALL_STATIC

def SetLinkAllStatic(val = True):
    global LINK_ALL_STATIC
    LINK_ALL_STATIC = val

def UnsetLinkAllStatic():
    global LINK_ALL_STATIC
    LINK_ALL_STATIC = False

########################################################################
##
## Package Selection
##
## This facility enables makepanda to keep a list of packages selected
## by the user for inclusion or omission.
##
########################################################################

PKG_LIST_ALL = []
PKG_LIST_OMIT = {}
PKG_LIST_CUSTOM = set()

def PkgListSet(pkgs):
    global PKG_LIST_ALL
    global PKG_LIST_OMIT
    PKG_LIST_ALL=pkgs
    PKG_LIST_OMIT={}
    PkgEnableAll()

def PkgListGet():
    return PKG_LIST_ALL

def PkgEnableAll():
    for x in PKG_LIST_ALL:
        PKG_LIST_OMIT[x] = 0

def PkgDisableAll():
    for x in PKG_LIST_ALL:
        PKG_LIST_OMIT[x] = 1

def PkgEnable(pkg):
    PKG_LIST_OMIT[pkg] = 0

def PkgDisable(pkg):
    PKG_LIST_OMIT[pkg] = 1

def PkgSetCustomLocation(pkg):
    PKG_LIST_CUSTOM.add(pkg)

def PkgHasCustomLocation(pkg):
    return pkg in PKG_LIST_CUSTOM

def PkgSkip(pkg):
    return PKG_LIST_OMIT[pkg]

def PkgSelected(pkglist, pkg):
    if (pkglist.count(pkg)==0): return 0
    if (PKG_LIST_OMIT[pkg]): return 0
    return 1

########################################################################
##
## DTOOL/PRC Option value override
##
## This facility enables makepanda to keep a list of parameters
## overriden by the command line.
##
########################################################################

OVERRIDES_LIST={}

def AddOverride(spec):
    if (spec.find("=")==-1):return
    pair = spec.split("=",1)
    OVERRIDES_LIST[pair[0]] = pair[1]

def OverrideValue(parameter, value):
    if parameter in OVERRIDES_LIST:
        print("Overriding value of key \"" + parameter + "\" with value \"" + OVERRIDES_LIST[parameter] + "\"")
        return OVERRIDES_LIST[parameter]
    else:
        return value

########################################################################
##
## These functions are for libraries which use pkg-config.
##
########################################################################

def PkgConfigHavePkg(pkgname, tool = "pkg-config"):
    """Returns a bool whether the pkg-config package is installed."""

    if (sys.platform == "win32" or CrossCompiling() or not LocateBinary(tool)):
        return False
    if (tool == "pkg-config"):
        handle = os.popen(LocateBinary("pkg-config") + " --silence-errors --modversion " + pkgname)
    else:
        return bool(LocateBinary(tool) != None)
    result = handle.read().strip()
    returnval = handle.close()
    if returnval != None and returnval != 0:
        return False
    return bool(len(result) > 0)

def PkgConfigGetLibs(pkgname, tool = "pkg-config"):
    """Returns a list of libs for the package, prefixed by -l."""

    if (sys.platform == "win32" or CrossCompiling() or not LocateBinary(tool)):
        return []
    if (tool == "pkg-config"):
        handle = os.popen(LocateBinary("pkg-config") + " --silence-errors --libs-only-l " + pkgname)
    elif (tool == "fltk-config"):
        handle = os.popen(LocateBinary("fltk-config") + " --ldstaticflags")
    else:
        handle = os.popen(LocateBinary(tool) + " --libs")
    result = handle.read().strip()
    handle.close()
    libs = []

    # Walk through the result arguments carefully.  Look for -lname as
    # well as -framework name.
    r = result.split(' ')
    ri = 0
    while ri < len(r):
        l = r[ri]
        if l.startswith("-l") or l.startswith("/"):
            libs.append(l)
        elif l == '-framework':
            libs.append(l)
            ri += 1
            libs.append(r[ri])
        ri += 1

    return libs

def PkgConfigGetIncDirs(pkgname, tool = "pkg-config"):
    """Returns a list of includes for the package, NOT prefixed by -I."""

    if (sys.platform == "win32" or CrossCompiling() or not LocateBinary(tool)):
        return []
    if (tool == "pkg-config"):
        handle = os.popen(LocateBinary("pkg-config") + " --silence-errors --cflags-only-I " + pkgname)
    else:
        handle = os.popen(LocateBinary(tool) + " --cflags")
    result = handle.read().strip()
    if len(result) == 0: return []
    handle.close()
    dirs = []
    for opt in result.split(" "):
        if (opt.startswith("-I")):
            inc_dir = opt.replace("-I", "").replace("\"", "").strip()
            # Hack for ODE, otherwise -S/usr/include gets added to interrogate
            if inc_dir != '/usr/include' and inc_dir != '/usr/include/':
                dirs.append(inc_dir)
    return dirs

def PkgConfigGetLibDirs(pkgname, tool = "pkg-config"):
    """Returns a list of library paths for the package, NOT prefixed by -L."""

    if (sys.platform == "win32" or CrossCompiling() or not LocateBinary(tool)):
        return []
    if (tool == "pkg-config"):
        handle = os.popen(LocateBinary("pkg-config") + " --silence-errors --libs-only-L " + pkgname)
    elif (tool == "wx-config" or tool == "ode-config"):
        return []
    else:
        handle = os.popen(LocateBinary(tool) + " --ldflags")
    result = handle.read().strip()
    handle.close()
    if len(result) == 0: return []
    libs = []
    for l in result.split(" "):
        if (l.startswith("-L")):
            libs.append(l.replace("-L", "").replace("\"", "").strip())
    return libs

def PkgConfigGetDefSymbols(pkgname, tool = "pkg-config"):
    """Returns a dictionary of preprocessor definitions."""

    if (sys.platform == "win32" or CrossCompiling() or not LocateBinary(tool)):
        return []
    if (tool == "pkg-config"):
        handle = os.popen(LocateBinary("pkg-config") + " --silence-errors --cflags " + pkgname)
    else:
        handle = os.popen(LocateBinary(tool) + " --cflags")
    result = handle.read().strip()
    handle.close()
    if len(result) == 0: return {}
    defs = {}
    for l in result.split(" "):
        if (l.startswith("-D")):
            d = l.replace("-D", "").replace("\"", "").strip().split("=")

            if d[0] in ('NDEBUG', '_DEBUG'):
                # Setting one of these flags by accident could cause serious harm.
                if GetVerbose():
                    print("Ignoring %s flag provided by %s" % (l, tool))
            elif len(d) == 1:
                defs[d[0]] = ""
            else:
                defs[d[0]] = d[1]
    return defs

def PkgConfigEnable(opt, pkgname, tool = "pkg-config"):
    """Adds the libraries and includes to IncDirectory, LibName and LibDirectory."""
    for i in PkgConfigGetIncDirs(pkgname, tool):
        IncDirectory(opt, i)
    for i in PkgConfigGetLibDirs(pkgname, tool):
        LibDirectory(opt, i)
    for i in PkgConfigGetLibs(pkgname, tool):
        LibName(opt, i)
    for i, j in PkgConfigGetDefSymbols(pkgname, tool).items():
        DefSymbol(opt, i, j)

def LocateLibrary(lib, lpath=[], prefer_static=False):
    """Searches for the library in the search path, returning its path if found,
    or None if it was not found."""
    target = GetTarget()

    if prefer_static and target != 'windows':
        for dir in lpath:
            if os.path.isfile(os.path.join(dir, 'lib%s.a' % lib)):
                return os.path.join(dir, 'lib%s.a' % lib)

    for dir in lpath:
        if target == 'darwin' and os.path.isfile(os.path.join(dir, 'lib%s.dylib' % lib)):
            return os.path.join(dir, 'lib%s.dylib' % lib)
        elif target != 'darwin' and os.path.isfile(os.path.join(dir, 'lib%s.so' % lib)):
            return os.path.join(dir, 'lib%s.so' % lib)
        elif os.path.isfile(os.path.join(dir, 'lib%s.a' % lib)):
            return os.path.join(dir, 'lib%s.a' % lib)

    return None

def SystemLibraryExists(lib):
    result = LocateLibrary(lib, SYS_LIB_DIRS)
    if result is not None:
        return True

    if GetHost() == "android" and GetTarget() == "android":
        return ('lib%s.so' % lib) in ANDROID_SYS_LIBS

    return False

def ChooseLib(libs, thirdparty=None):
    """ Chooses a library from the parameters, in order of preference. Returns the first if none of them were found. """

    lpath = []
    if thirdparty is not None:
        lpath.append(os.path.join(GetThirdpartyDir(), thirdparty.lower(), "lib"))
    lpath += SYS_LIB_DIRS

    for l in libs:
        libname = l
        if l.startswith("lib"):
            libname = l[3:]
        if LocateLibrary(libname, lpath):
            return libname

    if len(libs) > 0:
        if VERBOSE:
            print(ColorText("cyan", "Couldn't find any of the libraries " + ", ".join(libs)))
        return libs[0]

def SmartPkgEnable(pkg, pkgconfig = None, libs = None, incs = None, defs = None, framework = None, target_pkg = None, tool = "pkg-config", thirdparty_dir = None):
    global PKG_LIST_ALL
    if (pkg in PkgListGet() and PkgSkip(pkg)):
        return
    if (target_pkg == "" or target_pkg == None):
        target_pkg = pkg
    if (pkgconfig == ""):
        pkgconfig = None
    if (framework == ""):
        framework = None
    if (libs == None or libs == ""):
        libs = ()
    elif (isinstance(libs, str)):
        libs = (libs, )
    if (incs == None or incs == ""):
        incs = ()
    elif (isinstance(incs, str)):
        incs = (incs, )
    if (defs == None or defs == "" or len(defs) == 0):
        defs = {}
    elif (isinstance(incs, str)):
        defs = {defs : ""}
    elif (isinstance(incs, list) or isinstance(incs, tuple) or isinstance(incs, set)):
        olddefs = defs
        defs = {}
        for d in olddefs:
            defs[d] = ""

    custom_loc = PkgHasCustomLocation(pkg)

    # Determine the location of the thirdparty directory.
    if not thirdparty_dir:
        thirdparty_dir = pkg.lower()
    pkg_dir = os.path.join(GetThirdpartyDir(), thirdparty_dir)

    # First check if the library can be found in the thirdparty directory.
    if not custom_loc and os.path.isdir(pkg_dir):
        if framework and os.path.isdir(os.path.join(pkg_dir, framework + ".framework")):
            FrameworkDirectory(target_pkg, pkg_dir)
            LibName(target_pkg, "-framework " + framework)
            return

        if os.path.isdir(os.path.join(pkg_dir, "include")):
            IncDirectory(target_pkg, os.path.join(pkg_dir, "include"))

            # Handle cases like freetype2 where the include dir is a subdir under "include"
            for i in incs:
                if os.path.isdir(os.path.join(pkg_dir, "include", i)):
                    IncDirectory(target_pkg, os.path.join(pkg_dir, "include", i))

        lpath = [os.path.join(pkg_dir, "lib")]

        if not PkgSkip("PYTHON"):
            py_lib_dir = os.path.join(pkg_dir, "lib", SDK["PYTHONVERSION"])
            if os.path.isdir(py_lib_dir):
                lpath.append(py_lib_dir)

        # TODO: check for a .pc file in the lib/pkgconfig/ dir
        if (tool != None and os.path.isfile(os.path.join(pkg_dir, "bin", tool))):
            tool = os.path.join(pkg_dir, "bin", tool)
            for i in PkgConfigGetLibs(None, tool):
                if i.startswith('-l'):
                    # To make sure we don't pick up the system copy, write out
                    # the full path instead.
                    libname = i[2:]
                    location = LocateLibrary(libname, lpath, prefer_static=True)
                    if location is not None:
                        LibName(target_pkg, location)
                    else:
                        print(GetColor("cyan") + "Couldn't find library lib" + libname + " in thirdparty directory " + pkg.lower() + GetColor())
                        LibName(target_pkg, i)
                else:
                    LibName(target_pkg, i)
            for i, j in PkgConfigGetDefSymbols(None, tool).items():
                DefSymbol(target_pkg, i, j)
            return

        # Now search for the libraries in the package's lib directories.
        for l in libs:
            libname = l
            if l.startswith("lib"):
                libname = l[3:]

            location = LocateLibrary(libname, lpath, prefer_static=True)
            if location is not None:
                # If it's a .so or .dylib we may have changed it and copied it to the built/lib dir.
                if location.endswith('.so') or location.endswith('.dylib'):
                    location = os.path.join(GetOutputDir(), "lib", os.path.basename(location))
                LibName(target_pkg, location)
            else:
                # This is for backward compatibility - in the thirdparty dir,
                # we kept some libs with "panda" prefix, like libpandatiff.
                location = LocateLibrary("panda" + libname, lpath, prefer_static=True)
                if location is not None:
                    if location.endswith('.so') or location.endswith('.dylib'):
                        location = os.path.join(GetOutputDir(), "lib", os.path.basename(location))
                    LibName(target_pkg, location)
                else:
                    print(GetColor("cyan") + "Couldn't find library lib" + libname + " in thirdparty directory " + thirdparty_dir + GetColor())

        for d, v in defs.values():
            DefSymbol(target_pkg, d, v)
        return

    elif not custom_loc and GetHost() == "darwin" and framework != None:
        prefix = SDK["MACOSX"]
        if (os.path.isdir(prefix + "/Library/Frameworks/%s.framework" % framework) or
            os.path.isdir(prefix + "/System/Library/Frameworks/%s.framework" % framework) or
            os.path.isdir(prefix + "/Developer/Library/Frameworks/%s.framework" % framework) or
            os.path.isdir(prefix + "/Users/%s/System/Library/Frameworks/%s.framework" % (getpass.getuser(), framework))):
            LibName(target_pkg, "-framework " + framework)
            for d, v in defs.values():
                DefSymbol(target_pkg, d, v)
            return

        elif VERBOSE:
            print(ColorText("cyan", "Couldn't find the framework %s" % (framework)))

    elif not custom_loc and LocateBinary(tool) != None and (tool != "pkg-config" or pkgconfig != None):
        if (isinstance(pkgconfig, str) or tool != "pkg-config"):
            if (PkgConfigHavePkg(pkgconfig, tool)):
                return PkgConfigEnable(target_pkg, pkgconfig, tool)
        else:
            have_all_pkgs = True
            for pc in pkgconfig:
                if (PkgConfigHavePkg(pc, tool)):
                    PkgConfigEnable(target_pkg, pc, tool)
                else:
                    have_all_pkgs = False
            if (have_all_pkgs):
                return

    if not custom_loc and pkgconfig is not None and not libs:
        # pkg-config is all we can do, abort if it wasn't found.
        if pkg in PkgListGet():
            print("%sWARNING:%s Could not locate pkg-config package %s, excluding from build" % (GetColor("red"), GetColor(), pkgconfig))
            PkgDisable(pkg)
        else:
            print("%sERROR:%s Could not locate pkg-config package %s, aborting build" % (GetColor("red"), GetColor(), pkgconfig))
            exit()

    else:
        # Okay, our pkg-config attempts failed. Let's try locating the libs by ourselves.
        have_pkg = True
        for l in libs:
            libname = l
            if l.startswith("lib"):
                libname = l[3:]

            if custom_loc:
                # Try searching in the package's LibDirectories.
                lpath = [dir for ppkg, dir in LIBDIRECTORIES if pkg == ppkg]
                location = LocateLibrary(libname, lpath)
                if location is not None:
                    LibName(target_pkg, location)
                else:
                    have_pkg = False
                    print(GetColor("cyan") + "Couldn't find library lib" + libname + GetColor())

            elif SystemLibraryExists(libname):
                # It exists in a system library directory.
                LibName(target_pkg, "-l" + libname)
            else:
                # Try searching in the package's LibDirectories.
                lpath = [dir for ppkg, dir in LIBDIRECTORIES if pkg == ppkg or ppkg == "ALWAYS"]
                location = LocateLibrary(libname, lpath)
                if location is not None:
                    LibName(target_pkg, "-l" + libname)
                else:
                    have_pkg = False
                    if VERBOSE or custom_loc:
                        print(GetColor("cyan") + "Couldn't find library lib" + libname + GetColor())

        # Determine which include directories to look in.
        incdirs = []
        if not custom_loc:
            incdirs += list(SYS_INC_DIRS)

        for ppkg, pdir in INCDIRECTORIES[:]:
            if pkg == ppkg or (ppkg == "ALWAYS" and not custom_loc):
                incdirs.append(pdir)
                if custom_loc and pkg != target_pkg:
                    IncDirectory(target_pkg, pdir)

        # The incs list contains both subdirectories to explicitly add to
        # the include path and header files to check the existence of.
        for i in incs:
            incdir = None
            for dir in incdirs:
                if len(glob.glob(os.path.join(dir, i))) > 0:
                    incdir = sorted(glob.glob(os.path.join(dir, i)))[-1]

            # Note: It's possible to specify a file instead of a dir, for the sake of checking if it exists.
            if incdir is None and (i.endswith('/Dense') or i.endswith(".h")):
                have_pkg = False
                if VERBOSE or custom_loc:
                    print(GetColor("cyan") + "Couldn't find header file " + i + GetColor())

            if incdir is not None and os.path.isdir(incdir):
                IncDirectory(target_pkg, incdir)

        if not have_pkg:
            if custom_loc:
                print("%sERROR:%s Could not locate thirdparty package %s in specified directory, aborting build" % (GetColor("red"), GetColor(), pkg.lower()))
                exit()
            elif pkg in PkgListGet():
                print("%sWARNING:%s Could not locate thirdparty package %s, excluding from build" % (GetColor("red"), GetColor(), pkg.lower()))
                PkgDisable(pkg)
            else:
                print("%sERROR:%s Could not locate thirdparty package %s, aborting build" % (GetColor("red"), GetColor(), pkg.lower()))
                exit()

########################################################################
##
## SDK Location
##
## This section is concerned with locating the install directories
## for various third-party packages.  The results are stored in the
## SDK table.
##
## Microsoft keeps changing the &*#$*& registry key for the DirectX SDK.
## The only way to reliably find it is to search through the installer's
## uninstall-directories, look in each one, and see if it contains the
## relevant files.
##
########################################################################

SDK = {}

def GetSdkDir(sdkname, sdkkey = None):
    # Returns the default SDK directory. If it exists,
    # and sdkkey is not None, it is put in SDK[sdkkey].
    # Note: return value may not be an existing path.
    sdkbase = "sdks"
    if "MAKEPANDA_SDKS" in os.environ:
        sdkbase = os.environ["MAKEPANDA_SDKS"]

    sdir = sdkbase[:]
    target = GetTarget()
    target_arch = GetTargetArch()
    if target == 'windows':
        if target_arch == 'x64':
            sdir += "/win64"
        else:
            sdir += "/win32"
    elif target == 'linux':
        sdir += "/linux"
        sdir += platform.architecture()[0][:2]
    elif target == 'darwin':
        sdir += "/macosx"
    sdir += "/" + sdkname

    # If it does not exist, try the old location.
    if (not os.path.isdir(sdir)):
        sdir = sdkbase + "/" + sdir
        if (target == 'linux'):
            sdir += "-linux"
            sdir += platform.architecture()[0][:2]
        elif (target == "darwin"):
            sdir += "-osx"

    if (sdkkey and os.path.isdir(sdir)):
        SDK[sdkkey] = sdir

    return sdir

def SdkLocateDirectX( strMode = 'default' ):
    if (GetHost() != "windows"): return
    if strMode == 'default':
        GetSdkDir("directx9", "DX9")
        if ("DX9" not in SDK):
            strMode = 'latest'
    if strMode == 'latest':
        ## We first try to locate the August SDK in 64 bits, then 32.
        if ("DX9" not in SDK):
            dir = GetRegistryKey("SOFTWARE\\Wow6432Node\\Microsoft\\DirectX\\Microsoft DirectX SDK (June 2010)", "InstallPath")
            if (dir != 0):
                print("Using DirectX SDK June 2010")
                SDK["DX9"] = dir.replace("\\", "/").rstrip("/")
                SDK["GENERIC_DXERR_LIBRARY"] = 1;
        if ("DX9" not in SDK):
            dir = GetRegistryKey("SOFTWARE\\Microsoft\\DirectX\\Microsoft DirectX SDK (June 2010)", "InstallPath")
            if (dir != 0):
                print("Using DirectX SDK June 2010")
                SDK["DX9"] = dir.replace("\\", "/").rstrip("/")
                SDK["GENERIC_DXERR_LIBRARY"] = 1;
        if ("DX9" not in SDK):
            dir = "C:/Program Files (x86)/Microsoft DirectX SDK (June 2010)"
            if os.path.isdir(dir):
                print("Using DirectX SDK June 2010")
                SDK["DX9"] = dir
                SDK["GENERIC_DXERR_LIBRARY"] = 1
        if ("DX9" not in SDK):
            dir = "C:/Program Files/Microsoft DirectX SDK (June 2010)"
            if os.path.isdir(dir):
                print("Using DirectX SDK June 2010")
                SDK["DX9"] = dir
                SDK["GENERIC_DXERR_LIBRARY"] = 1
        if ("DX9" not in SDK):
            dir = GetRegistryKey("SOFTWARE\\Wow6432Node\\Microsoft\\DirectX\\Microsoft DirectX SDK (August 2009)", "InstallPath")
            if (dir != 0):
                print("Using DirectX SDK Aug 2009")
                SDK["DX9"] = dir.replace("\\", "/").rstrip("/")
                SDK["GENERIC_DXERR_LIBRARY"] = 1;
        if ("DX9" not in SDK):
            dir = GetRegistryKey("SOFTWARE\\Microsoft\\DirectX\\Microsoft DirectX SDK (August 2009)", "InstallPath")
            if (dir != 0):
                print("Using DirectX SDK Aug 2009")
                SDK["DX9"] = dir.replace("\\", "/").rstrip("/")
                SDK["GENERIC_DXERR_LIBRARY"] = 1;
        if ("DX9" not in SDK):
            ## Try to locate the key within the "new" March 2009 location in the registry (yecch):
            dir = GetRegistryKey("SOFTWARE\\Microsoft\\DirectX\\Microsoft DirectX SDK (March 2009)", "InstallPath")
            if (dir != 0):
                print("Using DirectX SDK March 2009")
                SDK["DX9"] = dir.replace("\\", "/").rstrip("/")
        archStr = GetTargetArch()
        if ("DX9" not in SDK):
            uninstaller = "SOFTWARE\\Microsoft\\Windows\\CurrentVersion\\Uninstall"
            for subdir in ListRegistryKeys(uninstaller):
                if (subdir[0]=="{"):
                    dir = GetRegistryKey(uninstaller+"\\"+subdir, "InstallLocation")
                    if (dir != 0):
                        if (("DX9" not in SDK) and
                            (os.path.isfile(dir+"\\Include\\d3d9.h")) and
                            (os.path.isfile(dir+"\\Include\\d3dx9.h")) and
                            (os.path.isfile(dir+"\\Include\\dxsdkver.h")) and
                            (os.path.isfile(dir+"\\Lib\\" + archStr + "\\d3d9.lib")) and
                            (os.path.isfile(dir+"\\Lib\\" + archStr + "\\d3dx9.lib"))):
                            SDK["DX9"] = dir.replace("\\", "/").rstrip("/")
        if ("DX9" not in SDK):
            return

    elif strMode == 'jun2010':
        if ("DX9" not in SDK):
            dir = GetRegistryKey("SOFTWARE\\Wow6432Node\\Microsoft\\DirectX\\Microsoft DirectX SDK (June 2010)", "InstallPath")
            if (dir != 0):
                SDK["DX9"] = dir.replace("\\", "/").rstrip("/")
                SDK["GENERIC_DXERR_LIBRARY"] = 1;
        if ("DX9" not in SDK):
            dir = GetRegistryKey("SOFTWARE\\Microsoft\\DirectX\\Microsoft DirectX SDK (June 2010)", "InstallPath")
            if (dir != 0):
                SDK["DX9"] = dir.replace("\\", "/").rstrip("/")
                SDK["GENERIC_DXERR_LIBRARY"] = 1;
        if ("DX9" not in SDK):
            dir = "C:/Program Files (x86)/Microsoft DirectX SDK (June 2010)"
            if os.path.isdir(dir):
                SDK["DX9"] = dir
                SDK["GENERIC_DXERR_LIBRARY"] = 1
        if ("DX9" not in SDK):
            dir = "C:/Program Files/Microsoft DirectX SDK (June 2010)"
            if os.path.isdir(dir):
                SDK["DX9"] = dir
                SDK["GENERIC_DXERR_LIBRARY"] = 1
        if ("DX9" not in SDK):
            exit("Couldn't find DirectX June2010 SDK")
        else:
            print("Found DirectX SDK June 2010")
    elif strMode == 'aug2009':
        if ("DX9" not in SDK):
            dir = GetRegistryKey("SOFTWARE\\Wow6432Node\\Microsoft\\DirectX\\Microsoft DirectX SDK (August 2009)", "InstallPath")
            if (dir != 0):
                print("Found DirectX SDK Aug 2009")
                SDK["DX9"] = dir.replace("\\", "/").rstrip("/")
                SDK["GENERIC_DXERR_LIBRARY"] = 1;
        if ("DX9" not in SDK):
            dir = GetRegistryKey("SOFTWARE\\Microsoft\\DirectX\\Microsoft DirectX SDK (August 2009)", "InstallPath")
            if (dir != 0):
                print("Found DirectX SDK Aug 2009")
                SDK["DX9"] = dir.replace("\\", "/").rstrip("/")
                SDK["GENERIC_DXERR_LIBRARY"] = 1;
        if ("DX9" not in SDK):
            exit("Couldn't find DirectX Aug 2009 SDK")
    elif strMode == 'mar2009':
        if ("DX9" not in SDK):
            ## Try to locate the key within the "new" March 2009 location in the registry (yecch):
            dir = GetRegistryKey("SOFTWARE\\Microsoft\\DirectX\\Microsoft DirectX SDK (March 2009)", "InstallPath")
            if (dir != 0):
                print("Found DirectX SDK March 2009")
                SDK["DX9"] = dir.replace("\\", "/").rstrip("/")
        if ("DX9" not in SDK):
            exit("Couldn't find DirectX March 2009 SDK")
    elif strMode == 'aug2006':
        archStr = GetTargetArch()
        if ("DX9" not in SDK):
            uninstaller = "SOFTWARE\\Microsoft\\Windows\\CurrentVersion\\Uninstall"
            for subdir in ListRegistryKeys(uninstaller):
                if (subdir[0]=="{"):
                    dir = GetRegistryKey(uninstaller+"\\"+subdir, "InstallLocation")
                    if (dir != 0):
                        if (("DX9" not in SDK) and
                            (os.path.isfile(dir+"\\Include\\d3d9.h")) and
                            (os.path.isfile(dir+"\\Include\\d3dx9.h")) and
                            (os.path.isfile(dir+"\\Include\\dxsdkver.h")) and
                            (os.path.isfile(dir+"\\Lib\\" + archStr + "\\d3d9.lib")) and
                            (os.path.isfile(dir+"\\Lib\\" + archStr + "\\d3dx9.lib"))):
                            SDK["DX9"] = dir.replace("\\", "/").rstrip("/")
        if ("DX9" not in SDK):
            exit("Couldn't find a DirectX Aug 2006 SDK")
    if ("DX9" in SDK):
        SDK["DIRECTCAM"] = SDK["DX9"]

def SdkLocateMaya():
    for (ver, key) in MAYAVERSIONINFO:
        if (PkgSkip(ver)==0 and ver not in SDK):
            GetSdkDir(ver.lower().replace("x",""), ver)
            if (not ver in SDK):
                if (GetHost() == "windows"):
                    for dev in ["Alias|Wavefront","Alias","Autodesk"]:
                        fullkey="SOFTWARE\\"+dev+"\\Maya\\"+key+"\\Setup\\InstallPath"
                        res = GetRegistryKey(fullkey, "MAYA_INSTALL_LOCATION", override64=False)
                        if (res != 0):
                            res = res.replace("\\", "/").rstrip("/")
                            SDK[ver] = res
                elif (GetHost() == "darwin"):
                    ddir = "/Applications/Autodesk/maya"+key
                    if (os.path.isdir(ddir)): SDK[ver] = ddir
                else:
                    if (GetTargetArch() in ("x86_64", "amd64")):
                        ddir1 = "/usr/autodesk/maya"+key+"-x64"
                        ddir2 = "/usr/aw/maya"+key+"-x64"
                    else:
                        ddir1 = "/usr/autodesk/maya"+key
                        ddir2 = "/usr/aw/maya"+key

                    if (os.path.isdir(ddir1)):   SDK[ver] = ddir1
                    elif (os.path.isdir(ddir2)): SDK[ver] = ddir2

def SdkLocateMax():
    if (GetHost() != "windows"): return
    for version,key1,key2,subdir in MAXVERSIONINFO:
        if (PkgSkip(version)==0):
            if (version not in SDK):
                GetSdkDir("maxsdk"+version.lower()[3:], version)
                GetSdkDir("maxsdk"+version.lower()[3:], version+"CS")
                if (not version in SDK):
                    top = GetRegistryKey(key1,key2)
                    if (top != 0):
                        SDK[version] = top + "maxsdk"
                        if (os.path.isdir(top + "\\" + subdir)!=0):
                            SDK[version+"CS"] = top + subdir

def SdkLocatePython(prefer_thirdparty_python=False):
    if PkgSkip("PYTHON"):
        # We're not compiling with Python support.  We still need to set this
        # in case we want to run any scripts that use Python, though.
        SDK["PYTHONEXEC"] = os.path.realpath(sys.executable)
        return

    abiflags = getattr(sys, 'abiflags', '')

    if GetTarget() == 'windows':
        sdkdir = GetThirdpartyBase() + "/win-python"

        if sys.version_info >= (3, 0):
            # Python 3 build...
            sdkdir += "%d.%d" % sys.version_info[:2]

        if GetOptimize() <= 2:
            sdkdir += "-dbg"
        if GetTargetArch() == 'x64':
            sdkdir += "-x64"

        SDK["PYTHON"] = sdkdir
        SDK["PYTHONEXEC"] = SDK["PYTHON"].replace('\\', '/') + "/python"
        if (GetOptimize() <= 2):
            SDK["PYTHONEXEC"] += "_d.exe"
        else:
            SDK["PYTHONEXEC"] += ".exe"

        if (not os.path.isfile(SDK["PYTHONEXEC"])):
            exit("Could not find %s!" % SDK["PYTHONEXEC"])

        # Determine which version it is by checking which dll is in the directory.
        if (GetOptimize() <= 2):
            py_dlls = glob.glob(SDK["PYTHON"] + "/python[0-9][0-9]_d.dll")
        else:
            py_dlls = glob.glob(SDK["PYTHON"] + "/python[0-9][0-9].dll")

        if len(py_dlls) == 0:
            exit("Could not find the Python dll in %s." % (SDK["PYTHON"]))
        elif len(py_dlls) > 1:
            exit("Found multiple Python dlls in %s." % (SDK["PYTHON"]))

        py_dll = os.path.basename(py_dlls[0])
        ver = py_dll[6] + "." + py_dll[7]

        SDK["PYTHONVERSION"] = "python" + ver
        os.environ["PYTHONHOME"] = SDK["PYTHON"]

        if sys.version[:3] != ver:
            print("Warning: running makepanda with Python %s, but building Panda3D with Python %s." % (sys.version[:3], ver))

    elif CrossCompiling() or (prefer_thirdparty_python and os.path.isdir(os.path.join(GetThirdpartyDir(), "python"))):
        tp_python = os.path.join(GetThirdpartyDir(), "python")

        if GetTarget() == 'darwin':
            py_libs = glob.glob(tp_python + "/lib/libpython[0-9].[0-9].dylib")
        else:
            py_libs = glob.glob(tp_python + "/lib/libpython[0-9].[0-9].so")

        if len(py_libs) == 0:
            py_libs = glob.glob(tp_python + "/lib/libpython[0-9].[0-9].a")

        if len(py_libs) == 0:
            exit("Could not find the Python library in %s." % (tp_python))
        elif len(py_libs) > 1:
            exit("Found multiple Python libraries in %s." % (tp_python))

        py_lib = os.path.basename(py_libs[0])
        SDK["PYTHONVERSION"] = "python" + py_lib[9] + "." + py_lib[11]
        SDK["PYTHONEXEC"] = tp_python + "/bin/" + SDK["PYTHONVERSION"]
        SDK["PYTHON"] = tp_python + "/include/" + SDK["PYTHONVERSION"]

    elif GetTarget() == 'darwin':
        # On macOS, search for the Python framework directory matching the
        # version number of our current Python version.
        sysroot = SDK.get("MACOSX", "")
        version = sysconfig.get_python_version()

        py_fwx = "{0}/System/Library/Frameworks/Python.framework/Versions/{1}".format(sysroot, version)

        if not os.path.exists(py_fwx):
            # Fall back to looking on the system.
            py_fwx = "/Library/Frameworks/Python.framework/Versions/" + version

        if not os.path.exists(py_fwx):
            exit("Could not locate Python installation at %s" % (py_fwx))

        SDK["PYTHON"] = py_fwx + "/Headers"
        SDK["PYTHONVERSION"] = "python" + version + abiflags
        SDK["PYTHONEXEC"] = py_fwx + "/bin/python" + version

        # Avoid choosing the one in the thirdparty package dir.
        PkgSetCustomLocation("PYTHON")
        IncDirectory("PYTHON", py_fwx + "/include")
        LibDirectory("PYTHON", py_fwx + "/lib")

    #elif GetTarget() == 'windows':
    #    SDK["PYTHON"] = os.path.dirname(sysconfig.get_python_inc())
    #    SDK["PYTHONVERSION"] = "python" + sysconfig.get_python_version()
    #    SDK["PYTHONEXEC"] = sys.executable

    else:
        SDK["PYTHON"] = sysconfig.get_python_inc()
        SDK["PYTHONVERSION"] = "python" + sysconfig.get_python_version() + abiflags
        SDK["PYTHONEXEC"] = os.path.realpath(sys.executable)

    if CrossCompiling():
        # We need a version of Python we can run.
        SDK["PYTHONEXEC"] = sys.executable
        host_version = "python" + sysconfig.get_python_version() + abiflags
        if SDK["PYTHONVERSION"] != host_version:
            exit("Host Python version (%s) must be the same as target Python version (%s)!" % (host_version, SDK["PYTHONVERSION"]))

    if GetVerbose():
        print("Using Python %s build located at %s" % (SDK["PYTHONVERSION"][6:9], SDK["PYTHON"]))
    else:
        print("Using Python %s" % (SDK["PYTHONVERSION"][6:9]))

def SdkLocateVisualStudio(version=(10,0)):
    if (GetHost() != "windows"): return

    try:
        msvcinfo = MSVCVERSIONINFO[version]
    except:
        exit("Couldn't get Visual Studio infomation with MSVC %s.%s version." % version)

    vsversion = msvcinfo["vsversion"]
    vsversion_str = "%s.%s" % vsversion
    version_str = "%s.%s" % version

    # try to use vswhere.exe
    vswhere_path = LocateBinary("vswhere.exe")
    if not vswhere_path:
        if sys.platform == 'cygwin':
            vswhere_path = "/cygdrive/c/Program Files/Microsoft Visual Studio/Installer/vswhere.exe"
        else:
            vswhere_path = "%s\\Microsoft Visual Studio\\Installer\\vswhere.exe" % GetProgramFiles()
        if not os.path.isfile(vswhere_path):
            vswhere_path = None

    if not vswhere_path:
        if sys.platform == 'cygwin':
            vswhere_path = "/cygdrive/c/Program Files (x86)/Microsoft Visual Studio/Installer/vswhere.exe"
        else:
            vswhere_path = "%s\\Microsoft Visual Studio\\Installer\\vswhere.exe" % GetProgramFiles_x86()
        if not os.path.isfile(vswhere_path):
            vswhere_path = None

    vsdir = 0
    if vswhere_path:
        min_vsversion = vsversion_str
        max_vsversion = "%s.%s" % (vsversion[0]+1, 0)
        vswhere_cmd = ["vswhere.exe", "-legacy", "-property", "installationPath",
            "-version", "[{},{})".format(min_vsversion, max_vsversion)]
        handle = subprocess.Popen(vswhere_cmd, executable=vswhere_path, stdout=subprocess.PIPE)
        found_paths = handle.communicate()[0].splitlines()
        if found_paths:
            vsdir = found_paths[0].decode("utf-8") + "\\"

    # try to use registry
    if (vsdir == 0):
        vsdir = GetRegistryKey("SOFTWARE\\Microsoft\\VisualStudio\\SxS\\VS7", vsversion_str)
    vcdir = GetRegistryKey("SOFTWARE\\Microsoft\\VisualStudio\\SxS\\VC7", version_str)

    if (vsdir != 0):
        SDK["VISUALSTUDIO"] = vsdir

    elif (vcdir != 0) and (vcdir[-4:] == "\\VC\\"):
        vcdir = vcdir[:-3]
        SDK["VISUALSTUDIO"] = vcdir

    elif (os.path.isfile("C:\\Program Files\\Microsoft Visual Studio %s\\VC\\bin\\cl.exe" % (vsversion_str))):
        SDK["VISUALSTUDIO"] = "C:\\Program Files\\Microsoft Visual Studio %s\\" % (vsversion_str)

    elif (os.path.isfile("C:\\Program Files (x86)\\Microsoft Visual Studio %s\\VC\\bin\\cl.exe" % (vsversion_str))):
        SDK["VISUALSTUDIO"] = "C:\\Program Files (x86)\\Microsoft Visual Studio %s\\" % (vsversion_str)

    elif "VCINSTALLDIR" in os.environ:
        vcdir = os.environ["VCINSTALLDIR"]
        if (vcdir[-3:] == "\\VC"):
            vcdir = vcdir[:-2]
        elif (vcdir[-4:] == "\\VC\\"):
            vcdir = vcdir[:-3]

        SDK["VISUALSTUDIO"] = vcdir

    else:
        exit("Couldn't find %s.  To use a different version, use the --msvc-version option." % msvcinfo["vsname"])

    SDK["MSVC_VERSION"] = version
    SDK["VISUALSTUDIO_VERSION"] = vsversion

    if GetVerbose():
        print("Using %s located at %s" % (msvcinfo["vsname"], SDK["VISUALSTUDIO"]))
    else:
        print("Using %s" % (msvcinfo["vsname"]))

    print("Using MSVC %s" % version_str)

def SdkLocateWindows(version = '7.1'):
    if GetTarget() != "windows" or GetHost() != "windows":
        return

    version = version.upper()

    if version == '10':
        version = '10.0'

    if version.startswith('10.') and version.count('.') == 1:
        # Choose the latest version of the Windows 10 SDK.
        platsdk = GetRegistryKey("SOFTWARE\\Microsoft\\Windows Kits\\Installed Roots", "KitsRoot10")

        # Fallback in case we can't read the registry.
        if not platsdk or not os.path.isdir(platsdk):
            platsdk = "C:\\Program Files (x86)\\Windows Kits\\10\\"

        if platsdk and os.path.isdir(platsdk):
            incdirs = glob.glob(os.path.join(platsdk, 'Include', version + '.*.*'))
            max_version = ()
            for dir in incdirs:
                verstring = os.path.basename(dir)

                # Check that the important include directories exist.
                if not os.path.isdir(os.path.join(dir, 'ucrt')):
                    continue
                if not os.path.isdir(os.path.join(dir, 'shared')):
                    continue
                if not os.path.isdir(os.path.join(dir, 'um')):
                    continue
                if not os.path.isdir(os.path.join(platsdk, 'Lib', verstring, 'ucrt')):
                    continue
                if not os.path.isdir(os.path.join(platsdk, 'Lib', verstring, 'um')):
                    continue

                print(verstring)
                vertuple = tuple(map(int, verstring.split('.')))
                if vertuple > max_version:
                    version = verstring
                    max_version = vertuple

            if not max_version:
                # No suitable version found.
                platsdk = None

    elif version.startswith('10.'):
        # We chose a specific version of the Windows 10 SDK.  Verify it exists.
        platsdk = GetRegistryKey("SOFTWARE\\Microsoft\\Windows Kits\\Installed Roots", "KitsRoot10")

        # Fallback in case we can't read the registry.
        if not platsdk or not os.path.isdir(platsdk):
            platsdk = "C:\\Program Files (x86)\\Windows Kits\\10\\"

        if version.count('.') == 2:
            version += '.0'

        if platsdk and not os.path.isdir(os.path.join(platsdk, 'Include', version)):
            platsdk = None

    elif version == '8.1':
        platsdk = GetRegistryKey("SOFTWARE\\Microsoft\\Windows Kits\\Installed Roots", "KitsRoot81")

        # Fallback in case we can't read the registry.
        if not platsdk or not os.path.isdir(platsdk):
            platsdk = "C:\\Program Files (x86)\\Windows Kits\\8.1\\"

    elif version == '8.0':
        platsdk = GetRegistryKey("SOFTWARE\\Microsoft\\Windows Kits\\Installed Roots", "KitsRoot")

    else:
        platsdk = GetRegistryKey("SOFTWARE\\Microsoft\\Microsoft SDKs\\Windows\\v" + version, "InstallationFolder")

        if not platsdk or not os.path.isdir(platsdk):
            # Most common location.  Worth a try.
            platsdk = GetProgramFiles() + "\\Microsoft SDKs\\Windows\\v" + version
            if not os.path.isdir(platsdk):
                if not version.endswith('A'):
                    # Try the stripped-down version that is bundled with Visual Studio.
                    return SdkLocateWindows(version + 'A')
                platsdk = None

    if not platsdk or not os.path.isdir(platsdk):
        exit("Couldn't find Windows SDK version %s.  To use a different version, use the --windows-sdk option." % (version))

    if not platsdk.endswith("\\"):
        platsdk += "\\"
    SDK["MSPLATFORM"] = platsdk
    SDK["MSPLATFORM_VERSION"] = version

    if GetVerbose():
        print("Using Windows SDK %s located at %s" % (version, platsdk))
    else:
        print("Using Windows SDK %s" % (version))

def SdkLocateMacOSX(osxtarget = None):
    if (GetHost() != "darwin"): return
    if (osxtarget != None):
        sdkname = "MacOSX%d.%d" % osxtarget
        if (os.path.exists("/Developer/SDKs/%su.sdk" % sdkname)):
            SDK["MACOSX"] = "/Developer/SDKs/%su.sdk" % sdkname
        elif (os.path.exists("/Developer/SDKs/%s.sdk" % sdkname)):
            SDK["MACOSX"] = "/Developer/SDKs/%s.sdk" % sdkname
        elif (os.path.exists("/Developer/SDKs/%s.0.sdk" % sdkname)):
            SDK["MACOSX"] = "/Developer/SDKs/%s.0.sdk" % sdkname
        elif (os.path.exists("/Applications/Xcode.app/Contents/Developer/Platforms/MacOSX.platform/Developer/SDKs/%s.sdk" % sdkname)):
            SDK["MACOSX"] = "/Applications/Xcode.app/Contents/Developer/Platforms/MacOSX.platform/Developer/SDKs/%s.sdk" % sdkname
        else:
            handle = os.popen("xcode-select -print-path")
            result = handle.read().strip().rstrip('/')
            handle.close()
            if (os.path.exists("%s/Platforms/MacOSX.platform/Developer/SDKs/%s.sdk" % (result, sdkname))):
                SDK["MACOSX"] = "%s/Platforms/MacOSX.platform/Developer/SDKs/%s.sdk" % (result, sdkname)
            else:
                exit("Couldn't find any MacOSX SDK for OSX version %s!" % sdkname)
    else:
        SDK["MACOSX"] = ""

# Latest first
PHYSXVERSIONINFO = [
    ("PHYSX284", "v2.8.4"),
    ("PHYSX283", "v2.8.3"),
    ("PHYSX281", "v2.8.1"),
]

def SdkLocatePhysX():
    # First check for a physx directory in sdks.
    dir = GetSdkDir("physx")
    if (dir and os.path.isdir(dir)):
        SDK["PHYSX"] = dir
        SDK["PHYSXLIBS"] = dir + "/lib"
        return

    if CrossCompiling():
        return

    # Try to find a PhysX installation on the system.
    for (ver, key) in PHYSXVERSIONINFO:
        if (GetHost() == "windows"):
            folders = "SOFTWARE\\Microsoft\\Windows\\CurrentVersion\\Installer\\Folders"
            for folder in ListRegistryValues(folders):
                if folder.endswith("NVIDIA PhysX SDK\\%s\\SDKs\\" % key) or \
                   folder.endswith("NVIDIA PhysX SDK\\%s_win\\SDKs\\" % key):

                    SDK["PHYSX"] = folder
                    if GetTargetArch() == 'x64':
                        SDK["PHYSXLIBS"] = folder + "/lib/win64"
                        AddToPathEnv("PATH", folder + "/../Bin/win64/")
                    else:
                        SDK["PHYSXLIBS"] = folder + "/lib/win32"
                        AddToPathEnv("PATH", folder + "/../Bin/win32/")

                    return

        elif (GetHost() == "linux"):
            incpath = "/usr/include/PhysX/%s/SDKs" % key
            libpath = "/usr/lib/PhysX/%s" % key
            if (os.path.isdir(incpath) and os.path.isdir(libpath)):
                SDK["PHYSX"] = incpath
                SDK["PHYSXLIBS"] = libpath
                return

def SdkLocateSpeedTree():
    # Look for all of the SpeedTree SDK directories within the
    # sdks/win32/speedtree dir, and pick the highest-numbered one.
    dir = GetSdkDir("speedtree")
    if not os.path.exists(dir):
        return

    speedtrees = []
    for dirname in os.listdir(dir):
        if dirname.startswith('SpeedTree SDK v'):
            version = dirname[15:].split()[0]
            version = tuple(map(int, version.split('.')))
            speedtrees.append((version, dirname))
    if not speedtrees:
        # No installed SpeedTree SDK.
        return

    speedtrees.sort()
    version, dirname = speedtrees[-1]
    SDK["SPEEDTREE"] = os.path.join(dir, dirname)
    SDK["SPEEDTREEAPI"] = "OpenGL"
    SDK["SPEEDTREEVERSION"] = '%s.%s' % (version[0], version[1])

def SdkLocateAndroid():
    """This actually locates the Android NDK, not the Android SDK.
    NDK_ROOT must be set to its root directory."""

    global TOOLCHAIN_PREFIX

    if GetTarget() != 'android':
        return

    # Allow ANDROID_API/ANDROID_ABI to be used in makepanda.py.
    api = ANDROID_API
    SDK["ANDROID_API"] = api

    abi = ANDROID_ABI
    SDK["ANDROID_ABI"] = abi
    SDK["ANDROID_TRIPLE"] = ANDROID_TRIPLE

    if GetHost() == 'android':
        return

    # Determine the NDK installation directory.
    if 'NDK_ROOT' not in os.environ:
        exit('NDK_ROOT must be set when compiling for Android!')

    ndk_root = os.environ["NDK_ROOT"]
    if not os.path.isdir(ndk_root):
        exit("Cannot find %s.  Please install Android NDK and set NDK_ROOT." % (ndk_root))

    SDK["ANDROID_NDK"] = ndk_root

    # Determine the toolchain location.
    prebuilt_dir = os.path.join(ndk_root, 'toolchains', 'llvm', 'prebuilt')
    if not os.path.isdir(prebuilt_dir):
        exit('Not found: %s' % (prebuilt_dir))

    host_tag = GetHost() + '-x86'
    if host_64:
        host_tag += '_64'
    elif host_tag == 'windows-x86':
        host_tag = 'windows'

    prebuilt_dir = os.path.join(prebuilt_dir, host_tag)
    if host_tag == 'windows-x86_64' and not os.path.isdir(prebuilt_dir):
        # Try the 32-bits toolchain instead.
        host_tag = 'windows'
        prebuilt_dir = os.path.join(prebuilt_dir, host_tag)

    SDK["ANDROID_TOOLCHAIN"] = prebuilt_dir

    # And locate the GCC toolchain, which is needed for some tools (eg. as/ld)
    arch = GetTargetArch()
    for opt in (TOOLCHAIN_PREFIX + '4.9', arch + '-4.9', TOOLCHAIN_PREFIX + '4.8', arch + '-4.8'):
        if os.path.isdir(os.path.join(ndk_root, 'toolchains', opt)):
            SDK["ANDROID_GCC_TOOLCHAIN"] = os.path.join(ndk_root, 'toolchains', opt, 'prebuilt', host_tag)
            break

    # The prebuilt binaries have no toolchain prefix.
    TOOLCHAIN_PREFIX = ''

    # Determine the sysroot directory.
    if arch == 'armv7a':
        arch_dir = 'arch-arm'
    elif arch == 'aarch64':
        arch_dir = 'arch-arm64'
    else:
        arch_dir = 'arch-' + arch
    SDK["SYSROOT"] = os.path.join(ndk_root, 'platforms', 'android-%s' % (api), arch_dir).replace('\\', '/')
    #IncDirectory("ALWAYS", os.path.join(SDK["SYSROOT"], 'usr', 'include'))

    # Starting with NDK r16, libc++ is the recommended STL to use.
    stdlibc = os.path.join(ndk_root, 'sources', 'cxx-stl', 'llvm-libc++')
    IncDirectory("ALWAYS", os.path.join(stdlibc, 'include').replace('\\', '/'))
    LibDirectory("ALWAYS", os.path.join(stdlibc, 'libs', abi).replace('\\', '/'))

    stl_lib = os.path.join(stdlibc, 'libs', abi, 'libc++_shared.so')
    LibName("ALWAYS", stl_lib.replace('\\', '/'))
    CopyFile(os.path.join(GetOutputDir(), 'lib', 'libc++_shared.so'), stl_lib)

    # The Android support library polyfills C++ features not available in the
    # STL that ships with Android.
    support = os.path.join(ndk_root, 'sources', 'android', 'support', 'include')
    IncDirectory("ALWAYS", support.replace('\\', '/'))
    LibName("ALWAYS", "-landroid_support")

########################################################################
##
## SDK Auto-Disables
##
## Disable packages whose SDKs could not be found.
##
########################################################################

def SdkAutoDisableDirectX():
    for ver in DXVERSIONS + ["DIRECTCAM"]:
        if (PkgSkip(ver)==0):
            if (ver not in SDK):
                if (GetHost() == "windows"):
                    WARNINGS.append("I cannot locate SDK for "+ver)
                    WARNINGS.append("I have automatically added this command-line option: --no-"+ver.lower())
                PkgDisable(ver)
            else:
                WARNINGS.append("Using "+ver+" sdk: "+SDK[ver])

def SdkAutoDisableMaya():
    for (ver,key) in MAYAVERSIONINFO:
        if (ver not in SDK) and (PkgSkip(ver)==0):
            if (GetHost() == "windows"):
                WARNINGS.append("The registry does not appear to contain a pointer to the "+ver+" SDK.")
            else:
                WARNINGS.append("I cannot locate SDK for "+ver)
            WARNINGS.append("I have automatically added this command-line option: --no-"+ver.lower())
            PkgDisable(ver)

def SdkAutoDisableMax():
    for version,key1,key2,subdir in MAXVERSIONINFO:
        if (PkgSkip(version)==0) and ((version not in SDK) or (version+"CS" not in SDK)):
            if (GetHost() == "windows"):
                if (version in SDK):
                    WARNINGS.append("Your copy of "+version+" does not include the character studio SDK")
                else:
                    WARNINGS.append("The registry does not appear to contain a pointer to "+version)
                WARNINGS.append("I have automatically added this command-line option: --no-"+version.lower())
            PkgDisable(version)

def SdkAutoDisablePhysX():
    if ("PHYSX" not in SDK) and (PkgSkip("PHYSX")==0):
        PkgDisable("PHYSX")
        WARNINGS.append("I cannot locate SDK for PhysX")
        WARNINGS.append("I have automatically added this command-line option: --no-physx")

def SdkAutoDisableSpeedTree():
    if ("SPEEDTREE" not in SDK) and (PkgSkip("SPEEDTREE")==0):
        PkgDisable("SPEEDTREE")
        WARNINGS.append("I cannot locate SDK for SpeedTree")
        WARNINGS.append("I have automatically added this command-line option: --no-speedtree")

########################################################################
##
## Visual Studio comes with a script called VSVARS32.BAT, which
## you need to run before using visual studio command-line tools.
## The following python subroutine serves the same purpose.
##
########################################################################

def AddToPathEnv(path,add):
    if path in os.environ:
        if sys.platform == 'cygwin' and path != "PATH":
            # INCLUDE, LIB, etc. must remain in Windows-style in cygwin.
            os.environ[path] = add + ';' + os.environ[path]
        else:
            os.environ[path] = add + os.pathsep + os.environ[path]
    else:
        os.environ[path] = add

def SetupVisualStudioEnviron():
    if ("VISUALSTUDIO" not in SDK):
        exit("Could not find Visual Studio install directory")
    if ("MSPLATFORM" not in SDK):
        exit("Could not find the Microsoft Platform SDK")

    if (SDK["VISUALSTUDIO_VERSION"] >= (15,0)):
        try:
            vsver_file = open(os.path.join(SDK["VISUALSTUDIO"],
                "VC\\Auxiliary\\Build\\Microsoft.VCToolsVersion.default.txt"), "r")
            SDK["VCTOOLSVERSION"] = vsver_file.readline().strip()
            vcdir_suffix = "VC\\Tools\\MSVC\\%s\\" % SDK["VCTOOLSVERSION"]
        except:
            exit("Couldn't find tool version of %s." % MSVCVERSIONINFO[SDK["MSVC_VERSION"]]["vsname"])
    else:
        vcdir_suffix = "VC\\"

    os.environ["VCINSTALLDIR"] = SDK["VISUALSTUDIO"] + vcdir_suffix
    os.environ["WindowsSdkDir"] = SDK["MSPLATFORM"]

    winsdk_ver = SDK["MSPLATFORM_VERSION"]

    # Determine the directories to look in based on the architecture.
    arch = GetTargetArch()
    bindir = ""
    libdir = ""
    if ("VCTOOLSVERSION" in SDK):
        bindir = "Host" + GetHostArch().upper() + "\\" + arch
        libdir = arch
    else:
        if (arch == 'x64'):
            bindir = 'amd64'
            libdir = 'amd64'
        elif (arch != 'x86'):
            bindir = arch
            libdir = arch

        if (arch != 'x86' and GetHostArch() == 'x86'):
            # Special version of the tools that run on x86.
            bindir = 'x86_' + bindir

    vc_binpath = SDK["VISUALSTUDIO"] + vcdir_suffix + "bin"
    binpath = os.path.join(vc_binpath, bindir)
    if not os.path.isfile(binpath + "\\cl.exe"):
        # Try the x86 tools, those should work just as well.
        if arch == 'x64' and os.path.isfile(vc_binpath + "\\x86_amd64\\cl.exe"):
            binpath = "{0}\\x86_amd64;{0}".format(vc_binpath)
        elif winsdk_ver.startswith('10.'):
            exit("Couldn't find compilers in %s.  You may need to install the Windows SDK 7.1 and the Visual C++ 2010 SP1 Compiler Update for Windows SDK 7.1." % binpath)
        else:
            exit("Couldn't find compilers in %s." % binpath)

    AddToPathEnv("PATH",    binpath)
    AddToPathEnv("PATH",    SDK["VISUALSTUDIO"] + "Common7\\IDE")
    AddToPathEnv("INCLUDE", os.environ["VCINSTALLDIR"] + "include")
    AddToPathEnv("INCLUDE", os.environ["VCINSTALLDIR"] + "atlmfc\\include")
    AddToPathEnv("LIB",     os.environ["VCINSTALLDIR"] + "lib\\" + libdir)
    AddToPathEnv("LIB",     os.environ["VCINSTALLDIR"] + "atlmfc\\lib\\" + libdir)

    winsdk_ver = SDK["MSPLATFORM_VERSION"]
    if winsdk_ver.startswith('10.'):
        AddToPathEnv("PATH",    SDK["MSPLATFORM"] + "bin\\" + arch)
        AddToPathEnv("PATH",    SDK["MSPLATFORM"] + "bin\\" + winsdk_ver + "\\" + arch)

        # Windows Kit 10 introduces the "universal CRT".
        inc_dir = SDK["MSPLATFORM"] + "Include\\" + winsdk_ver + "\\"
        lib_dir = SDK["MSPLATFORM"] + "Lib\\" + winsdk_ver + "\\"
        AddToPathEnv("INCLUDE", inc_dir + "shared")
        AddToPathEnv("INCLUDE", inc_dir + "ucrt")
        AddToPathEnv("INCLUDE", inc_dir + "um")
        AddToPathEnv("LIB", lib_dir + "ucrt\\" + arch)
        AddToPathEnv("LIB", lib_dir + "um\\" + arch)
    elif winsdk_ver == '8.1':
        AddToPathEnv("PATH",    SDK["MSPLATFORM"] + "bin\\" + arch)

        inc_dir = SDK["MSPLATFORM"] + "Include\\"
        lib_dir = SDK["MSPLATFORM"] + "Lib\\winv6.3\\"
        AddToPathEnv("INCLUDE", inc_dir + "shared")
        AddToPathEnv("INCLUDE", inc_dir + "ucrt")
        AddToPathEnv("INCLUDE", inc_dir + "um")
        AddToPathEnv("LIB", lib_dir + "ucrt\\" + arch)
        AddToPathEnv("LIB", lib_dir + "um\\" + arch)
    else:
        AddToPathEnv("PATH",    SDK["MSPLATFORM"] + "bin")
        AddToPathEnv("INCLUDE", SDK["MSPLATFORM"] + "include")
        AddToPathEnv("INCLUDE", SDK["MSPLATFORM"] + "include\\atl")
        AddToPathEnv("INCLUDE", SDK["MSPLATFORM"] + "include\\mfc")

        if arch != 'x64':
            AddToPathEnv("LIB", SDK["MSPLATFORM"] + "lib")
            AddToPathEnv("PATH",SDK["VISUALSTUDIO"] + "VC\\redist\\x86\\Microsoft.VC100.CRT")
            AddToPathEnv("PATH",SDK["VISUALSTUDIO"] + "VC\\redist\\x86\\Microsoft.VC100.MFC")

        elif os.path.isdir(SDK["MSPLATFORM"] + "lib\\x64"):
            AddToPathEnv("LIB", SDK["MSPLATFORM"] + "lib\\x64")

        elif os.path.isdir(SDK["MSPLATFORM"] + "lib\\amd64"):
            AddToPathEnv("LIB", SDK["MSPLATFORM"] + "lib\\amd64")

        else:
            exit("Could not locate 64-bits libraries in Windows SDK directory!\nUsing directory: %s" % SDK["MSPLATFORM"])

    # Targeting the 7.1 SDK (which is the only way to have Windows XP support)
    # with Visual Studio 2015 requires use of the Universal CRT.
    if winsdk_ver == '7.1' and SDK["VISUALSTUDIO_VERSION"] >= (14,0):
        win_kit = GetRegistryKey("SOFTWARE\\Microsoft\\Windows Kits\\Installed Roots", "KitsRoot10")

        # Fallback in case we can't read the registry.
        if not win_kit or not os.path.isdir(win_kit):
            win_kit = "C:\\Program Files (x86)\\Windows Kits\\10\\"
        elif not win_kit.endswith('\\'):
            win_kit += '\\'

        AddToPathEnv("LIB", win_kit + "Lib\\10.0.10150.0\\ucrt\\" + arch)
        AddToPathEnv("INCLUDE", win_kit + "Include\\10.0.10150.0\\ucrt")

        # Copy the DLLs to the bin directory.
        CopyAllFiles(GetOutputDir() + "/bin/", win_kit + "Redist\\ucrt\\DLLs\\" + arch + "\\")

########################################################################
#
# Include and Lib directories.
#
# These allow you to add include and lib directories to the
# compiler search paths.  These methods accept a "package"
# parameter, which specifies which package the directory is
# associated with.  The include/lib directory is not used
# if the package is not selected.  The package can be 'ALWAYS'.
#
########################################################################

INCDIRECTORIES = []
LIBDIRECTORIES = []
FRAMEWORKDIRECTORIES = []
LIBNAMES = []
DEFSYMBOLS = []

def IncDirectory(opt, dir):
    INCDIRECTORIES.append((opt, dir))

def LibDirectory(opt, dir):
    LIBDIRECTORIES.append((opt, dir))

def FrameworkDirectory(opt, dir):
    FRAMEWORKDIRECTORIES.append((opt, dir))

def LibName(opt, name):
    # Check to see if the lib file actually exists for the thirdparty library given
    # Are we a thirdparty library?
    if name.startswith(GetThirdpartyDir()):
        # Does this lib exist?
        if not os.path.exists(name):
            WARNINGS.append(name + " not found.  Skipping Package " + opt)
            if (opt in PkgListGet()):
                if not PkgSkip(opt):
                    print("%sWARNING:%s Could not locate thirdparty package %s, excluding from build" % (GetColor("red"), GetColor(), opt.lower()))
                    PkgDisable(opt)
                return
            else:
                print("%sERROR:%s Could not locate thirdparty package %s, aborting build" % (GetColor("red"), GetColor(), opt.lower()))
                exit()
    LIBNAMES.append((opt, name))

def DefSymbol(opt, sym, val=""):
    DEFSYMBOLS.append((opt, sym, val))

########################################################################
#
# This subroutine prepares the environment for the build.
#
########################################################################

def SetupBuildEnvironment(compiler):
    if GetVerbose():
        print("Using compiler: %s" % compiler)
        print("Host OS: %s" % GetHost())
        print("Host arch: %s" % GetHostArch())

    target = GetTarget()
    if target != 'android':
        print("Target OS: %s" % GetTarget())
    else:
        print("Target OS: %s (API level %d)" % (GetTarget(), ANDROID_API))
    print("Target arch: %s" % GetTargetArch())

    # Set to English so we can safely parse the result of gcc commands.
    # Setting it to UTF-8 is necessary for Python 3 modules to import
    # correctly.
    os.environ["LC_ALL"] = "en_US.UTF-8"
    os.environ["LANGUAGE"] = "en"

    # In the case of Android, we have to put the toolchain on the PATH in order to use it.
    if GetTarget() == 'android' and GetHost() != 'android':
        AddToPathEnv("PATH", os.path.join(SDK["ANDROID_TOOLCHAIN"], "bin"))

    if compiler == "MSVC":
        # Add the visual studio tools to PATH et al.
        SetupVisualStudioEnviron()

    if compiler == "GCC":
        # Invoke gcc to determine the system library directories.
        global SYS_LIB_DIRS, SYS_INC_DIRS

        if sys.platform == "darwin":
            # We need to add this one explicitly for some reason.
            SYS_LIB_DIRS.append(SDK["MACOSX"] + "/usr/lib")

        if not SDK.get("MACOSX"):
            # gcc doesn't add this one, but we do want it:
            local_lib = SDK.get("SYSROOT", "") + "/usr/local/lib"
            if os.path.isdir(local_lib):
                SYS_LIB_DIRS.append(local_lib)

        sysroot_flag = ""

        if SDK.get("MACOSX"):
            # The default compiler in Leopard does not respect --sysroot correctly.
            sysroot_flag = " -isysroot " + SDK["MACOSX"]
        if SDK.get("SYSROOT"):
            sysroot_flag = ' --sysroot=%s -no-canonical-prefixes' % (SDK["SYSROOT"])

        # Extract the dirs from the line that starts with 'libraries: ='.
        # The -E is mostly to keep emscripten happy by preventing it from
        # running the compiler and complaining about the lack of input files.
        cmd = GetCXX() + " -E -print-search-dirs" + sysroot_flag
        handle = os.popen(cmd)
        for line in handle:
            if not line.startswith('libraries: ='):
                continue

            line = line[12:].strip()
            libdirs = line.split(':')
            while libdirs:
                libdir = os.path.normpath(libdirs.pop(0))
                if os.path.isdir(libdir):
                    if libdir not in SYS_LIB_DIRS:
                        SYS_LIB_DIRS.append(libdir)
                elif len(libdir) == 1:
                    # Oops, is this a drive letter?  Prepend it to the next.
                    libdirs[0] = libdir + ':' + libdirs[0]
                elif GetVerbose():
                    print("Ignoring non-existent library directory %s" % (libdir))

        returnval = handle.close()
        if returnval != None and returnval != 0:
            print("%sWARNING:%s %s failed" % (GetColor("red"), GetColor(), cmd))
            SYS_LIB_DIRS += [SDK.get("SYSROOT", "") + "/usr/lib"]

        # Now extract the preprocessor's include directories.
        cmd = GetCXX() + sysroot_flag + " -x c++ -v -E /dev/null"
        null = open(os.devnull, 'w')
        handle = subprocess.Popen(cmd, stdout=null, stderr=subprocess.PIPE, shell=True)
        scanning = False
        for line in handle.communicate()[1].splitlines():
            line = line.decode('utf-8', 'replace')

            # Start looking at a line that says:  #include "..." search starts here
            if not scanning:
                if line.startswith('#include'):
                    scanning = True
                continue

            if not line.startswith(' /'):
                continue

            line = line.strip()
            if line.endswith(" (framework directory)"):
                pass
            elif os.path.isdir(line):
                SYS_INC_DIRS.append(os.path.normpath(line))
            elif GetVerbose():
                print("Ignoring non-existent include directory %s" % (line))

        if handle.returncode != 0 or not SYS_INC_DIRS:
            print("%sWARNING:%s %s failed or did not produce the expected result" % (GetColor("red"), GetColor(), cmd))
            sysroot = SDK.get("SYSROOT", "")
            # Add some sensible directories as a fallback.
            SYS_INC_DIRS = [
                sysroot + "/usr/include",
                sysroot + "/usr/local/include"
            ]
            pcbsd_inc = sysroot + "/usr/PCBSD/local/include"
            if os.path.isdir(pcbsd_inc):
                SYS_INC_DIRS.append(pcbsd_inc)

        null.close()

        # Print out the search paths
        if GetVerbose():
            print("System library search path:")
            for dir in SYS_LIB_DIRS:
                print("  " + dir)

            print("System include search path:")
            for dir in SYS_INC_DIRS:
                print("  " + dir)

    # If we're cross-compiling, no point in putting our output dirs on the path.
    if CrossCompiling():
        return

    # Add our output directories to the environment.
    builtdir = GetOutputDir()
    AddToPathEnv("PYTHONPATH", builtdir)
    AddToPathEnv("PANDA_PRC_DIR", os.path.join(builtdir, "etc"))
    AddToPathEnv("PATH", os.path.join(builtdir, "bin"))
    if GetHost() == 'windows':
        # extension_native_helpers.py currently expects to find libpandaexpress on sys.path.
        AddToPathEnv("PYTHONPATH", os.path.join(builtdir, "bin"))
        AddToPathEnv("PATH", os.path.join(builtdir, "plugins"))

    # Now for the special (DY)LD_LIBRARY_PATH on Unix-esque systems.
    if GetHost() != 'windows':
        # Get the current
        ldpath = os.environ.get("LD_LIBRARY_PATH", "").split(os.pathsep)
        if GetHost() == 'darwin':
            dyldpath = os.environ.get("DYLD_LIBRARY_PATH", "").split(os.pathsep)

        # Remove any potential current Panda installation lib dirs
        for i in ldpath[:]:
            if i.startswith("/usr/lib/panda3d") or \
               i.startswith("/usr/local/panda"):
                ldpath.remove(i)

        if GetHost() == 'darwin':
            for i in dyldpath[:]:
                if i.startswith("/Applications/Panda3D") or \
                   i.startswith("/Developer/Panda3D"):
                    dyldpath.remove(i)

        # Add built/lib/ to (DY)LD_LIBRARY_PATH
        ldpath.insert(0, os.path.join(builtdir, 'lib'))
        os.environ["LD_LIBRARY_PATH"] = os.pathsep.join(ldpath)

        if GetHost() == 'darwin':
            dyldpath.insert(0, os.path.join(builtdir, 'lib'))
            os.environ["DYLD_LIBRARY_PATH"] = os.pathsep.join(dyldpath)

            # OS X 10.11 removed DYLD_LIBRARY_PATH, but we still need to pass
            # on our lib directory to ppackage, so add it to PATH instead.
            os.environ["PATH"] = os.path.join(builtdir, 'lib') + ':' + os.environ.get("PATH", "")

        # Workaround around compile issue on PCBSD
        if (os.path.exists("/usr/PCBSD")):
            os.environ["LD_LIBRARY_PATH"] += os.pathsep + "/usr/PCBSD/local/lib"

########################################################################
##
## Routines to copy files into the build tree
##
########################################################################

def CopyFile(dstfile, srcfile):
    if dstfile[-1] == '/':
        dstfile += os.path.basename(srcfile)

    if NeedsBuild([dstfile], [srcfile]):
        if os.path.islink(srcfile):
            # Preserve symlinks
            if os.path.isfile(dstfile) or os.path.islink(dstfile):
                print("Removing file %s" % (dstfile))
                os.unlink(dstfile)
            elif os.path.isdir(dstfile):
                print("Removing directory %s" % (dstfile))
                shutil.rmtree(dstfile)
            os.symlink(os.readlink(srcfile), dstfile)
        else:
            WriteBinaryFile(dstfile, ReadBinaryFile(srcfile))

        if sys.platform == 'cygwin' and os.path.splitext(dstfile)[1].lower() in ('.dll', '.exe'):
            os.chmod(dstfile, 0o755)

        JustBuilt([dstfile], [srcfile])

def CopyAllFiles(dstdir, srcdir, suffix=""):
    for x in GetDirectoryContents(srcdir, ["*"+suffix]):
        CopyFile(dstdir + x, srcdir + x)

def CopyAllHeaders(dir, skip=[]):
    for filename in GetDirectoryContents(dir, ["*.h", "*.I", "*.T"], skip):
        srcfile = dir + "/" + filename
        dstfile = OUTPUTDIR + "/include/" + filename
        if (NeedsBuild([dstfile], [srcfile])):
            WriteBinaryFile(dstfile, ReadBinaryFile(srcfile))
            JustBuilt([dstfile], [srcfile])

def CopyTree(dstdir, srcdir, omitVCS=True):
    if os.path.isdir(dstdir):
        source_entries = os.listdir(srcdir)
        for entry in source_entries:
            srcpth = os.path.join(srcdir, entry)
            dstpth = os.path.join(dstdir, entry)

            if os.path.islink(srcpth) or os.path.isfile(srcpth):
                if not omitVCS or entry not in VCS_FILES:
                    CopyFile(dstpth, srcpth)
            else:
                if not omitVCS or entry not in VCS_DIRS:
                    CopyTree(dstpth, srcpth)

        # Delete files in dstdir that are not in srcdir.
        for entry in os.listdir(dstdir):
            if entry not in source_entries:
                path = os.path.join(dstdir, entry)
                if os.path.islink(path) or os.path.isfile(path):
                    os.remove(path)
                elif os.path.isdir(path):
                    shutil.rmtree(path)
    else:
        if GetHost() == 'windows':
            srcdir = srcdir.replace('/', '\\')
            dstdir = dstdir.replace('/', '\\')
            cmd = 'xcopy /I/Y/E/Q "' + srcdir + '" "' + dstdir + '"'
            oscmd(cmd)
        else:
            if subprocess.call(['cp', '-R', '-f', srcdir, dstdir]) != 0:
                exit("Copy failed.")

        if omitVCS:
            DeleteVCS(dstdir)

def CopyPythonTree(dstdir, srcdir, lib2to3_fixers=[], threads=0):
    if (not os.path.isdir(dstdir)):
        os.mkdir(dstdir)

    lib2to3 = None
    lib2to3_args = ['-w', '-n', '--no-diffs']

    if len(lib2to3_fixers) > 0 and sys.version_info >= (3, 0):
        from lib2to3.main import main as lib2to3

        if lib2to3_fixers == ['all']:
            lib2to3_args += ['-x', 'buffer', '-x', 'idioms', '-x', 'set_literal', '-x', 'ws_comma']
        else:
            for fixer in lib2to3_fixers:
                lib2to3_args += ['-f', fixer]

    if threads:
        lib2to3_args += ['-j', str(threads)]

    exclude_files = set(VCS_FILES)
    exclude_files.add('panda3d.py')

    refactor = []
    for entry in os.listdir(srcdir):
        srcpth = os.path.join(srcdir, entry)
        dstpth = os.path.join(dstdir, entry)
        if os.path.isfile(srcpth):
            base, ext = os.path.splitext(entry)
            if entry not in exclude_files and ext not in SUFFIX_INC + ['.pyc', '.pyo']:
                if (NeedsBuild([dstpth], [srcpth])):
                    WriteBinaryFile(dstpth, ReadBinaryFile(srcpth))

                    if ext == '.py' and not entry.endswith('-extensions.py'):
                        refactor.append((dstpth, srcpth))
                        lib2to3_args.append(dstpth)
                    else:
                        JustBuilt([dstpth], [srcpth])

        elif entry not in VCS_DIRS:
            CopyPythonTree(dstpth, srcpth, lib2to3_fixers, threads=threads)

    if refactor and lib2to3 is not None:
        ret = lib2to3("lib2to3.fixes", lib2to3_args)

        if ret != 0:
            for dstpth, srcpth in refactor:
                os.remove(dstpth)
                exit("Error in lib2to3.")
        else:
            for dstpth, srcpth in refactor:
                JustBuilt([dstpth], [srcpth])

########################################################################
##
## Parse PandaVersion.pp to extract the version number.
##
########################################################################

cfg_parser = None

def GetMetadataValue(key):
    global cfg_parser
    if not cfg_parser:
        # Parse the metadata from the setup.cfg file.
        cfg_parser = configparser.ConfigParser()
        path = os.path.join(os.path.dirname(__file__), '..', 'setup.cfg')
        assert cfg_parser.read(path), "Could not read setup.cfg file."

    value = cfg_parser.get('metadata', key)
    if key == 'classifiers':
        value = value.strip().split('\n')
    return value

# This function is being phased out.
def ParsePandaVersion(fn):
    try:
        f = open(fn, "r")
        pattern = re.compile('^[ \t]*[#][ \t]*define[ \t]+PANDA_VERSION[ \t]+([0-9]+)[ \t]+([0-9]+)[ \t]+([0-9]+)')
        for line in f:
            match = pattern.match(line, 0)
            if (match):
                f.close()
                return match.group(1) + "." + match.group(2) + "." + match.group(3)
        f.close()
    except: pass
    return "0.0.0"

def ParsePluginVersion(fn):
    try:
        f = open(fn, "r")
        pattern = re.compile('^[ \t]*[#][ \t]*define[ \t]+P3D_PLUGIN_VERSION[ \t]+([0-9]+)[ \t]+([0-9]+)[ \t]+([0-9]+)')
        for line in f:
            match = pattern.match(line,0)
            if (match):
                f.close()
                return match.group(1) + "." + match.group(2) + "." + match.group(3)
        f.close()
    except: pass
    return "0.0.0"

def ParseCoreapiVersion(fn):
    try:
        f = open(fn, "r")
        pattern = re.compile('^[ \t]*[#][ \t]*define[ \t]+P3D_COREAPI_VERSION.*([0-9]+)[ \t]*$')
        for line in f:
            match = pattern.match(line,0)
            if (match):
                f.close()
                return match.group(1)
        f.close()
    except: pass
    return "0"

##########################################################################################
#
# Utility function to generate a resource file
#
##########################################################################################

RESOURCE_FILE_TEMPLATE = """VS_VERSION_INFO VERSIONINFO
 FILEVERSION %(commaversion)s
 PRODUCTVERSION %(commaversion)s
 FILEFLAGSMASK 0x3fL
 FILEFLAGS %(debugflag)s
 FILEOS 0x40004L
 FILETYPE 0x2L
 FILESUBTYPE 0x0L
BEGIN
    BLOCK "StringFileInfo"
    BEGIN
        BLOCK "040904e4"
        BEGIN
            VALUE "FileDescription", "%(description)s\\0"
            VALUE "FileVersion", "%(dotversion)s"
            VALUE "LegalTrademarks", "\\0"
            VALUE "MIMEType", "%(mimetype)s\\0"
            VALUE "FileExtents", "%(extension)s\\0"
            VALUE "FileOpenName", "%(filedesc)s\\0"
            VALUE "OLESelfRegister", "\\0"
            VALUE "OriginalFilename", "%(filename)s\\0"
            VALUE "ProductName", "%(name)s %(version)s\\0"
            VALUE "ProductVersion", "%(dotversion)s"
        END
    END
    BLOCK "VarFileInfo"
    BEGIN
        VALUE "Translation", 0x409, 1252
    END
END
"""

def GenerateResourceFile(**kwargs):
    if "debugflag" not in kwargs:
        if GetOptimize() <= 2:
            kwargs["debugflag"] = "0x1L"
        else:
            kwargs["debugflag"] = "0x0L"
    kwargs["dotversion"] = kwargs["version"]
    if len(kwargs["dotversion"].split(".")) == 3:
        kwargs["dotversion"] += ".0"
    if "commaversion" not in kwargs:
        kwargs["commaversion"] = kwargs["dotversion"].replace(".", ",")

    rcdata = ""
    if not "noinclude" in kwargs:
        rcdata += "#define APSTUDIO_READONLY_SYMBOLS\n"
        rcdata += "#include \"winresrc.h\"\n"
        rcdata += "#undef APSTUDIO_READONLY_SYMBOLS\n"
    rcdata += RESOURCE_FILE_TEMPLATE % kwargs

    if "icon" in kwargs:
        rcdata += "\nICON_FILE       ICON    \"%s\"\n" % kwargs["icon"]

    return rcdata


def WriteResourceFile(basename, **kwargs):
    if not basename.endswith(".rc"):
        basename += ".rc"
    basename = GetOutputDir() + "/include/" + basename
    ConditionalWriteFile(basename, GenerateResourceFile(**kwargs))
    return basename

########################################################################
##
## FindLocation
##
########################################################################

ORIG_EXT = {}

def GetOrigExt(x):
    return ORIG_EXT[x]

def SetOrigExt(x, v):
    ORIG_EXT[x] = v

def GetExtensionSuffix():
    if sys.version_info >= (3, 0):
        suffix = sysconfig.get_config_var('EXT_SUFFIX')
        if suffix:
            return suffix
    target = GetTarget()
    if target == 'windows':
        return '.pyd'
    elif target == 'emscripten':
        return '.bc'
    else:
        return '.so'

def CalcLocation(fn, ipath):
    if fn.startswith("panda3d/") and fn.endswith(".py"):
        return OUTPUTDIR + "/" + fn

    if (fn.endswith(".class")):return OUTPUTDIR+"/classes/"+fn
    if (fn.count("/")): return fn
    dllext = ""
    target = GetTarget()
    if (GetOptimize() <= 2 and target == 'windows'): dllext = "_d"

    if (fn == "AndroidManifest.xml"): return OUTPUTDIR+"/"+fn
    if (fn.endswith(".cxx")): return CxxFindSource(fn, ipath)
    if (fn.endswith(".I")):   return CxxFindSource(fn, ipath)
    if (fn.endswith(".h")):   return CxxFindSource(fn, ipath)
    if (fn.endswith(".c")):   return CxxFindSource(fn, ipath)
    if (fn.endswith(".py")):  return CxxFindSource(fn, ipath)
    if (fn.endswith(".yxx")): return CxxFindSource(fn, ipath)
    if (fn.endswith(".lxx")): return CxxFindSource(fn, ipath)
    if (fn.endswith(".pdef")):return CxxFindSource(fn, ipath)
    if (fn.endswith(".xml")): return CxxFindSource(fn, ipath)
    if (fn.endswith(".java")):return CxxFindSource(fn, ipath)
    if (fn.endswith(".egg")): return OUTPUTDIR+"/models/"+fn
    if (fn.endswith(".egg.pz")):return OUTPUTDIR+"/models/"+fn
    if (fn.endswith(".pyd")): return OUTPUTDIR+"/panda3d/"+fn[:-4]+GetExtensionSuffix()
    if (target == 'windows'):
        if (fn.endswith(".def")):   return CxxFindSource(fn, ipath)
        if (fn.endswith(".rc")):    return CxxFindSource(fn, ipath)
        if (fn.endswith(".idl")):   return CxxFindSource(fn, ipath)
        if (fn.endswith(".obj")):   return OUTPUTDIR+"/tmp/"+fn
        if (fn.endswith(".res")):   return OUTPUTDIR+"/tmp/"+fn
        if (fn.endswith(".tlb")):   return OUTPUTDIR+"/tmp/"+fn
        if (fn.endswith(".dll")):   return OUTPUTDIR+"/bin/"+fn[:-4]+dllext+".dll"
        if (fn.endswith(".ocx")):   return OUTPUTDIR+"/plugins/"+fn[:-4]+dllext+".ocx"
        if (fn.endswith(".mll")):   return OUTPUTDIR+"/plugins/"+fn[:-4]+dllext+".mll"
        if (fn.endswith(".dlo")):   return OUTPUTDIR+"/plugins/"+fn[:-4]+dllext+".dlo"
        if (fn.endswith(".dli")):   return OUTPUTDIR+"/plugins/"+fn[:-4]+dllext+".dli"
        if (fn.endswith(".dle")):   return OUTPUTDIR+"/plugins/"+fn[:-4]+dllext+".dle"
        if (fn.endswith(".plugin")):return OUTPUTDIR+"/plugins/"+fn[:-7]+dllext+".dll"
        if (fn.endswith(".exe")):   return OUTPUTDIR+"/bin/"+fn
        if (fn.endswith(".p3d")):   return OUTPUTDIR+"/bin/"+fn
        if (fn.endswith(".lib")):   return OUTPUTDIR+"/lib/"+fn[:-4]+dllext+".lib"
        if (fn.endswith(".ilb")):   return OUTPUTDIR+"/tmp/"+fn[:-4]+dllext+".lib"
    elif (target == 'darwin'):
        if (fn.endswith(".mm")):    return CxxFindSource(fn, ipath)
        if (fn.endswith(".r")):     return CxxFindSource(fn, ipath)
        if (fn.endswith(".plist")): return CxxFindSource(fn, ipath)
        if (fn.endswith(".obj")):   return OUTPUTDIR+"/tmp/"+fn[:-4]+".o"
        if (fn.endswith(".dll")):   return OUTPUTDIR+"/lib/"+fn[:-4]+".dylib"
        if (fn.endswith(".mll")):   return OUTPUTDIR+"/plugins/"+fn
        if (fn.endswith(".exe")):   return OUTPUTDIR+"/bin/"+fn[:-4]
        if (fn.endswith(".p3d")):   return OUTPUTDIR+"/bin/"+fn[:-4]
        if (fn.endswith(".lib")):   return OUTPUTDIR+"/lib/"+fn[:-4]+".a"
        if (fn.endswith(".ilb")):   return OUTPUTDIR+"/tmp/"+fn[:-4]+".a"
        if (fn.endswith(".rsrc")):  return OUTPUTDIR+"/tmp/"+fn
        if (fn.endswith(".plugin")):return OUTPUTDIR+"/plugins/"+fn
        if (fn.endswith(".app")):   return OUTPUTDIR+"/bin/"+fn
<<<<<<< HEAD
    elif (target == 'android'):
        # On Android, we build the libraries into built/tmp, then copy them.
        if (fn.endswith(".obj")):   return OUTPUTDIR+"/tmp/"+fn[:-4]+".o"
        if (fn.endswith(".dll")):   return OUTPUTDIR+"/tmp/"+fn[:-4]+".so"
        if (fn.endswith(".mll")):   return OUTPUTDIR+"/plugins/"+fn
        if (fn.endswith(".plugin")):return OUTPUTDIR+"/plugins/"+fn[:-7]+dllext+".so"
        if (fn.endswith(".exe")):   return OUTPUTDIR+"/tmp/lib"+fn[:-4]+".so"
        if (fn.endswith(".lib")):   return OUTPUTDIR+"/tmp/"+fn[:-4]+".a"
        if (fn.endswith(".ilb")):   return OUTPUTDIR+"/tmp/"+fn[:-4]+".a"
    elif (target == 'emscripten'):
        if (fn.endswith(".obj")):   return OUTPUTDIR+"/tmp/"+fn[:-4]+".bc"
        if (fn.endswith(".dll")):   return OUTPUTDIR+"/lib/"+fn[:-4]+".bc"
        if (fn.endswith(".pyd")):   return OUTPUTDIR+"/panda3d/"+fn[:-4]+".bc"
        if (fn.endswith(".mll")):   return OUTPUTDIR+"/plugins/"+fn
        if (fn.endswith(".plugin")):return OUTPUTDIR+"/plugins/"+fn[:-7]+dllext+".js"
        if (fn.endswith(".exe")):   return OUTPUTDIR+"/bin/"+fn[:-4]+".js"
        if (fn.endswith(".lib")):   return OUTPUTDIR+"/lib/"+fn[:-4]+".a"
        if (fn.endswith(".ilb")):   return OUTPUTDIR+"/tmp/"+fn[:-4]+".a"
=======
>>>>>>> 6175e79c
    else:
        if (fn.endswith(".obj")):   return OUTPUTDIR+"/tmp/"+fn[:-4]+".o"
        if (fn.endswith(".dll")):   return OUTPUTDIR+"/lib/"+fn[:-4]+".so"
        if (fn.endswith(".mll")):   return OUTPUTDIR+"/plugins/"+fn
        if (fn.endswith(".plugin")):return OUTPUTDIR+"/plugins/"+fn[:-7]+dllext+".so"
        if (fn.endswith(".exe")):   return OUTPUTDIR+"/bin/"+fn[:-4]
        if (fn.endswith(".p3d")):   return OUTPUTDIR+"/bin/"+fn[:-4]
        if (fn.endswith(".lib")):   return OUTPUTDIR+"/lib/"+fn[:-4]+".a"
        if (fn.endswith(".ilb")):   return OUTPUTDIR+"/tmp/"+fn[:-4]+".a"
    if (fn.endswith(".dat")):   return OUTPUTDIR+"/tmp/"+fn
    if (fn.endswith(".in")):    return OUTPUTDIR+"/pandac/input/"+fn
    return fn


def FindLocation(fn, ipath):
    if (GetLinkAllStatic() and fn.endswith(".dll")):
        fn = fn[:-4] + ".lib"
    loc = CalcLocation(fn, ipath)
    base, ext = os.path.splitext(fn)
    ORIG_EXT[loc] = ext
    return loc

########################################################################
##
## TargetAdd
##
## Makepanda maintains a list of make-targets.  Each target has
## these attributes:
##
## name   - the name of the file being created.
## ext    - the original file extension, prior to OS-specific translation
## inputs - the names of the input files to the compiler
## deps   - other input files that the target also depends on
## opts   - compiler options, a catch-all category
##
## TargetAdd will create the target if it does not exist.  Then,
## depending on what options you pass, it will push data onto these
## various target attributes.  This is cumulative: for example, if
## you use TargetAdd to add compiler options, then use TargetAdd
## again with more compiler options, both sets of options will be
## included.
##
## TargetAdd does some automatic dependency generation on C++ files.
## It will scan these files for include-files and automatically push
## the include files onto the list of dependencies.  In order to do
## this, it needs an include-file search path.  So if you supply
## any C++ input, you also need to supply compiler options containing
## include-directories, or alternately, a separate ipath parameter.
##
## The main body of 'makepanda' is a long list of TargetAdd
## directives building up a giant list of make targets.  Then,
## finally, the targets are run and panda is built.
##
## Makepanda's dependency system does not understand multiple
## outputs from a single build step.  When a build step generates
## a primary output file and a secondary output file, it is
## necessary to trick the dependency system.  Insert a dummy
## build step that "generates" the secondary output file, using
## the primary output file as an input.  There is a special
## compiler option DEPENDENCYONLY that creates such a dummy
## build-step.  There are two cases where dummy build steps must
## be inserted: bison generates an OBJ and a secondary header
## file, interrogate generates an IN and a secondary IGATE.OBJ.
##
########################################################################

class Target:
    pass

TARGET_LIST = []
TARGET_TABLE = {}

def TargetAdd(target, dummy=0, opts=[], input=[], dep=[], ipath=None, winrc=None):
    if (dummy != 0):
        exit("Syntax error in TargetAdd "+target)
    if ipath is None: ipath = opts
    if not ipath: ipath = []
    if (type(input) == str): input = [input]
    if (type(dep) == str): dep = [dep]

    if os.path.splitext(target)[1] == '.pyd' and PkgSkip("PYTHON"):
        # It makes no sense to build Python modules with python disabled.
        return

    full = FindLocation(target, [OUTPUTDIR + "/include"])

    if (full not in TARGET_TABLE):
        t = Target()
        t.name = full
        t.inputs = []
        t.deps = {}
        t.opts = []
        TARGET_TABLE[full] = t
        TARGET_LIST.append(t)
    else:
        t = TARGET_TABLE[full]

    for x in opts:
        if x not in t.opts:
            t.opts.append(x)

    ipath = [OUTPUTDIR + "/tmp"] + GetListOption(ipath, "DIR:") + [OUTPUTDIR+"/include"]
    for x in input:
        fullinput = FindLocation(x, ipath)
        t.inputs.append(fullinput)
        # Don't re-link a library or binary if just its dependency dlls have been altered.
        # This should work out fine in most cases, and often reduces recompilation time.
        if (os.path.splitext(x)[-1] not in SUFFIX_DLL):
            t.deps[fullinput] = 1
            (base,suffix) = os.path.splitext(x)
            if (SUFFIX_INC.count(suffix)):
                for d in CxxCalcDependencies(fullinput, ipath, []):
                    t.deps[d] = 1
            elif suffix == '.java':
                for d in JavaCalcDependencies(fullinput, OUTPUTDIR + "/classes"):
                    t.deps[d] = 1

        # If we are linking statically, add the source DLL's dynamic dependencies.
        if GetLinkAllStatic() and ORIG_EXT[fullinput] == '.lib' and fullinput in TARGET_TABLE:
            tdep = TARGET_TABLE[fullinput]
            for y in tdep.inputs:
                if ORIG_EXT[y] == '.lib':
                    t.inputs.append(y)

            for opt, _ in LIBNAMES + LIBDIRECTORIES + FRAMEWORKDIRECTORIES:
                if opt in tdep.opts and opt not in t.opts:
                    t.opts.append(opt)

        if x.endswith(".in"):
            # Mark the _igate.cxx file as a dependency also.
            outbase = os.path.basename(x)[:-3]
            woutc = GetOutputDir()+"/tmp/"+outbase+"_igate.cxx"
            t.deps[woutc] = 1

        if target.endswith(".in"):
            # Add any .N files.
            base, ext = os.path.splitext(fullinput)
            fulln = base + ".N"
            if os.path.isfile(fulln):
                t.deps[fulln] = 1

    for x in dep:
        fulldep = FindLocation(x, ipath)
        t.deps[fulldep] = 1

    if winrc and GetTarget() == 'windows':
        TargetAdd(target, input=WriteResourceFile(target.split("/")[-1].split(".")[0], **winrc))

    if target.endswith(".in"):
        if not CrossCompiling():
            t.deps[FindLocation("interrogate.exe", [])] = 1
        t.deps[FindLocation("dtool_have_python.dat", [])] = 1

    if target.endswith(".obj") and any(x.endswith(".in") for x in input):
        if not CrossCompiling():
            t.deps[FindLocation("interrogate_module.exe", [])] = 1

    if target.endswith(".pz") and not CrossCompiling():
        t.deps[FindLocation("pzip.exe", [])] = 1<|MERGE_RESOLUTION|>--- conflicted
+++ resolved
@@ -416,6 +416,8 @@
             exit('Android architecture must be arm, armv7a, aarch64, mips, mips64, x86 or x86_64')
 
         TOOLCHAIN_PREFIX = ANDROID_TRIPLE + '-'
+        DEFAULT_CC = "clang"
+        DEFAULT_CXX = "clang++"
 
     elif target == 'linux':
         if arch is not None:
@@ -475,23 +477,10 @@
     return GetTarget() != GetHost()
 
 def GetCC():
-<<<<<<< HEAD
     return os.environ.get('CC', TOOLCHAIN_PREFIX + DEFAULT_CC)
 
 def GetCXX():
     return os.environ.get('CXX', TOOLCHAIN_PREFIX + DEFAULT_CXX)
-=======
-    if TARGET in ('darwin', 'freebsd', 'android'):
-        return os.environ.get('CC', TOOLCHAIN_PREFIX + 'clang')
-    else:
-        return os.environ.get('CC', TOOLCHAIN_PREFIX + 'gcc')
-
-def GetCXX():
-    if TARGET in ('darwin', 'freebsd', 'android'):
-        return os.environ.get('CXX', TOOLCHAIN_PREFIX + 'clang++')
-    else:
-        return os.environ.get('CXX', TOOLCHAIN_PREFIX + 'g++')
->>>>>>> 6175e79c
 
 def GetStrip():
     # Hack
@@ -3298,16 +3287,6 @@
         if (fn.endswith(".rsrc")):  return OUTPUTDIR+"/tmp/"+fn
         if (fn.endswith(".plugin")):return OUTPUTDIR+"/plugins/"+fn
         if (fn.endswith(".app")):   return OUTPUTDIR+"/bin/"+fn
-<<<<<<< HEAD
-    elif (target == 'android'):
-        # On Android, we build the libraries into built/tmp, then copy them.
-        if (fn.endswith(".obj")):   return OUTPUTDIR+"/tmp/"+fn[:-4]+".o"
-        if (fn.endswith(".dll")):   return OUTPUTDIR+"/tmp/"+fn[:-4]+".so"
-        if (fn.endswith(".mll")):   return OUTPUTDIR+"/plugins/"+fn
-        if (fn.endswith(".plugin")):return OUTPUTDIR+"/plugins/"+fn[:-7]+dllext+".so"
-        if (fn.endswith(".exe")):   return OUTPUTDIR+"/tmp/lib"+fn[:-4]+".so"
-        if (fn.endswith(".lib")):   return OUTPUTDIR+"/tmp/"+fn[:-4]+".a"
-        if (fn.endswith(".ilb")):   return OUTPUTDIR+"/tmp/"+fn[:-4]+".a"
     elif (target == 'emscripten'):
         if (fn.endswith(".obj")):   return OUTPUTDIR+"/tmp/"+fn[:-4]+".bc"
         if (fn.endswith(".dll")):   return OUTPUTDIR+"/lib/"+fn[:-4]+".bc"
@@ -3317,8 +3296,6 @@
         if (fn.endswith(".exe")):   return OUTPUTDIR+"/bin/"+fn[:-4]+".js"
         if (fn.endswith(".lib")):   return OUTPUTDIR+"/lib/"+fn[:-4]+".a"
         if (fn.endswith(".ilb")):   return OUTPUTDIR+"/tmp/"+fn[:-4]+".a"
-=======
->>>>>>> 6175e79c
     else:
         if (fn.endswith(".obj")):   return OUTPUTDIR+"/tmp/"+fn[:-4]+".o"
         if (fn.endswith(".dll")):   return OUTPUTDIR+"/lib/"+fn[:-4]+".so"
