########################################################################
##
## This file, makepandacore, contains all the global state and
## global functions for the makepanda system.
##
########################################################################

import configparser
from distutils import sysconfig # DO NOT CHANGE to sysconfig - see #1230
import fnmatch
import getpass
import glob
import os
import pickle
import platform
import re
import shutil
import signal
import subprocess
import sys
import threading
import _thread as thread
import time

SUFFIX_INC = [".cxx",".cpp",".c",".h",".I",".yxx",".lxx",".mm",".rc",".r"]
SUFFIX_DLL = [".dll",".dlo",".dle",".dli",".dlm",".mll",".exe",".pyd",".ocx"]
SUFFIX_LIB = [".lib",".ilb"]
VCS_DIRS = set(["CVS", "CVSROOT", ".git", ".hg", "__pycache__"])
VCS_FILES = set([".cvsignore", ".gitignore", ".gitmodules", ".hgignore"])
STARTTIME = time.time()
MAINTHREAD = threading.current_thread()
OUTPUTDIR = "built"
CUSTOM_OUTPUTDIR = False
THIRDPARTYBASE = None
THIRDPARTYDIR = None
OPTIMIZE = "3"
VERBOSE = False
LINK_ALL_STATIC = False
TARGET = None
TARGET_ARCH = None
HAS_TARGET_ARCH = False
TOOLCHAIN_PREFIX = ""
ANDROID_ABI = None
ANDROID_TRIPLE = None
ANDROID_API = None
SYS_LIB_DIRS = []
SYS_INC_DIRS = []
DEBUG_DEPENDENCIES = False
<<<<<<< HEAD
if sys.platform == "darwin" or sys.platform.startswith("freebsd"):
    DEFAULT_CC = "clang"
    DEFAULT_CXX = "clang++"
else:
    DEFAULT_CC = "gcc"
    DEFAULT_CXX = "g++"
=======
DEFAULT_CC = "gcc"
DEFAULT_CXX = "g++"
>>>>>>> 10ee0199
DEFAULT_AR = "ar"
DEFAULT_RANLIB = "ranlib"

# Is the current Python a 32-bit or 64-bit build?  There doesn't
# appear to be a universal test for this.
if sys.platform == 'darwin':
    # On macOS, platform.architecture reports '64bit' even if it is
    # currently running in 32-bit mode.  But sys.maxint is a reliable
    # indicator.
    host_64 = (sys.maxsize > 0x100000000)
else:
    # On Windows (and Linux?) sys.maxint reports 0x7fffffff even on a
    # 64-bit build.  So we stick with platform.architecture in that
    # case.
    host_64 = (platform.architecture()[0] == '64bit')

# On Android, get a list of all the public system libraries.
ANDROID_SYS_LIBS = []
if os.path.exists("/etc/public.libraries.txt"):
    for line in open("/etc/public.libraries.txt", "r"):
        line = line.strip()
        ANDROID_SYS_LIBS.append(line)

########################################################################
##
## Visual C++ Version (MSVC) and Visual Studio Information Map
##
########################################################################

MSVCVERSIONINFO = {
    (10,0): {"vsversion":(10,0), "vsname":"Visual Studio 2010"},
    (11,0): {"vsversion":(11,0), "vsname":"Visual Studio 2012"},
    (12,0): {"vsversion":(12,0), "vsname":"Visual Studio 2013"},
    (14,0): {"vsversion":(14,0), "vsname":"Visual Studio 2015"},
    (14,1): {"vsversion":(15,0), "vsname":"Visual Studio 2017"},
    (14,2): {"vsversion":(16,0), "vsname":"Visual Studio 2019"},
    (14,3): {"vsversion":(17,0), "vsname":"Visual Studio 2022"},
}

########################################################################
##
## Maya and Max Version List (with registry keys)
##
########################################################################

MAYAVERSIONINFO = [("MAYA6",   "6.0"),
                   ("MAYA65",  "6.5"),
                   ("MAYA7",   "7.0"),
                   ("MAYA8",   "8.0"),
                   ("MAYA85",  "8.5"),
                   ("MAYA2008","2008"),
                   ("MAYA2009","2009"),
                   ("MAYA2010","2010"),
                   ("MAYA2011","2011"),
                   ("MAYA2012","2012"),
                   ("MAYA2013","2013"),
                   ("MAYA20135","2013.5"),
                   ("MAYA2014","2014"),
                   ("MAYA2015","2015"),
                   ("MAYA2016","2016"),
                   ("MAYA20165","2016.5"),
                   ("MAYA2017","2017"),
                   ("MAYA2018","2018"),
                   ("MAYA2019","2019"),
                   ("MAYA2020","2020"),
                   ("MAYA2022","2022"),
]

MAXVERSIONINFO = [("MAX6", "SOFTWARE\\Autodesk\\3DSMAX\\6.0", "installdir", "maxsdk\\cssdk\\include"),
                  ("MAX7", "SOFTWARE\\Autodesk\\3DSMAX\\7.0", "Installdir", "maxsdk\\include\\CS"),
                  ("MAX8", "SOFTWARE\\Autodesk\\3DSMAX\\8.0", "Installdir", "maxsdk\\include\\CS"),
                  ("MAX9", "SOFTWARE\\Autodesk\\3DSMAX\\9.0", "Installdir", "maxsdk\\include\\CS"),
                  ("MAX2009", "SOFTWARE\\Autodesk\\3DSMAX\\11.0\\MAX-1:409", "Installdir", "maxsdk\\include\\CS"),
                  ("MAX2010", "SOFTWARE\\Autodesk\\3DSMAX\\12.0\\MAX-1:409", "Installdir", "maxsdk\\include\\CS"),
                  ("MAX2011", "SOFTWARE\\Autodesk\\3DSMAX\\13.0\\MAX-1:409", "Installdir", "maxsdk\\include\\CS"),
                  ("MAX2012", "SOFTWARE\\Autodesk\\3DSMAX\\14.0\\MAX-1:409", "Installdir", "maxsdk\\include\\CS"),
                  ("MAX2013", "SOFTWARE\\Autodesk\\3DSMAX\\15.0\\MAX-1:409", "Installdir", "maxsdk\\include\\CS"),
                  ("MAX2014", "SOFTWARE\\Autodesk\\3DSMAX\\16.0\\MAX-1:409", "Installdir", "maxsdk\\include\\CS"),
]

MAYAVERSIONS = []
MAXVERSIONS = []
DXVERSIONS = ["DX9"]

for (ver,key) in MAYAVERSIONINFO:
    MAYAVERSIONS.append(ver)

for (ver,key1,key2,subdir) in MAXVERSIONINFO:
    MAXVERSIONS.append(ver)

########################################################################
##
## Potentially Conflicting Files
##
## The next function can warn about the existence of files that are
## commonly generated by ppremake that may conflict with the build.
##
########################################################################

CONFLICTING_FILES=["dtool/src/dtoolutil/pandaVersion.h",
                   "dtool/src/dtoolutil/checkPandaVersion.h",
                   "dtool/src/dtoolutil/checkPandaVersion.cxx",
                   "dtool/src/prc/prc_parameters.h",
                   "contrib/src/speedtree/speedtree_parameters.h",
                   "direct/src/plugin/p3d_plugin_config.h",
                   "direct/src/plugin_activex/P3DActiveX.rc",
                   "direct/src/plugin_npapi/nppanda3d.rc",
                   "direct/src/plugin_standalone/panda3d.rc"]

def WarnConflictingFiles(delete = False):
    for cfile in CONFLICTING_FILES:
        if os.path.exists(cfile):
            Warn("file may conflict with build:", cfile)
            if delete:
                os.unlink(cfile)
                print("Deleted.")

########################################################################
##
## The exit routine will normally
##
## - print a message
## - save the dependency cache
## - exit
##
## However, if it is invoked inside a thread, it instead:
##
## - prints a message
## - raises the "initiate-exit" exception
##
## If you create a thread, you must be prepared to catch this
## exception, save the dependency cache, and exit.
##
########################################################################

WARNINGS = []
THREADS = {}
HAVE_COLORS = False
SETF = ""
try:
    import curses
    curses.setupterm()
    SETF = curses.tigetstr("setf")
    if SETF is None:
        SETF = curses.tigetstr("setaf")
    assert SETF is not None
    HAVE_COLORS = sys.stdout.isatty()
except:
    pass

def DisableColors():
    global HAVE_COLORS
    HAVE_COLORS = False

def GetColor(color = None):
    if not HAVE_COLORS:
        return ""
    if color is not None:
        color = color.lower()

    if color == "blue":
        token = curses.tparm(SETF, 1)
    elif color == "green":
        token = curses.tparm(SETF, 2)
    elif color == "cyan":
        token = curses.tparm(SETF, 3)
    elif color == "red":
        token = curses.tparm(SETF, 4)
    elif color == "magenta":
        token = curses.tparm(SETF, 5)
    elif color == "yellow":
        token = curses.tparm(SETF, 6)
    else:
        token = curses.tparm(curses.tigetstr("sgr0"))

    return token.decode('ascii')

def ColorText(color, text, reset=True):
    if reset is True:
        return ''.join((GetColor(color), text, GetColor()))
    else:
        return ''.join((GetColor(color), text))

def PrettyTime(t):
    t = int(t)
    hours = t // 3600
    t -= hours * 3600
    minutes = t // 60
    t -= minutes * 60
    seconds = t
    if hours:
        return "%d hours %d min" % (hours, minutes)
    if minutes:
        return "%d min %d sec" % (minutes, seconds)
    return "%d sec" % (seconds)

def ProgressOutput(progress, msg, target = None):
    sys.stdout.flush()
    sys.stderr.flush()
    prefix = ""
    thisthread = threading.current_thread()
    if thisthread is MAINTHREAD:
        if progress is None:
            prefix = ""
        elif progress >= 100.0:
            prefix = "%s[%s%d%%%s] " % (GetColor("yellow"), GetColor("cyan"), progress, GetColor("yellow"))
        elif progress < 10.0:
            prefix = "%s[%s  %d%%%s] " % (GetColor("yellow"), GetColor("cyan"), progress, GetColor("yellow"))
        else:
            prefix = "%s[%s %d%%%s] " % (GetColor("yellow"), GetColor("cyan"), progress, GetColor("yellow"))
    else:
        global THREADS

        ident = thread.get_ident()
        if ident not in THREADS:
            THREADS[ident] = len(THREADS) + 1
        prefix = "%s[%sT%d%s] " % (GetColor("yellow"), GetColor("cyan"), THREADS[ident], GetColor("yellow"))

    if target is not None:
        suffix = ' ' + ColorText("green", target)
    else:
        suffix = GetColor()

    print(''.join((prefix, msg, suffix)))
    sys.stdout.flush()
    sys.stderr.flush()

def exit(msg = ""):
    sys.stdout.flush()
    sys.stderr.flush()
    if threading.current_thread() == MAINTHREAD:
        SaveDependencyCache()
        print("Elapsed Time: " + PrettyTime(time.time() - STARTTIME))
        print(msg)
        print(ColorText("red", "Build terminated."))
        sys.stdout.flush()
        sys.stderr.flush()
        ##Don't quit the interperter if I'm running this file directly (debugging)
        if __name__ != '__main__':
            os._exit(1)
    else:
        print(msg)
        raise "initiate-exit"

def Warn(msg, extra=None):
    if extra is not None:
        print("%sWARNING:%s %s %s%s%s" % (GetColor("red"), GetColor(), msg, GetColor("green"), extra, GetColor()))
    else:
        print("%sWARNING:%s %s" % (GetColor("red"), GetColor(), msg))
    sys.stdout.flush()

def Error(msg, extra=None):
    if extra is not None:
        print("%sERROR:%s %s %s%s%s" % (GetColor("red"), GetColor(), msg, GetColor("green"), extra, GetColor()))
    else:
        print("%sERROR:%s %s" % (GetColor("red"), GetColor(), msg))
    exit()

########################################################################
##
## SetTarget, GetTarget, GetHost
##
## These functions control cross-compilation.
##
########################################################################

def GetHost():
    """Returns the host platform, ie. the one we're compiling on."""
    host = sysconfig.get_config_var('HOST_GNU_TYPE') or ''
    if host and host.endswith('-emscripten'):
        return 'emscripten'
    if host and host.endswith('-wasi'):
        return 'wasi'
    if sys.platform == 'win32' or sys.platform == 'cygwin':
        # sys.platform is win32 on 64-bits Windows as well.
        return 'windows'
    elif sys.platform == 'darwin':
        return 'darwin'
    elif sys.platform.startswith('linux'):
        try:
            # Python seems to offer no built-in way to check this.
            osname = subprocess.check_output(["uname", "-o"])
            if osname.strip().lower() == b'android':
                return 'android'
            else:
                return 'linux'
        except:
            return 'linux'
    elif sys.platform.startswith('freebsd'):
        return 'freebsd'
    else:
        exit('Unrecognized sys.platform: %s' % (sys.platform))

def GetHostArch():
    """Returns the architecture we're compiling on.
    Its value is also platform-dependent, as different platforms
    have different architecture naming."""

    target = GetTarget()
    if target == 'windows':
        return 'x64' if host_64 else 'x86'

    machine = platform.machine()
    if machine.startswith('armv7'):
        return 'armv7a'
    else:
        return machine

def SetTarget(target, arch=None):
    """Sets the target platform; the one we're compiling for.  Also
    sets the target architecture (None for default, if any).  Should
    be called *before* any calls are made to GetOutputDir, GetCC, etc."""
    global TARGET, TARGET_ARCH, HAS_TARGET_ARCH
    global TOOLCHAIN_PREFIX
    global DEFAULT_CC, DEFAULT_CXX, DEFAULT_AR, DEFAULT_RANLIB

    host = GetHost()
    host_arch = GetHostArch()
    if target is None:
        target = host
    else:
        target = target.lower()

    if arch is not None:
        HAS_TARGET_ARCH = True

    TOOLCHAIN_PREFIX = ''

    if target == 'windows':
        if arch == 'i386':
            arch = 'x86'
        elif arch == 'amd64':
            arch = 'x64'

        if arch is not None and arch != 'x86' and arch != 'x64':
            exit("Windows architecture must be x86 or x64")

    elif target == 'darwin':
        DEFAULT_CC = "clang"
        DEFAULT_CXX = "clang++"

        if arch == 'amd64':
            arch = 'x86_64'
        if arch == 'aarch64':
            arch = 'arm64'

        if arch is not None:
            choices = ('i386', 'x86_64', 'ppc', 'ppc64', 'arm64')
            if arch not in choices:
                exit('macOS architecture must be one of %s' % (', '.join(choices)))

    elif target == 'android' or target.startswith('android-'):
        if arch is None:
            # If compiling on Android, default to same architecture.  Otherwise, arm.
            if host == 'android':
                arch = host_arch
            else:
                arch = 'armv7a'

        if arch == 'aarch64':
            arch = 'arm64'

        # Did we specify an API level?
        global ANDROID_API
        target, _, api = target.partition('-')
        if api:
            ANDROID_API = int(api)
        elif arch in ('mips64', 'arm64', 'x86_64'):
            # 64-bit platforms were introduced in Android 21.
            ANDROID_API = 21
        else:
            # Default to the lowest API level still supported by Google.
            ANDROID_API = 19

        # Determine the prefix for our gcc tools, eg. arm-linux-androideabi-gcc
        global ANDROID_ABI, ANDROID_TRIPLE
        if arch == 'armv7a':
            ANDROID_ABI = 'armeabi-v7a'
            ANDROID_TRIPLE = 'armv7a-linux-androideabi'
        elif arch == 'arm':
            ANDROID_ABI = 'armeabi'
            ANDROID_TRIPLE = 'arm-linux-androideabi'
        elif arch == 'arm64':
            ANDROID_ABI = 'arm64-v8a'
            ANDROID_TRIPLE = 'aarch64-linux-android'
        elif arch == 'mips':
            ANDROID_ABI = 'mips'
            ANDROID_TRIPLE = 'mipsel-linux-android'
        elif arch == 'mips64':
            ANDROID_ABI = 'mips64'
            ANDROID_TRIPLE = 'mips64el-linux-android'
        elif arch == 'x86':
            ANDROID_ABI = 'x86'
            ANDROID_TRIPLE = 'i686-linux-android'
        elif arch == 'x86_64':
            ANDROID_ABI = 'x86_64'
            ANDROID_TRIPLE = 'x86_64-linux-android'
        else:
            exit('Android architecture must be arm, armv7a, arm64, mips, mips64, x86 or x86_64, use --arch to specify')

        ANDROID_TRIPLE += str(ANDROID_API)
        TOOLCHAIN_PREFIX = ANDROID_TRIPLE + '-'
        DEFAULT_CC = "clang"
        DEFAULT_CXX = "clang++"

    elif target == 'linux':
        if arch is not None:
            TOOLCHAIN_PREFIX = '%s-linux-gnu-' % arch

        elif host != 'linux':
            exit('Should specify an architecture when building for Linux')

    elif target == 'emscripten':
        DEFAULT_CC = "emcc"
        DEFAULT_CXX = "em++"
        DEFAULT_AR = "emar"
        DEFAULT_RANLIB = "emranlib"

        arch = "wasm32"

<<<<<<< HEAD
=======
    elif target == 'wasi':
        DEFAULT_CC = "clang"
        DEFAULT_CXX = "clang++"
        DEFAULT_AR = "llvm-ar"
        DEFAULT_RANLIB = "llvm-ranlib"

        arch = "wasm32"

>>>>>>> 10ee0199
    elif target == host:
        if target == 'freebsd':
            DEFAULT_CC = "clang"
            DEFAULT_CXX = "clang++"

        if arch is None or arch == host_arch:
            # Not a cross build.
            pass
        else:
            exit('Cannot cross-compile for %s-%s from %s-%s' % (target, arch, host, host_arch))

    else:
        exit('Cannot cross-compile for %s from %s' % (target, host))

    if arch is None:
        arch = host_arch

    TARGET = target
    TARGET_ARCH = arch

def GetTarget():
    """Returns the platform we're compiling for.  Defaults to GetHost()."""
    global TARGET
    if TARGET is None:
        TARGET = GetHost()
    return TARGET

def HasTargetArch():
    """Returns True if the user specified an architecture to compile for."""
    return HAS_TARGET_ARCH

def GetTargetArch():
    """Returns the architecture we're compiling for.  Defaults to GetHostArch().
    Its value is also dependent on that of GetTarget(), as different platforms
    use a different architecture naming."""
    global TARGET_ARCH
    if TARGET_ARCH is None:
        TARGET_ARCH = GetHostArch()
    return TARGET_ARCH

def CrossCompiling():
    """Returns True if we're cross-compiling."""
    return GetTarget() != GetHost()

def GetCC():
    return os.environ.get('CC', TOOLCHAIN_PREFIX + DEFAULT_CC)

def GetCXX():
    return os.environ.get('CXX', TOOLCHAIN_PREFIX + DEFAULT_CXX)

def GetStrip():
    # Hack
    if TARGET == 'android':
        return 'llvm-strip'
    else:
        return 'strip'

def GetAR():
    # Hack
    if TARGET == 'android':
        return TOOLCHAIN_PREFIX + DEFAULT_AR
    else:
        return DEFAULT_AR

def GetRanlib():
    # Hack
    if TARGET == 'android':
        return TOOLCHAIN_PREFIX + DEFAULT_RANLIB
    else:
        return DEFAULT_RANLIB

BISON = None
def GetBison():
    global BISON
    if BISON is not None:
        return BISON

    # We now require a newer version of Bison than the one we previously
    # shipped in the win-util dir.  The new version has a 'data'
    # subdirectory, so check for that.
    win_util_data = os.path.join(GetThirdpartyBase(), 'win-util', 'data')
    if GetHost() == 'windows' and os.path.isdir(win_util_data):
        BISON = os.path.join(GetThirdpartyBase(), 'win-util', 'bison.exe')
    elif LocateBinary('bison'):
        BISON = 'bison'
    else:
        # We don't strictly need it, so don't give an error
        return None

    return BISON

FLEX = None
def GetFlex():
    global FLEX
    if FLEX is not None:
        return FLEX

    win_util = os.path.join(GetThirdpartyBase(), 'win-util')
    if GetHost() == 'windows' and os.path.isdir(win_util):
        FLEX = GetThirdpartyBase() + "/win-util/flex.exe"
    elif LocateBinary('flex'):
        FLEX = 'flex'
    else:
        # We don't strictly need it, so don't give an error
        return None

    return FLEX

def GetFlexVersion():
    flex = GetFlex()
    if not flex:
        return (0, 0, 0)

    try:
        handle = subprocess.Popen(["flex", "--version"], executable=flex, stdout=subprocess.PIPE)
        words = handle.communicate()[0].strip().splitlines()[0].split(b' ')
        if words[1] != "version":
            version = words[1]
        else:
            version = words[2]
        return tuple(map(int, version.split(b'.')))
    except:
        Warn("Unable to detect flex version")
        return (0, 0, 0)

SEVENZIP = None
def GetSevenZip():
    global SEVENZIP
    if SEVENZIP is not None:
        return SEVENZIP

    win_util = os.path.join(GetThirdpartyBase(), 'win-util')
    if GetHost() == 'windows' and os.path.isdir(win_util):
        SEVENZIP = GetThirdpartyBase() + "/win-util/7za.exe"
    elif LocateBinary('7z'):
        SEVENZIP = '7z'
    else:
        # We don't strictly need it, so don't give an error
        return None

    return SEVENZIP

def HasSevenZip():
    return GetSevenZip() is not None

########################################################################
##
## LocateBinary
##
## This function searches the system PATH for the binary. Returns its
## full path when it is found, or None when it was not found.
##
########################################################################

def LocateBinary(binary):
    if os.path.isfile(binary):
        return binary

    if "PATH" not in os.environ or os.environ["PATH"] == "":
        p = os.defpath
    else:
        p = os.environ["PATH"]

    pathList = p.split(os.pathsep)
    suffixes = ['']

    if GetHost() == 'windows':
        if not binary.lower().endswith('.exe') and not binary.lower().endswith('.bat'):
            # Append .exe if necessary
            suffixes = ['.exe', '.bat']

        # On Windows the current directory is always implicitly
        # searched before anything else on PATH.
        pathList = ['.'] + pathList

    for path in pathList:
        binpath = os.path.join(os.path.expanduser(path), binary)
        for suffix in suffixes:
            if os.access(binpath + suffix, os.X_OK):
                return os.path.abspath(os.path.realpath(binpath + suffix))
    return None

########################################################################
##
## Run a command.
##
########################################################################

def oscmd(cmd, ignoreError = False, cwd=None):
    if VERBOSE:
        print(GetColor("blue") + cmd.split(" ", 1)[0] + " " + GetColor("magenta") + cmd.split(" ", 1)[1] + GetColor())
    sys.stdout.flush()

    if sys.platform == "win32":
        if cmd[0] == '"':
            exe = cmd[1 : cmd.index('"', 1)]
        else:
            exe = cmd.split()[0]
        exe_path = LocateBinary(exe)
        if exe_path is None:
            exit("Cannot find "+exe+" on search path")

        if cwd is not None:
            pwd = os.getcwd()
            os.chdir(cwd)

        res = os.spawnl(os.P_WAIT, exe_path, cmd)

        if res == -1073741510: # 0xc000013a
            exit("keyboard interrupt")

        if cwd is not None:
            os.chdir(pwd)
    else:
        cmd = cmd.replace(';', '\\;')
        cmd = cmd.replace('$', '\\$')
        res = subprocess.call(cmd, cwd=cwd, shell=True)
        sig = res & 0x7F
        if (GetVerbose() and res != 0):
            print(ColorText("red", "Process exited with exit status %d and signal code %d" % ((res & 0xFF00) >> 8, sig)))
        if (sig == signal.SIGINT):
            exit("keyboard interrupt")

        # Don't ask me where the 35584 or 34304 come from...
        if (sig == signal.SIGSEGV or res == 35584 or res == 34304):
            if (LocateBinary("gdb") and GetVerbose() and GetHost() != "windows"):
                print(ColorText("red", "Received SIGSEGV, retrieving traceback..."))
                os.system("gdb -batch -ex 'handle SIG33 pass nostop noprint' -ex 'set pagination 0' -ex 'run' -ex 'bt full' -ex 'info registers' -ex 'thread apply all backtrace' -ex 'quit' --args %s < /dev/null" % cmd)
            else:
                print(ColorText("red", "Received SIGSEGV"))
            exit("")

    if res != 0 and not ignoreError:
        if "interrogate" in cmd.split(" ", 1)[0] and GetVerbose():
            print(ColorText("red", "Interrogate failed, retrieving debug output..."))
            sys.stdout.flush()
            verbose_cmd = cmd.split(" ", 1)[0] + " -vv " + cmd.split(" ", 1)[1]
            if sys.platform == "win32":
                os.spawnl(os.P_WAIT, exe_path, verbose_cmd)
            else:
                subprocess.call(verbose_cmd, shell=True)
        exit("The following command returned a non-zero value: " + str(cmd))

    return res

########################################################################
##
## GetDirectoryContents
##
########################################################################

def GetDirectoryContents(dir, filters="*", skip=[]):
    if isinstance(filters, str):
        filters = [filters]
    actual = {}
    files = os.listdir(dir)
    for filter in filters:
        for file in fnmatch.filter(files, filter):
            if (skip.count(file)==0) and (os.path.isfile(dir + "/" + file)):
                actual[file] = 1

    results = list(actual.keys())
    results.sort()
    return results

def GetDirectorySize(dir):
    if not os.path.isdir(dir):
        return 0
    size = 0
    for (path, dirs, files) in os.walk(dir):
        for file in files:
            try:
                size += os.path.getsize(os.path.join(path, file))
            except:
                pass
    return size

########################################################################
##
## The Timestamp Cache
##
## The make utility is constantly fetching the timestamps of files.
## This can represent the bulk of the file accesses during the make
## process.  The timestamp cache eliminates redundant checks.
##
########################################################################

TIMESTAMPCACHE = {}

def GetTimestamp(path):
    if path in TIMESTAMPCACHE:
        return TIMESTAMPCACHE[path]
    try:
        date = int(os.path.getmtime(path))
    except:
        date = 0
    TIMESTAMPCACHE[path] = date
    return date

def ClearTimestamp(path):
    del TIMESTAMPCACHE[path]

########################################################################
##
## The Dependency cache.
##
## Makepanda's strategy for file dependencies is different from most
## make-utilities.  Whenever a file is built, makepanda records
## that the file was built, and it records what the input files were,
## and what their dates were.  Whenever a file is about to be built,
## panda compares the current list of input files and their dates,
## to the previous list of input files and their dates.  If they match,
## there is no need to build the file.
##
########################################################################

BUILTFROMCACHE = {}

def JustBuilt(files, others):
    dates = {}
    for file in files:
        del TIMESTAMPCACHE[file]
        dates[file] = GetTimestamp(file)
    for file in others:
        dates[file] = GetTimestamp(file)

    key = tuple(files)
    BUILTFROMCACHE[key] = dates

def NeedsBuild(files, others):
    dates = {}
    for file in files:
        dates[file] = GetTimestamp(file)
        if not os.path.exists(file):
            if DEBUG_DEPENDENCIES:
                print("rebuilding %s because it does not exist" % (file))
            return True

    for file in others:
        dates[file] = GetTimestamp(file)

    key = tuple(files)
    if key in BUILTFROMCACHE:
        cached = BUILTFROMCACHE[key]
        if cached == dates:
            return False
        elif DEBUG_DEPENDENCIES:
            print("rebuilding %s because:" % (key))
            for key in frozenset(cached.keys()) | frozenset(dates.keys()):
                if key not in cached:
                    print("    new dependency: %s" % (key))
                elif key not in dates:
                    print("    removed dependency: %s" % (key))
                elif cached[key] != dates[key]:
                    print("    dependency changed: %s" % (key))

        if VERBOSE and frozenset(cached) != frozenset(dates):
            Warn("file dependencies changed:", files)

    return True

########################################################################
##
## The CXX include cache:
##
## The following routine scans a CXX file and returns a list of
## the include-directives inside that file.  It's not recursive:
## it just returns the includes that are textually inside the
## file.  If you need recursive dependencies, you need the higher-level
## routine CxxCalcDependencies, defined elsewhere.
##
## Since scanning a CXX file is slow, we cache the result.  It records
## the date of the source file and the list of includes that it
## contains.  It assumes that if the file date hasn't changed, that
## the list of include-statements inside the file has not changed
## either.  Once again, this particular routine does not return
## recursive dependencies --- it only returns an explicit list of
## include statements that are textually inside the file.  That
## is what the cache stores, as well.
##
########################################################################

CXXINCLUDECACHE = {}

CxxIncludeRegex = re.compile('^[ \t]*[#][ \t]*include[ \t]+"([^"]+)"[ \t\r\n]*$')

def CxxGetIncludes(path):
    date = GetTimestamp(path)
    if path in CXXINCLUDECACHE:
        cached = CXXINCLUDECACHE[path]
        if cached[0] == date:
            return cached[1]
    try:
        sfile = open(path, 'r')
    except:
        exit("Cannot open source file \""+path+"\" for reading.")

    include = []
    try:
        for line in sfile:
            match = CxxIncludeRegex.match(line,0)
            if match:
                incname = match.group(1)
                include.append(incname)
    except:
        print("Failed to determine dependencies of \""+path+"\".")
        raise

    sfile.close()
    CXXINCLUDECACHE[path] = [date, include]
    return include

JAVAIMPORTCACHE = {}

JavaImportRegex = re.compile('[ \t\r\n;]import[ \t]+([a-zA-Z][^;]+)[ \t\r\n]*;')

def JavaGetImports(path):
    date = GetTimestamp(path)
    if path in JAVAIMPORTCACHE:
        cached = JAVAIMPORTCACHE[path]
        if cached[0] == date:
            return cached[1]
    try:
        source = open(path, 'r').read()
    except:
        exit("Cannot open source file \"" + path + "\" for reading.")

    imports = []
    try:
        for match in JavaImportRegex.finditer(source, 0):
            impname = match.group(1).strip()
            if not impname.startswith('java.') and \
               not impname.startswith('dalvik.') and \
               not impname.startswith('android.'):
                imports.append(impname.strip())
    except:
        print("Failed to determine dependencies of \"" + path  +"\".")
        raise

    JAVAIMPORTCACHE[path] = [date, imports]
    return imports

########################################################################
##
## SaveDependencyCache / LoadDependencyCache
##
## This actually saves both the dependency and cxx-include caches.
##
########################################################################

DCACHE_VERSION = 3
DCACHE_BACKED_UP = False

def SaveDependencyCache():
    global DCACHE_BACKED_UP
    if not DCACHE_BACKED_UP:
        try:
            if os.path.exists(os.path.join(OUTPUTDIR, "tmp", "makepanda-dcache")):
                os.rename(os.path.join(OUTPUTDIR, "tmp", "makepanda-dcache"),
                          os.path.join(OUTPUTDIR, "tmp", "makepanda-dcache-backup"))
        except:
            pass
        DCACHE_BACKED_UP = True

    try:
        icache = open(os.path.join(OUTPUTDIR, "tmp", "makepanda-dcache"),'wb')
    except:
        icache = None

    if icache is not None:
        print("Storing dependency cache.")
        pickle.dump(DCACHE_VERSION, icache, 0)
        pickle.dump(CXXINCLUDECACHE, icache, 2)
        pickle.dump(BUILTFROMCACHE, icache, 2)
        icache.close()

def LoadDependencyCache():
    global CXXINCLUDECACHE
    global BUILTFROMCACHE

    try:
        icache = open(os.path.join(OUTPUTDIR, "tmp", "makepanda-dcache"), 'rb')
    except:
        icache = None

    if icache is not None:
        ver = pickle.load(icache)
        if ver == DCACHE_VERSION:
            CXXINCLUDECACHE = pickle.load(icache)
            BUILTFROMCACHE = pickle.load(icache)
            icache.close()
        else:
            print("Cannot load dependency cache, version is too old!")

########################################################################
##
## CxxFindSource: given a source file name and a directory list,
## searches the directory list for the given source file.  Returns
## the full pathname of the located file.
##
## CxxFindHeader: given a source file, an include directive, and a
## directory list, searches the directory list for the given header
## file.  Returns the full pathname of the located file.
##
## Of course, CxxFindSource and CxxFindHeader cannot find a source
## file that has not been created yet.  This can cause dependency
## problems.  So the function CreateStubHeader can be used to create
## a file that CxxFindSource or CxxFindHeader can subsequently find.
##
########################################################################

def CxxFindSource(name, ipath):
    for dir in ipath:
        if (dir == "."): full = name
        else: full = dir + "/" + name
        if GetTimestamp(full) > 0: return full
    exit("Could not find source file: "+name)

def CxxFindHeader(srcfile, incfile, ipath):
    if (incfile.startswith(".")):
        last = srcfile.rfind("/")
        if (last < 0): exit("CxxFindHeader cannot handle this case #1")
        srcdir = srcfile[:last+1]
        while (incfile[:1]=="."):
            if (incfile[:2]=="./"):
                incfile = incfile[2:]
            elif (incfile[:3]=="../"):
                incfile = incfile[3:]
                last = srcdir[:-1].rfind("/")
                if (last < 0): exit("CxxFindHeader cannot handle this case #2")
                srcdir = srcdir[:last+1]
            else: exit("CxxFindHeader cannot handle this case #3")
        full = srcdir + incfile
        if GetTimestamp(full) > 0: return full
        return 0
    else:
        for dir in ipath:
            full = dir + "/" + incfile
            if GetTimestamp(full) > 0: return full
        return 0

def JavaFindClasses(impspec, clspath):
    path = clspath + '/' + impspec.replace('.', '/') + '.class'
    if '*' in path:
        return glob.glob(path)
    else:
        return [path]

########################################################################
##
## CxxCalcDependencies(srcfile, ipath, ignore)
##
## Calculate the dependencies of a source file given a
## particular include-path.  Any file in the list of files to
## ignore is not considered.
##
########################################################################

CxxIgnoreHeader = {}
CxxDependencyCache = {}

def CxxCalcDependencies(srcfile, ipath, ignore):
    if srcfile in CxxDependencyCache:
        return CxxDependencyCache[srcfile]
    if ignore.count(srcfile):
        return []
    dep = {}
    dep[srcfile] = 1
    includes = CxxGetIncludes(srcfile)
    for include in includes:
        header = CxxFindHeader(srcfile, include, ipath)
        if header != 0:
            if ignore.count(header) == 0:
                hdeps = CxxCalcDependencies(header, ipath, [srcfile]+ignore)
                for x in hdeps:
                    dep[x] = 1
    result = list(dep.keys())
    CxxDependencyCache[srcfile] = result
    return result

global JavaDependencyCache
JavaDependencyCache = {}

def JavaCalcDependencies(srcfile, clspath):
    if srcfile in JavaDependencyCache:
        return JavaDependencyCache[srcfile]

    deps = set((srcfile,))
    JavaDependencyCache[srcfile] = deps

    imports = JavaGetImports(srcfile)
    for impspec in imports:
        for cls in JavaFindClasses(impspec, clspath):
            deps.add(cls)
    return deps

########################################################################
##
## Registry Key Handling
##
## Of course, these routines will fail if you call them on a
## non win32 platform.  If you use them on a win64 platform, they
## will look in the win32 private hive first, then look in the
## win64 hive.
##
########################################################################

if sys.platform == "win32":
    # Note: not supported on cygwin.
    import winreg

def TryRegistryKey(path):
    try:
        key = winreg.OpenKey(winreg.HKEY_LOCAL_MACHINE, path, 0, winreg.KEY_READ)
        return key
    except:
        pass
    try:
        key = winreg.OpenKey(winreg.HKEY_LOCAL_MACHINE, path, 0, winreg.KEY_READ | 256)
        return key
    except:
        pass
    return 0

def ListRegistryKeys(path):
    result=[]
    index=0
    key = TryRegistryKey(path)
    if (key != 0):
        try:
            while (1):
                result.append(winreg.EnumKey(key, index))
                index = index + 1
        except:
            pass
        winreg.CloseKey(key)
    return result

def ListRegistryValues(path):
    result = []
    index = 0
    key = TryRegistryKey(path)
    if (key != 0):
        try:
            while (1):
                result.append(winreg.EnumValue(key, index)[0])
                index = index + 1
        except:
            pass
        winreg.CloseKey(key)
    return result

def GetRegistryKey(path, subkey, override64=True):
    if (host_64 and override64):
        path = path.replace("SOFTWARE\\", "SOFTWARE\\Wow6432Node\\")
    k1=0
    key = TryRegistryKey(path)
    if (key != 0):
        try:
            k1, k2 = winreg.QueryValueEx(key, subkey)
        except:
            pass
        winreg.CloseKey(key)
    return k1

def GetProgramFiles():
    if ("PROGRAMFILES" in os.environ):
        return os.environ["PROGRAMFILES"]
    elif (os.path.isdir("C:\\Program Files")):
        return "C:\\Program Files"
    elif (os.path.isdir("D:\\Program Files")):
        return "D:\\Program Files"
    elif (os.path.isdir("E:\\Program Files")):
        return "E:\\Program Files"
    return 0

def GetProgramFiles_x86():
    if ("ProgramFiles(x86)" in os.environ):
        return os.environ["ProgramFiles(x86)"]
    elif (os.path.isdir("C:\\Program Files (x86)")):
        return "C:\\Program Files (x86)"
    elif (os.path.isdir("D:\\Program Files (x86)")):
        return "D:\\Program Files (x86)"
    elif (os.path.isdir("E:\\Program Files (x86)")):
        return "E:\\Program Files (x86)"
    return GetProgramFiles()

########################################################################
##
## Parsing Compiler Option Lists
##
########################################################################

def GetListOption(opts, prefix):
    res=[]
    for x in opts:
        if (x.startswith(prefix)):
            res.append(x[len(prefix):])
    return res

def GetValueOption(opts, prefix):
    for x in opts:
        if (x.startswith(prefix)):
            return x[len(prefix):]
    return 0

def GetOptimizeOption(opts):
    val = GetValueOption(opts, "OPT:")
    if (val == 0):
        return OPTIMIZE
    return val

########################################################################
##
## General File Manipulation
##
########################################################################

def MakeDirectory(path, mode=None, recursive=False):
    if os.path.isdir(path):
        return

    if recursive:
        parent = os.path.dirname(path)
        if parent and not os.path.isdir(parent):
            MakeDirectory(parent, mode=mode, recursive=True)

    if mode is not None:
        os.mkdir(path, mode)
    else:
        os.mkdir(path)

def ReadFile(wfile):
    try:
        srchandle = open(wfile, "r")
        data = srchandle.read()
        srchandle.close()
        return data
    except:
        ex = sys.exc_info()[1]
        exit("Cannot read %s: %s" % (wfile, ex))

def ReadBinaryFile(wfile):
    try:
        srchandle = open(wfile, "rb")
        data = srchandle.read()
        srchandle.close()
        return data
    except:
        ex = sys.exc_info()[1]
        exit("Cannot read %s: %s" % (wfile, ex))

def WriteFile(wfile, data, newline=None):
    if newline is not None:
        data = data.replace('\r\n', '\n')
        data = data.replace('\r', '\n')
        data = data.replace('\n', newline)

    try:
        dsthandle = open(wfile, "w", newline='')
        dsthandle.write(data)
        dsthandle.close()
    except:
        ex = sys.exc_info()[1]
        exit("Cannot write to %s: %s" % (wfile, ex))

def WriteBinaryFile(wfile, data):
    try:
        dsthandle = open(wfile, "wb")
        dsthandle.write(data)
        dsthandle.close()
    except:
        ex = sys.exc_info()[1]
        exit("Cannot write to %s: %s" % (wfile, ex))

def ConditionalWriteFile(dest, data, newline=None):
    if newline is not None:
        data = data.replace('\r\n', '\n')
        data = data.replace('\r', '\n')
        data = data.replace('\n', newline)

    try:
        rfile = open(dest, 'r')
        contents = rfile.read(-1)
        rfile.close()
    except:
        contents = 0

    if contents != data:
        if VERBOSE:
            print("Writing %s" % (dest))
        sys.stdout.flush()
        WriteFile(dest, data)

def DeleteVCS(dir):
    if dir == "": dir = "."
    for entry in os.listdir(dir):
        subdir = os.path.join(dir, entry)
        if (os.path.isdir(subdir)):
            if entry in VCS_DIRS:
                shutil.rmtree(subdir)
            else:
                DeleteVCS(subdir)
        elif (os.path.isfile(subdir) and (entry in VCS_FILES or entry.startswith(".#"))):
            os.remove(subdir)

def DeleteBuildFiles(dir):
    if dir == "": dir = "."
    for entry in os.listdir(dir):
        subdir = os.path.join(dir, entry)
        if (os.path.isfile(subdir) and os.path.splitext(subdir)[-1] in [".pp", ".moved"]):
            os.remove(subdir)
        elif (os.path.isdir(subdir)):
            if (os.path.basename(subdir)[:3] == "Opt" and os.path.basename(subdir)[4] == "-"):
                shutil.rmtree(subdir)
            else:
                DeleteBuildFiles(subdir)

def DeleteEmptyDirs(dir):
    if dir == "": dir = "."
    entries = os.listdir(dir)
    if not entries:
        os.rmdir(dir)
        return
    for entry in entries:
        subdir = os.path.join(dir, entry)
        if (os.path.isdir(subdir)):
            if (not os.listdir(subdir)):
                os.rmdir(subdir)
            else:
                DeleteEmptyDirs(subdir)

def CreateFile(file):
    if (os.path.exists(file)==0):
        WriteFile(file, "")

########################################################################
#
# Create the panda build tree.
#
########################################################################

def MakeBuildTree():
    MakeDirectory(OUTPUTDIR)
    MakeDirectory(OUTPUTDIR + "/bin")
    MakeDirectory(OUTPUTDIR + "/lib")
    MakeDirectory(OUTPUTDIR + "/tmp")
    MakeDirectory(OUTPUTDIR + "/etc")
    MakeDirectory(OUTPUTDIR + "/plugins")
    MakeDirectory(OUTPUTDIR + "/include")
    MakeDirectory(OUTPUTDIR + "/models")
    MakeDirectory(OUTPUTDIR + "/models/audio")
    MakeDirectory(OUTPUTDIR + "/models/audio/sfx")
    MakeDirectory(OUTPUTDIR + "/models/icons")
    MakeDirectory(OUTPUTDIR + "/models/maps")
    MakeDirectory(OUTPUTDIR + "/models/misc")
    MakeDirectory(OUTPUTDIR + "/models/gui")
    MakeDirectory(OUTPUTDIR + "/pandac")
    MakeDirectory(OUTPUTDIR + "/pandac/input")
    MakeDirectory(OUTPUTDIR + "/panda3d")

    if GetTarget() == 'android':
        MakeDirectory(OUTPUTDIR + "/classes")

########################################################################
#
# Make sure that you are in the root of the panda tree.
#
########################################################################

def CheckPandaSourceTree():
    dir = os.getcwd()
    if ((os.path.exists(os.path.join(dir, "makepanda/makepanda.py"))==0) or
        (os.path.exists(os.path.join(dir, "dtool", "src", "dtoolbase", "dtoolbase.h"))==0) or
        (os.path.exists(os.path.join(dir, "panda", "src", "pandabase", "pandabase.h"))==0)):
        exit("Current directory is not the root of the panda tree.")

########################################################################
##
## Thirdparty libraries paths
##
########################################################################

def GetThirdpartyBase():
    """Returns the location of the 'thirdparty' directory.
    Normally, this is simply the thirdparty directory relative
    to the root of the source root, but if a MAKEPANDA_THIRDPARTY
    environment variable was set, it is used as the location of the
    thirdparty directory.  This is useful when wanting to use a single
    system-wide thirdparty directory, for instance on a build machine."""
    global THIRDPARTYBASE
    if (THIRDPARTYBASE is not None):
        return THIRDPARTYBASE

    THIRDPARTYBASE = "thirdparty"
    if "MAKEPANDA_THIRDPARTY" in os.environ:
        THIRDPARTYBASE = os.environ["MAKEPANDA_THIRDPARTY"]

    return THIRDPARTYBASE

def GetThirdpartyDir():
    """Returns the thirdparty directory for the target platform,
    ie. thirdparty/win-libs-vc10/.  May return None in the future."""
    global THIRDPARTYDIR
    if THIRDPARTYDIR is not None:
        return THIRDPARTYDIR

    base = GetThirdpartyBase()
    target = GetTarget()
    target_arch = GetTargetArch()

    if (target == 'windows'):
        vc = str(SDK["MSVC_VERSION"][0])

        if target_arch == 'x64':
            THIRDPARTYDIR = base + "/win-libs-vc" + vc + "-x64/"
        else:
            THIRDPARTYDIR = base + "/win-libs-vc" + vc + "/"

    elif (target == 'darwin'):
        # macOS thirdparty binaries are universal, where possible.
        THIRDPARTYDIR = base + "/darwin-libs-a/"

    elif (target == 'linux'):
        if target_arch in ("aarch64", "arm64"):
            THIRDPARTYDIR = base + "/linux-libs-arm64/"
        elif target_arch.startswith("arm"):
            THIRDPARTYDIR = base + "/linux-libs-arm/"
        elif (target_arch in ("x86_64", "amd64")):
            THIRDPARTYDIR = base + "/linux-libs-x64/"
        else:
            THIRDPARTYDIR = base + "/linux-libs-a/"

    elif (target == 'freebsd'):
        if target_arch in ("aarch64", "arm64"):
            THIRDPARTYDIR = base + "/freebsd-libs-arm64/"
        elif target_arch.startswith("arm"):
            THIRDPARTYDIR = base + "/freebsd-libs-arm/"
        elif (target_arch in ("x86_64", "amd64")):
            THIRDPARTYDIR = base + "/freebsd-libs-x64/"
        else:
            THIRDPARTYDIR = base + "/freebsd-libs-a/"

    elif (target == 'android'):
        THIRDPARTYDIR = base + "/android-libs-%s/" % (target_arch)

    elif (target == 'emscripten'):
        THIRDPARTYDIR = base + "/emscripten-libs/"

<<<<<<< HEAD
=======
    elif (target == 'wasi'):
        THIRDPARTYDIR = base

>>>>>>> 10ee0199
    else:
        Warn("Unsupported platform:", target)
        return

    if (GetVerbose()):
        print("Using thirdparty directory: %s" % THIRDPARTYDIR)

    return THIRDPARTYDIR

########################################################################
##
## Gets or sets the output directory, by default "built".
## Gets or sets the optimize level.
## Gets or sets the verbose flag.
##
########################################################################

def GetOutputDir():
    return OUTPUTDIR

def IsCustomOutputDir():
    return CUSTOM_OUTPUTDIR

def SetOutputDir(outputdir):
    global OUTPUTDIR, CUSTOM_OUTPUTDIR
    OUTPUTDIR = outputdir
    CUSTOM_OUTPUTDIR = True

def GetOptimize():
    return int(OPTIMIZE)

def SetOptimize(optimize):
    global OPTIMIZE
    OPTIMIZE = optimize

def GetVerbose():
    return VERBOSE

def SetVerbose(verbose):
    global VERBOSE
    VERBOSE = verbose

def SetDebugDependencies(dd = True):
    global DEBUG_DEPENDENCIES
    DEBUG_DEPENDENCIES = dd

def GetLinkAllStatic():
    return LINK_ALL_STATIC

def SetLinkAllStatic(val = True):
    global LINK_ALL_STATIC
    LINK_ALL_STATIC = val

def UnsetLinkAllStatic():
    global LINK_ALL_STATIC
    LINK_ALL_STATIC = False

########################################################################
##
## Package Selection
##
## This facility enables makepanda to keep a list of packages selected
## by the user for inclusion or omission.
##
########################################################################

PKG_LIST_ALL = []
PKG_LIST_OMIT = {}
PKG_LIST_CUSTOM = set()

def PkgListSet(pkgs):
    global PKG_LIST_ALL
    global PKG_LIST_OMIT
    PKG_LIST_ALL=pkgs
    PKG_LIST_OMIT={}
    PkgEnableAll()

def PkgListGet():
    return PKG_LIST_ALL

def PkgEnableAll():
    for x in PKG_LIST_ALL:
        PKG_LIST_OMIT[x] = 0

def PkgDisableAll():
    for x in PKG_LIST_ALL:
        PKG_LIST_OMIT[x] = 1

def PkgEnable(pkg):
    PKG_LIST_OMIT[pkg] = 0

def PkgDisable(pkg):
    PKG_LIST_OMIT[pkg] = 1

def PkgSetCustomLocation(pkg):
    PKG_LIST_CUSTOM.add(pkg)

def PkgHasCustomLocation(pkg):
    return pkg in PKG_LIST_CUSTOM

def PkgSkip(pkg):
    return PKG_LIST_OMIT[pkg]

def PkgSelected(pkglist, pkg):
    if (pkglist.count(pkg)==0): return 0
    if (PKG_LIST_OMIT[pkg]): return 0
    return 1

########################################################################
##
## DTOOL/PRC Option value override
##
## This facility enables makepanda to keep a list of parameters
## overriden by the command line.
##
########################################################################

OVERRIDES_LIST={}

def AddOverride(spec):
    if (spec.find("=")==-1):return
    pair = spec.split("=",1)
    OVERRIDES_LIST[pair[0]] = pair[1]

def OverrideValue(parameter, value):
    if parameter in OVERRIDES_LIST:
        print("Overriding value of key \"" + parameter + "\" with value \"" + OVERRIDES_LIST[parameter] + "\"")
        return OVERRIDES_LIST[parameter]
    else:
        return value

########################################################################
##
## These functions are for libraries which use pkg-config.
##
########################################################################

def PkgConfigHavePkg(pkgname, tool = "pkg-config"):
    """Returns a bool whether the pkg-config package is installed."""

    if (sys.platform == "win32" or CrossCompiling() or not LocateBinary(tool)):
        return False
    if (tool == "pkg-config"):
        handle = os.popen(LocateBinary("pkg-config") + " --silence-errors --modversion " + pkgname)
    else:
        return bool(LocateBinary(tool) is not None)
    result = handle.read().strip()
    returnval = handle.close()
    if returnval is not None and returnval != 0:
        return False
    return bool(len(result) > 0)

def PkgConfigGetLibs(pkgname, tool = "pkg-config"):
    """Returns a list of libs for the package, prefixed by -l."""

    if (sys.platform == "win32" or CrossCompiling() or not LocateBinary(tool)):
        return []
    if (tool == "pkg-config"):
        handle = os.popen(LocateBinary("pkg-config") + " --silence-errors --libs-only-l " + pkgname)
    elif (tool == "fltk-config"):
        handle = os.popen(LocateBinary("fltk-config") + " --ldstaticflags")
    else:
        handle = os.popen(LocateBinary(tool) + " --libs")
    result = handle.read().strip()
    handle.close()
    libs = []

    # Walk through the result arguments carefully.  Look for -lname as
    # well as -framework name.
    r = result.split(' ')
    ri = 0
    while ri < len(r):
        l = r[ri]
        if l.startswith("-l") or l.startswith("/"):
            libs.append(l)
        elif l == '-framework':
            libs.append(l)
            ri += 1
            libs.append(r[ri])
        ri += 1

    return libs

def PkgConfigGetIncDirs(pkgname, tool = "pkg-config"):
    """Returns a list of includes for the package, NOT prefixed by -I."""

    if (sys.platform == "win32" or CrossCompiling() or not LocateBinary(tool)):
        return []
    if (tool == "pkg-config"):
        handle = os.popen(LocateBinary("pkg-config") + " --silence-errors --cflags-only-I " + pkgname)
    else:
        handle = os.popen(LocateBinary(tool) + " --cflags")
    result = handle.read().strip()
    handle.close()
    if len(result) == 0: return []
    dirs = []
    for opt in result.split(" "):
        if (opt.startswith("-I")):
            inc_dir = opt.replace("-I", "").replace("\"", "").strip()
            # Hack for ODE, otherwise -S/usr/include gets added to interrogate
            if inc_dir != '/usr/include' and inc_dir != '/usr/include/':
                dirs.append(inc_dir)
    return dirs

def PkgConfigGetLibDirs(pkgname, tool = "pkg-config"):
    """Returns a list of library paths for the package, NOT prefixed by -L."""

    if (sys.platform == "win32" or CrossCompiling() or not LocateBinary(tool)):
        return []
    if (tool == "pkg-config"):
        handle = os.popen(LocateBinary("pkg-config") + " --silence-errors --libs-only-L " + pkgname)
    elif (tool == "wx-config" or tool == "ode-config"):
        return []
    else:
        handle = os.popen(LocateBinary(tool) + " --ldflags")
    result = handle.read().strip()
    handle.close()
    if len(result) == 0: return []
    libs = []
    for l in result.split(" "):
        if (l.startswith("-L")):
            libs.append(l.replace("-L", "").replace("\"", "").strip())
    return libs

def PkgConfigGetDefSymbols(pkgname, tool = "pkg-config"):
    """Returns a dictionary of preprocessor definitions."""

    if (sys.platform == "win32" or CrossCompiling() or not LocateBinary(tool)):
        return []
    if (tool == "pkg-config"):
        handle = os.popen(LocateBinary("pkg-config") + " --silence-errors --cflags " + pkgname)
    else:
        handle = os.popen(LocateBinary(tool) + " --cflags")
    result = handle.read().strip()
    handle.close()
    if len(result) == 0: return {}
    defs = {}
    for l in result.split(" "):
        if (l.startswith("-D")):
            d = l.replace("-D", "").replace("\"", "").strip().split("=")

            if d[0] in ('NDEBUG', '_DEBUG'):
                # Setting one of these flags by accident could cause serious harm.
                if GetVerbose():
                    print("Ignoring %s flag provided by %s" % (l, tool))
            elif len(d) == 1:
                defs[d[0]] = ""
            else:
                defs[d[0]] = d[1]
    return defs

def PkgConfigEnable(opt, pkgname, tool = "pkg-config"):
    """Adds the libraries and includes to IncDirectory, LibName and LibDirectory."""
    for i in PkgConfigGetIncDirs(pkgname, tool):
        IncDirectory(opt, i)
    for i in PkgConfigGetLibDirs(pkgname, tool):
        LibDirectory(opt, i)
    for i in PkgConfigGetLibs(pkgname, tool):
        LibName(opt, i)
    for i, j in PkgConfigGetDefSymbols(pkgname, tool).items():
        DefSymbol(opt, i, j)

def LocateLibrary(lib, lpath=[], prefer_static=False):
    """Searches for the library in the search path, returning its path if found,
    or None if it was not found."""
    target = GetTarget()

    if prefer_static and target != 'windows':
        for dir in lpath:
            if os.path.isfile(os.path.join(dir, 'lib%s.a' % lib)):
                return os.path.join(dir, 'lib%s.a' % lib)

    for dir in lpath:
        if target == 'windows':
            if os.path.isfile(os.path.join(dir, lib + '.lib')):
                return os.path.join(dir, lib + '.lib')
        elif target == 'darwin' and os.path.isfile(os.path.join(dir, 'lib%s.dylib' % lib)):
            return os.path.join(dir, 'lib%s.dylib' % lib)
        elif target != 'darwin' and os.path.isfile(os.path.join(dir, 'lib%s.so' % lib)):
            return os.path.join(dir, 'lib%s.so' % lib)
        elif os.path.isfile(os.path.join(dir, 'lib%s.a' % lib)):
            return os.path.join(dir, 'lib%s.a' % lib)

    return None

def SystemLibraryExists(lib):
    result = LocateLibrary(lib, SYS_LIB_DIRS)
    if result is not None:
        return True

    if GetHost() == "android" and GetTarget() == "android":
        return ('lib%s.so' % lib) in ANDROID_SYS_LIBS

    return False

def ChooseLib(libs, thirdparty=None):
    """ Chooses a library from the parameters, in order of preference. Returns the first if none of them were found. """

    lpath = []
    if thirdparty is not None:
        lpath.append(os.path.join(GetThirdpartyDir(), thirdparty.lower(), "lib"))
    lpath += SYS_LIB_DIRS

    for l in libs:
        libname = l
        if l.startswith("lib"):
            libname = l[3:]
        if LocateLibrary(libname, lpath):
            return libname

    if len(libs) > 0:
        if VERBOSE:
            print(ColorText("cyan", "Couldn't find any of the libraries " + ", ".join(libs)))
        return libs[0]

def SmartPkgEnable(pkg, pkgconfig = None, libs = None, incs = None, defs = None, framework = None, target_pkg = None, tool = "pkg-config", thirdparty_dir = None):
    global PKG_LIST_ALL
    if (pkg in PkgListGet() and PkgSkip(pkg)):
        return
    if (target_pkg == "" or target_pkg is None):
        target_pkg = pkg
    if (pkgconfig == ""):
        pkgconfig = None
    if (framework == ""):
        framework = None
    if (libs is None or libs == ""):
        libs = ()
    elif (isinstance(libs, str)):
        libs = (libs, )
    if (incs is None or incs == ""):
        incs = ()
    elif (isinstance(incs, str)):
        incs = (incs, )
    if (defs is None or defs == "" or len(defs) == 0):
        defs = {}
    elif (isinstance(incs, str)):
        defs = {defs : ""}
    elif (isinstance(incs, list) or isinstance(incs, tuple) or isinstance(incs, set)):
        olddefs = defs
        defs = {}
        for d in olddefs:
            defs[d] = ""

    custom_loc = PkgHasCustomLocation(pkg)

    # Determine the location of the thirdparty directory.
    if not thirdparty_dir:
        thirdparty_dir = pkg.lower()
    pkg_dir = os.path.join(GetThirdpartyDir(), thirdparty_dir)

    # First check if the library can be found in the thirdparty directory.
    if not custom_loc and os.path.isdir(pkg_dir):
        if framework and os.path.isdir(os.path.join(pkg_dir, framework + ".framework")):
            FrameworkDirectory(target_pkg, pkg_dir)
            LibName(target_pkg, "-framework " + framework)
            return

        inc_dir = os.path.join(pkg_dir, "include")
        if os.path.isdir(inc_dir):
            IncDirectory(target_pkg, inc_dir)

            # Handle cases like freetype2 where the include dir is a subdir under "include"
            for i in incs:
                if os.path.isdir(os.path.join(inc_dir, i)):
                    IncDirectory(target_pkg, os.path.join(inc_dir, i))

        lib_dir = os.path.join(pkg_dir, "lib")
        lpath = [lib_dir]

        if not PkgSkip("PYTHON"):
            py_lib_dir = os.path.join(lib_dir, SDK["PYTHONVERSION"])
            if os.path.isdir(py_lib_dir):
                lpath.append(py_lib_dir)

        # TODO: check for a .pc file in the lib/pkgconfig/ dir
        if (tool is not None and os.path.isfile(os.path.join(pkg_dir, "bin", tool))):
            tool = os.path.join(pkg_dir, "bin", tool)
            for i in PkgConfigGetLibs(None, tool):
                if i.startswith('-l'):
                    # To make sure we don't pick up the system copy, write out
                    # the full path instead.
                    libname = i[2:]
                    location = LocateLibrary(libname, lpath, prefer_static=True)
                    if location is not None:
                        LibName(target_pkg, location)
                    else:
                        print(GetColor("cyan") + "Couldn't find library lib" + libname + " in thirdparty directory " + pkg.lower() + GetColor())
                        LibName(target_pkg, i)
                else:
                    LibName(target_pkg, i)
            for i, j in PkgConfigGetDefSymbols(None, tool).items():
                DefSymbol(target_pkg, i, j)
            return

        # Now search for the libraries in the package's lib directories.
        for l in libs:
            libname = l
            if l.startswith("lib"):
                libname = l[3:]

            location = LocateLibrary(libname, lpath, prefer_static=True)
            if location is not None:
                # If it's a .so or .dylib we may have changed it and copied it to the built/lib dir.
                if location.endswith('.so') or location.endswith('.dylib'):
                    location = os.path.join(GetOutputDir(), "lib", os.path.basename(location))
                LibName(target_pkg, location)
            else:
                # This is for backward compatibility - in the thirdparty dir,
                # we kept some libs with "panda" prefix, like libpandatiff.
                location = LocateLibrary("panda" + libname, lpath, prefer_static=True)
                if location is not None:
                    if location.endswith('.so') or location.endswith('.dylib'):
                        location = os.path.join(GetOutputDir(), "lib", os.path.basename(location))
                    LibName(target_pkg, location)
                else:
                    print(GetColor("cyan") + "Couldn't find library lib" + libname + " in thirdparty directory " + thirdparty_dir + GetColor())

        for d, v in defs.values():
            DefSymbol(target_pkg, d, v)
        return

    elif not custom_loc and GetHost() == "darwin" and framework is not None:
        prefix = SDK["MACOSX"]
        if (os.path.isdir(prefix + "/Library/Frameworks/%s.framework" % framework) or
            os.path.isdir(prefix + "/System/Library/Frameworks/%s.framework" % framework) or
            os.path.isdir(prefix + "/Developer/Library/Frameworks/%s.framework" % framework) or
            os.path.isdir(prefix + "/Users/%s/System/Library/Frameworks/%s.framework" % (getpass.getuser(), framework))):
            LibName(target_pkg, "-framework " + framework)
            for d, v in defs.values():
                DefSymbol(target_pkg, d, v)
            return

        elif VERBOSE:
            print(ColorText("cyan", "Couldn't find the framework %s" % (framework)))

    elif not custom_loc and LocateBinary(tool) is not None and (tool != "pkg-config" or pkgconfig is not None):
        if (isinstance(pkgconfig, str) or tool != "pkg-config"):
            if (PkgConfigHavePkg(pkgconfig, tool)):
                return PkgConfigEnable(target_pkg, pkgconfig, tool)
        else:
            have_all_pkgs = True
            for pc in pkgconfig:
                if (PkgConfigHavePkg(pc, tool)):
                    PkgConfigEnable(target_pkg, pc, tool)
                else:
                    have_all_pkgs = False
            if (have_all_pkgs):
                return

    if not custom_loc and pkgconfig is not None and not libs:
        # pkg-config is all we can do, abort if it wasn't found.
        if pkg in PkgListGet():
            Warn("Could not locate pkg-config package %s, excluding from build" % (pkgconfig))
            PkgDisable(pkg)
        else:
            Error("Could not locate pkg-config package %s, aborting build" % (pkgconfig))

    else:
        # Okay, our pkg-config attempts failed. Let's try locating the libs by ourselves.
        have_pkg = True
        for l in libs:
            libname = l
            if l.startswith("lib"):
                libname = l[3:]

            if custom_loc:
                # Try searching in the package's LibDirectories.
                lpath = [dir for ppkg, dir in LIBDIRECTORIES if pkg == ppkg]
                location = LocateLibrary(libname, lpath)
                if location is not None:
                    LibName(target_pkg, location)
                else:
                    have_pkg = False
                    print(GetColor("cyan") + "Couldn't find library lib" + libname + GetColor())

            elif SystemLibraryExists(libname):
                # It exists in a system library directory.
                LibName(target_pkg, "-l" + libname)
            else:
                # Try searching in the package's LibDirectories.
                lpath = [dir for ppkg, dir in LIBDIRECTORIES if pkg == ppkg or ppkg == "ALWAYS"]
                location = LocateLibrary(libname, lpath)
                if location is not None:
                    LibName(target_pkg, "-l" + libname)
                else:
                    have_pkg = False
                    if VERBOSE or custom_loc:
                        print(GetColor("cyan") + "Couldn't find library lib" + libname + GetColor())

        # Determine which include directories to look in.
        incdirs = []
        if not custom_loc:
            incdirs += list(SYS_INC_DIRS)

        for ppkg, pdir in INCDIRECTORIES[:]:
            if pkg == ppkg or (ppkg == "ALWAYS" and not custom_loc):
                incdirs.append(pdir)
                if custom_loc and pkg != target_pkg:
                    IncDirectory(target_pkg, pdir)

        # The incs list contains both subdirectories to explicitly add to
        # the include path and header files to check the existence of.
        for i in incs:
            incdir = None
            for dir in incdirs:
                if len(glob.glob(os.path.join(dir, i))) > 0:
                    incdir = sorted(glob.glob(os.path.join(dir, i)))[-1]

            # Note: It's possible to specify a file instead of a dir, for the sake of checking if it exists.
            if incdir is None and (i.endswith('/Dense') or i.endswith(".h")):
                have_pkg = False
                if VERBOSE or custom_loc:
                    print(GetColor("cyan") + "Couldn't find header file " + i + GetColor())

            if incdir is not None and os.path.isdir(incdir):
                IncDirectory(target_pkg, incdir)

        if not have_pkg:
            if custom_loc:
                Error("Could not locate thirdparty package %s in specified directory, aborting build" % (pkg.lower()))
            elif pkg in PkgListGet():
                Warn("Could not locate thirdparty package %s, excluding from build" % (pkg.lower()))
                PkgDisable(pkg)
            else:
                Error("Could not locate thirdparty package %s, aborting build" % (pkg.lower()))

########################################################################
##
## SDK Location
##
## This section is concerned with locating the install directories
## for various third-party packages.  The results are stored in the
## SDK table.
##
## Microsoft keeps changing the &*#$*& registry key for the DirectX SDK.
## The only way to reliably find it is to search through the installer's
## uninstall-directories, look in each one, and see if it contains the
## relevant files.
##
########################################################################

SDK = {}

def GetSdkDir(sdkname, sdkkey = None):
    # Returns the default SDK directory. If it exists,
    # and sdkkey is not None, it is put in SDK[sdkkey].
    # Note: return value may not be an existing path.
    sdkbase = "sdks"
    if "MAKEPANDA_SDKS" in os.environ:
        sdkbase = os.environ["MAKEPANDA_SDKS"]

    sdir = sdkbase[:]
    target = GetTarget()
    target_arch = GetTargetArch()
    if target == 'windows':
        if target_arch == 'x64':
            sdir += "/win64"
        else:
            sdir += "/win32"
    elif target == 'linux':
        sdir += "/linux"
        sdir += platform.architecture()[0][:2]
    elif target == 'darwin':
        sdir += "/macosx"
    sdir += "/" + sdkname

    # If it does not exist, try the old location.
    if (not os.path.isdir(sdir)):
        sdir = sdkbase + "/" + sdir
        if (target == 'linux'):
            sdir += "-linux"
            sdir += platform.architecture()[0][:2]
        elif (target == "darwin"):
            sdir += "-osx"

    if (sdkkey and os.path.isdir(sdir)):
        SDK[sdkkey] = sdir

    return sdir

def SdkLocateDirectX( strMode = 'default' ):
    if (GetHost() != "windows"): return
    if strMode == 'default':
        GetSdkDir("directx9", "DX9")
        if ("DX9" not in SDK):
            strMode = 'latest'
    if strMode == 'latest':
        ## We first try to locate the August SDK in 64 bits, then 32.
        if ("DX9" not in SDK):
            dir = GetRegistryKey("SOFTWARE\\Wow6432Node\\Microsoft\\DirectX\\Microsoft DirectX SDK (June 2010)", "InstallPath")
            if (dir != 0):
                print("Using DirectX SDK June 2010")
                SDK["DX9"] = dir.replace("\\", "/").rstrip("/")
        if ("DX9" not in SDK):
            dir = GetRegistryKey("SOFTWARE\\Microsoft\\DirectX\\Microsoft DirectX SDK (June 2010)", "InstallPath")
            if (dir != 0):
                print("Using DirectX SDK June 2010")
                SDK["DX9"] = dir.replace("\\", "/").rstrip("/")
        if ("DX9" not in SDK):
            dir = "C:/Program Files (x86)/Microsoft DirectX SDK (June 2010)"
            if os.path.isdir(dir):
                print("Using DirectX SDK June 2010")
                SDK["DX9"] = dir
        if ("DX9" not in SDK):
            dir = "C:/Program Files/Microsoft DirectX SDK (June 2010)"
            if os.path.isdir(dir):
                print("Using DirectX SDK June 2010")
                SDK["DX9"] = dir
        if ("DX9" not in SDK):
            dir = GetRegistryKey("SOFTWARE\\Wow6432Node\\Microsoft\\DirectX\\Microsoft DirectX SDK (August 2009)", "InstallPath")
            if (dir != 0):
                print("Using DirectX SDK Aug 2009")
                SDK["DX9"] = dir.replace("\\", "/").rstrip("/")
        if ("DX9" not in SDK):
            dir = GetRegistryKey("SOFTWARE\\Microsoft\\DirectX\\Microsoft DirectX SDK (August 2009)", "InstallPath")
            if (dir != 0):
                print("Using DirectX SDK Aug 2009")
                SDK["DX9"] = dir.replace("\\", "/").rstrip("/")
        archStr = GetTargetArch()
        if ("DX9" not in SDK):
            uninstaller = "SOFTWARE\\Microsoft\\Windows\\CurrentVersion\\Uninstall"
            for subdir in ListRegistryKeys(uninstaller):
                if (subdir[0]=="{"):
                    dir = GetRegistryKey(uninstaller+"\\"+subdir, "InstallLocation")
                    if (dir != 0):
                        if (("DX9" not in SDK) and
                            (os.path.isfile(dir+"\\Include\\d3d9.h")) and
                            (os.path.isfile(dir+"\\Include\\d3dx9.h")) and
                            (os.path.isfile(dir+"\\Include\\dxsdkver.h")) and
                            (os.path.isfile(dir+"\\Lib\\" + archStr + "\\d3d9.lib")) and
                            (os.path.isfile(dir+"\\Lib\\" + archStr + "\\d3dx9.lib"))):
                            SDK["DX9"] = dir.replace("\\", "/").rstrip("/")
        if ("DX9" not in SDK):
            return

    elif strMode == 'jun2010':
        if ("DX9" not in SDK):
            dir = GetRegistryKey("SOFTWARE\\Wow6432Node\\Microsoft\\DirectX\\Microsoft DirectX SDK (June 2010)", "InstallPath")
            if (dir != 0):
                SDK["DX9"] = dir.replace("\\", "/").rstrip("/")
        if ("DX9" not in SDK):
            dir = GetRegistryKey("SOFTWARE\\Microsoft\\DirectX\\Microsoft DirectX SDK (June 2010)", "InstallPath")
            if (dir != 0):
                SDK["DX9"] = dir.replace("\\", "/").rstrip("/")
        if ("DX9" not in SDK):
            dir = "C:/Program Files (x86)/Microsoft DirectX SDK (June 2010)"
            if os.path.isdir(dir):
                SDK["DX9"] = dir
        if ("DX9" not in SDK):
            dir = "C:/Program Files/Microsoft DirectX SDK (June 2010)"
            if os.path.isdir(dir):
                SDK["DX9"] = dir
        if ("DX9" not in SDK):
            exit("Couldn't find DirectX June2010 SDK")
        else:
            print("Found DirectX SDK June 2010")
    elif strMode == 'aug2009':
        if ("DX9" not in SDK):
            dir = GetRegistryKey("SOFTWARE\\Wow6432Node\\Microsoft\\DirectX\\Microsoft DirectX SDK (August 2009)", "InstallPath")
            if (dir != 0):
                print("Found DirectX SDK Aug 2009")
                SDK["DX9"] = dir.replace("\\", "/").rstrip("/")
        if ("DX9" not in SDK):
            dir = GetRegistryKey("SOFTWARE\\Microsoft\\DirectX\\Microsoft DirectX SDK (August 2009)", "InstallPath")
            if (dir != 0):
                print("Found DirectX SDK Aug 2009")
                SDK["DX9"] = dir.replace("\\", "/").rstrip("/")
        if ("DX9" not in SDK):
            exit("Couldn't find DirectX Aug 2009 SDK")
    if ("DX9" in SDK):
        SDK["DIRECTCAM"] = SDK["DX9"]

def SdkLocateMaya():
    for (ver, key) in MAYAVERSIONINFO:
        if (PkgSkip(ver)==0 and ver not in SDK):
            GetSdkDir(ver.lower().replace("x",""), ver)
            if (not ver in SDK):
                if (GetHost() == "windows"):
                    for dev in ["Alias|Wavefront","Alias","Autodesk"]:
                        fullkey="SOFTWARE\\"+dev+"\\Maya\\"+key+"\\Setup\\InstallPath"
                        res = GetRegistryKey(fullkey, "MAYA_INSTALL_LOCATION", override64=False)
                        if (res != 0):
                            res = res.replace("\\", "/").rstrip("/")
                            SDK[ver] = res
                elif (GetHost() == "darwin"):
                    ddir = "/Applications/Autodesk/maya"+key
                    if (os.path.isdir(ddir)): SDK[ver] = ddir
                else:
                    if (GetTargetArch() in ("x86_64", "amd64")):
                        ddir1 = "/usr/autodesk/maya"+key+"-x64"
                        ddir2 = "/usr/aw/maya"+key+"-x64"
                    else:
                        ddir1 = "/usr/autodesk/maya"+key
                        ddir2 = "/usr/aw/maya"+key

                    if (os.path.isdir(ddir1)):   SDK[ver] = ddir1
                    elif (os.path.isdir(ddir2)): SDK[ver] = ddir2

def SdkLocateMax():
    if (GetHost() != "windows"): return
    for version,key1,key2,subdir in MAXVERSIONINFO:
        if (PkgSkip(version)==0):
            if (version not in SDK):
                GetSdkDir("maxsdk"+version.lower()[3:], version)
                GetSdkDir("maxsdk"+version.lower()[3:], version+"CS")
                if (not version in SDK):
                    top = GetRegistryKey(key1,key2)
                    if (top != 0):
                        SDK[version] = top + "maxsdk"
                        if (os.path.isdir(top + "\\" + subdir)!=0):
                            SDK[version+"CS"] = top + subdir

def SdkLocatePython(prefer_thirdparty_python=False):
    if PkgSkip("PYTHON"):
        # We're not compiling with Python support.  We still need to set this
        # in case we want to run any scripts that use Python, though.
        SDK["PYTHONEXEC"] = os.path.realpath(sys.executable)
        return

    abiflags = getattr(sys, 'abiflags', '')

    if GetTarget() == 'windows':
        if PkgHasCustomLocation("PYTHON"):
            # Check our custom location instead (--python-libdir, --python-incdir)
            sdkdir = FindOptDirectory("PYTHON")

            if sdkdir is None:
                exit("Could not find a Python installation using these command line options.")
        else:
            sdkdir = GetThirdpartyBase() + "/win-python"
            sdkdir += "%d.%d" % sys.version_info[:2]

            if GetOptimize() <= 2:
                sdkdir += "-dbg"
            if GetTargetArch() == 'x64':
                sdkdir += "-x64"

        sdkdir = sdkdir.replace('\\', '/')
        SDK["PYTHON"] = sdkdir
        SDK["PYTHONEXEC"] = SDK["PYTHON"] + "/python"

        if (GetOptimize() <= 2):
            SDK["PYTHONEXEC"] += "_d.exe"
        else:
            SDK["PYTHONEXEC"] += ".exe"

        if (not os.path.isfile(SDK["PYTHONEXEC"])):
            exit("Could not find %s!" % SDK["PYTHONEXEC"])

        # Determine which version it is by checking which dll is in the directory.
        if (GetOptimize() <= 2):
            py_dlls = glob.glob(SDK["PYTHON"] + "/python[0-9][0-9]_d.dll") + \
                      glob.glob(SDK["PYTHON"] + "/python[0-9][0-9][0-9]_d.dll")
        else:
            py_dlls = glob.glob(SDK["PYTHON"] + "/python[0-9][0-9].dll") + \
                      glob.glob(SDK["PYTHON"] + "/python[0-9][0-9][0-9].dll")

        if len(py_dlls) == 0:
            exit("Could not find the Python dll in %s." % (SDK["PYTHON"]))
        elif len(py_dlls) > 1:
            exit("Found multiple Python dlls in %s." % (SDK["PYTHON"]))

        py_dll = os.path.basename(py_dlls[0])
        py_dllver = py_dll.strip(".DHLNOPTY_dhlnopty")
        ver = py_dllver[0] + '.' + py_dllver[1:]

        SDK["PYTHONVERSION"] = "python" + ver
        os.environ["PYTHONHOME"] = SDK["PYTHON"]

        running_ver = '%d.%d' % sys.version_info[:2]
        if ver != running_ver:
            Warn("running makepanda with Python %s, but building Panda3D with Python %s." % (running_ver, ver))

    elif CrossCompiling() or (prefer_thirdparty_python and os.path.isdir(os.path.join(GetThirdpartyDir(), "python"))):
        tp_python = os.path.join(GetThirdpartyDir(), "python")

        if GetTarget() == 'darwin':
            py_libs = glob.glob(tp_python + "/lib/libpython[0-9].[0-9].dylib") + \
                      glob.glob(tp_python + "/lib/libpython[0-9].[0-9][0-9].dylib")
        else:
            py_libs = glob.glob(tp_python + "/lib/libpython[0-9].[0-9].so") + \
                      glob.glob(tp_python + "/lib/libpython[0-9].[0-9][0-9].so")

        if len(py_libs) == 0:
            py_libs = glob.glob(tp_python + "/lib/libpython[0-9].[0-9].a") + \
                      glob.glob(tp_python + "/lib/libpython[0-9].[0-9][0-9].a")

        if len(py_libs) == 0:
            exit("Could not find the Python library in %s." % (tp_python))
        elif len(py_libs) > 1:
            exit("Found multiple Python libraries in %s." % (tp_python))

        py_lib = os.path.basename(py_libs[0])
        py_libver = py_lib.strip('.abdhilnopsty')
        SDK["PYTHONVERSION"] = "python" + py_libver
        SDK["PYTHONEXEC"] = tp_python + "/bin/" + SDK["PYTHONVERSION"]
        SDK["PYTHON"] = tp_python + "/include/" + SDK["PYTHONVERSION"]

    elif GetTarget() == 'darwin' and not PkgHasCustomLocation("PYTHON"):
        # On macOS, search for the Python framework directory matching the
        # version number of our current Python version.
        sysroot = SDK.get("MACOSX", "")
        version = sysconfig.get_python_version()

        py_fwx = "{0}/System/Library/Frameworks/Python.framework/Versions/{1}".format(sysroot, version)

        if not os.path.exists(py_fwx):
            # Fall back to looking on the system.
            py_fwx = "/Library/Frameworks/Python.framework/Versions/" + version

        if not os.path.exists(py_fwx):
            # Newer macOS versions use this scheme.
            py_fwx = "/Library/Developer/CommandLineTools/Library/Frameworks/Python3.framework/Versions/" + version

        if not os.path.exists(py_fwx):
            exit("Could not locate Python installation at %s" % (py_fwx))

        SDK["PYTHON"] = py_fwx + "/Headers"
        SDK["PYTHONVERSION"] = "python" + version + abiflags
        SDK["PYTHONEXEC"] = py_fwx + "/bin/python" + version

        # Avoid choosing the one in the thirdparty package dir.
        PkgSetCustomLocation("PYTHON")
        IncDirectory("PYTHON", py_fwx + "/include")
        LibDirectory("PYTHON", py_fwx + "/lib")

    #elif GetTarget() == 'windows':
    #    SDK["PYTHON"] = os.path.dirname(sysconfig.get_python_inc())
    #    SDK["PYTHONVERSION"] = "python" + sysconfig.get_python_version()
    #    SDK["PYTHONEXEC"] = sys.executable

    elif GetTarget() == 'emscripten':
        incdir = sysconfig.get_python_inc()
        SDK["PYTHON"] = incdir.replace(f'/include/python{sysconfig.get_python_version()}', "")

        SDK["PYTHONVERSION"] = "python" + sysconfig.get_python_version() + abiflags
        SDK["PYTHONEXEC"] = os.path.realpath(sys.executable)

        IncDirectory("PYTHON", incdir.replace(f'/python{sysconfig.get_python_version()}', "") )
        libdir = incdir.replace(f'include/python{sysconfig.get_python_version()}', "lib")
        LibDirectory("PYTHON", libdir)

    else:
        SDK["PYTHON"] = sysconfig.get_python_inc()
        SDK["PYTHONVERSION"] = "python" + sysconfig.get_python_version() + abiflags
        SDK["PYTHONEXEC"] = os.path.realpath(sys.executable)

    if CrossCompiling():
        # We need a version of Python we can run.
        SDK["PYTHONEXEC"] = sys.executable
        host_version = "python" + sysconfig.get_python_version() + abiflags
        if SDK["PYTHONVERSION"] != host_version:
            exit("Host Python version (%s) must be the same as target Python version (%s)!" % (host_version, SDK["PYTHONVERSION"]))

    if GetVerbose():
        print("Using Python %s build located at %s" % (SDK["PYTHONVERSION"][6:], SDK["PYTHON"]))
    else:
        print("Using Python %s" % (SDK["PYTHONVERSION"][6:]))

def SdkLocateVisualStudio(version=(10,0)):
    if (GetHost() != "windows"): return

    try:
        msvcinfo = MSVCVERSIONINFO[version]
    except:
        exit("Couldn't get Visual Studio infomation with MSVC %s.%s version." % version)

    vsversion = msvcinfo["vsversion"]
    vsversion_str = "%s.%s" % vsversion
    version_str = "%s.%s" % version

    # try to use vswhere.exe
    vswhere_path = LocateBinary("vswhere.exe")
    if not vswhere_path:
        if sys.platform == 'cygwin':
            vswhere_path = "/cygdrive/c/Program Files/Microsoft Visual Studio/Installer/vswhere.exe"
        else:
            vswhere_path = "%s\\Microsoft Visual Studio\\Installer\\vswhere.exe" % GetProgramFiles()
        if not os.path.isfile(vswhere_path):
            vswhere_path = None

    if not vswhere_path:
        if sys.platform == 'cygwin':
            vswhere_path = "/cygdrive/c/Program Files (x86)/Microsoft Visual Studio/Installer/vswhere.exe"
        else:
            vswhere_path = "%s\\Microsoft Visual Studio\\Installer\\vswhere.exe" % GetProgramFiles_x86()
        if not os.path.isfile(vswhere_path):
            vswhere_path = None

    vsdir = 0
    if vswhere_path:
        min_vsversion = vsversion_str
        max_vsversion = "%s.%s" % (vsversion[0]+1, 0)
        vswhere_cmd = ["vswhere.exe", "-legacy", "-property", "installationPath",
            "-version", "[{},{})".format(min_vsversion, max_vsversion)]
        handle = subprocess.Popen(vswhere_cmd, executable=vswhere_path, stdout=subprocess.PIPE)
        found_paths = handle.communicate()[0].splitlines()
        if found_paths:
            vsdir = found_paths[0].decode("utf-8") + "\\"

    # try to use registry
    if (vsdir == 0):
        vsdir = GetRegistryKey("SOFTWARE\\Microsoft\\VisualStudio\\SxS\\VS7", vsversion_str)
    vcdir = GetRegistryKey("SOFTWARE\\Microsoft\\VisualStudio\\SxS\\VC7", version_str)

    if (vsdir != 0):
        SDK["VISUALSTUDIO"] = vsdir

    elif (vcdir != 0) and (vcdir[-4:] == "\\VC\\"):
        vcdir = vcdir[:-3]
        SDK["VISUALSTUDIO"] = vcdir

    elif (os.path.isfile("C:\\Program Files\\Microsoft Visual Studio %s\\VC\\bin\\cl.exe" % (vsversion_str))):
        SDK["VISUALSTUDIO"] = "C:\\Program Files\\Microsoft Visual Studio %s\\" % (vsversion_str)

    elif (os.path.isfile("C:\\Program Files (x86)\\Microsoft Visual Studio %s\\VC\\bin\\cl.exe" % (vsversion_str))):
        SDK["VISUALSTUDIO"] = "C:\\Program Files (x86)\\Microsoft Visual Studio %s\\" % (vsversion_str)

    elif "VCINSTALLDIR" in os.environ:
        vcdir = os.environ["VCINSTALLDIR"]
        if (vcdir[-3:] == "\\VC"):
            vcdir = vcdir[:-2]
        elif (vcdir[-4:] == "\\VC\\"):
            vcdir = vcdir[:-3]

        SDK["VISUALSTUDIO"] = vcdir

    else:
        exit("Couldn't find %s.  To use a different version, use the --msvc-version option." % msvcinfo["vsname"])

    SDK["MSVC_VERSION"] = version
    SDK["VISUALSTUDIO_VERSION"] = vsversion

    if GetVerbose():
        print("Using %s located at %s" % (msvcinfo["vsname"], SDK["VISUALSTUDIO"]))
    else:
        print("Using %s" % (msvcinfo["vsname"]))

    print("Using MSVC %s" % version_str)

def SdkLocateWindows(version=None):
    if GetTarget() != "windows" or GetHost() != "windows":
        return

    if version:
        version = version.upper()

    if version == '10':
        version = '10.0'

    if (version and version.startswith('10.') and version.count('.') == 1) or version == '11':
        # Choose the latest version of the Windows 10 SDK.
        platsdk = GetRegistryKey("SOFTWARE\\Microsoft\\Windows Kits\\Installed Roots", "KitsRoot10")

        # Fallback in case we can't read the registry.
        if not platsdk or not os.path.isdir(platsdk):
            platsdk = "C:\\Program Files (x86)\\Windows Kits\\10\\"

        if platsdk and os.path.isdir(platsdk):
            min_version = (10, 0, 0)
            if version == '11':
                version = '10.0'
                min_version = (10, 0, 22000)

            incdirs = glob.glob(os.path.join(platsdk, 'Include', version + '.*.*'))

            max_version = ()
            for dir in incdirs:
                verstring = os.path.basename(dir)

                # Check that the important include directories exist.
                if not os.path.isdir(os.path.join(dir, 'ucrt')):
                    continue
                if not os.path.isdir(os.path.join(dir, 'shared')):
                    continue
                if not os.path.isdir(os.path.join(dir, 'um')):
                    continue
                if not os.path.isdir(os.path.join(platsdk, 'Lib', verstring, 'ucrt')):
                    continue
                if not os.path.isdir(os.path.join(platsdk, 'Lib', verstring, 'um')):
                    continue

                vertuple = tuple(map(int, verstring.split('.')))
                if vertuple > max_version and vertuple > min_version:
                    version = verstring
                    max_version = vertuple

            if not max_version:
                # No suitable version found.
                platsdk = None

    elif version and version.startswith('10.'):
        # We chose a specific version of the Windows 10 SDK.  Verify it exists.
        platsdk = GetRegistryKey("SOFTWARE\\Microsoft\\Windows Kits\\Installed Roots", "KitsRoot10")

        # Fallback in case we can't read the registry.
        if not platsdk or not os.path.isdir(platsdk):
            platsdk = "C:\\Program Files (x86)\\Windows Kits\\10\\"

        if version.count('.') == 2:
            version += '.0'

        if platsdk and not os.path.isdir(os.path.join(platsdk, 'Include', version)):
            platsdk = None

    elif version == '8.1' or not version:
        platsdk = GetRegistryKey("SOFTWARE\\Microsoft\\Windows Kits\\Installed Roots", "KitsRoot81")

        # Fallback in case we can't read the registry.
        if not platsdk or not os.path.isdir(platsdk):
            platsdk = "C:\\Program Files (x86)\\Windows Kits\\8.1\\"

        if not version:
            if not os.path.isdir(platsdk):
                # Fall back to 7.1 SDK.
                return SdkLocateWindows("7.1")
            version = '8.1'

    elif version == '8.0':
        platsdk = GetRegistryKey("SOFTWARE\\Microsoft\\Windows Kits\\Installed Roots", "KitsRoot")

    else:
        platsdk = GetRegistryKey("SOFTWARE\\Microsoft\\Microsoft SDKs\\Windows\\v" + version, "InstallationFolder")

        DefSymbol("ALWAYS", "_USING_V110_SDK71_")

        if not platsdk or not os.path.isdir(platsdk):
            # Most common location.  Worth a try.
            platsdk = GetProgramFiles() + "\\Microsoft SDKs\\Windows\\v" + version
            if not os.path.isdir(platsdk):
                if not version.endswith('A'):
                    # Try the stripped-down version that is bundled with Visual Studio.
                    return SdkLocateWindows(version + 'A')
                platsdk = None

    if not platsdk or not os.path.isdir(platsdk):
        exit("Couldn't find Windows SDK version %s.  To use a different version, use the --windows-sdk option." % (version))

    if not platsdk.endswith("\\"):
        platsdk += "\\"
    SDK["MSPLATFORM"] = platsdk
    SDK["MSPLATFORM_VERSION"] = version

    if GetVerbose():
        print("Using Windows SDK %s located at %s" % (version, platsdk))
    else:
        print("Using Windows SDK %s" % (version))

def SdkLocateMacOSX(archs = []):
    if (GetHost() != "darwin"): return

    handle = os.popen("xcode-select -print-path")
    xcode_dir = handle.read().strip().rstrip('/')
    handle.close()

    # Make a list of SDK versions that will work for us, then grab the latest.
    sdk_versions = []
    if 'arm64' not in archs:
        # Prefer pre-10.14 for now so that we can keep building FMOD.
        sdk_versions += ["10.13", "10.12"]

    sdk_versions += ["14.0", "13.3", "13.1", "13.0", "12.3", "11.3", "11.1", "11.0"]

    if 'arm64' not in archs:
        sdk_versions += ["10.15", "10.14"]

    for version in sdk_versions:
        sdkname = "MacOSX" + version
        if os.path.exists("/Library/Developer/CommandLineTools/SDKs/%s.sdk" % sdkname):
            SDK["MACOSX"] = "/Library/Developer/CommandLineTools/SDKs/%s.sdk" % sdkname
            return
        elif os.path.exists("/Developer/SDKs/%s.sdk" % sdkname):
            SDK["MACOSX"] = "/Developer/SDKs/%s.sdk" % sdkname
            return
        elif os.path.exists("/Applications/Xcode.app/Contents/Developer/Platforms/MacOSX.platform/Developer/SDKs/%s.sdk" % sdkname):
            SDK["MACOSX"] = "/Applications/Xcode.app/Contents/Developer/Platforms/MacOSX.platform/Developer/SDKs/%s.sdk" % sdkname
            return
        elif xcode_dir and os.path.exists("%s/Platforms/MacOSX.platform/Developer/SDKs/%s.sdk" % (xcode_dir, sdkname)):
            SDK["MACOSX"] = "%s/Platforms/MacOSX.platform/Developer/SDKs/%s.sdk" % (xcode_dir, sdkname)
            return

    exit("Couldn't find any suitable MacOSX SDK!")

def SdkLocateSpeedTree():
    # Look for all of the SpeedTree SDK directories within the
    # sdks/win32/speedtree dir, and pick the highest-numbered one.
    dir = GetSdkDir("speedtree")
    if not os.path.exists(dir):
        return

    speedtrees = []
    for dirname in os.listdir(dir):
        if dirname.startswith('SpeedTree SDK v'):
            version = dirname[15:].split()[0]
            version = tuple(map(int, version.split('.')))
            speedtrees.append((version, dirname))
    if not speedtrees:
        # No installed SpeedTree SDK.
        return

    speedtrees.sort()
    version, dirname = speedtrees[-1]
    SDK["SPEEDTREE"] = os.path.join(dir, dirname)
    SDK["SPEEDTREEAPI"] = "OpenGL"
    SDK["SPEEDTREEVERSION"] = '%s.%s' % (version[0], version[1])

def SdkLocateAndroid():
    """This actually locates the Android NDK, not the Android SDK.
    NDK_ROOT must be set to its root directory."""

    global TOOLCHAIN_PREFIX

    if GetTarget() != 'android':
        return

    # Allow ANDROID_API/ANDROID_ABI to be used in makepanda.py.
    if ANDROID_API is None:
        SetTarget('android')
    api = ANDROID_API
    SDK["ANDROID_API"] = api

    abi = ANDROID_ABI
    SDK["ANDROID_ABI"] = abi
    SDK["ANDROID_TRIPLE"] = ANDROID_TRIPLE

    if GetHost() == 'android':
        # Assume we're compiling from termux.
        prefix = os.environ.get("PREFIX", "/data/data/com.termux/files/usr")
        SDK["ANDROID_JAR"] = prefix + "/share/aapt/android.jar"
        return

    # Find the location of the Android SDK.
    sdk_root = os.environ.get('ANDROID_HOME')
    if not sdk_root or not os.path.isdir(sdk_root):
        sdk_root = os.environ.get('ANDROID_SDK_ROOT')

        # Try the default installation location on Windows.
        if not sdk_root and GetHost() == 'windows':
            sdk_root = os.path.expanduser(os.path.join('~', 'AppData', 'Local', 'Android', 'Sdk'))

        if not sdk_root:
            exit('ANDROID_SDK_ROOT must be set when compiling for Android!')
        elif not os.path.isdir(sdk_root):
            exit('Cannot find %s.  Please install Android SDK and set ANDROID_SDK_ROOT or ANDROID_HOME.' % (sdk_root))

    # Determine the NDK installation directory.
    if os.environ.get('NDK_ROOT') or os.environ.get('ANDROID_NDK_ROOT'):
        # We have an explicit setting from an environment variable.
        ndk_root = os.environ.get('ANDROID_NDK_ROOT')
        if not ndk_root or not os.path.isdir(ndk_root):
            ndk_root = os.environ.get('NDK_ROOT')
            if not ndk_root or not os.path.isdir(ndk_root):
                exit("Cannot find %s.  Please install Android NDK and set ANDROID_NDK_ROOT." % (ndk_root))
    else:
        # Often, it's installed in the ndk-bundle subdirectory of the SDK.
        ndk_root = os.path.join(sdk_root, 'ndk-bundle')

        if not os.path.isdir(os.path.join(ndk_root, 'toolchains')):
            exit('Cannot find the Android NDK.  Install it via the SDK manager or set the ANDROID_NDK_ROOT variable if you have installed it in a different location.')

    SDK["ANDROID_NDK"] = ndk_root

    # Determine the toolchain location.
    prebuilt_dir = os.path.join(ndk_root, 'toolchains', 'llvm', 'prebuilt')
    if not os.path.isdir(prebuilt_dir):
        exit('Not found: %s (is the Android NDK installed?)' % (prebuilt_dir))

    host_tag = GetHost() + '-x86'
    if host_64:
        host_tag += '_64'
    elif host_tag == 'windows-x86':
        host_tag = 'windows'

    prebuilt_dir = os.path.join(prebuilt_dir, host_tag)
    if host_tag == 'windows-x86_64' and not os.path.isdir(prebuilt_dir):
        # Try the 32-bits toolchain instead.
        host_tag = 'windows'
        prebuilt_dir = os.path.join(prebuilt_dir, host_tag)

    SDK["ANDROID_TOOLCHAIN"] = prebuilt_dir

    # And locate the GCC toolchain, which is needed for some tools (eg. as/ld)
    arch = GetTargetArch()
    for opt in (TOOLCHAIN_PREFIX + '4.9', arch + '-4.9', TOOLCHAIN_PREFIX + '4.8', arch + '-4.8'):
        if os.path.isdir(os.path.join(ndk_root, 'toolchains', opt)):
            SDK["ANDROID_GCC_TOOLCHAIN"] = os.path.join(ndk_root, 'toolchains', opt, 'prebuilt', host_tag)
            break

    # The prebuilt binaries have no toolchain prefix.
    TOOLCHAIN_PREFIX = ''

    # Determine the sysroot directory.
    if arch == 'armv7a':
        arch_dir = 'arch-arm'
    elif arch == 'aarch64':
        arch_dir = 'arch-arm64'
    else:
        arch_dir = 'arch-' + arch
    SDK["SYSROOT"] = os.path.join(ndk_root, 'platforms', 'android-%s' % (api), arch_dir).replace('\\', '/')
    #IncDirectory("ALWAYS", os.path.join(SDK["SYSROOT"], 'usr', 'include'))

    # We need to redistribute the C++ standard library.
    stdlibc = os.path.join(ndk_root, 'sources', 'cxx-stl', 'llvm-libc++')
    stl_lib = os.path.join(stdlibc, 'libs', abi, 'libc++_shared.so')
    CopyFile(os.path.join(GetOutputDir(), 'lib', 'libc++_shared.so'), stl_lib)

    # The Android support library polyfills C++ features not available in the
    # STL that ships with Android.
    #support = os.path.join(ndk_root, 'sources', 'android', 'support', 'include')
    #IncDirectory("ALWAYS", support.replace('\\', '/'))
    if api < 21:
        LibName("ALWAYS", "-landroid_support")

    # Determine the location of android.jar.
    SDK["ANDROID_JAR"] = os.path.join(sdk_root, 'platforms', 'android-%s' % (api), 'android.jar')
    if not os.path.isfile(SDK["ANDROID_JAR"]):
        exit("Cannot find %s.  Install platform API level %s via the SDK manager or change the targeted API level with --target=android-#" % (SDK["ANDROID_JAR"], api))

    # Which build tools versions do we have?  Pick the latest.
    versions = []
    for version in os.listdir(os.path.join(sdk_root, "build-tools")):
        match = re.match('([0-9]+)\\.([0-9]+)\\.([0-9]+)', version)
        if match:
            version_tuple = int(match.group(1)), int(match.group(2)), int(match.group(3))
            versions.append(version_tuple)

    versions.sort()
    if versions:
        version = versions[-1]
        SDK["ANDROID_BUILD_TOOLS"] = os.path.join(sdk_root, "build-tools", "{0}.{1}.{2}".format(*version))

    # And find the location of the Java compiler.
    if GetHost() == "windows":
        jdk_home = os.environ.get("JDK_HOME") or os.environ.get("JAVA_HOME")
        if not jdk_home:
            # Try to use the Java shipped with Android Studio.
            studio_path = GetRegistryKey("SOFTWARE\\Android Studio", "Path", override64=False)
            if studio_path and os.path.isdir(studio_path):
                jdk_home = os.path.join(studio_path, "jre")

        if not jdk_home or not os.path.isdir(jdk_home):
            exit("Cannot find JDK.  Please set JDK_HOME or JAVA_HOME.")

        javac = os.path.join(jdk_home, "bin", "javac.exe")
        if not os.path.isfile(javac):
            exit("Cannot find %s.  Install the JDK and set JDK_HOME or JAVA_HOME." % (javac))

        SDK["JDK"] = jdk_home

########################################################################
##
## SDK Auto-Disables
##
## Disable packages whose SDKs could not be found.
##
########################################################################

def SdkAutoDisableDirectX():
    for ver in DXVERSIONS + ["DIRECTCAM"]:
        if (PkgSkip(ver)==0):
            if (ver not in SDK):
                if (GetHost() == "windows"):
                    WARNINGS.append("I cannot locate SDK for "+ver)
                    WARNINGS.append("I have automatically added this command-line option: --no-"+ver.lower())
                PkgDisable(ver)
            else:
                WARNINGS.append("Using "+ver+" sdk: "+SDK[ver])

def SdkAutoDisableMaya():
    for (ver,key) in MAYAVERSIONINFO:
        if (ver not in SDK) and (PkgSkip(ver)==0):
            if (GetHost() == "windows"):
                WARNINGS.append("The registry does not appear to contain a pointer to the "+ver+" SDK.")
            else:
                WARNINGS.append("I cannot locate SDK for "+ver)
            WARNINGS.append("I have automatically added this command-line option: --no-"+ver.lower())
            PkgDisable(ver)

def SdkAutoDisableMax():
    for version,key1,key2,subdir in MAXVERSIONINFO:
        if (PkgSkip(version)==0) and ((version not in SDK) or (version+"CS" not in SDK)):
            if (GetHost() == "windows"):
                if (version in SDK):
                    WARNINGS.append("Your copy of "+version+" does not include the character studio SDK")
                else:
                    WARNINGS.append("The registry does not appear to contain a pointer to "+version)
                WARNINGS.append("I have automatically added this command-line option: --no-"+version.lower())
            PkgDisable(version)

def SdkAutoDisableSpeedTree():
    if ("SPEEDTREE" not in SDK) and (PkgSkip("SPEEDTREE")==0):
        PkgDisable("SPEEDTREE")
        WARNINGS.append("I cannot locate SDK for SpeedTree")
        WARNINGS.append("I have automatically added this command-line option: --no-speedtree")

########################################################################
##
## Visual Studio comes with a script called VSVARS32.BAT, which
## you need to run before using visual studio command-line tools.
## The following python subroutine serves the same purpose.
##
########################################################################

def AddToPathEnv(path,add):
    if path in os.environ:
        if sys.platform == 'cygwin' and path != "PATH":
            # INCLUDE, LIB, etc. must remain in Windows-style in cygwin.
            os.environ[path] = add + ';' + os.environ[path]
        else:
            os.environ[path] = add + os.pathsep + os.environ[path]
    else:
        os.environ[path] = add

def SetupVisualStudioEnviron():
    if ("VISUALSTUDIO" not in SDK):
        exit("Could not find Visual Studio install directory")
    if ("MSPLATFORM" not in SDK):
        exit("Could not find the Microsoft Platform SDK")

    if (SDK["VISUALSTUDIO_VERSION"] >= (15,0)):
        try:
            vsver_file = open(os.path.join(SDK["VISUALSTUDIO"],
                "VC\\Auxiliary\\Build\\Microsoft.VCToolsVersion.default.txt"), "r")
            SDK["VCTOOLSVERSION"] = vsver_file.readline().strip()
            vcdir_suffix = "VC\\Tools\\MSVC\\%s\\" % SDK["VCTOOLSVERSION"]
        except:
            exit("Couldn't find tool version of %s." % MSVCVERSIONINFO[SDK["MSVC_VERSION"]]["vsname"])
    else:
        vcdir_suffix = "VC\\"

    os.environ["VCINSTALLDIR"] = SDK["VISUALSTUDIO"] + vcdir_suffix
    os.environ["WindowsSdkDir"] = SDK["MSPLATFORM"]

    winsdk_ver = SDK["MSPLATFORM_VERSION"]

    # Determine the directories to look in based on the architecture.
    arch = GetTargetArch()
    bindir = ""
    libdir = ""
    if ("VCTOOLSVERSION" in SDK):
        bindir = "Host" + GetHostArch().upper() + "\\" + arch
        libdir = arch
    else:
        if (arch == 'x64'):
            bindir = 'amd64'
            libdir = 'amd64'
        elif (arch != 'x86'):
            bindir = arch
            libdir = arch

        if (arch != 'x86' and GetHostArch() == 'x86'):
            # Special version of the tools that run on x86.
            bindir = 'x86_' + bindir

    vc_binpath = SDK["VISUALSTUDIO"] + vcdir_suffix + "bin"
    binpath = os.path.join(vc_binpath, bindir)
    if not os.path.isfile(binpath + "\\cl.exe"):
        # Try the x86 tools, those should work just as well.
        if arch == 'x64' and os.path.isfile(vc_binpath + "\\x86_amd64\\cl.exe"):
            binpath = "{0}\\x86_amd64;{0}".format(vc_binpath)
        elif winsdk_ver.startswith('10.'):
            exit("Couldn't find compilers in %s.  You may need to install the Windows SDK 7.1 and the Visual C++ 2010 SP1 Compiler Update for Windows SDK 7.1." % binpath)
        else:
            exit("Couldn't find compilers in %s." % binpath)

    AddToPathEnv("PATH",    binpath)
    AddToPathEnv("PATH",    SDK["VISUALSTUDIO"] + "Common7\\IDE")
    AddToPathEnv("INCLUDE", os.environ["VCINSTALLDIR"] + "include")
    AddToPathEnv("INCLUDE", os.environ["VCINSTALLDIR"] + "atlmfc\\include")
    AddToPathEnv("LIB",     os.environ["VCINSTALLDIR"] + "lib\\" + libdir)
    AddToPathEnv("LIB",     os.environ["VCINSTALLDIR"] + "atlmfc\\lib\\" + libdir)

    winsdk_ver = SDK["MSPLATFORM_VERSION"]
    if winsdk_ver.startswith('10.'):
        AddToPathEnv("PATH",    SDK["MSPLATFORM"] + "bin\\" + arch)
        AddToPathEnv("PATH",    SDK["MSPLATFORM"] + "bin\\" + winsdk_ver + "\\" + arch)

        # Windows Kit 10 introduces the "universal CRT".
        inc_dir = SDK["MSPLATFORM"] + "Include\\" + winsdk_ver + "\\"
        lib_dir = SDK["MSPLATFORM"] + "Lib\\" + winsdk_ver + "\\"
        AddToPathEnv("INCLUDE", inc_dir + "shared")
        AddToPathEnv("INCLUDE", inc_dir + "ucrt")
        AddToPathEnv("INCLUDE", inc_dir + "um")
        AddToPathEnv("LIB", lib_dir + "ucrt\\" + arch)
        AddToPathEnv("LIB", lib_dir + "um\\" + arch)
    elif winsdk_ver == '8.1':
        AddToPathEnv("PATH",    SDK["MSPLATFORM"] + "bin\\" + arch)

        inc_dir = SDK["MSPLATFORM"] + "Include\\"
        lib_dir = SDK["MSPLATFORM"] + "Lib\\winv6.3\\"
        AddToPathEnv("INCLUDE", inc_dir + "shared")
        AddToPathEnv("INCLUDE", inc_dir + "ucrt")
        AddToPathEnv("INCLUDE", inc_dir + "um")
        AddToPathEnv("LIB", lib_dir + "ucrt\\" + arch)
        AddToPathEnv("LIB", lib_dir + "um\\" + arch)
    else:
        AddToPathEnv("PATH",    SDK["MSPLATFORM"] + "bin")
        AddToPathEnv("INCLUDE", SDK["MSPLATFORM"] + "include")
        AddToPathEnv("INCLUDE", SDK["MSPLATFORM"] + "include\\atl")
        AddToPathEnv("INCLUDE", SDK["MSPLATFORM"] + "include\\mfc")

        if arch != 'x64':
            AddToPathEnv("LIB", SDK["MSPLATFORM"] + "lib")
            AddToPathEnv("PATH",SDK["VISUALSTUDIO"] + "VC\\redist\\x86\\Microsoft.VC100.CRT")
            AddToPathEnv("PATH",SDK["VISUALSTUDIO"] + "VC\\redist\\x86\\Microsoft.VC100.MFC")

        elif os.path.isdir(SDK["MSPLATFORM"] + "lib\\x64"):
            AddToPathEnv("LIB", SDK["MSPLATFORM"] + "lib\\x64")

        elif os.path.isdir(SDK["MSPLATFORM"] + "lib\\amd64"):
            AddToPathEnv("LIB", SDK["MSPLATFORM"] + "lib\\amd64")

        else:
            exit("Could not locate 64-bits libraries in Windows SDK directory!\nUsing directory: %s" % SDK["MSPLATFORM"])

    # Targeting the 7.1 SDK (which is the only way to have Windows XP support)
    # with Visual Studio 2015+ requires use of the Universal CRT.
    if winsdk_ver in ('7.1', '7.1A', '8.0', '8.1') and SDK["VISUALSTUDIO_VERSION"] >= (14,0):
        win_kit = GetRegistryKey("SOFTWARE\\Microsoft\\Windows Kits\\Installed Roots", "KitsRoot10")

        # Fallback in case we can't read the registry.
        if not win_kit or not os.path.isdir(win_kit):
            win_kit = "C:\\Program Files (x86)\\Windows Kits\\10\\"
        elif not win_kit.endswith('\\'):
            win_kit += '\\'

        for vnum in 10150, 10240, 10586, 14393, 15063, 16299, 17134, 17763, 18362, 19041, 20348, 22000:
            version = "10.0.{0}.0".format(vnum)
            if os.path.isfile(win_kit + "Include\\" + version + "\\ucrt\\assert.h"):
                print("Using Universal CRT %s" % (version))
                break

        AddToPathEnv("LIB", "%s\\Lib\\%s\\ucrt\\%s" % (win_kit, version, arch))
        AddToPathEnv("INCLUDE", "%s\\Include\\%s\\ucrt" % (win_kit, version))

        # Copy the DLLs to the bin directory.
        CopyAllFiles(GetOutputDir() + "/bin/", win_kit + "Redist\\ucrt\\DLLs\\" + arch + "\\")

########################################################################
#
# Include and Lib directories.
#
# These allow you to add include and lib directories to the
# compiler search paths.  These methods accept a "package"
# parameter, which specifies which package the directory is
# associated with.  The include/lib directory is not used
# if the package is not selected.  The package can be 'ALWAYS'.
#
########################################################################

INCDIRECTORIES = []
LIBDIRECTORIES = []
FRAMEWORKDIRECTORIES = []
LIBNAMES = []
DEFSYMBOLS = []
COMPILEFLAGS = []
LINKFLAGS = []

def IncDirectory(opt, dir):
    INCDIRECTORIES.append((opt, dir))

def LibDirectory(opt, dir):
    LIBDIRECTORIES.append((opt, dir))

def FrameworkDirectory(opt, dir):
    FRAMEWORKDIRECTORIES.append((opt, dir))

def FindIncDirectory(opt):
    # Find the include directory associated with this module
    for mod, dir in INCDIRECTORIES:
        if mod == opt:
            return os.path.abspath(dir)

def FindLibDirectory(opt):
    # Find the library directory associated with this module
    for mod, dir in LIBDIRECTORIES:
        if mod == opt:
            return os.path.abspath(dir)

def FindOptDirectory(opt):
    # Find the common directory associated with this module
    # using the include and library directories as a guide
    include_dir = FindIncDirectory(opt)
    lib_dir = FindLibDirectory(opt)

    if include_dir and lib_dir:
        # The module's common directory is the common prefix of
        # its include and library directory
        common_dir = os.path.commonprefix([include_dir, lib_dir])

        if common_dir:
            return os.path.abspath(common_dir)
    elif include_dir:
        # The module's common directory is the parent of the include
        # directory
        return os.path.abspath(os.path.join(include_dir, os.pardir))
    elif lib_dir:
        # The module's common directory is the parent of the library
        # directory
        return os.path.abspath(os.path.join(lib_dir, os.pardir))

def LibName(opt, name):
    # Check to see if the lib file actually exists for the thirdparty library given
    # Are we a thirdparty library?
    if name.startswith(GetThirdpartyDir()):
        # Does this lib exist?
        if not os.path.exists(name):
            WARNINGS.append(name + " not found.  Skipping Package " + opt)
            if (opt in PkgListGet()):
                if not PkgSkip(opt):
                    Warn("Could not locate thirdparty package %s, excluding from build" % (opt.lower()))
                    PkgDisable(opt)
                return
            else:
                Error("Could not locate thirdparty package %s, aborting build" % (opt.lower()))
    LIBNAMES.append((opt, name))

def DefSymbol(opt, sym, val=""):
    DEFSYMBOLS.append((opt, sym, val))

def CompileFlag(opt, flag):
    COMPILEFLAGS.append((opt, flag))

def LinkFlag(opt, flag):
    LINKFLAGS.append((opt, flag))

########################################################################
#
# This subroutine prepares the environment for the build.
#
########################################################################

def SetupBuildEnvironment(compiler):
    if GetVerbose():
        print("Using compiler: %s" % compiler)
        print("Host OS: %s" % GetHost())
        print("Host arch: %s" % GetHostArch())

    target = GetTarget()
    if target != 'android':
        print("Target OS: %s" % GetTarget())
    else:
        print("Target OS: %s (API level %d)" % (GetTarget(), ANDROID_API))
    print("Target arch: %s" % GetTargetArch())

    # Set to English so we can safely parse the result of gcc commands.
    # Setting it to UTF-8 is necessary for Python 3 modules to import
    # correctly.
    os.environ["LC_ALL"] = "en_US.UTF-8"
    os.environ["LANGUAGE"] = "en"

    # In the case of Android, we have to put the toolchain on the PATH in order to use it.
    if GetTarget() == 'android' and GetHost() != 'android':
        AddToPathEnv("PATH", os.path.join(SDK["ANDROID_TOOLCHAIN"], "bin"))

        if "ANDROID_BUILD_TOOLS" in SDK:
            AddToPathEnv("PATH", SDK["ANDROID_BUILD_TOOLS"])

        if "JDK" in SDK:
            AddToPathEnv("PATH", os.path.join(SDK["JDK"], "bin"))
            os.environ["JAVA_HOME"] = SDK["JDK"]

    if compiler == "MSVC":
        # Add the visual studio tools to PATH et al.
        SetupVisualStudioEnviron()

    if compiler == "GCC":
        # Invoke gcc to determine the system library directories.
        global SYS_LIB_DIRS, SYS_INC_DIRS

        if sys.platform == "darwin":
            # We need to add this one explicitly for some reason.
            SYS_LIB_DIRS.append(SDK["MACOSX"] + "/usr/lib")

        if not SDK.get("MACOSX"):
            # gcc doesn't add this one, but we do want it:
            local_lib = SDK.get("SYSROOT", "") + "/usr/local/lib"
            if os.path.isdir(local_lib):
                SYS_LIB_DIRS.append(local_lib)

        sysroot_flag = ""

        if SDK.get("MACOSX"):
            # The default compiler in Leopard does not respect --sysroot correctly.
            sysroot_flag = " -isysroot " + SDK["MACOSX"]
        #if SDK.get("SYSROOT"):
        #    sysroot_flag = ' --sysroot=%s -no-canonical-prefixes' % (SDK["SYSROOT"])
        if GetTarget() == "android":
            sysroot_flag = " -target " + ANDROID_TRIPLE

        # Extract the dirs from the line that starts with 'libraries: ='.
        # The -E is mostly to keep emscripten happy by preventing it from
        # running the compiler and complaining about the lack of input files.
        cmd = GetCXX() + " -E -print-search-dirs" + sysroot_flag
        handle = os.popen(cmd)
        for line in handle:
            if not line.startswith('libraries: ='):
                continue

            line = line[12:].strip()
            libdirs = line.split(':')
            while libdirs:
                libdir = os.path.normpath(libdirs.pop(0))
                if os.path.isdir(libdir):
                    if libdir not in SYS_LIB_DIRS:
                        SYS_LIB_DIRS.append(libdir)
                elif len(libdir) == 1:
                    # Oops, is this a drive letter?  Prepend it to the next.
                    libdirs[0] = libdir + ':' + libdirs[0]
                elif GetVerbose():
                    print("Ignoring non-existent library directory %s" % (libdir))

        returnval = handle.close()
        if returnval is not None and returnval != 0:
            Warn("%s failed" % (cmd))
            SYS_LIB_DIRS += [SDK.get("SYSROOT", "") + "/usr/lib"]

        # The Android toolchain on Windows doesn't actually add this one.
        if target == 'android' and GetHost() == 'windows':
            libdir = SDK.get("SYSROOT", "") + "/usr/lib"
            if GetTargetArch() == 'x86_64':
                libdir += '64'
            SYS_LIB_DIRS += [libdir]

        # Now extract the preprocessor's include directories.
        cmd = GetCXX() + " -x c++ -v -E " + os.devnull
        cmd += sysroot_flag

        null = open(os.devnull, 'w')
        handle = subprocess.Popen(cmd, stdout=null, stderr=subprocess.PIPE, shell=True)
        scanning = False
        for line in handle.communicate()[1].splitlines():
            line = line.decode('utf-8', 'replace')

            # Start looking at a line that says:  #include "..." search starts here
            if not scanning:
                if line.startswith('#include'):
                    scanning = True
                continue

            if sys.platform == "win32":
                if not line.startswith(' '):
                    continue
            else:
                if not line.startswith(' /'):
                    continue

            line = line.strip()
            if line.endswith(" (framework directory)"):
                pass
            elif os.path.isdir(line):
                SYS_INC_DIRS.append(os.path.normpath(line))
            elif GetVerbose():
                print("Ignoring non-existent include directory %s" % (line))

        if handle.returncode != 0 or not SYS_INC_DIRS:
            Warn("%s failed or did not produce the expected result" % (cmd))
            sysroot = SDK.get("SYSROOT", "")
            # Add some sensible directories as a fallback.
            SYS_INC_DIRS = [
                sysroot + "/usr/include",
                sysroot + "/usr/local/include"
            ]
            pcbsd_inc = sysroot + "/usr/PCBSD/local/include"
            if os.path.isdir(pcbsd_inc):
                SYS_INC_DIRS.append(pcbsd_inc)

        null.close()

        # emscripten should have nothing to do with /usr
        # and it should not be installed there
        if GetHost() == 'emscripten':
            keep = []
            for dir in SYS_INC_DIRS:
                if not dir.startswith('/usr'):
                    keep.append(dir)
            SYS_INC_DIRS.clear()
            SYS_INC_DIRS.extend(keep)

            keep.clear()
            for dir in SYS_LIB_DIRS:
                if not dir.startswith('/usr'):
                    keep.append(dir)
            SYS_LIB_DIRS.clear()
            SYS_LIB_DIRS.extend(keep)

        # Print out the search paths
        if GetVerbose():
            print("System library search path:")
            for dir in SYS_LIB_DIRS:
                print("  " + dir)

            print("System include search path:")
            for dir in SYS_INC_DIRS:
                print("  " + dir)

    # If we're cross-compiling, no point in putting our output dirs on the path.
    if CrossCompiling():
        return

    # Add our output directories to the environment.
    builtdir = GetOutputDir()
    AddToPathEnv("PYTHONPATH", builtdir)
    AddToPathEnv("PANDA_PRC_DIR", os.path.join(builtdir, "etc"))
    AddToPathEnv("PATH", os.path.join(builtdir, "bin"))
    if GetHost() == 'windows':
        # extension_native_helpers.py currently expects to find libpandaexpress on sys.path.
        AddToPathEnv("PYTHONPATH", os.path.join(builtdir, "bin"))
        AddToPathEnv("PATH", os.path.join(builtdir, "plugins"))

    # Now for the special (DY)LD_LIBRARY_PATH on Unix-esque systems.
    if GetHost() != 'windows':
        # Get the current
        ldpath = os.environ.get("LD_LIBRARY_PATH", "").split(os.pathsep)
        if GetHost() == 'darwin':
            dyldpath = os.environ.get("DYLD_LIBRARY_PATH", "").split(os.pathsep)

        # Remove any potential current Panda installation lib dirs
        for i in ldpath[:]:
            if i.startswith("/usr/lib/panda3d") or \
               i.startswith("/usr/local/panda"):
                ldpath.remove(i)

        if GetHost() == 'darwin':
            for i in dyldpath[:]:
                if i.startswith("/Applications/Panda3D") or \
                   i.startswith("/Developer/Panda3D"):
                    dyldpath.remove(i)

        # Add built/lib/ to (DY)LD_LIBRARY_PATH
        ldpath.insert(0, os.path.join(builtdir, 'lib'))
        os.environ["LD_LIBRARY_PATH"] = os.pathsep.join(ldpath)

        if GetHost() == 'darwin':
            dyldpath.insert(0, os.path.join(builtdir, 'lib'))
            os.environ["DYLD_LIBRARY_PATH"] = os.pathsep.join(dyldpath)

            # macOS 10.11 removed DYLD_LIBRARY_PATH, but we still need to pass
            # on our lib directory to ppackage, so add it to PATH instead.
            os.environ["PATH"] = os.path.join(builtdir, 'lib') + ':' + os.environ.get("PATH", "")

        # Workaround around compile issue on PCBSD
        if (os.path.exists("/usr/PCBSD")):
            os.environ["LD_LIBRARY_PATH"] += os.pathsep + "/usr/PCBSD/local/lib"

########################################################################
##
## Routines to copy files into the build tree
##
########################################################################

def CopyFile(dstfile, srcfile):
    if dstfile[-1] == '/':
        dstfile += os.path.basename(srcfile)

    if NeedsBuild([dstfile], [srcfile]):
        if os.path.islink(srcfile):
            # Preserve symlinks
            if os.path.isfile(dstfile) or os.path.islink(dstfile):
                print("Removing file %s" % (dstfile))
                os.unlink(dstfile)
            elif os.path.isdir(dstfile):
                print("Removing directory %s" % (dstfile))
                shutil.rmtree(dstfile)
            os.symlink(os.readlink(srcfile), dstfile)
        else:
            WriteBinaryFile(dstfile, ReadBinaryFile(srcfile))

        if sys.platform == 'cygwin' and os.path.splitext(dstfile)[1].lower() in ('.dll', '.exe'):
            os.chmod(dstfile, 0o755)

        JustBuilt([dstfile], [srcfile])

def CopyAllFiles(dstdir, srcdir, suffix=""):
    for x in GetDirectoryContents(srcdir, ["*"+suffix]):
        CopyFile(dstdir + x, srcdir + x)

def CopyAllHeaders(dir, skip=[]):
    for filename in GetDirectoryContents(dir, ["*.h", "*.I", "*.T"], skip):
        srcfile = dir + "/" + filename
        dstfile = OUTPUTDIR + "/include/" + filename
        if (NeedsBuild([dstfile], [srcfile])):
            WriteBinaryFile(dstfile, ReadBinaryFile(srcfile))
            JustBuilt([dstfile], [srcfile])

def CopyTree(dstdir, srcdir, omitVCS=True, exclude=()):
    if os.path.isdir(dstdir):
        source_entries = os.listdir(srcdir)
        for entry in source_entries:
            srcpth = os.path.join(srcdir, entry)
            dstpth = os.path.join(dstdir, entry)

            if entry in exclude:
                continue

            if os.path.islink(srcpth) or os.path.isfile(srcpth):
                if not omitVCS or entry not in VCS_FILES:
                    CopyFile(dstpth, srcpth)
            else:
                if not omitVCS or entry not in VCS_DIRS:
                    CopyTree(dstpth, srcpth)

        # Delete files in dstdir that are not in srcdir.
        for entry in os.listdir(dstdir):
            if entry not in source_entries or entry in exclude:
                path = os.path.join(dstdir, entry)
                if os.path.islink(path) or os.path.isfile(path):
                    os.remove(path)
                elif os.path.isdir(path):
                    shutil.rmtree(path)
    else:
        if GetHost() == 'windows':
            srcdir = srcdir.replace('/', '\\')
            dstdir = dstdir.replace('/', '\\')
            cmd = 'xcopy /I/Y/E/Q "' + srcdir + '" "' + dstdir + '"'
            oscmd(cmd)
        else:
            if subprocess.call(['cp', '-R', '-f', srcdir, dstdir]) != 0:
                exit("Copy failed.")

        for entry in exclude:
            path = os.path.join(dstdir, entry)
            if os.path.islink(path) or os.path.isfile(path):
                os.remove(path)
            elif os.path.isdir(path):
                shutil.rmtree(path)

        if omitVCS:
            DeleteVCS(dstdir)

def CopyPythonTree(dstdir, srcdir, threads=0):
    if (not os.path.isdir(dstdir)):
        os.mkdir(dstdir)

    exclude_files = set(VCS_FILES)
    exclude_files.add('panda3d.py')

    for entry in os.listdir(srcdir):
        srcpth = os.path.join(srcdir, entry)
        dstpth = os.path.join(dstdir, entry)
        if os.path.isfile(srcpth):
            base, ext = os.path.splitext(entry)
            if entry not in exclude_files and ext not in SUFFIX_INC + ['.pyc', '.pyo']:
                if (NeedsBuild([dstpth], [srcpth])):
                    WriteBinaryFile(dstpth, ReadBinaryFile(srcpth))
                    JustBuilt([dstpth], [srcpth])

        elif entry not in VCS_DIRS:
            CopyPythonTree(dstpth, srcpth, threads=threads)

########################################################################
##
## Parse setup.cfg to extract the version number.
##
########################################################################

cfg_parser = None

def GetMetadataValue(key):
    global cfg_parser
    if not cfg_parser:
        # Parse the metadata from the setup.cfg file.
        cfg_parser = configparser.ConfigParser()
        path = os.path.join(os.path.dirname(__file__), '..', 'setup.cfg')
        assert cfg_parser.read(path), "Could not read setup.cfg file."

    value = cfg_parser.get('metadata', key)
    if key == 'classifiers':
        value = value.strip().split('\n')
    return value

# This function is being phased out.
def ParsePandaVersion(fn):
    try:
        f = open(fn, "r")
        pattern = re.compile('^[ \t]*[#][ \t]*define[ \t]+PANDA_VERSION[ \t]+([0-9]+)[ \t]+([0-9]+)[ \t]+([0-9]+)')
        for line in f:
            match = pattern.match(line, 0)
            if (match):
                f.close()
                return match.group(1) + "." + match.group(2) + "." + match.group(3)
        f.close()
    except:
        pass
    return "0.0.0"

##########################################################################################
#
# Utility function to generate a resource file
#
##########################################################################################

RESOURCE_FILE_TEMPLATE = """VS_VERSION_INFO VERSIONINFO
 FILEVERSION %(commaversion)s
 PRODUCTVERSION %(commaversion)s
 FILEFLAGSMASK 0x3fL
 FILEFLAGS %(debugflag)s
 FILEOS 0x40004L
 FILETYPE 0x2L
 FILESUBTYPE 0x0L
BEGIN
    BLOCK "StringFileInfo"
    BEGIN
        BLOCK "040904e4"
        BEGIN
            VALUE "FileDescription", "%(description)s\\0"
            VALUE "FileVersion", "%(dotversion)s"
            VALUE "LegalTrademarks", "\\0"
            VALUE "MIMEType", "%(mimetype)s\\0"
            VALUE "FileExtents", "%(extension)s\\0"
            VALUE "FileOpenName", "%(filedesc)s\\0"
            VALUE "OLESelfRegister", "\\0"
            VALUE "OriginalFilename", "%(filename)s\\0"
            VALUE "ProductName", "%(name)s %(version)s\\0"
            VALUE "ProductVersion", "%(dotversion)s"
        END
    END
    BLOCK "VarFileInfo"
    BEGIN
        VALUE "Translation", 0x409, 1252
    END
END
"""

def GenerateResourceFile(**kwargs):
    if "debugflag" not in kwargs:
        if GetOptimize() <= 2:
            kwargs["debugflag"] = "0x1L"
        else:
            kwargs["debugflag"] = "0x0L"
    kwargs["dotversion"] = kwargs["version"]
    if len(kwargs["dotversion"].split(".")) == 3:
        kwargs["dotversion"] += ".0"
    if "commaversion" not in kwargs:
        kwargs["commaversion"] = kwargs["dotversion"].replace(".", ",")

    rcdata = ""
    if "noinclude" not in kwargs:
        rcdata += "#define APSTUDIO_READONLY_SYMBOLS\n"
        rcdata += "#include \"winresrc.h\"\n"
        rcdata += "#undef APSTUDIO_READONLY_SYMBOLS\n"
    rcdata += RESOURCE_FILE_TEMPLATE % kwargs

    if "icon" in kwargs:
        rcdata += "\nICON_FILE       ICON    \"%s\"\n" % kwargs["icon"]

    return rcdata


def WriteResourceFile(basename, **kwargs):
    if not basename.endswith(".rc"):
        basename += ".rc"
    basename = GetOutputDir() + "/include/" + basename
    ConditionalWriteFile(basename, GenerateResourceFile(**kwargs))
    return basename


def GenerateEmbeddedStringFile(string_name, data):
    yield 'extern const char %s[] = {\n' % (string_name)
    i = 0
    for byte in data:
        if i == 0:
            yield ' '

        yield ' 0x%02x,' % (byte)
        i += 1
        if i >= 12:
            yield '\n'
            i = 0

    yield '\n};\n'


def WriteEmbeddedStringFile(basename, inputs, string_name=None):
    if os.path.splitext(basename)[1] not in SUFFIX_INC:
        basename += '.cxx'
    target = GetOutputDir() + "/tmp/" + basename

    if string_name is None:
        string_name = os.path.basename(os.path.splitext(target)[0])
        string_name = string_name.replace('-', '_')

    data = bytearray()
    for input in inputs:
        fp = open(input, 'rb')

        # Insert a #line so that we get meaningful compile/assert errors when
        # the result is inserted by interrogate_module into generated code.
        if os.path.splitext(input)[1] in SUFFIX_INC:
            line = '#line 1 "%s"\n' % (input)
            data += bytearray(line.encode('ascii', 'replace'))

        data += bytearray(fp.read())
        fp.close()

    data.append(0)

    output = ''.join(GenerateEmbeddedStringFile(string_name, data))
    ConditionalWriteFile(target, output)
    return target

########################################################################
##
## FindLocation
##
########################################################################

ORIG_EXT = {}
PYABI_SPECIFIC = set()
WARNED_FILES = set()

def GetOrigExt(x):
    return ORIG_EXT[x]

def SetOrigExt(x, v):
    ORIG_EXT[x] = v

def GetExtensionSuffix():
    target = GetTarget()
    if target == 'windows':
        if GetTargetArch() == 'x64':
            return '.cp%d%d-win_amd64.pyd' % (sys.version_info[:2])
        else:
            return '.cp%d%d-win32.pyd' % (sys.version_info[:2])
    elif target == 'emscripten':
        return '.so'
    elif CrossCompiling():
        return '.{0}.so'.format(GetPythonABI())
    else:
        import _imp
        return _imp.extension_suffixes()[0]

def GetPythonABI():
    if not CrossCompiling():
        soabi = sysconfig.get_config_var('SOABI')
        if soabi:
            return soabi

    return 'cpython-%d%d' % (sys.version_info[:2])

def CalcLocation(fn, ipath):
    if fn.startswith("panda3d/") and fn.endswith(".py"):
        return OUTPUTDIR + "/" + fn

    if (fn.endswith(".class")):return OUTPUTDIR+"/classes/"+fn
    if (fn.count("/")): return fn
    dllext = ""
    target = GetTarget()
    if (GetOptimize() <= 2 and target == 'windows'): dllext = "_d"

    if (fn == "AndroidManifest.xml"): return OUTPUTDIR+"/"+fn
    if (fn == "classes.dex"): return OUTPUTDIR+"/"+fn
    if (fn.endswith(".cxx")): return CxxFindSource(fn, ipath)
    if (fn.endswith(".I")):   return CxxFindSource(fn, ipath)
    if (fn.endswith(".h")):   return CxxFindSource(fn, ipath)
    if (fn.endswith(".c")):   return CxxFindSource(fn, ipath)
    if (fn.endswith(".py")):  return CxxFindSource(fn, ipath)
    if (fn.endswith(".yxx")): return CxxFindSource(fn, ipath)
    if (fn.endswith(".lxx")): return CxxFindSource(fn, ipath)
    if (fn.endswith(".xml")): return CxxFindSource(fn, ipath)
    if (fn.endswith(".java")):return CxxFindSource(fn, ipath)
    if (fn.endswith(".egg")): return OUTPUTDIR+"/models/"+fn
    if (fn.endswith(".egg.pz")):return OUTPUTDIR+"/models/"+fn
    if (fn.endswith(".pyd")): return OUTPUTDIR+"/panda3d/"+fn[:-4]+GetExtensionSuffix()
    if (target == 'windows'):
        if (fn.endswith(".def")):   return CxxFindSource(fn, ipath)
        if (fn.endswith(".rc")):    return CxxFindSource(fn, ipath)
        if (fn.endswith(".idl")):   return CxxFindSource(fn, ipath)
        if (fn.endswith(".obj")):   return OUTPUTDIR+"/tmp/"+fn
        if (fn.endswith(".res")):   return OUTPUTDIR+"/tmp/"+fn
        if (fn.endswith(".tlb")):   return OUTPUTDIR+"/tmp/"+fn
        if (fn.endswith(".dll")):   return OUTPUTDIR+"/bin/"+fn[:-4]+dllext+".dll"
        if (fn.endswith(".ocx")):   return OUTPUTDIR+"/plugins/"+fn[:-4]+dllext+".ocx"
        if (fn.endswith(".mll")):   return OUTPUTDIR+"/plugins/"+fn[:-4]+dllext+".mll"
        if (fn.endswith(".dlo")):   return OUTPUTDIR+"/plugins/"+fn[:-4]+dllext+".dlo"
        if (fn.endswith(".dli")):   return OUTPUTDIR+"/plugins/"+fn[:-4]+dllext+".dli"
        if (fn.endswith(".dle")):   return OUTPUTDIR+"/plugins/"+fn[:-4]+dllext+".dle"
        if (fn.endswith(".plugin")):return OUTPUTDIR+"/plugins/"+fn[:-7]+dllext+".dll"
        if (fn.endswith(".exe")):   return OUTPUTDIR+"/bin/"+fn
        if (fn.endswith(".p3d")):   return OUTPUTDIR+"/bin/"+fn
        if (fn.endswith(".lib")):   return OUTPUTDIR+"/lib/"+fn[:-4]+dllext+".lib"
        if (fn.endswith(".ilb")):   return OUTPUTDIR+"/tmp/"+fn[:-4]+dllext+".lib"
    elif (target == 'darwin'):
        if (fn.endswith(".mm")):    return CxxFindSource(fn, ipath)
        if (fn.endswith(".r")):     return CxxFindSource(fn, ipath)
        if (fn.endswith(".plist")): return CxxFindSource(fn, ipath)
        if (fn.endswith(".obj")):   return OUTPUTDIR+"/tmp/"+fn[:-4]+".o"
        if (fn.endswith(".dll")):   return OUTPUTDIR+"/lib/"+fn[:-4]+".dylib"
        if (fn.endswith(".mll")):   return OUTPUTDIR+"/plugins/"+fn
        if (fn.endswith(".exe")):   return OUTPUTDIR+"/bin/"+fn[:-4]
        if (fn.endswith(".p3d")):   return OUTPUTDIR+"/bin/"+fn[:-4]
        if (fn.endswith(".lib")):   return OUTPUTDIR+"/lib/"+fn[:-4]+".a"
        if (fn.endswith(".ilb")):   return OUTPUTDIR+"/tmp/"+fn[:-4]+".a"
        if (fn.endswith(".rsrc")):  return OUTPUTDIR+"/tmp/"+fn
        if (fn.endswith(".plugin")):return OUTPUTDIR+"/plugins/"+fn
        if (fn.endswith(".app")):   return OUTPUTDIR+"/bin/"+fn
    elif (target == 'emscripten'):
        if (fn.endswith(".obj")):   return OUTPUTDIR+"/tmp/"+fn[:-4]+".o"
        if (fn.endswith(".dll")):   return OUTPUTDIR+"/lib/"+fn[:-4]+".o"
        if (fn.endswith(".pyd")):   return OUTPUTDIR+"/panda3d/"+fn[:-4]+".o"
        if (fn.endswith(".mll")):   return OUTPUTDIR+"/plugins/"+fn
        if (fn.endswith(".plugin")):return OUTPUTDIR+"/plugins/"+fn[:-7]+dllext+".js"
        if (fn.endswith(".exe")):   return OUTPUTDIR+"/bin/"+fn[:-4]+".js"
        if (fn.endswith(".lib")):   return OUTPUTDIR+"/lib/"+fn[:-4]+".a"
        if (fn.endswith(".ilb")):   return OUTPUTDIR+"/tmp/"+fn[:-4]+".a"
    else:
        if (fn.endswith(".obj")):   return OUTPUTDIR+"/tmp/"+fn[:-4]+".o"
        if (fn.endswith(".dll")):   return OUTPUTDIR+"/lib/"+fn[:-4]+".so"
        if (fn.endswith(".mll")):   return OUTPUTDIR+"/plugins/"+fn
        if (fn.endswith(".plugin")):return OUTPUTDIR+"/plugins/"+fn[:-7]+dllext+".so"
        if (fn.endswith(".exe")):   return OUTPUTDIR+"/bin/"+fn[:-4]
        if (fn.endswith(".p3d")):   return OUTPUTDIR+"/bin/"+fn[:-4]
        if (fn.endswith(".lib")):   return OUTPUTDIR+"/lib/"+fn[:-4]+".a"
        if (fn.endswith(".ilb")):   return OUTPUTDIR+"/tmp/"+fn[:-4]+".a"
    if (fn.endswith(".dat")):   return OUTPUTDIR+"/tmp/"+fn
    if (fn.endswith(".in")):    return OUTPUTDIR+"/pandac/input/"+fn
    return fn


def FindLocation(fn, ipath, pyabi=None):
    if GetLinkAllStatic():
        if fn.endswith(".dll"):
            fn = fn[:-4] + ".lib"
        elif fn.endswith(".pyd"):
            fn = "libpy.panda3d." \
               + os.path.splitext(fn[:-4] + GetExtensionSuffix())[0] + ".lib"

    loc = CalcLocation(fn, ipath)
    base, ext = os.path.splitext(fn)

    # If this is a target created with PyTargetAdd, we need to make sure it
    # it put in a Python-version-specific directory.
    if loc in PYABI_SPECIFIC:
        if loc.startswith(OUTPUTDIR + "/tmp"):
            if pyabi is not None:
                loc = OUTPUTDIR + "/tmp/" + pyabi + loc[len(OUTPUTDIR) + 4:]
            else:
                raise RuntimeError("%s is a Python-specific target, use PyTargetAdd instead of TargetAdd" % (fn))

        elif ext != ".pyd" and loc not in WARNED_FILES:
            WARNED_FILES.add(loc)
            Warn("file depends on Python but is not in an ABI-specific directory:", loc)

    ORIG_EXT[loc] = ext
    return loc


########################################################################
##
## These files maintain a python_versions.json file in the built/tmp
## directory that can be used by the other scripts in this directory.
##
########################################################################


def GetCurrentPythonVersionInfo():
    if PkgSkip("PYTHON"):
        return

    return {
        "version": SDK["PYTHONVERSION"][6:].rstrip('dmu'),
        "soabi": GetPythonABI(),
        "ext_suffix": GetExtensionSuffix(),
        "executable": sys.executable,
        "purelib": sysconfig.get_python_lib(False),
        "platlib": sysconfig.get_python_lib(True),
    }


def UpdatePythonVersionInfoFile(new_info):
    import json

    json_file = os.path.join(GetOutputDir(), "tmp", "python_versions.json")
    json_data = []
    if os.path.isfile(json_file) and not PkgSkip("PYTHON"):
        try:
            with open(json_file, 'r') as fh:
                json_data = json.load(fh)
        except:
            json_data = []

        # Prune the list by removing the entries that conflict with our build,
        # plus the entries that no longer exist, and the EOL Python versions
        for version_info in json_data[:]:
            core_pyd = os.path.join(GetOutputDir(), "panda3d", "core" + version_info["ext_suffix"])
            if version_info["ext_suffix"] == new_info["ext_suffix"] or \
               version_info["soabi"] == new_info["soabi"] or \
               not os.path.isfile(core_pyd) or \
               version_info["version"].split(".", 1)[0] == "2" or \
               version_info["version"] in ("3.0", "3.1", "3.2", "3.3", "3.4", "3.5", "3.6", "3.7"):
                json_data.remove(version_info)

    if not PkgSkip("PYTHON"):
        json_data.append(new_info)

    if VERBOSE:
        print("Writing %s" % (json_file))

    with open(json_file, 'w') as fh:
        json.dump(json_data, fh, indent=4)


def ReadPythonVersionInfoFile():
    import json

    json_file = os.path.join(GetOutputDir(), "tmp", "python_versions.json")
    if os.path.isfile(json_file):
        try:
            json_data = json.load(open(json_file, 'r'))
        except:
            pass

        # Don't include unsupported versions of Python.
        for version_info in json_data[:]:
            if version_info["version"] in ("2.6", "2.7", "3.0", "3.1", "3.2", "3.3", "3.4", "3.5", "3.6", "3.7"):
                json_data.remove(version_info)

        return json_data

    return []


########################################################################
##
## TargetAdd
##
## Makepanda maintains a list of make-targets.  Each target has
## these attributes:
##
## name   - the name of the file being created.
## ext    - the original file extension, prior to OS-specific translation
## inputs - the names of the input files to the compiler
## deps   - other input files that the target also depends on
## opts   - compiler options, a catch-all category
##
## TargetAdd will create the target if it does not exist.  Then,
## depending on what options you pass, it will push data onto these
## various target attributes.  This is cumulative: for example, if
## you use TargetAdd to add compiler options, then use TargetAdd
## again with more compiler options, both sets of options will be
## included.
##
## TargetAdd does some automatic dependency generation on C++ files.
## It will scan these files for include-files and automatically push
## the include files onto the list of dependencies.  In order to do
## this, it needs an include-file search path.  So if you supply
## any C++ input, you also need to supply compiler options containing
## include-directories, or alternately, a separate ipath parameter.
##
## The main body of 'makepanda' is a long list of TargetAdd
## directives building up a giant list of make targets.  Then,
## finally, the targets are run and panda is built.
##
## Makepanda's dependency system does not understand multiple
## outputs from a single build step.  When a build step generates
## a primary output file and a secondary output file, it is
## necessary to trick the dependency system.  Insert a dummy
## build step that "generates" the secondary output file, using
## the primary output file as an input.  There is a special
## compiler option DEPENDENCYONLY that creates such a dummy
## build-step.  There are two cases where dummy build steps must
## be inserted: bison generates an OBJ and a secondary header
## file, interrogate generates an IN and a secondary IGATE.OBJ.
##
## PyTargetAdd is a special version for targets that depend on Python.
## It will create a target for each Python version we are building with,
## ensuring that builds with different Python versions won't conflict
## when we build for multiple Python ABIs side-by-side.
##
########################################################################

class Target:
    pass

TARGET_LIST = []
TARGET_TABLE = {}

def TargetAdd(target, dummy=0, opts=[], input=[], dep=[], ipath=None, winrc=None, pyabi=None):
    if dummy != 0:
        exit("Syntax error in TargetAdd " + target)
    if ipath is None:
        ipath = opts
    if not ipath:
        ipath = []
    if isinstance(input, str):
        input = [input]
    if isinstance(dep, str):
        dep = [dep]

    if target.endswith(".pyd") and not pyabi:
        raise RuntimeError("Use PyTargetAdd to build .pyd targets")

    full = FindLocation(target, [OUTPUTDIR + "/include"], pyabi=pyabi)

    if full not in TARGET_TABLE:
        t = Target()
        t.name = full
        t.inputs = []
        t.deps = {}
        t.opts = []
        TARGET_TABLE[full] = t
        TARGET_LIST.append(t)
    else:
        t = TARGET_TABLE[full]

    for x in opts:
        if x not in t.opts:
            t.opts.append(x)

    ipath = [OUTPUTDIR + "/tmp"] + GetListOption(ipath, "DIR:") + [OUTPUTDIR+"/include"]
    for x in input:
        fullinput = FindLocation(x, ipath, pyabi=pyabi)
        t.inputs.append(fullinput)
        # Don't re-link a library or binary if just its dependency dlls have been altered.
        # This should work out fine in most cases, and often reduces recompilation time.
        if os.path.splitext(x)[-1] not in SUFFIX_DLL:
            t.deps[fullinput] = 1
            (base,suffix) = os.path.splitext(x)
            if SUFFIX_INC.count(suffix):
                for d in CxxCalcDependencies(fullinput, ipath, []):
                    t.deps[d] = 1
            elif suffix == '.java':
                for d in JavaCalcDependencies(fullinput, OUTPUTDIR + "/classes"):
                    t.deps[d] = 1

        # If we are linking statically, add the source DLL's dynamic dependencies.
        if GetLinkAllStatic() and ORIG_EXT[fullinput] == '.lib' and fullinput in TARGET_TABLE:
            tdep = TARGET_TABLE[fullinput]
            for y in tdep.inputs:
                if ORIG_EXT[y] == '.lib' and y not in t.inputs:
                    t.inputs.append(y)

            for opt, _ in LIBNAMES + LIBDIRECTORIES + FRAMEWORKDIRECTORIES + LINKFLAGS + COMPILEFLAGS:
                if opt in tdep.opts and opt not in t.opts:
                    t.opts.append(opt)

        elif GetTarget() == 'emscripten' and ORIG_EXT[fullinput] == '.dll' and fullinput in TARGET_TABLE:
            # Transfer over flags like -s USE_LIBPNG=1
            tdep = TARGET_TABLE[fullinput]
            for opt, _ in LINKFLAGS:
                if opt in tdep.opts and opt not in t.opts:
                    t.opts.append(opt)

        if x.endswith(".in"):
            # Mark the _igate.cxx file as a dependency also.
            outbase = os.path.basename(x)[:-3]
            woutc = GetOutputDir()+"/tmp/"+outbase+"_igate.cxx"
            t.deps[woutc] = 1

        if target.endswith(".in"):
            # Add any .N files.
            base, ext = os.path.splitext(fullinput)
            fulln = base + ".N"
            if os.path.isfile(fulln):
                t.deps[fulln] = 1

    for x in dep:
        fulldep = FindLocation(x, ipath, pyabi=pyabi)
        t.deps[fulldep] = 1

    if winrc and GetTarget() == 'windows':
        TargetAdd(target, input=WriteResourceFile(target.split("/")[-1].split(".")[0], **winrc))

    ext = os.path.splitext(target)[1]
    if ext == ".in":
        if not CrossCompiling():
            t.deps[FindLocation("interrogate.exe", [])] = 1
        t.deps[FindLocation("dtool_have_python.dat", [])] = 1

    if ext in (".obj", ".tlb", ".res", ".plugin", ".app") or ext in SUFFIX_DLL or ext in SUFFIX_LIB:
        t.deps[FindLocation("platform.dat", [])] = 1

    if target.endswith(".obj") and any(x.endswith(".in") for x in input):
        if not CrossCompiling():
            t.deps[FindLocation("interrogate_module.exe", [])] = 1

    if target.endswith(".pz") and not CrossCompiling():
        t.deps[FindLocation("pzip.exe", [])] = 1

    if target.endswith(".in"):
        # Also add a target to compile the _igate.cxx file into an _igate.obj.
        outbase = os.path.basename(target)[:-3]
        woutc = OUTPUTDIR + "/tmp/" + outbase + "_igate.cxx"
        CxxDependencyCache[woutc] = []
        PyTargetAdd(outbase + "_igate.obj", opts=opts+['PYTHON','BIGOBJ'], input=woutc, dep=target)


def PyTargetAdd(target, opts=[], **kwargs):
    if PkgSkip("PYTHON"):
        return

    if 'PYTHON' not in opts:
        opts = opts + ['PYTHON']

    abi = GetPythonABI()

    MakeDirectory(OUTPUTDIR + "/tmp/" + abi)

    # Mark this target as being a Python-specific target.
    orig = CalcLocation(target, [OUTPUTDIR + "/include"])
    PYABI_SPECIFIC.add(orig)

    if orig.startswith(OUTPUTDIR + "/tmp/") and os.path.exists(orig):
        print("Removing file %s" % (orig))
        os.unlink(orig)

    TargetAdd(target, opts=opts, pyabi=abi, **kwargs)<|MERGE_RESOLUTION|>--- conflicted
+++ resolved
@@ -46,17 +46,12 @@
 SYS_LIB_DIRS = []
 SYS_INC_DIRS = []
 DEBUG_DEPENDENCIES = False
-<<<<<<< HEAD
 if sys.platform == "darwin" or sys.platform.startswith("freebsd"):
     DEFAULT_CC = "clang"
     DEFAULT_CXX = "clang++"
 else:
     DEFAULT_CC = "gcc"
     DEFAULT_CXX = "g++"
-=======
-DEFAULT_CC = "gcc"
-DEFAULT_CXX = "g++"
->>>>>>> 10ee0199
 DEFAULT_AR = "ar"
 DEFAULT_RANLIB = "ranlib"
 
@@ -477,8 +472,6 @@
 
         arch = "wasm32"
 
-<<<<<<< HEAD
-=======
     elif target == 'wasi':
         DEFAULT_CC = "clang"
         DEFAULT_CXX = "clang++"
@@ -487,7 +480,6 @@
 
         arch = "wasm32"
 
->>>>>>> 10ee0199
     elif target == host:
         if target == 'freebsd':
             DEFAULT_CC = "clang"
@@ -1437,12 +1429,9 @@
     elif (target == 'emscripten'):
         THIRDPARTYDIR = base + "/emscripten-libs/"
 
-<<<<<<< HEAD
-=======
     elif (target == 'wasi'):
         THIRDPARTYDIR = base
 
->>>>>>> 10ee0199
     else:
         Warn("Unsupported platform:", target)
         return
