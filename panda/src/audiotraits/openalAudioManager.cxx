--- conflicted
+++ resolved
@@ -96,13 +96,8 @@
   _concurrent_sound_limit = 0;
   _is_valid = true;
 
-<<<<<<< HEAD
   // Init 3D attributes
-  _distance_factor = 3.28;
-=======
-  //Init 3D attributes
   _distance_factor = 1;
->>>>>>> c0b2468b
   _drop_off_factor = 1;
 
   _position[0] = 0;
@@ -720,24 +715,12 @@
   *uz = _forward_up[4];
 }
 
-
-<<<<<<< HEAD
-/**
- * Set units per foot WARNING: OpenAL has no distance factor but we use this
- * as a scale on the min/max distances of sounds to preserve FMOD
- * compatibility.  Also, adjusts the speed of sound to compensate for unit
- * difference.  OpenAL's default speed of sound is 343.3 m/s == 1126.3 ft/s
- */
-=======
-////////////////////////////////////////////////////////////////////
-//     Function: OpenALAudioManager::audio_3d_set_distance_factor
-//       Access: Public
-//  Description: Set value in units per meter
-//               WARNING: OpenAL has no distance factor but we use this as a scale
-//                        on the min/max distances of sounds to preserve FMOD compatibility.
-//                        Also, adjusts the speed of sound to compensate for unit difference.
-////////////////////////////////////////////////////////////////////
->>>>>>> c0b2468b
+/**
+ * Set value in units per meter
+ * WARNING: OpenAL has no distance factor but we use this as a scale
+ *          on the min/max distances of sounds to preserve FMOD compatibility.
+ *          Also adjusts the speed of sound to compensate for unit difference.
+ */
 void OpenALAudioManager::
 audio_3d_set_distance_factor(PN_stdfloat factor) {
   ReMutexHolder holder(_lock);
@@ -767,17 +750,9 @@
   }
 }
 
-<<<<<<< HEAD
-/**
- * Sets units per foot
- */
-=======
-////////////////////////////////////////////////////////////////////
-//     Function: OpenALAudioManager::audio_3d_get_distance_factor
-//       Access: Public
-//  Description: Get value in units per meter
-////////////////////////////////////////////////////////////////////
->>>>>>> c0b2468b
+/**
+ * Get value in units per meter
+ */
 PN_stdfloat OpenALAudioManager::
 audio_3d_get_distance_factor() const {
   return _distance_factor;
