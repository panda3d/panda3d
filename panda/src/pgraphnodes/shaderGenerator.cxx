--- conflicted
+++ resolved
@@ -1961,34 +1961,4 @@
       && _alpha_test_ref == other._alpha_test_ref
       && _num_clip_planes == other._num_clip_planes
       && _light_ramp == other._light_ramp;
-<<<<<<< HEAD
-}
-=======
-}
-
-#else
-
-// Stubs for when building without Cg support.
-ShaderGenerator::
-ShaderGenerator(const GraphicsStateGuardianBase *gsg) {
-}
-
-ShaderGenerator::
-~ShaderGenerator() {
-}
-
-void ShaderGenerator::
-rehash_generated_shaders() {
-}
-
-void ShaderGenerator::
-clear_generated_shaders() {
-}
-
-CPT(ShaderAttrib) ShaderGenerator::
-synthesize_shader(const RenderState *rs, const GeomVertexAnimationSpec &anim) {
-  return nullptr;
-}
-
-#endif  // HAVE_CG
->>>>>>> 51b6a90f
+}