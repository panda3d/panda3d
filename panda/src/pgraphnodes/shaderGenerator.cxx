--- conflicted
+++ resolved
@@ -802,25 +802,15 @@
 
   // Decide whether to separate ambient and diffuse calculations.
   if (have_ambient) {
-<<<<<<< HEAD
-    if (key._flags & Material::F_ambient) {
+    if (key._texture_flags & ShaderKey::TF_map_occlusion) {
       key._flags |= ShaderKey::F_have_separate_ambient;
-    } else {
+    }
+    else if (key._flags & Material::F_ambient) {
+      key._flags |= ShaderKey::F_have_separate_ambient;
+    }
+    else {
       if (key._flags & Material::F_diffuse) {
         key._flags |= ShaderKey::F_have_separate_ambient;
-=======
-    if (key._texture_flags & ShaderKey::TF_map_occlusion) {
-      key._have_separate_ambient = true;
-    }
-    else if (key._material_flags & Material::F_ambient) {
-      key._have_separate_ambient = true;
-    }
-    else {
-      if (key._material_flags & Material::F_diffuse) {
-        key._have_separate_ambient = true;
-      } else {
-        key._have_separate_ambient = false;
->>>>>>> 86d03760
       }
     }
   }
@@ -1858,20 +1848,14 @@
     if (key._texture_flags & ShaderKey::TF_map_glow) {
       text << "\t result *= saturate(2 * (tex" << map_index_glow << ".a - 0.5));\n";
     }
-<<<<<<< HEAD
     if (key._flags & ShaderKey::F_have_separate_ambient) {
-      if (key._flags & Material::F_ambient) {
-=======
-    if (key._have_separate_ambient) {
-      // Apply occlusion textures.
       for (size_t i = 0; i < key._textures.size(); ++i) {
         ShaderKey::TextureInfo &tex = key._textures[i];
         if (tex._flags & ShaderKey::TF_map_occlusion) {
           text << "\t tot_ambient *= tex" << i << ".r;\n";
         }
       }
-      if (key._material_flags & Material::F_ambient) {
->>>>>>> 86d03760
+      if (key._flags & Material::F_ambient) {
         text << "\t result += tot_ambient * attr_material[0];\n";
       } else if (key._flags & ShaderKey::F_vertex_color) {
         text << "\t result += tot_ambient * l_color;\n";
