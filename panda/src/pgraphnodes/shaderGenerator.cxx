--- conflicted
+++ resolved
@@ -103,47 +103,19 @@
 
 /**
  * Create a ShaderGenerator.  This has no state, except possibly to cache
- * certain results.  The given parameters contain information about the
- * capabilities of the target for which the shader will be compiled.
- */
-ShaderGenerator::
-ShaderGenerator(const Shader::ShaderCaps &caps, bool use_shadow_filter) :
-  _use_shadow_filter(use_shadow_filter) {
-
-#ifdef _WIN32
-  // Check matches all OpenGL profiles
-  _use_generic_attr = (caps._active_vprofile <= 6151 || caps._active_vprofile >= 7000);
-#else
-  _use_generic_attr = true;
-#endif
-
-  // Matches gp5fp and glslf profiles
-  _use_pointcoord = (caps._active_fprofile == 7017 || caps._active_fprofile == 7008);
-}
-
-/**
- * Create a ShaderGenerator.  This has no state, except possibly to cache
  * certain results.  The parameter that must be passed is the GSG to which the
  * shader generator belongs.
  */
 ShaderGenerator::
-<<<<<<< HEAD
 ShaderGenerator(const GraphicsStateGuardianBase *gsg) {
-=======
-ShaderGenerator(const GraphicsStateGuardianBase *gsg) : _use_pointcoord(false) {
-  // The ATTR# input semantics seem to map to generic vertex attributes in
-  // both arbvp1 and glslv, which behave more consistently.  However, they
-  // don't exist in Direct3D 9.  Use this silly little check for now.
-#ifdef _WIN32
-  _use_generic_attr = !gsg->get_supports_hlsl();
-#else
-  _use_generic_attr = true;
-#endif
-
->>>>>>> 4bb6d8f6
+  uint64_t caps = gsg->get_supported_shader_capabilities();
+
+  // Can we use point coordinates provided by the driver?
+  _use_pointcoord = (caps & Shader::C_point_coord) != 0;
+
   // Do we want to use the ARB_shadow extension?  This also allows us to use
   // hardware shadows PCF.
-  _use_shadow_filter = gsg->get_supports_shadow_filter();
+  _use_shadow_filter = (caps & Shader::C_shadow_samplers) != 0 && gsg->get_supports_shadow_filter();
 
   // How many joints can we pass to the shader?  On older hardware (and DX9)
   // we are limited to 256 vectors, giving us only 85 3x4 matrices.
@@ -1038,12 +1010,8 @@
   bool need_eye_position = key._flags & ShaderKey::F_lighting;
   bool need_eye_normal = !key._lights.empty() || ((key._flags & ShaderKey::F_out_aux_normal) != 0);
   bool need_tangents = ((key._texture_flags & ShaderKey::TF_map_normal) != 0);
-<<<<<<< HEAD
   bool need_point_size = key._flags & ShaderKey::F_perspective_points;
-=======
-  bool need_point_size = (key._fog_mode & 0x10000) != 0;
   bool need_point_coord = false;
->>>>>>> 4bb6d8f6
 
   // If we have binormal/tangent and eye position, we can pack eye normal in
   // the w channels of the others.
@@ -1219,18 +1187,13 @@
     text << "\t uniform float3 attr_pointparams,\n";
     text << "\t out float l_point_size : PSIZE,\n";
   }
-<<<<<<< HEAD
-  text << "\t in float4 vtx_position : POSITION,\n";
-=======
   if (need_point_coord && !_use_pointcoord) {
     if (!need_point_size) {
       text << "\t uniform float3 attr_pointparams,\n";
     }
-    pointcoord_freg = alloc_freg();
-    text << "\t out float3 l_pointcoord : " << pointcoord_freg << ",\n";
-  }
-  text << "\t in float4 vtx_position : " << position_vreg << ",\n";
->>>>>>> 4bb6d8f6
+    text << "\t out float3 l_pointcoord : POINTCOORD,\n";
+  }
+  text << "\t in float4 vtx_position : POSITION,\n";
   text << "\t out float4 l_position : POSITION,\n";
   text << "\t uniform float4x4 mat_modelproj\n";
   text << ") {\n";
@@ -1511,9 +1474,10 @@
       if (_use_pointcoord) {
         text << "\t float4 texcoord" << i << " = float4(l_pointcoord, 0.0f, 1.0f);\n";
       } else {
-        if (!_use_generic_attr) {
-          text << "\t l_fragcoord.y = sys_windowsize.y - l_fragcoord.y;\n";
-        }
+        //TODO: retest in DX9
+        //if (!_use_generic_attr) {
+        //  text << "\t l_fragcoord.y = sys_windowsize.y - l_fragcoord.y;\n";
+        //}
         text << "\t float4 texcoord" << i << " = float4((l_fragcoord - l_pointcoord.xy * sys_windowsize) * l_pointcoord.z * float2(1.0f, -1.0f) - float2(0.5f, 0.5f), 0.0f, 1.0f);\n";
       }
       break;
