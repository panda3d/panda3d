--- conflicted
+++ resolved
@@ -27,13 +27,8 @@
 
 #include <algorithm>
 
-<<<<<<< HEAD
 #ifdef _WIN32
-#include <Winsock2.h>
-=======
-#if defined(WIN32_VC) || defined(WIN64_VC)
 #include <winsock2.h>
->>>>>>> 18bb8a55
 #include <windows.h>
 #endif
 
