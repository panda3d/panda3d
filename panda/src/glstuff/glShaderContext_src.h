--- conflicted
+++ resolved
@@ -76,22 +76,17 @@
 private:
   bool _validated;
   GLuint _glsl_program;
-<<<<<<< HEAD
   struct Module {
     const ShaderModule *_module;
     GLuint _handle;
     bool _needs_compile;
   };
-  typedef pvector<Module> Modules;
+  typedef small_vector<Module, 2> Modules;
   Modules _modules;
   bool _needs_reflection = false;
   bool _needs_query_uniform_locations = false;
   bool _remap_uniform_locations = false;
   bool _emulate_float_attribs = false;
-=======
-  typedef small_vector<GLuint, 2> GLSLShaders;
-  GLSLShaders _glsl_shaders;
->>>>>>> 4bb6d8f6
 
   WCPT(RenderState) _state_rs;
   CPT(TransformState) _modelview_transform;
