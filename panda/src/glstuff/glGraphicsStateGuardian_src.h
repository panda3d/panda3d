// Filename: glGraphicsStateGuardian_src.h
// Created by:  drose (02Feb99)
// Updated by: fperazzi, PandaSE (05May10) (added
//   get_supports_cg_profile)
//
////////////////////////////////////////////////////////////////////
//
// PANDA 3D SOFTWARE
// Copyright (c) Carnegie Mellon University.  All rights reserved.
//
// All use of this software is subject to the terms of the revised BSD
// license.  You should have received a copy of this license along
// with this source code in a file named "LICENSE."
//
////////////////////////////////////////////////////////////////////

#include "pandabase.h"

#include "graphicsStateGuardian.h"
#include "geomVertexColumn.h"
#include "texture.h"
#include "displayRegion.h"
#include "material.h"
#include "colorWriteAttrib.h"
#include "depthTestAttrib.h"
#include "textureAttrib.h"
#include "texMatrixAttrib.h"
#include "texGenAttrib.h"
#include "shaderAttrib.h"
#include "textureStage.h"
#include "antialiasAttrib.h"
#include "renderModeAttrib.h"
#include "colorBlendAttrib.h"
#include "pointerToArray.h"
#include "fog.h"
#include "graphicsWindow.h"
#include "pset.h"
#include "pmap.h"
#include "geomVertexArrayData.h"
#include "lightMutex.h"
#include "pStatGPUTimer.h"

class PlaneNode;
class Light;

#ifdef OPENGLES
// This is a cheesy hack to allow the following typedefs to compile
// for OpenGL ES.  We won't actually be calling any of the "double"
// functions in this case (and they don't exist anyway), but we need
// to be able to get past their declarations.
typedef double GLdouble;
#endif  // OPENGLES

// These typedefs are declared in glext.h, but we must repeat them
// here, mainly because they will not be included from glext.h if the
// system GL version matches or exceeds the GL version in which these
// functions are defined, and the system gl.h sometimes doesn't
// declare these typedefs.
#if !defined( __EDG__ ) || defined( __INTEL_COMPILER )  // Protect the following from the Tau instrumentor and expose it for the intel compiler.
typedef const GLubyte * (APIENTRYP PFNGLGETSTRINGIPROC) (GLenum name, GLuint index);
typedef void (APIENTRY *GLDEBUGPROC_P)(GLenum source,GLenum type,GLuint id,GLenum severity,GLsizei length,const GLchar *message,const GLvoid *userParam);
typedef void (APIENTRYP PFNGLDEBUGMESSAGECALLBACKPROC_P) (GLDEBUGPROC_P callback, const void *userParam);
typedef void (APIENTRYP PFNGLDEBUGMESSAGECONTROLPROC) (GLenum source, GLenum type, GLenum severity, GLsizei count, const GLuint *ids, GLboolean enabled);
typedef void (APIENTRYP PFNGLOBJECTLABELPROC) (GLenum identifier, GLuint name, GLsizei length, const GLchar *label);
typedef void (APIENTRYP PFNGLGETCOMPRESSEDTEXIMAGEPROC) (GLenum target, GLint level, GLvoid *img);
typedef void (APIENTRYP PFNGLGENQUERIESPROC) (GLsizei n, GLuint *ids);
typedef void (APIENTRYP PFNGLBEGINQUERYPROC) (GLenum target, GLuint id);
typedef void (APIENTRYP PFNGLENDQUERYPROC) (GLenum target);
typedef void (APIENTRYP PFNGLDELETEQUERIESPROC) (GLsizei n, const GLuint *ids);
typedef void (APIENTRYP PFNGLGETQUERYIVPROC) (GLenum target, GLenum pname, GLint *params);
typedef void (APIENTRYP PFNGLGETQUERYOBJECTUIVPROC) (GLuint id, GLenum pname, GLuint *params);
typedef void (APIENTRYP PFNGLGETQUERYOBJECTUI64VPROC) (GLuint id, GLenum pname, GLuint64 *params);
typedef void (APIENTRYP PFNGLGETINTEGER64VPROC) (GLenum pname, GLint64 *params);
typedef void (APIENTRYP PFNGLPOINTPARAMETERFVPROC) (GLenum pname, const GLfloat *params);
typedef void (APIENTRYP PFNGLDRAWRANGEELEMENTSPROC) (GLenum mode, GLuint start, GLuint end, GLsizei count, GLenum type, const GLvoid *indices);
// There is some trivial disagreement between different gl.h headers about this one, so we use our own typename.
typedef void (APIENTRYP PFNGLTEXIMAGE3DPROC_P) (GLenum target, GLint level, GLint internalformat, GLsizei width, GLsizei height, GLsizei depth, GLint border, GLenum format, GLenum type, const GLvoid *pixels);
typedef void (APIENTRYP PFNGLTEXSUBIMAGE3DPROC) (GLenum target, GLint level, GLint xoffset, GLint yoffset, GLint zoffset, GLsizei width, GLsizei height, GLsizei depth, GLenum format, GLenum type, const GLvoid *pixels);
typedef void (APIENTRYP PFNGLCOPYTEXSUBIMAGE3DPROC) (GLenum target, GLint level, GLint xoffset, GLint yoffset, GLint zoffset, GLint x, GLint y, GLsizei width, GLsizei height);
typedef void (APIENTRYP PFNGLACTIVETEXTUREPROC) (GLenum texture);
typedef void (APIENTRYP PFNGLMULTITEXCOORD1FPROC) (GLenum target, const GLfloat s);
typedef void (APIENTRYP PFNGLMULTITEXCOORD2FPROC) (GLenum target, const GLfloat s, const GLfloat t);
typedef void (APIENTRYP PFNGLMULTITEXCOORD3FPROC) (GLenum target, const GLfloat s, const GLfloat t, const GLfloat r);
typedef void (APIENTRYP PFNGLMULTITEXCOORD4FPROC) (GLenum target, const GLfloat s, const GLfloat t, const GLfloat r, const GLfloat q);
typedef void (APIENTRYP PFNGLMULTITEXCOORD1DPROC) (GLenum target, const GLdouble s);
typedef void (APIENTRYP PFNGLMULTITEXCOORD2DPROC) (GLenum target, const GLdouble s, const GLdouble t);
typedef void (APIENTRYP PFNGLMULTITEXCOORD3DPROC) (GLenum target, const GLdouble s, const GLdouble t, const GLdouble r);
typedef void (APIENTRYP PFNGLMULTITEXCOORD4DPROC) (GLenum target, const GLdouble s, const GLdouble t, const GLdouble r, const GLdouble q);
typedef void (APIENTRYP PFNGLBLENDEQUATIONPROC) (GLenum mode);
typedef void (APIENTRYP PFNGLBLENDCOLORPROC) (GLclampf red, GLclampf green, GLclampf blue, GLclampf alpha);
typedef void (APIENTRYP PFNGLCLIENTACTIVETEXTUREPROC) (GLenum texture);
typedef void (APIENTRYP PFNGLBINDPROGRAMARBPROC) (GLenum target, GLuint program);
typedef void (APIENTRYP PFNGLGENBUFFERSPROC) (GLsizei n, GLuint *buffers);
typedef void (APIENTRYP PFNGLBINDBUFFERPROC) (GLenum target, GLuint buffer);
typedef void (APIENTRYP PFNGLBUFFERSUBDATAPROC) (GLenum target, GLintptr offset, GLsizeiptr size, const GLvoid *data);
typedef void (APIENTRYP PFNGLDRAWBUFFERSPROC) (GLsizei n, const GLenum *bufs);
typedef void (APIENTRYP PFNGLCLEARBUFFERFVPROC) (GLenum buffer, GLint drawbuffer, const GLfloat *value);
typedef void (APIENTRYP PFNGLBUFFERDATAPROC) (GLenum target, GLsizeiptr size, const GLvoid *data, GLenum usage);
typedef void (APIENTRYP PFNGLDELETEBUFFERSPROC) (GLsizei n, const GLuint *buffers);
typedef void (APIENTRYP PFNGLCOMPRESSEDTEXIMAGE3DPROC) (GLenum target, GLint level, GLenum internalformat, GLsizei width, GLsizei height, GLsizei depth, GLint border, GLsizei imageSize, const GLvoid *data);
typedef void (APIENTRYP PFNGLCOMPRESSEDTEXIMAGE2DPROC) (GLenum target, GLint level, GLenum internalformat, GLsizei width, GLsizei height, GLint border, GLsizei imageSize, const GLvoid *data);
typedef void (APIENTRYP PFNGLCOMPRESSEDTEXIMAGE1DPROC) (GLenum target, GLint level, GLenum internalformat, GLsizei width, GLint border, GLsizei imageSize, const GLvoid *data);
typedef void (APIENTRYP PFNGLCOMPRESSEDTEXSUBIMAGE3DPROC) (GLenum target, GLint level, GLint xoffset, GLint yoffset, GLint zoffset, GLsizei width, GLsizei height, GLsizei depth, GLenum format, GLsizei imageSize, const GLvoid *data);
typedef void (APIENTRYP PFNGLCOMPRESSEDTEXSUBIMAGE2DPROC) (GLenum target, GLint level, GLint xoffset, GLint yoffset, GLsizei width, GLsizei height, GLenum format, GLsizei imageSize, const GLvoid *data);
typedef void (APIENTRYP PFNGLCOMPRESSEDTEXSUBIMAGE1DPROC) (GLenum target, GLint level, GLint xoffset, GLsizei width, GLenum format, GLsizei imageSize, const GLvoid *data);
typedef void (APIENTRYP PFNGLACTIVESTENCILFACEEXTPROC) (GLenum face);
typedef void (APIENTRYP PFNGLSECONDARYCOLORPOINTERPROC) (GLint size, GLenum type, GLsizei stride, const GLvoid *pointer);
typedef void (APIENTRYP PFNGLWEIGHTPOINTERARBPROC) (GLint size, GLenum type, GLsizei stride, const GLvoid *pointer);
typedef void (APIENTRYP PFNGLVERTEXBLENDARBPROC) (GLint count);
typedef void (APIENTRYP PFNGLWEIGHTFVARBPROC) (GLint size, const GLfloat *weights);
typedef void (APIENTRYP PFNGLWEIGHTDVARBPROC) (GLint size, const GLdouble *weights);
typedef GLboolean (APIENTRYP PFNGLISRENDERBUFFEREXTPROC) (GLuint renderbuffer);
typedef void (APIENTRYP PFNGLBINDRENDERBUFFEREXTPROC) (GLenum target, GLuint renderbuffer);
typedef void (APIENTRYP PFNGLDELETERENDERBUFFERSEXTPROC) (GLsizei n, const GLuint *renderbuffers);
typedef void (APIENTRYP PFNGLGENRENDERBUFFERSEXTPROC) (GLsizei n, GLuint *renderbuffers);
typedef void (APIENTRYP PFNGLRENDERBUFFERSTORAGEEXTPROC) (GLenum target, GLenum internalformat, GLsizei width, GLsizei height);
typedef void (APIENTRYP PFNGLGETRENDERBUFFERPARAMETERIVEXTPROC) (GLenum target, GLenum pname, GLint *params);
typedef GLboolean (APIENTRYP PFNGLISFRAMEBUFFEREXTPROC) (GLuint framebuffer);
typedef void (APIENTRYP PFNGLBINDFRAMEBUFFEREXTPROC) (GLenum target, GLuint framebuffer);
typedef void (APIENTRYP PFNGLDELETEFRAMEBUFFERSEXTPROC) (GLsizei n, const GLuint *framebuffers);
typedef void (APIENTRYP PFNGLGENFRAMEBUFFERSEXTPROC) (GLsizei n, GLuint *framebuffers);
typedef GLenum (APIENTRYP PFNGLCHECKFRAMEBUFFERSTATUSEXTPROC) (GLenum target);
typedef void (APIENTRYP PFNGLFRAMEBUFFERTEXTURE1DEXTPROC) (GLenum target, GLenum attachment, GLenum textarget, GLuint texture, GLint level);
typedef void (APIENTRYP PFNGLFRAMEBUFFERTEXTURE2DEXTPROC) (GLenum target, GLenum attachment, GLenum textarget, GLuint texture, GLint level);
#ifdef OPENGLES_2
typedef void (APIENTRYP PFNGLFRAMEBUFFERTEXTURE3DOES) (GLenum target, GLenum attachment, GLenum textarget, GLuint texture, GLint level, GLint zoffset);
#else
typedef void (APIENTRYP PFNGLFRAMEBUFFERTEXTURE3DEXTPROC) (GLenum target, GLenum attachment, GLenum textarget, GLuint texture, GLint level, GLint zoffset);
#endif
typedef void (APIENTRYP PFNGLFRAMEBUFFERTEXTUREARBPROC) (GLenum target, GLenum attachment, GLuint texture, GLint level);
typedef void (APIENTRYP PFNGLFRAMEBUFFERTEXTURELAYERPROC) (GLenum target, GLenum attachment, GLuint texture, GLint level, GLint layer);
typedef void (APIENTRYP PFNGLFRAMEBUFFERRENDERBUFFEREXTPROC) (GLenum target, GLenum attachment, GLenum renderbuffertarget, GLuint renderbuffer);
typedef void (APIENTRYP PFNGLGETFRAMEBUFFERATTACHMENTPARAMETERIVEXTPROC) (GLenum target, GLenum attachment, GLenum pname, GLint *params);
typedef void (APIENTRYP PFNGLGENERATEMIPMAPEXTPROC) (GLenum target);
typedef void (APIENTRYP PFNGLBLITFRAMEBUFFEREXTPROC) (GLint srcX0, GLint srcY0, GLint srcX1, GLint srcY1, GLint dstX0, GLint dstY0, GLint dstX1, GLint dstY1, GLbitfield mask, GLenum filter);
typedef void (APIENTRYP PFNGLRENDERBUFFERSTORAGEMULTISAMPLEEXTPROC) (GLenum target, GLsizei samples, GLenum internalformat, GLsizei width, GLsizei height);
typedef void (APIENTRYP PFNGLRENDERBUFFERSTORAGEMULTISAMPLECOVERAGENVPROC) (GLenum target, GLsizei coverageSamples, GLsizei colorSamples, GLenum internalformat, GLsizei width, GLsizei height);
typedef void (APIENTRYP PFNGLTEXSTORAGE1DPROC) (GLenum target, GLsizei levels, GLenum internalformat, GLsizei width);
typedef void (APIENTRYP PFNGLTEXSTORAGE2DPROC) (GLenum target, GLsizei levels, GLenum internalformat, GLsizei width, GLsizei height);
typedef void (APIENTRYP PFNGLTEXSTORAGE3DPROC) (GLenum target, GLsizei levels, GLenum internalformat, GLsizei width, GLsizei height, GLsizei depth);
typedef void (APIENTRYP PFNGLBINDVERTEXARRAYPROC) (GLuint array);
typedef void (APIENTRYP PFNGLDELETEVERTEXARRAYSPROC) (GLsizei n, const GLuint *arrays);
typedef void (APIENTRYP PFNGLGENVERTEXARRAYSPROC) (GLsizei n, GLuint *arrays);

#ifndef OPENGLES_1
// GLSL shader functions
typedef void (APIENTRYP PFNGLATTACHSHADERPROC) (GLuint program, GLuint shader);
typedef void (APIENTRYP PFNGLBINDATTRIBLOCATIONPROC) (GLuint program, GLuint index, const GLchar *name);
typedef void (APIENTRYP PFNGLCOMPILESHADERPROC) (GLuint shader);
typedef GLuint (APIENTRYP PFNGLCREATEPROGRAMPROC) (void);
typedef GLuint (APIENTRYP PFNGLCREATESHADERPROC) (GLenum type);
typedef void (APIENTRYP PFNGLDELETEPROGRAMPROC) (GLuint program);
typedef void (APIENTRYP PFNGLDELETESHADERPROC) (GLuint shader);
typedef void (APIENTRYP PFNGLDETACHSHADERPROC) (GLuint program, GLuint shader);
typedef void (APIENTRYP PFNGLDISABLEVERTEXATTRIBARRAYPROC) (GLuint index);
typedef void (APIENTRYP PFNGLENABLEVERTEXATTRIBARRAYPROC) (GLuint index);
typedef void (APIENTRYP PFNGLGETACTIVEATTRIBPROC) (GLuint program, GLuint index, GLsizei bufSize, GLsizei *length, GLint *size, GLenum *type, GLchar *name);
typedef void (APIENTRYP PFNGLGETACTIVEUNIFORMPROC) (GLuint program, GLuint index, GLsizei bufSize, GLsizei *length, GLint *size, GLenum *type, GLchar *name);
typedef GLint (APIENTRYP PFNGLGETATTRIBLOCATIONPROC) (GLuint program, const GLchar *name);
typedef void (APIENTRYP PFNGLGETPROGRAMIVPROC) (GLuint program, GLenum pname, GLint *params);
typedef void (APIENTRYP PFNGLGETPROGRAMINFOLOGPROC) (GLuint program, GLsizei bufSize, GLsizei *length, GLchar *infoLog);
typedef void (APIENTRYP PFNGLGETSHADERIVPROC) (GLuint shader, GLenum pname, GLint *params);
typedef void (APIENTRYP PFNGLGETSHADERINFOLOGPROC) (GLuint shader, GLsizei bufSize, GLsizei *length, GLchar *infoLog);
typedef GLint (APIENTRYP PFNGLGETUNIFORMLOCATIONPROC) (GLuint program, const GLchar *name);
typedef void (APIENTRYP PFNGLLINKPROGRAMPROC) (GLuint program);
typedef void (APIENTRYP PFNGLSHADERSOURCEPROC_P) (GLuint shader, GLsizei count, const GLchar* const *string, const GLint *length);
typedef void (APIENTRYP PFNGLUSEPROGRAMPROC) (GLuint program);
typedef void (APIENTRYP PFNGLUNIFORM4FPROC) (GLint location, GLfloat v0, GLfloat v1, GLfloat v2, GLfloat v3);
typedef void (APIENTRYP PFNGLUNIFORM1IPROC) (GLint location, GLint v0);
typedef void (APIENTRYP PFNGLUNIFORM1FVPROC) (GLint location, GLsizei count, const GLfloat *value);
typedef void (APIENTRYP PFNGLUNIFORM2FVPROC) (GLint location, GLsizei count, const GLfloat *value);
typedef void (APIENTRYP PFNGLUNIFORM3FVPROC) (GLint location, GLsizei count, const GLfloat *value);
typedef void (APIENTRYP PFNGLUNIFORM4FVPROC) (GLint location, GLsizei count, const GLfloat *value);
typedef void (APIENTRYP PFNGLUNIFORM1IVPROC) (GLint location, GLsizei count, const GLint *value);
typedef void (APIENTRYP PFNGLUNIFORM2IVPROC) (GLint location, GLsizei count, const GLint *value);
typedef void (APIENTRYP PFNGLUNIFORM3IVPROC) (GLint location, GLsizei count, const GLint *value);
typedef void (APIENTRYP PFNGLUNIFORM4IVPROC) (GLint location, GLsizei count, const GLint *value);
typedef void (APIENTRYP PFNGLUNIFORMMATRIX3FVPROC) (GLint location, GLsizei count, GLboolean transpose, const GLfloat *value);
typedef void (APIENTRYP PFNGLUNIFORMMATRIX4FVPROC) (GLint location, GLsizei count, GLboolean transpose, const GLfloat *value);
typedef void (APIENTRYP PFNGLVALIDATEPROGRAMPROC) (GLuint program);
typedef void (APIENTRYP PFNGLVERTEXATTRIB4FVPROC) (GLuint index, const GLfloat *v);
typedef void (APIENTRYP PFNGLVERTEXATTRIB4DVPROC) (GLuint index, const GLdouble *v);
typedef void (APIENTRYP PFNGLVERTEXATTRIBPOINTERPROC) (GLuint index, GLint size, GLenum type, GLboolean normalized, GLsizei stride, const GLvoid *pointer);
typedef void (APIENTRYP PFNGLVERTEXATTRIBIPOINTERPROC) (GLuint index, GLint size, GLenum type, GLsizei stride, const GLvoid *pointer);
typedef void (APIENTRYP PFNGLVERTEXATTRIBLPOINTERPROC) (GLuint index, GLint size, GLenum type, GLsizei stride, const GLvoid *pointer);
typedef void (APIENTRYP PFNGLVERTEXATTRIBDIVISORPROC) (GLuint index, GLuint divisor);
typedef void (APIENTRYP PFNGLDRAWARRAYSINSTANCEDPROC) (GLenum mode, GLint first, GLsizei count, GLsizei primcount);
typedef void (APIENTRYP PFNGLDRAWELEMENTSINSTANCEDPROC) (GLenum mode, GLsizei count, GLenum type, const GLvoid *indices, GLsizei primcount);
#endif  // OPENGLES_1
#ifndef OPENGLES
typedef void (APIENTRYP PFNGLGENSAMPLERSPROC) (GLsizei count, GLuint *samplers);
typedef void (APIENTRYP PFNGLDELETESAMPLERSPROC) (GLsizei count, const GLuint *samplers);
typedef void (APIENTRYP PFNGLBINDSAMPLERPROC) (GLuint unit, GLuint sampler);
typedef void (APIENTRYP PFNGLSAMPLERPARAMETERIPROC) (GLuint sampler, GLenum pname, GLint param);
typedef void (APIENTRYP PFNGLSAMPLERPARAMETERIVPROC) (GLuint sampler, GLenum pname, const GLint *param);
typedef void (APIENTRYP PFNGLSAMPLERPARAMETERFPROC) (GLuint sampler, GLenum pname, GLfloat param);
typedef void (APIENTRYP PFNGLSAMPLERPARAMETERFVPROC) (GLuint sampler, GLenum pname, const GLfloat *param);
typedef void (APIENTRYP PFNGLPROGRAMPARAMETERIEXTPROC) (GLuint program, GLenum pname, GLint value);
typedef void (APIENTRYP PFNGLCLEARTEXIMAGEPROC) (GLuint texture, GLint level, GLenum format, GLenum type, const void *data);
typedef void (APIENTRYP PFNGLCLEARTEXSUBIMAGEPROC) (GLuint texture, GLint level, GLint xoffset, GLint yoffset, GLint zoffset, GLsizei width, GLsizei height, GLsizei depth, GLenum format, GLenum type, const void *data);
typedef void (APIENTRYP PFNGLBINDTEXTURESPROC) (GLuint first, GLsizei count, const GLuint *textures);
typedef void (APIENTRYP PFNGLBINDSAMPLERSPROC) (GLuint first, GLsizei count, const GLuint *samplers);
typedef void (APIENTRYP PFNGLBINDIMAGETEXTUREPROC) (GLuint unit, GLuint texture, GLint level, GLboolean layered, GLint layer, GLenum access, GLenum format);
typedef void (APIENTRYP PFNGLBINDIMAGETEXTURESPROC) (GLuint first, GLsizei count, const GLuint *textures);
typedef void (APIENTRYP PFNGLDISPATCHCOMPUTEPROC) (GLuint num_groups_x, GLuint num_groups_y, GLuint num_groups_z);
typedef void (APIENTRYP PFNGLMEMORYBARRIERPROC) (GLbitfield barriers);
typedef void (APIENTRYP PFNGLGETPROGRAMBINARYPROC) (GLuint program, GLsizei bufsize, GLsizei *length, GLenum *binaryFormat, void *binary);
typedef void (APIENTRYP PFNGLGETINTERNALFORMATIVPROC) (GLenum target, GLenum internalformat, GLenum pname, GLsizei bufSize, GLint *params);
typedef GLuint64 (APIENTRYP PFNGLGETTEXTUREHANDLEPROC) (GLuint texture);
typedef GLuint64 (APIENTRYP PFNGLGETTEXTURESAMPLERHANDLEPROC) (GLuint texture, GLuint sampler);
typedef void (APIENTRYP PFNGLMAKETEXTUREHANDLERESIDENTPROC) (GLuint64 handle);
typedef void (APIENTRYP PFNGLMAKETEXTUREHANDLENONRESIDENTPROC) (GLuint64 handle);
typedef GLuint64 (APIENTRYP PFNGLGETIMAGEHANDLEPROC) (GLuint texture, GLint level, GLboolean layered, GLint layer, GLenum format);
typedef void (APIENTRYP PFNGLMAKEIMAGEHANDLERESIDENTPROC) (GLuint64 handle, GLenum access);
typedef void (APIENTRYP PFNGLMAKEIMAGEHANDLENONRESIDENTPROC) (GLuint64 handle);
typedef void (APIENTRYP PFNGLUNIFORMHANDLEUI64PROC) (GLint location, GLuint64 value);
typedef void (APIENTRYP PFNGLUNIFORMHANDLEUI64VPROC) (GLint location, GLsizei count, const GLuint64 *value);
typedef void (APIENTRYP PFNGLPROGRAMUNIFORMHANDLEUI64PROC) (GLuint program, GLint location, GLuint64 value);
typedef void (APIENTRYP PFNGLPROGRAMUNIFORMHANDLEUI64VPROC) (GLuint program, GLint location, GLsizei count, const GLuint64 *values);
typedef GLboolean (APIENTRYP PFNGLISTEXTUREHANDLERESIDENTPROC) (GLuint64 handle);
typedef GLboolean (APIENTRYP PFNGLISIMAGEHANDLERESIDENTPROC) (GLuint64 handle);
typedef void (APIENTRYP PFNGLVERTEXATTRIBL1UI64PROC) (GLuint index, GLuint64EXT x);
typedef void (APIENTRYP PFNGLVERTEXATTRIBL1UI64VPROC) (GLuint index, const GLuint64EXT *v);
typedef void (APIENTRYP PFNGLGETVERTEXATTRIBLUI64VPROC) (GLuint index, GLenum pname, GLuint64EXT *params);
typedef void *(APIENTRYP PFNGLMAPBUFFERPROC) (GLenum target, GLenum access);
typedef GLboolean (APIENTRYP PFNGLUNMAPBUFFERPROC) (GLenum target);
#endif  // OPENGLES
#endif  // __EDG__

////////////////////////////////////////////////////////////////////
//       Class : GLGraphicsStateGuardian
// Description : A GraphicsStateGuardian specialized for rendering
//               into OpenGL contexts.  There should be no GL calls
//               outside of this object.
////////////////////////////////////////////////////////////////////
class EXPCL_GL CLP(GraphicsStateGuardian) : public GraphicsStateGuardian {
public:
  CLP(GraphicsStateGuardian)(GraphicsEngine *engine, GraphicsPipe *pipe);
  virtual ~CLP(GraphicsStateGuardian)();

  //#--- Zhao Nov/2011
  virtual string get_driver_vendor();
  virtual string get_driver_renderer();
  virtual string get_driver_version();
  virtual int get_driver_version_major();
  virtual int get_driver_version_minor();
  virtual int get_driver_shader_version_major();
  virtual int get_driver_shader_version_minor();

#ifndef OPENGLES_1
  static void debug_callback(GLenum source, GLenum type, GLuint id, GLenum severity, GLsizei length, const GLchar *message, GLvoid *userParam);
#endif

  virtual void reset();

  virtual void prepare_display_region(DisplayRegionPipelineReader *dr);
  virtual void clear_before_callback();
  virtual CPT(TransformState) calc_projection_mat(const Lens *lens);
  virtual bool prepare_lens();

  virtual bool begin_frame(Thread *current_thread);
  virtual bool begin_scene();
  virtual void end_scene();
  virtual void end_frame(Thread *current_thread);

  virtual bool begin_draw_primitives(const GeomPipelineReader *geom_reader,
                                     const GeomMunger *munger,
                                     const GeomVertexDataPipelineReader *data_reader,
                                     bool force);
  virtual bool draw_triangles(const GeomPrimitivePipelineReader *reader,
                              bool force);
  virtual bool draw_tristrips(const GeomPrimitivePipelineReader *reader,
                              bool force);
  virtual bool draw_trifans(const GeomPrimitivePipelineReader *reader,
                            bool force);
  virtual bool draw_patches(const GeomPrimitivePipelineReader *reader,
                            bool force);
  virtual bool draw_lines(const GeomPrimitivePipelineReader *reader,
                          bool force);
  virtual bool draw_linestrips(const GeomPrimitivePipelineReader *reader,
                               bool force);
  virtual bool draw_points(const GeomPrimitivePipelineReader *reader,
                           bool force);
  virtual void end_draw_primitives();

#ifndef OPENGLES
  void issue_memory_barrier(GLbitfield barrier);
#endif

  virtual TextureContext *prepare_texture(Texture *tex, int view);
  virtual bool update_texture(TextureContext *tc, bool force);
  virtual void release_texture(TextureContext *tc);
  virtual bool extract_texture_data(Texture *tex);

#ifndef OPENGLES
  virtual SamplerContext *prepare_sampler(const SamplerState &sampler);
  virtual void release_sampler(SamplerContext *sc);
#endif

  virtual GeomContext *prepare_geom(Geom *geom);
  virtual void release_geom(GeomContext *gc);

  virtual ShaderContext *prepare_shader(Shader *shader);
  virtual void release_shader(ShaderContext *sc);

  void record_deleted_display_list(GLuint index);

  virtual VertexBufferContext *prepare_vertex_buffer(GeomVertexArrayData *data);
  bool apply_vertex_buffer(VertexBufferContext *vbc,
                           const GeomVertexArrayDataHandle *reader,
                           bool force);
  virtual void release_vertex_buffer(VertexBufferContext *vbc);

  bool setup_array_data(const unsigned char *&client_pointer,
                        const GeomVertexArrayDataHandle *data,
                        bool force);

  virtual IndexBufferContext *prepare_index_buffer(GeomPrimitive *data);
  bool apply_index_buffer(IndexBufferContext *ibc,
                          const GeomPrimitivePipelineReader *reader,
                          bool force);
  virtual void release_index_buffer(IndexBufferContext *ibc);
  bool setup_primitive(const unsigned char *&client_pointer,
                       const GeomPrimitivePipelineReader *reader,
                       bool force);

#ifndef OPENGLES
  virtual void begin_occlusion_query();
  virtual PT(OcclusionQueryContext) end_occlusion_query();
#endif

  virtual PT(TimerQueryContext) issue_timer_query(int pstats_index);

#ifndef OPENGLES
  virtual void dispatch_compute(int size_x, int size_y, int size_z);
#endif

  virtual PT(GeomMunger) make_geom_munger(const RenderState *state,
                                          Thread *current_thread);

  virtual PN_stdfloat compute_distance_to(const LPoint3 &point) const;

  virtual void clear(DrawableRegion *region);

  virtual bool framebuffer_copy_to_texture
    (Texture *tex, int view, int z, const DisplayRegion *dr, const RenderBuffer &rb);
  virtual bool framebuffer_copy_to_ram
    (Texture *tex, int view, int z, const DisplayRegion *dr, const RenderBuffer &rb);

#ifdef SUPPORT_FIXED_FUNCTION
  void apply_fog(Fog *fog);

  virtual void bind_light(PointLight *light_obj, const NodePath &light,
                          int light_id);
  virtual void bind_light(DirectionalLight *light_obj, const NodePath &light,
                          int light_id);
  virtual void bind_light(Spotlight *light_obj, const NodePath &light,
                          int light_id);
#endif

  LVecBase4 get_light_color(Light *light) const;

#ifdef SUPPORT_IMMEDIATE_MODE
  void draw_immediate_simple_primitives(const GeomPrimitivePipelineReader *reader, GLenum mode);
  void draw_immediate_composite_primitives(const GeomPrimitivePipelineReader *reader, GLenum mode);
#endif  // SUPPORT_IMMEDIATE_MODE

  INLINE bool report_errors(int line, const char *source_file);
  INLINE void report_my_errors(int line, const char *source_file);
  INLINE bool clear_errors(int line, const char *source_file);
  INLINE void clear_my_errors(int line, const char *source_file);

  INLINE const string &get_gl_vendor() const;
  INLINE const string &get_gl_renderer() const;
  INLINE const string &get_gl_version() const;
  INLINE int get_gl_version_major() const;
  INLINE int get_gl_version_minor() const;

  virtual void set_state_and_transform(const RenderState *state,
                                       const TransformState *transform);

  void bind_fbo(GLuint fbo);
  virtual bool get_supports_cg_profile(const string &name) const;
  void finish();

protected:
  void do_issue_transform();
  void do_issue_render_mode();
  void do_issue_antialias();
  void do_issue_rescale_normal();
  void do_issue_color_write();
  void do_issue_depth_test();
#ifdef SUPPORT_FIXED_FUNCTION
  void do_issue_alpha_test();
#endif
  void do_issue_depth_write();
  void do_issue_cull_face();
#ifdef SUPPORT_FIXED_FUNCTION
  void do_issue_fog();
#endif
  void do_issue_depth_offset();
  void do_issue_shade_model();
#ifndef OPENGLES_1
  void do_issue_shader();
#endif
#ifdef SUPPORT_FIXED_FUNCTION
  void do_issue_material();
#endif
  void do_issue_texture();
  void do_issue_blending();
#ifdef SUPPORT_FIXED_FUNCTION
  void do_issue_tex_gen();
  void do_issue_tex_matrix();
#endif
  void do_issue_stencil();
  void do_issue_scissor();

  virtual void gl_flush() const;
  INLINE void maybe_gl_finish() const;
  virtual GLenum gl_get_error() const;

  static bool report_errors_loop(int line, const char *source_file,
                                 GLenum error_code, int &error_count);
  static string get_error_string(GLenum error_code);
  string show_gl_string(const string &name, GLenum id);
  virtual void query_gl_version();
  void query_glsl_version();
  void save_extensions(const char *extensions);
  virtual void get_extra_extensions();
  void report_extensions() const;
  INLINE virtual bool has_extension(const string &extension) const;
  INLINE bool is_at_least_gl_version(int major_version, int minor_version) const;
  INLINE bool is_at_least_gles_version(int major_version, int minor_version) const;
  void *get_extension_func(const char *name);
  virtual void *do_get_extension_func(const char *name);

  virtual void reissue_transforms();

#ifdef SUPPORT_FIXED_FUNCTION
  virtual void enable_lighting(bool enable);
  virtual void set_ambient_light(const LColor &color);
  virtual void enable_light(int light_id, bool enable);
  virtual void begin_bind_lights();
  virtual void end_bind_lights();

  virtual void enable_clip_plane(int plane_id, bool enable);
  virtual void begin_bind_clip_planes();
  virtual void bind_clip_plane(const NodePath &plane, int plane_id);
  virtual void end_bind_clip_planes();
#endif

  virtual void free_pointers();

  INLINE void enable_multisample_antialias(bool val);
  INLINE void enable_multisample_alpha_one(bool val);
  INLINE void enable_multisample_alpha_mask(bool val);
  INLINE void enable_line_smooth(bool val);
  INLINE void enable_point_smooth(bool val);
  INLINE void enable_polygon_smooth(bool val);
  INLINE void setup_antialias_line();
  INLINE void setup_antialias_point();
  INLINE void setup_antialias_polygon();

  INLINE void enable_stencil_test(bool val);
  INLINE void enable_blend(bool val);
  INLINE void enable_depth_test(bool val);
#ifdef SUPPORT_FIXED_FUNCTION
  INLINE void enable_fog(bool val);
  INLINE void enable_alpha_test(bool val);
#endif
  INLINE void enable_polygon_offset(bool val);

  INLINE void set_color_write_mask(int mask);
  INLINE void clear_color_write_mask();

#ifdef SUPPORT_FIXED_FUNCTION
  INLINE void call_glLoadMatrix(const LMatrix4 &mat);
  INLINE void call_glFogfv(GLenum pname, const LColor &color);
  INLINE void call_glMaterialfv(GLenum face, GLenum pname, const LColor &color);
  INLINE void call_glLightfv(GLenum light, GLenum pname, const LVecBase4 &value);
  INLINE void call_glLightfv(GLenum light, GLenum pname, const LVecBase3 &value);
  INLINE void call_glLightModelfv(GLenum pname, const LVecBase4 &value);
  INLINE void call_glTexEnvfv(GLenum target, GLenum pname, const LVecBase4 &value);
#endif

  INLINE void call_glTexParameterfv(GLenum target, GLenum pname, const LVecBase4 &value);

#ifdef SUPPORT_FIXED_FUNCTION
  INLINE GLenum get_light_id(int index) const;
  INLINE GLenum get_clip_plane_id(int index) const;
#endif

  void set_draw_buffer(int rbtype);
  void set_read_buffer(int rbtype);

  static GLenum get_numeric_type(Geom::NumericType numeric_type);
  GLenum get_texture_target(Texture::TextureType texture_type) const;
  GLenum get_texture_wrap_mode(SamplerState::WrapMode wm) const;
  static SamplerState::WrapMode get_panda_wrap_mode(GLenum wm);
  static GLenum get_texture_filter_type(SamplerState::FilterType ft,
                                        bool ignore_mipmaps);
  static SamplerState::FilterType get_panda_filter_type(GLenum ft);
  GLenum get_component_type(Texture::ComponentType component_type);
  GLint get_external_image_format(Texture *tex) const;
  GLint get_internal_image_format(Texture *tex, bool force_sized=false) const;
  static bool is_mipmap_filter(GLenum min_filter);
  static bool is_compressed_format(GLenum format);
  static GLint get_texture_apply_mode_type(TextureStage::Mode am);
  static GLint get_texture_combine_type(TextureStage::CombineMode cm);
  GLint get_texture_src_type(TextureStage::CombineSource cs,
                             int last_stage, int last_saved_result,
                             int this_stage) const;
  static GLint get_texture_operand_type(TextureStage::CombineOperand co);
  static GLenum get_fog_mode_type(Fog::Mode m);
  static GLenum get_blend_equation_type(ColorBlendAttrib::Mode mode);
  static GLenum get_blend_func(ColorBlendAttrib::Operand operand);
  static GLenum get_usage(Geom::UsageHint usage_hint);

#ifndef NDEBUG
  static const char *get_compressed_format_string(GLenum format);
#endif

  void unbind_buffers();
#ifdef SUPPORT_FIXED_FUNCTION
  void disable_standard_vertex_arrays();
  bool update_standard_vertex_arrays(bool force);
  void disable_standard_texture_bindings();
  void update_standard_texture_bindings();
#endif

  void apply_white_texture();

#ifndef NDEBUG
  void update_show_usage_texture_bindings(int show_stage_index);
  void upload_usage_texture(int width, int height);
#endif  // NDEBUG

  bool specify_texture(CLP(TextureContext) *gtc, const SamplerState &sampler);
  bool apply_texture(CLP(TextureContext) *gtc);
  bool apply_sampler(GLuint unit, const SamplerState &sampler, CLP(TextureContext) *gtc);
  bool upload_texture(CLP(TextureContext) *gtc, bool force, bool uses_mipmaps);
  bool upload_texture_image(CLP(TextureContext) *gtc, bool needs_reload,
                            bool uses_mipmaps, int mipmap_bias,
                            GLenum texture_target, GLenum page_target,
                            GLint internal_format, GLint external_format,
                            GLenum component_type,
                            bool one_page_only, int z,
                            Texture::CompressionMode image_compression);
  void generate_mipmaps(CLP(TextureContext) *gtc);
  bool upload_simple_texture(CLP(TextureContext) *gtc);

  size_t get_texture_memory_size(CLP(TextureContext) *gtc);
  void check_nonresident_texture(BufferContextChain &chain);
  bool do_extract_texture_data(CLP(TextureContext) *gtc);
  bool extract_texture_image(PTA_uchar &image, size_t &page_size,
           Texture *tex, GLenum target, GLenum page_target,
           Texture::ComponentType type,
           Texture::CompressionMode compression, int n);

  void do_point_size();

  enum AutoAntialiasMode {
    AA_poly,
    AA_line,
    AA_point,
  };

  enum MultisampleMode {
    MM_antialias  = 0x0001,
    MM_alpha_one  = 0x0002,
    MM_alpha_mask = 0x0004,
  };

  int  _multisample_mode;
  bool _line_smooth_enabled;
  bool _point_smooth_enabled;
  bool _polygon_smooth_enabled;
  bool _stencil_test_enabled;
  bool _blend_enabled;
  bool _depth_test_enabled;
  bool _fog_enabled;
  bool _alpha_test_enabled;
  bool _polygon_offset_enabled;
  bool _flat_shade_model;
  int  _decal_level;
  int _active_color_write_mask;

  bool _dithering_enabled;

  int _viewport_x;
  int _viewport_y;
  int _viewport_width;
  int _viewport_height;
  int _draw_buffer_type;
  bool _auto_antialias_mode;
  RenderModeAttrib::Mode _render_mode;
  PN_stdfloat _point_size;
  bool _point_perspective;
  bool _scissor_enabled;
  bool _scissor_attrib_active;
  epvector<LVecBase4i> _scissor_array;

#ifndef OPENGLES_1
  PT(Shader) _current_shader;
  ShaderContext *_current_shader_context;
  PT(Shader) _vertex_array_shader;
  ShaderContext *_vertex_array_shader_context;
  PT(Shader) _texture_binding_shader;
  ShaderContext *_texture_binding_shader_context;

  static PT(Shader) _default_shader;

#ifndef OPENGLES
  bool _shader_point_size;
#endif
#endif

#ifdef HAVE_CG
  CGcontext _cg_context;
#endif

#ifdef SUPPORT_IMMEDIATE_MODE
  CLP(ImmediateModeSender) _sender;
  bool _use_sender;
#endif  // SUPPORT_IMMEDIATE_MODE

  bool _supports_vertex_attrib_divisor;

  // Cache the data necessary to bind each particular light each
  // frame, so if we bind a given light multiple times, we only have
  // to compute its data once.
  class DirectionalLightFrameData {
  public:
    LVector4 _neg_dir;
  };
  typedef pmap<NodePath, DirectionalLightFrameData> DirectionalLights;
  DirectionalLights _dlights;

  int _pass_number;
  GLuint _geom_display_list;
  GLuint _current_vbuffer_index;
  GLuint _current_ibuffer_index;
  GLuint _current_fbo;
  int _num_active_texture_stages;
  PN_stdfloat _max_anisotropy;
  bool _supports_anisotropy;
  GLint _max_image_units;
  bool _supports_multi_bind;
  bool _supports_get_program_binary;

#ifdef OPENGLES
  bool _supports_depth24;
  bool _supports_depth32;
#endif

  string _gl_vendor;
  string _gl_renderer;
  string _gl_version;
  int _gl_version_major, _gl_version_minor;
  //#--- Zhao Nov/2011
  int _gl_shadlang_ver_major, _gl_shadlang_ver_minor;

  pset<string> _extensions;

public:
  bool _supports_point_parameters;
  PFNGLPOINTPARAMETERFVPROC _glPointParameterfv;
  bool _supports_point_sprite;

#ifndef OPENGLES
  PFNGLPRIMITIVERESTARTINDEXPROC _glPrimitiveRestartIndex;
  bool _explicit_primitive_restart;
#endif

#if defined(SUPPORT_FIXED_FUNCTION) && !defined(OPENGLES)
  PFNGLSECONDARYCOLORPOINTERPROC _glSecondaryColorPointer;
#endif

#ifndef OPENGLES
  PFNGLDRAWRANGEELEMENTSPROC _glDrawRangeElements;
#endif

#ifndef OPENGLES_1
  PFNGLTEXIMAGE3DPROC_P _glTexImage3D;
  PFNGLTEXSUBIMAGE3DPROC _glTexSubImage3D;
  PFNGLCOPYTEXSUBIMAGE3DPROC _glCopyTexSubImage3D;
#endif

  bool _supports_tex_storage;
  PFNGLTEXSTORAGE1DPROC _glTexStorage1D;
  PFNGLTEXSTORAGE2DPROC _glTexStorage2D;
  PFNGLTEXSTORAGE3DPROC _glTexStorage3D;

#ifndef OPENGLES
  PFNGLTEXBUFFERPROC _glTexBuffer;
#endif

  bool _supports_clear_texture;
#ifndef OPENGLES
  PFNGLCLEARTEXIMAGEPROC _glClearTexImage;
#endif

  bool _supports_clear_buffer;
#ifndef OPENGLES
  PFNGLCLEARBUFFERDATAPROC _glClearBufferData;
#endif

  PFNGLCOMPRESSEDTEXIMAGE1DPROC _glCompressedTexImage1D;
  PFNGLCOMPRESSEDTEXIMAGE2DPROC _glCompressedTexImage2D;
  PFNGLCOMPRESSEDTEXIMAGE3DPROC _glCompressedTexImage3D;
  PFNGLCOMPRESSEDTEXSUBIMAGE1DPROC _glCompressedTexSubImage1D;
  PFNGLCOMPRESSEDTEXSUBIMAGE2DPROC _glCompressedTexSubImage2D;
  PFNGLCOMPRESSEDTEXSUBIMAGE3DPROC _glCompressedTexSubImage3D;
  PFNGLGETCOMPRESSEDTEXIMAGEPROC _glGetCompressedTexImage;

  bool _supports_bgr;
<<<<<<< HEAD
=======
  bool _supports_rescale_normal;

#ifndef OPENGLES
  bool _use_separate_specular_color;
#endif

>>>>>>> c0f48900
  bool _supports_packed_dabc;
  bool _supports_packed_ufloat;

#ifdef SUPPORT_FIXED_FUNCTION
  bool _supports_rescale_normal;
#endif

  PFNGLACTIVETEXTUREPROC _glActiveTexture;
#ifdef SUPPORT_FIXED_FUNCTION
  PFNGLCLIENTACTIVETEXTUREPROC _glClientActiveTexture;
#endif
#ifdef SUPPORT_IMMEDIATE_MODE
  PFNGLMULTITEXCOORD1FPROC _glMultiTexCoord1f;
  PFNGLMULTITEXCOORD2FPROC _glMultiTexCoord2f;
  PFNGLMULTITEXCOORD3FPROC _glMultiTexCoord3f;
  PFNGLMULTITEXCOORD4FPROC _glMultiTexCoord4f;
  PFNGLMULTITEXCOORD1DPROC _glMultiTexCoord1d;
  PFNGLMULTITEXCOORD2DPROC _glMultiTexCoord2d;
  PFNGLMULTITEXCOORD3DPROC _glMultiTexCoord3d;
  PFNGLMULTITEXCOORD4DPROC _glMultiTexCoord4d;
#endif

  bool _supports_buffers;
  PFNGLGENBUFFERSPROC _glGenBuffers;
  PFNGLBINDBUFFERPROC _glBindBuffer;
  PFNGLBUFFERDATAPROC _glBufferData;
  PFNGLBUFFERSUBDATAPROC _glBufferSubData;
  PFNGLDELETEBUFFERSPROC _glDeleteBuffers;

#ifndef OPENGLES
  PFNGLMAPBUFFERPROC _glMapBuffer;
  PFNGLUNMAPBUFFERPROC _glUnmapBuffer;
  PFNGLMAPBUFFERRANGEPROC _glMapBufferRange;

  bool _supports_uniform_buffers;
  PFNGLBINDBUFFERBASEPROC _glBindBufferBase;

  bool _supports_buffer_storage;
  PFNGLBUFFERSTORAGEPROC _glBufferStorage;
#endif

  PFNGLBLENDEQUATIONPROC _glBlendEquation;
  PFNGLBLENDCOLORPROC _glBlendColor;

  bool _supports_vao;
  GLuint _current_vao_index;
  PFNGLBINDVERTEXARRAYPROC _glBindVertexArray;
  PFNGLDELETEVERTEXARRAYSPROC _glDeleteVertexArrays;
  PFNGLGENVERTEXARRAYSPROC _glGenVertexArrays;

#ifndef OPENGLES
  PFNGLDRAWARRAYSINDIRECTPROC _glDrawArraysIndirect;
  PFNGLDRAWELEMENTSINDIRECTPROC _glDrawElementsIndirect;
#endif

  bool _supports_framebuffer_object;
  PFNGLISRENDERBUFFEREXTPROC _glIsRenderbuffer;
  PFNGLBINDRENDERBUFFEREXTPROC _glBindRenderbuffer;
  PFNGLDELETERENDERBUFFERSEXTPROC _glDeleteRenderbuffers;
  PFNGLGENRENDERBUFFERSEXTPROC _glGenRenderbuffers;
  PFNGLRENDERBUFFERSTORAGEEXTPROC _glRenderbufferStorage;
  PFNGLGETRENDERBUFFERPARAMETERIVEXTPROC _glGetRenderbufferParameteriv;
  PFNGLISFRAMEBUFFEREXTPROC _glIsFramebuffer;
  PFNGLBINDFRAMEBUFFEREXTPROC _glBindFramebuffer;
  PFNGLDELETEFRAMEBUFFERSEXTPROC _glDeleteFramebuffers;
  PFNGLGENFRAMEBUFFERSEXTPROC _glGenFramebuffers;
  PFNGLCHECKFRAMEBUFFERSTATUSEXTPROC _glCheckFramebufferStatus;
  PFNGLFRAMEBUFFERTEXTURE1DEXTPROC _glFramebufferTexture1D;
  PFNGLFRAMEBUFFERTEXTURE2DEXTPROC _glFramebufferTexture2D;
#ifdef OPENGLES_2
  PFNGLFRAMEBUFFERTEXTURE3DOES _glFramebufferTexture3D;
#else
  PFNGLFRAMEBUFFERTEXTURE3DEXTPROC _glFramebufferTexture3D;
#endif
  PFNGLFRAMEBUFFERTEXTUREARBPROC _glFramebufferTexture;
  PFNGLFRAMEBUFFERTEXTURELAYERPROC _glFramebufferTextureLayer;
  PFNGLFRAMEBUFFERRENDERBUFFEREXTPROC _glFramebufferRenderbuffer;
  PFNGLGETFRAMEBUFFERATTACHMENTPARAMETERIVEXTPROC _glGetFramebufferAttachmentParameteriv;
  PFNGLGENERATEMIPMAPEXTPROC _glGenerateMipmap;
  PFNGLBINDPROGRAMARBPROC _glBindProgram;

#ifndef OPENGLES
  PFNGLGENERATETEXTUREMIPMAPPROC _glGenerateTextureMipmap;
#endif

  bool _supports_framebuffer_multisample;
  bool _supports_framebuffer_multisample_coverage_nv;
  INLINE bool get_supports_framebuffer_multisample();
  INLINE bool get_supports_framebuffer_multisample_coverage_nv();
  PFNGLRENDERBUFFERSTORAGEMULTISAMPLEEXTPROC _glRenderbufferStorageMultisample;
  PFNGLRENDERBUFFERSTORAGEMULTISAMPLECOVERAGENVPROC _glRenderbufferStorageMultisampleCoverage;
  bool _supports_framebuffer_blit;
  INLINE bool get_supports_framebuffer_blit();
  PFNGLBLITFRAMEBUFFEREXTPROC _glBlitFramebuffer;
  PFNGLDRAWBUFFERSPROC _glDrawBuffers;
  PFNGLCLEARBUFFERFVPROC _glClearBufferfv;
  int _max_fb_samples;
  bool _supports_viewport_arrays;
  bool _supports_bindless_texture;

  PFNGLGENQUERIESPROC _glGenQueries;
  PFNGLBEGINQUERYPROC _glBeginQuery;
  PFNGLENDQUERYPROC _glEndQuery;
  PFNGLDELETEQUERIESPROC _glDeleteQueries;
  PFNGLGETQUERYIVPROC _glGetQueryiv;
  PFNGLGETQUERYOBJECTUIVPROC _glGetQueryObjectuiv;

#ifndef OPENGLES
  PFNGLQUERYCOUNTERPROC _glQueryCounter;
  PFNGLGETQUERYOBJECTI64VPROC _glGetQueryObjecti64v;
  PFNGLGETQUERYOBJECTUI64VPROC _glGetQueryObjectui64v;

  PFNGLGETINTEGER64VPROC _glGetInteger64v;
#endif

  PFNGLACTIVESTENCILFACEEXTPROC _glActiveStencilFaceEXT;

#ifndef OPENGLES_1
  // GLSL functions
  PFNGLATTACHSHADERPROC _glAttachShader;
  PFNGLBINDATTRIBLOCATIONPROC _glBindAttribLocation;
  PFNGLCOMPILESHADERPROC _glCompileShader;
  PFNGLCREATEPROGRAMPROC _glCreateProgram;
  PFNGLCREATESHADERPROC _glCreateShader;
  PFNGLDELETEPROGRAMPROC _glDeleteProgram;
  PFNGLDELETESHADERPROC _glDeleteShader;
  PFNGLDETACHSHADERPROC _glDetachShader;
  PFNGLDISABLEVERTEXATTRIBARRAYPROC _glDisableVertexAttribArray;
  PFNGLENABLEVERTEXATTRIBARRAYPROC _glEnableVertexAttribArray;
  PFNGLGETACTIVEATTRIBPROC _glGetActiveAttrib;
  PFNGLGETACTIVEUNIFORMPROC _glGetActiveUniform;
  PFNGLGETATTRIBLOCATIONPROC _glGetAttribLocation;
  PFNGLGETPROGRAMIVPROC _glGetProgramiv;
  PFNGLGETPROGRAMINFOLOGPROC _glGetProgramInfoLog;
  PFNGLGETSHADERIVPROC _glGetShaderiv;
  PFNGLGETSHADERINFOLOGPROC _glGetShaderInfoLog;
  PFNGLGETUNIFORMLOCATIONPROC _glGetUniformLocation;
  PFNGLLINKPROGRAMPROC _glLinkProgram;
  PFNGLSHADERSOURCEPROC_P _glShaderSource;
  PFNGLUSEPROGRAMPROC  _glUseProgram;
  PFNGLUNIFORM4FPROC _glUniform4f;
  PFNGLUNIFORM1IPROC _glUniform1i;
  PFNGLUNIFORM1FVPROC _glUniform1fv;
  PFNGLUNIFORM2FVPROC _glUniform2fv;
  PFNGLUNIFORM3FVPROC _glUniform3fv;
  PFNGLUNIFORM4FVPROC _glUniform4fv;
  PFNGLUNIFORM1IVPROC _glUniform1iv;
  PFNGLUNIFORM2IVPROC _glUniform2iv;
  PFNGLUNIFORM3IVPROC _glUniform3iv;
  PFNGLUNIFORM4IVPROC _glUniform4iv;
  PFNGLUNIFORMMATRIX3FVPROC _glUniformMatrix3fv;
  PFNGLUNIFORMMATRIX4FVPROC _glUniformMatrix4fv;
  PFNGLVALIDATEPROGRAMPROC _glValidateProgram;
  PFNGLVERTEXATTRIB4FVPROC _glVertexAttrib4fv;
  PFNGLVERTEXATTRIB4DVPROC _glVertexAttrib4dv;
  PFNGLVERTEXATTRIBPOINTERPROC _glVertexAttribPointer;
  PFNGLVERTEXATTRIBIPOINTERPROC _glVertexAttribIPointer;
  PFNGLVERTEXATTRIBLPOINTERPROC _glVertexAttribLPointer;
  PFNGLVERTEXATTRIBDIVISORPROC _glVertexAttribDivisor;
  PFNGLDRAWARRAYSINSTANCEDPROC _glDrawArraysInstanced;
  PFNGLDRAWELEMENTSINSTANCEDPROC _glDrawElementsInstanced;
#endif  // !OPENGLES_1
#ifndef OPENGLES
  PFNGLGETACTIVEUNIFORMSIVPROC _glGetActiveUniformsiv;
  PFNGLGETACTIVEUNIFORMBLOCKIVPROC _glGetActiveUniformBlockiv;
  PFNGLGETACTIVEUNIFORMBLOCKNAMEPROC _glGetActiveUniformBlockName;
  PFNGLGENSAMPLERSPROC _glGenSamplers;
  PFNGLDELETESAMPLERSPROC _glDeleteSamplers;
  PFNGLBINDSAMPLERPROC _glBindSampler;
  PFNGLSAMPLERPARAMETERIPROC _glSamplerParameteri;
  PFNGLSAMPLERPARAMETERIVPROC _glSamplerParameteriv;
  PFNGLSAMPLERPARAMETERFPROC _glSamplerParameterf;
  PFNGLSAMPLERPARAMETERFVPROC _glSamplerParameterfv;
  PFNGLPROGRAMPARAMETERIPROC _glProgramParameteri;
  PFNGLPATCHPARAMETERIPROC _glPatchParameteri;
  PFNGLBINDTEXTURESPROC _glBindTextures;
  PFNGLBINDSAMPLERSPROC _glBindSamplers;
  PFNGLBINDIMAGETEXTUREPROC _glBindImageTexture;
  PFNGLBINDIMAGETEXTURESPROC _glBindImageTextures;
  PFNGLDISPATCHCOMPUTEPROC _glDispatchCompute;
  PFNGLMEMORYBARRIERPROC _glMemoryBarrier;
  PFNGLGETPROGRAMBINARYPROC _glGetProgramBinary;
  PFNGLGETINTERNALFORMATIVPROC _glGetInternalformativ;
  PFNGLVIEWPORTARRAYVPROC _glViewportArrayv;
  PFNGLSCISSORARRAYVPROC _glScissorArrayv;
  PFNGLDEPTHRANGEARRAYVPROC _glDepthRangeArrayv;
  PFNGLGETTEXTUREHANDLEPROC _glGetTextureHandle;
  PFNGLGETTEXTURESAMPLERHANDLEPROC _glGetTextureSamplerHandle;
  PFNGLMAKETEXTUREHANDLERESIDENTPROC _glMakeTextureHandleResident;
  PFNGLMAKETEXTUREHANDLENONRESIDENTPROC _glMakeTextureHandleNonResident;
  PFNGLUNIFORMHANDLEUI64PROC _glUniformHandleui64;
  PFNGLUNIFORMHANDLEUI64VPROC _glUniformHandleui64v;
#endif  // !OPENGLES

  GLenum _edge_clamp;
  GLenum _border_clamp;
  GLenum _mirror_repeat;
  GLenum _mirror_clamp;
  GLenum _mirror_edge_clamp;
  GLenum _mirror_border_clamp;
#ifndef OPENGLES_1
  GLsizei _instance_count;
#endif

  LightMutex _lock;
  typedef pvector<GLuint> DeletedNames;
  DeletedNames _deleted_display_lists;
  DeletedNames _deleted_queries;

#ifndef OPENGLES
  // Stores textures for which memory bariers should be issued.
  typedef pset<TextureContext*> TextureSet;
  TextureSet _textures_needing_fetch_barrier;
  TextureSet _textures_needing_image_access_barrier;
  TextureSet _textures_needing_update_barrier;
  TextureSet _textures_needing_framebuffer_barrier;
#endif

  //RenderState::SlotMask _inv_state_mask;

  int _error_count;
  double _last_error_check;
  bool _check_errors;
  bool _force_flush;
  bool _supports_debug;

  bool _use_object_labels;
  PFNGLOBJECTLABELPROC _glObjectLabel;

  GLuint _white_texture;

#ifndef NDEBUG
  bool _show_texture_usage;
  int _show_texture_usage_max_size;
  int _show_texture_usage_index;

  class UsageTextureKey {
  public:
    INLINE UsageTextureKey(int x_size, int y_size);
    INLINE bool operator < (const UsageTextureKey &other) const;

    int _x_size;
    int _y_size;
  };
  typedef pmap<UsageTextureKey, GLuint> UsageTextures;
  UsageTextures _usage_textures;
#endif  // NDEBUG

  BufferResidencyTracker _renderbuffer_residency;

  static PStatCollector _load_display_list_pcollector;
  static PStatCollector _primitive_batches_display_list_pcollector;
  static PStatCollector _vertices_display_list_pcollector;
  static PStatCollector _vertices_immediate_pcollector;
  static PStatCollector _memory_barrier_pcollector;
  static PStatCollector _vertex_array_update_pcollector;
  static PStatCollector _texture_update_pcollector;
  static PStatCollector _fbo_bind_pcollector;
  static PStatCollector _check_error_pcollector;

public:
  virtual TypeHandle get_type() const {
    return get_class_type();
  }
  virtual TypeHandle force_init_type() {init_type(); return get_class_type();}

  static TypeHandle get_class_type() {
    return _type_handle;
  }

public:
  static void init_type() {
    GraphicsStateGuardian::init_type();
    register_type(_type_handle, CLASSPREFIX_QUOTED "GraphicsStateGuardian",
                  GraphicsStateGuardian::get_class_type());
  }

private:
  static TypeHandle _type_handle;

  friend class CLP(VertexBufferContext);
  friend class CLP(IndexBufferContext);
  friend class CLP(ShaderContext);
  friend class CLP(CgShaderContext);
  friend class CLP(GraphicsBuffer);
  friend class CLP(OcclusionQueryContext);
  friend class CLP(TimerQueryContext);
};

#include "glGraphicsStateGuardian_src.I"<|MERGE_RESOLUTION|>--- conflicted
+++ resolved
@@ -714,20 +714,15 @@
   PFNGLGETCOMPRESSEDTEXIMAGEPROC _glGetCompressedTexImage;
 
   bool _supports_bgr;
-<<<<<<< HEAD
-=======
-  bool _supports_rescale_normal;
-
-#ifndef OPENGLES
-  bool _use_separate_specular_color;
-#endif
-
->>>>>>> c0f48900
   bool _supports_packed_dabc;
   bool _supports_packed_ufloat;
 
 #ifdef SUPPORT_FIXED_FUNCTION
   bool _supports_rescale_normal;
+
+#ifndef OPENGLES
+  bool _use_separate_specular_color;
+#endif
 #endif
 
   PFNGLACTIVETEXTUREPROC _glActiveTexture;
