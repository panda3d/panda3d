/**
 * PANDA 3D SOFTWARE
 * Copyright (c) Carnegie Mellon University.  All rights reserved.
 *
 * All use of this software is subject to the terms of the revised BSD
 * license.  You should have received a copy of this license along
 * with this source code in a file named "LICENSE."
 *
 * @file glGraphicsStateGuardian_src.I
 * @author drose
 * @date 1999-02-02
 */

/**
 * Checks for any outstanding error codes and outputs them, if found.  If
 * NDEBUG is defined, this function does nothing.  The return value is true if
 * everything is ok, or false if we should shut down.
 *
 * This is a static method so it can be called when there's no gsg pointer
 * around.
 */
INLINE bool CLP(GraphicsStateGuardian)::
report_errors(int line, const char *source_file) {
#ifndef NDEBUG
  PStatTimer timer(_check_error_pcollector);
  GLenum error_code = glGetError();
  if (error_code != GL_NO_ERROR) {
    int error_count = 0;
    return report_errors_loop(line, source_file, error_code, error_count);
  }
#endif
  return true;
}

/**
 * Like report_errors(), above, but non-static so we can throw an event on
 * failure.
 */
INLINE void CLP(GraphicsStateGuardian)::
report_my_errors(int line, const char *source_file) {
#ifndef NDEBUG
  if (_check_errors) {
    PStatTimer timer(_check_error_pcollector);
    GLenum error_code = glGetError();
    if (error_code != GL_NO_ERROR) {
      if (!report_errors_loop(line, source_file, error_code, _error_count)) {
        panic_deactivate();
      }
    }
  }
#endif
}

/**
 * This works like report_errors(), except that it always runs, even in the
 * NDEBUG case.
 *
 * It is designed to be called when it is important to clear the error stack
 * (for instance, because we want to be able to reliably check the result of
 * some upcoming GL operation).
 */
INLINE bool CLP(GraphicsStateGuardian)::
clear_errors(int line, const char *source_file) {
  PStatTimer timer(_check_error_pcollector);
  GLenum error_code = glGetError();
  if (error_code != GL_NO_ERROR) {
    int error_count = 0;
    return report_errors_loop(line, source_file, error_code, error_count);
  }

  return true;
}

/**
 * This works like report_my_errors(), except that it always runs, even in the
 * NDEBUG case (but not when _check_errors is false), and it never calls
 * panic_deactivate().  It is designed to be called when it is important to
 * clear the error stack (for instance, because we want to be able to reliably
 * check the result of some upcoming GL operation).
 */
INLINE void CLP(GraphicsStateGuardian)::
clear_my_errors(int line, const char *source_file) {
  if (_check_errors) {
    PStatTimer timer(_check_error_pcollector);
    GLenum error_code = glGetError();
    if (error_code != GL_NO_ERROR) {
      int error_count = 0;
      report_errors_loop(line, source_file, error_code, error_count);
    }
  }
}

/**
 * Returns the GL vendor string reported by the driver.
 */
INLINE const string &CLP(GraphicsStateGuardian)::
get_gl_vendor() const {
  return _gl_vendor;
}

/**
 * Returns the GL renderer string reported by the driver.
 */
INLINE const string &CLP(GraphicsStateGuardian)::
get_gl_renderer() const {
  return _gl_renderer;
}

/**
 * Returns the GL version string reported by the driver.
 */
INLINE const string &CLP(GraphicsStateGuardian)::
get_gl_version() const {
  return _gl_version;
}

/**
 * Returns the major part of the reported GL version number.
 */
INLINE int CLP(GraphicsStateGuardian)::
get_gl_version_major() const {
  return _gl_version_major;
}

/**
 * Returns the minor part of the reported GL version number.
 */
INLINE int CLP(GraphicsStateGuardian)::
get_gl_version_minor() const {
  return _gl_version_minor;
}

/**
 * Calls glFinish() if the config variable gl-finish is set True.
 */
INLINE void CLP(GraphicsStateGuardian)::
maybe_gl_finish() const {
#ifdef DO_PSTATS
  if (gl_finish) {
    glFinish();
  }
#endif
}

/**
 * Returns true if the indicated extension is reported by the GL system, false
 * otherwise.  The extension name is case-sensitive.
 */
INLINE bool CLP(GraphicsStateGuardian)::
has_extension(const string &extension) const {
  bool has_ext = (_extensions.find(extension) != _extensions.end());
#ifndef NDEBUG
  if (GLCAT.is_debug()) {
    GLCAT.debug()
      << "HAS EXT " << extension << " " << has_ext << "\n";
  }
#endif
  return has_ext;
}

/**
 * Returns true if we are compiled for mainline OpenGL, and the runtime GL
 * version number is at least the indicated value, false otherwise.  Under
 * OpenGL ES, this always returns false.
 */
INLINE bool CLP(GraphicsStateGuardian)::
is_at_least_gl_version(int major_version, int minor_version) const {
#ifdef OPENGLES
  return false;
#else
  if (_gl_version_major < major_version) {
    return false;
  } else if (_gl_version_major == major_version) {
    if (_gl_version_minor < minor_version) {
      return false;
    }
  }

  return true;
#endif  // OPENGLES
}

/**
 * Returns true if we are compiled for OpenGL ES, and the runtime GL ES
 * version number is at least the indicated value, false otherwise.  Under
 * mainline OpenGL, this always returns false.
 */
INLINE bool CLP(GraphicsStateGuardian)::
is_at_least_gles_version(int major_version, int minor_version) const {
#ifndef OPENGLES
  return false;
<<<<<<< HEAD

#elif defined(__EMSCRIPTEN__)
  // We're running WebGL.  WebGL 1 is based on OpenGL ES 2, and
  // WebGL 2 is based on OpenGL ES 3.  So add one to the major version.
  // There don't appear to be minor WebGL versions (yet).
  return (_gl_version_major + 1 >= major_version);

=======
#elif defined(OPENGLES_1)
  return major_version == 1 && _gl_version_minor >= minor_version;
>>>>>>> e73a8970
#else
  if (_gl_version_major < major_version) {
    return false;
  } else if (_gl_version_major == major_version) {
    if (_gl_version_minor < minor_version) {
      return false;
    }
  }

  return true;
#endif  // OPENGLES
}

#ifndef OPENGLES_1
/**
 *
 */
INLINE void CLP(GraphicsStateGuardian)::
enable_vertex_attrib_array(GLuint index) {
  if (!_enabled_vertex_attrib_arrays.get_bit(index)) {
    _glEnableVertexAttribArray(index);
    _enabled_vertex_attrib_arrays.set_bit(index);
  }
}

/**
 *
 */
INLINE void CLP(GraphicsStateGuardian)::
disable_vertex_attrib_array(GLuint index) {
  if (_enabled_vertex_attrib_arrays.get_bit(index)) {
    _glDisableVertexAttribArray(index);
    _enabled_vertex_attrib_arrays.clear_bit(index);

    if (_vertex_attrib_divisors[index] != 0) {
      _glVertexAttribDivisor(index, 0);
      _vertex_attrib_divisors[index] = 0;
    }
  }
}

/**
 *
 */
INLINE void CLP(GraphicsStateGuardian)::
set_vertex_attrib_divisor(GLuint index, GLuint divisor) {
  if (_supports_vertex_attrib_divisor &&
      _vertex_attrib_divisors[index] != divisor) {
    _glVertexAttribDivisor(index, divisor);
    _vertex_attrib_divisors[index] = divisor;
  }
}

#endif

/**
 * Calls glActiveTexture.
 */
INLINE void CLP(GraphicsStateGuardian)::
set_active_texture_stage(int i) {
  if (i != _active_texture_stage) {
#ifdef OPENGLES_2
    glActiveTexture(GL_TEXTURE0 + i);
#else
    _glActiveTexture(GL_TEXTURE0 + i);
#endif
    _active_texture_stage = i;
  }
}

/**
 * Specifies whether multisample should be enabled for antialiasing purposes.
 */
INLINE void CLP(GraphicsStateGuardian)::
enable_multisample_antialias(bool val) {
#ifndef OPENGLES_2
  if (_supports_multisample) {
    if ((_multisample_mode & MM_antialias) != 0 && !val) {
      // Turn off antialias multisample.
      _multisample_mode &= ~MM_antialias;
      if (_multisample_mode == 0) {
        glDisable(GL_MULTISAMPLE);
      }
    } else if ((_multisample_mode & MM_antialias) == 0 && val) {
      // Turn on antialias multisample.
      if (_multisample_mode == 0) {
        glEnable(GL_MULTISAMPLE);
      }
      _multisample_mode |= MM_antialias;
    }
  }
#endif
}

/**
 * Specifies whether multisample should be enabled for transparency purposes,
 * using the sample_alpha_to_one mode.
 */
INLINE void CLP(GraphicsStateGuardian)::
enable_multisample_alpha_one(bool val) {
#ifndef OPENGLES_2
  if (_supports_multisample) {
    if ((_multisample_mode & MM_alpha_one) != 0 && !val) {
      // Turn off sample_alpha_to_one multisample.
      _multisample_mode &= ~MM_alpha_one;
      glDisable(GL_SAMPLE_ALPHA_TO_ONE);
      if (_multisample_mode == 0) {
        glDisable(GL_MULTISAMPLE);
      }
    } else if ((_multisample_mode & MM_alpha_one) == 0 && val) {
      // Turn on sample_alpha_to_one multisample.
      if (_multisample_mode == 0) {
        glEnable(GL_MULTISAMPLE);
      }
      glEnable(GL_SAMPLE_ALPHA_TO_ONE);
      _multisample_mode |= MM_alpha_one;
    }
  }
#endif
}

/**
 * Specifies whether multisample should be enabled for transparency purposes,
 * using the sample_alpha_to_mask mode.
 */
INLINE void CLP(GraphicsStateGuardian)::
enable_multisample_alpha_mask(bool val) {
#ifndef OPENGLES_2
  if (_supports_multisample) {
    if ((_multisample_mode & MM_alpha_mask) != 0 && !val) {
      // Turn off sample_alpha_to_mask multisample.
      _multisample_mode &= ~MM_alpha_mask;
      glDisable(GL_SAMPLE_ALPHA_TO_COVERAGE);
      if (_multisample_mode == 0) {
        glDisable(GL_MULTISAMPLE);
      }
    } else if ((_multisample_mode & MM_alpha_mask) == 0 && val) {
      // Turn on sample_alpha_to_mask multisample.
      if (_multisample_mode == 0) {
        glEnable(GL_MULTISAMPLE);
      }
      glEnable(GL_SAMPLE_ALPHA_TO_COVERAGE);
      _multisample_mode |= MM_alpha_mask;
    }
  }
#endif
}

/**
 *
 */
INLINE void CLP(GraphicsStateGuardian)::
enable_line_smooth(bool val) {
#ifndef OPENGLES_2
  if (_line_smooth_enabled != val) {
    _state_mask.clear_bit(TransparencyAttrib::get_class_slot());
    _line_smooth_enabled = val;
    if (val) {
      glEnable(GL_LINE_SMOOTH);
    } else {
      glDisable(GL_LINE_SMOOTH);
    }
  }
#endif
}

/**
 *
 */
INLINE void CLP(GraphicsStateGuardian)::
enable_point_smooth(bool val) {
#ifdef SUPPORT_FIXED_FUNCTION
  if (_point_smooth_enabled != val) {
    _state_mask.clear_bit(TransparencyAttrib::get_class_slot());
    _point_smooth_enabled = val;
    if (val) {
      glEnable(GL_POINT_SMOOTH);
    } else {
      glDisable(GL_POINT_SMOOTH);
    }
  }
#endif
}

/**
 *
 */
INLINE void CLP(GraphicsStateGuardian)::
enable_polygon_smooth(bool val) {
#ifndef OPENGLES  // GL_POLYGON_SMOOTH not supported in OpenGL ES.
  if (_polygon_smooth_enabled != val) {
    _polygon_smooth_enabled = val;
    if (val) {
      glEnable(GL_POLYGON_SMOOTH);
    } else {
      glDisable(GL_POLYGON_SMOOTH);
    }
  }
#endif  // OPENGLES
}

/**
 * Sets the appropriate antialiasing modes to render a series of line
 * primitives, according to _auto_antialias_mode.
 */
INLINE void CLP(GraphicsStateGuardian)::
setup_antialias_line() {
  if (_auto_antialias_mode) {
    // Lines supposedly look better using line smoothing, even if we have
    // multisample available.
    enable_multisample_antialias(false);
    enable_line_smooth(true);
  }
}

/**
 * Sets the appropriate antialiasing modes to render a series of point
 * primitives, according to _auto_antialias_mode.
 */
INLINE void CLP(GraphicsStateGuardian)::
setup_antialias_point() {
  if (_auto_antialias_mode) {
    // Points supposedly look better using point smoothing, even if we have
    // multisample available.
    enable_multisample_antialias(false);
    enable_point_smooth(true);
  }
}

/**
 * Sets the appropriate antialiasing modes to render a series of polygon
 * primitives, according to _auto_antialias_mode.
 */
INLINE void CLP(GraphicsStateGuardian)::
setup_antialias_polygon() {
  if (_auto_antialias_mode) {
    switch (_render_mode) {
    case RenderModeAttrib::M_wireframe:
      // In wireframe mode, we're really drawing lines.
      enable_multisample_antialias(false);
      enable_line_smooth(true);
      break;

    case RenderModeAttrib::M_point:
      // In point mode, we're drawing points.
      enable_multisample_antialias(false);
      enable_point_smooth(true);
      break;

    default:
      // For polygons, multisample is best if it's available, otherwise
      // polygon smoothing will do.
      enable_line_smooth(false);
      enable_point_smooth(false);
      if (_supports_multisample) {
        enable_multisample_antialias(true);
      } else {
        enable_polygon_smooth(true);
      }
    }
  }
}

/**
 *
 */
INLINE void CLP(GraphicsStateGuardian)::
enable_stencil_test(bool val) {
  if (_stencil_test_enabled != val) {
    _stencil_test_enabled = val;
    if (val) {
#ifdef GSG_VERBOSE
      GLCAT.spam()
        << "glEnable(GL_STENCIL_TEST)" << endl;
#endif
      glEnable(GL_STENCIL_TEST);
    } else {
#ifdef GSG_VERBOSE
      GLCAT.spam()
        << "glDisable(GL_STENCIL_TEST)" << endl;
#endif
      glDisable(GL_STENCIL_TEST);
    }
  }
}

/**
 *
 */
INLINE void CLP(GraphicsStateGuardian)::
enable_blend(bool val) {
  if (_blend_enabled != val) {
    _blend_enabled = val;
    if (val) {
#ifdef GSG_VERBOSE
      GLCAT.spam()
        << "glEnable(GL_BLEND)" << endl;
#endif
      glEnable(GL_BLEND);
    } else {
#ifdef GSG_VERBOSE
      GLCAT.spam()
        << "glDisable(GL_BLEND)" << endl;
#endif
      glDisable(GL_BLEND);
    }
  }
}

/**
 *
 */
INLINE void CLP(GraphicsStateGuardian)::
enable_depth_test(bool val) {
  if (_depth_test_enabled != val) {
    _depth_test_enabled = val;
    if (val) {
#ifdef GSG_VERBOSE
      GLCAT.spam()
        << "glEnable(GL_DEPTH_TEST)" << endl;
#endif
      glEnable(GL_DEPTH_TEST);
    } else {
#ifdef GSG_VERBOSE
      GLCAT.spam()
        << "glDisable(GL_DEPTH_TEST)" << endl;
#endif
      glDisable(GL_DEPTH_TEST);
    }
  }
}

#ifdef SUPPORT_FIXED_FUNCTION
/**
 *
 */
INLINE void CLP(GraphicsStateGuardian)::
enable_fog(bool val) {
  if (_fog_enabled != val) {
    _fog_enabled = val;
    if (val) {
#ifdef GSG_VERBOSE
      GLCAT.spam()
        << "glEnable(GL_FOG)" << endl;
#endif
      glEnable(GL_FOG);
    } else {
#ifdef GSG_VERBOSE
      GLCAT.spam()
        << "glDisable(GL_FOG)" << endl;
#endif
      glDisable(GL_FOG);
    }
  }
}
#endif

#ifdef SUPPORT_FIXED_FUNCTION
/**
 *
 */
INLINE void CLP(GraphicsStateGuardian)::
enable_alpha_test(bool val) {
  if (_alpha_test_enabled != val) {
    _alpha_test_enabled = val;
    if (val) {
#ifdef GSG_VERBOSE
      GLCAT.spam()
        << "glEnable(GL_ALPHA_TEST)" << endl;
#endif
      glEnable(GL_ALPHA_TEST);
    } else {
#ifdef GSG_VERBOSE
      GLCAT.spam()
        << "glDisable(GL_ALPHA_TEST)" << endl;
#endif
      glDisable(GL_ALPHA_TEST);
    }
  }
}
#endif

/**
 *
 */
INLINE void CLP(GraphicsStateGuardian)::
enable_polygon_offset(bool val) {
  if (_polygon_offset_enabled != val) {
    _polygon_offset_enabled = val;
    if (val) {
#ifdef GSG_VERBOSE
      GLCAT.spam()
        << "glEnable(GL_POLYGON_OFFSET_*)" << endl;
#endif
      glEnable(GL_POLYGON_OFFSET_FILL);
      // glEnable(GL_POLYGON_OFFSET_LINE);   not widely supported anyway
      // glEnable(GL_POLYGON_OFFSET_POINT);
    } else {
#ifdef GSG_VERBOSE
      GLCAT.spam()
        << "glDisable(GL_POLYGON_OFFSET_*)" << endl;
#endif
      glDisable(GL_POLYGON_OFFSET_FILL);
      // glDisable(GL_POLYGON_OFFSET_LINE);   not widely supported anyway
      // glDisable(GL_POLYGON_OFFSET_POINT);
    }
  }
}

/**
 *
 */
INLINE void CLP(GraphicsStateGuardian)::
set_color_write_mask(int mask) {
  if (gl_color_mask && _active_color_write_mask != mask) {
    _active_color_write_mask = mask;
    glColorMask((mask & ColorWriteAttrib::C_red) != 0,
                (mask & ColorWriteAttrib::C_green) != 0,
                (mask & ColorWriteAttrib::C_blue) != 0,
                (mask & ColorWriteAttrib::C_alpha) != 0);
  }
}

/**
 *
 */
INLINE void CLP(GraphicsStateGuardian)::
clear_color_write_mask() {
  if (gl_color_mask && _active_color_write_mask != ColorWriteAttrib::C_all) {
    _active_color_write_mask = ColorWriteAttrib::C_all;
    glColorMask(GL_TRUE, GL_TRUE, GL_TRUE, GL_TRUE);
  }
}

#ifdef SUPPORT_FIXED_FUNCTION
/**
 *
 */
INLINE void CLP(GraphicsStateGuardian)::
call_glLoadMatrix(const LMatrix4 &mat) {
#if defined(OPENGLES) && defined(STDFLOAT_DOUBLE)
  LMatrix4f matf = LCAST(float, mat);
  glLoadMatrixf(matf.get_data());
#elif defined(STDFLOAT_DOUBLE)
  glLoadMatrixd(mat.get_data());
#else
  glLoadMatrixf(mat.get_data());
#endif
}
#endif

#ifdef SUPPORT_FIXED_FUNCTION
/**
 * This method is necessary because there is no glFogdv().
 */
INLINE void CLP(GraphicsStateGuardian)::
call_glFogfv(GLenum pname, const LColor &color) {
#ifndef STDFLOAT_DOUBLE
  glFogfv(pname, color.get_data());
#else  // STDFLOAT_DOUBLE
  LColorf fcolor = LCAST(float, color);
  glFogfv(pname, fcolor.get_data());
#endif  //  STDFLOAT_DOUBLE
}
#endif

#ifdef SUPPORT_FIXED_FUNCTION
/**
 * This method is necessary because there is no glMaterialdv().
 */
INLINE void CLP(GraphicsStateGuardian)::
call_glMaterialfv(GLenum face, GLenum pname, const LColor &color) {
#ifndef STDFLOAT_DOUBLE
  glMaterialfv(face, pname, color.get_data());
#else  // STDFLOAT_DOUBLE
  LColorf fcolor = LCAST(float, color);
  glMaterialfv(face, pname, fcolor.get_data());
#endif  //  STDFLOAT_DOUBLE
}
#endif

#ifdef SUPPORT_FIXED_FUNCTION
/**
 * This method is necessary because there is no glLightdv().
 */
INLINE void CLP(GraphicsStateGuardian)::
call_glLightfv(GLenum light, GLenum pname, const LVecBase4 &value) {
#ifndef STDFLOAT_DOUBLE
  glLightfv(light, pname, value.get_data());
#else  // STDFLOAT_DOUBLE
  LVecBase4f fvalue = LCAST(float, value);
  glLightfv(light, pname, fvalue.get_data());
#endif  //  STDFLOAT_DOUBLE
}
#endif

#ifdef SUPPORT_FIXED_FUNCTION
/**
 * This method is necessary because there is no glLightdv().
 */
INLINE void CLP(GraphicsStateGuardian)::
call_glLightfv(GLenum light, GLenum pname, const LVecBase3 &value) {
#ifndef STDFLOAT_DOUBLE
  glLightfv(light, pname, value.get_data());
#else  // STDFLOAT_DOUBLE
  LVecBase3f fvalue = LCAST(float, value);
  glLightfv(light, pname, fvalue.get_data());
#endif  //  STDFLOAT_DOUBLE
}
#endif

#ifdef SUPPORT_FIXED_FUNCTION
/**
 * This method is necessary because there is no glLightModeldv().
 */
INLINE void CLP(GraphicsStateGuardian)::
call_glLightModelfv(GLenum pname, const LVecBase4 &value) {
#ifndef STDFLOAT_DOUBLE
  glLightModelfv(pname, value.get_data());
#else  // STDFLOAT_DOUBLE
  LVecBase4f fvalue = LCAST(float, value);
  glLightModelfv(pname, fvalue.get_data());
#endif  //  STDFLOAT_DOUBLE
}
#endif

#ifdef SUPPORT_FIXED_FUNCTION
/**
 * This method is necessary because there is no glTexEnvdv().
 */
INLINE void CLP(GraphicsStateGuardian)::
call_glTexEnvfv(GLenum target, GLenum pname, const LVecBase4 &value) {
#ifndef STDFLOAT_DOUBLE
  glTexEnvfv(target, pname, value.get_data());
#else  // STDFLOAT_DOUBLE
  LVecBase4f fvalue = LCAST(float, value);
  glTexEnvfv(target, pname, fvalue.get_data());
#endif  //  STDFLOAT_DOUBLE
}
#endif

/**
 * This method is necessary because there is no glTexParameterdv().
 */
INLINE void CLP(GraphicsStateGuardian)::
call_glTexParameterfv(GLenum target, GLenum pname, const LVecBase4 &value) {
#ifndef STDFLOAT_DOUBLE
  glTexParameterfv(target, pname, value.get_data());
#else  // STDFLOAT_DOUBLE
  LVecBase4f fvalue = LCAST(float, value);
  glTexParameterfv(target, pname, fvalue.get_data());
#endif  //  STDFLOAT_DOUBLE
}

#ifdef SUPPORT_FIXED_FUNCTION
/**
 * Convert index to gl light id
 */
INLINE GLenum CLP(GraphicsStateGuardian)::
get_light_id(int index) const {
  return GL_LIGHT0 + index;
}
#endif

#ifdef SUPPORT_FIXED_FUNCTION
/**
 * Convert index to gl clip plane id
 */
INLINE GLenum CLP(GraphicsStateGuardian)::
get_clip_plane_id(int index) const {
  return GL_CLIP_PLANE0 + index;
}
#endif

/**
 * Returns if this glGsg supports multisample antialiasing for framebuffer
 * objects.
 */
INLINE bool CLP(GraphicsStateGuardian)::
get_supports_framebuffer_multisample() {
  return _supports_framebuffer_multisample;
}

/**
 * Returns if this glGsg supports multisample antialiasing for framebuffer
 * objects.
 */
INLINE bool CLP(GraphicsStateGuardian)::
get_supports_framebuffer_multisample_coverage_nv() {
  return _supports_framebuffer_multisample_coverage_nv;
}


/**
 * Returns if this glGsg supports multisample antialiasing for framebuffer
 * objects.
 */
INLINE bool CLP(GraphicsStateGuardian)::
get_supports_framebuffer_blit() {
  return _supports_framebuffer_blit;
}

#ifndef NDEBUG
/**
 *
 */
INLINE CLP(GraphicsStateGuardian)::UsageTextureKey::
UsageTextureKey(int x_size, int y_size) :
  _x_size(x_size),
  _y_size(y_size)
{
}
#endif  // NDEBUG

#ifndef NDEBUG
/**
 *
 */
INLINE bool CLP(GraphicsStateGuardian)::UsageTextureKey::
operator < (const CLP(GraphicsStateGuardian)::UsageTextureKey &other) const {
  if (_x_size != other._x_size) {
    return _x_size < other._x_size;
  }
  return _y_size < other._y_size;
}
#endif  // NDEBUG<|MERGE_RESOLUTION|>--- conflicted
+++ resolved
@@ -189,7 +189,9 @@
 is_at_least_gles_version(int major_version, int minor_version) const {
 #ifndef OPENGLES
   return false;
-<<<<<<< HEAD
+
+#elif defined(OPENGLES_1)
+  return major_version == 1 && _gl_version_minor >= minor_version;
 
 #elif defined(__EMSCRIPTEN__)
   // We're running WebGL.  WebGL 1 is based on OpenGL ES 2, and
@@ -197,10 +199,6 @@
   // There don't appear to be minor WebGL versions (yet).
   return (_gl_version_major + 1 >= major_version);
 
-=======
-#elif defined(OPENGLES_1)
-  return major_version == 1 && _gl_version_minor >= minor_version;
->>>>>>> e73a8970
 #else
   if (_gl_version_major < major_version) {
     return false;
