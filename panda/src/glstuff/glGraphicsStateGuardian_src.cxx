--- conflicted
+++ resolved
@@ -2050,29 +2050,9 @@
       _glPatchParameteri = (PFNGLPATCHPARAMETERIPROC)
          get_extension_func("glPatchParameteri");
     }
-<<<<<<< HEAD
-=======
-  } else if (_supports_basic_shaders) {
-    // We don't support GLSL, but we support ARB programs.
-    _glDisableVertexAttribArray = (PFNGLDISABLEVERTEXATTRIBARRAYPROC)
-      get_extension_func("glDisableVertexAttribArrayARB");
-    _glEnableVertexAttribArray = (PFNGLENABLEVERTEXATTRIBARRAYPROC)
-      get_extension_func("glEnableVertexAttribArrayARB");
-
-    _glVertexAttrib4fv = (PFNGLVERTEXATTRIB4FVPROC)
-       get_extension_func("glVertexAttrib4fvARB");
-    _glVertexAttrib4dv = (PFNGLVERTEXATTRIB4DVPROC)
-       get_extension_func("glVertexAttrib4dvARB");
-    _glVertexAttribPointer = (PFNGLVERTEXATTRIBPOINTERPROC)
-       get_extension_func("glVertexAttribPointerARB");
-
-    _glBindFragDataLocation = nullptr;
+  }
+  else {
     _glVertexAttribI4ui = nullptr;
-    _glVertexAttribIPointer = nullptr;
-    _glVertexAttribLPointer = nullptr;
-  } else {
-    _glVertexAttribI4ui = nullptr;
->>>>>>> f4d372fd
   }
 #endif
 
