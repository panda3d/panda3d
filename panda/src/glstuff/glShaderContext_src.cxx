--- conflicted
+++ resolved
@@ -1708,14 +1708,6 @@
       case GL_UNSIGNED_INT_IMAGE_BUFFER:
         // This won't really change at runtime, so we might as well bind once
         // and then forget about it.
-<<<<<<< HEAD
-        // Note that OpenGL ES doesn't support changing this at runtime, so we
-        // rely on the shader using a layout declaration.
-#ifndef OPENGLES
-        _glgsg->_glUniform1i(p, _glsl_img_inputs.size());
-#endif
-=======
->>>>>>> 6b3dfc7e
         {
 #ifdef OPENGLES
           // In OpenGL ES, we can't choose our own binding, but we can ask the
