--- conflicted
+++ resolved
@@ -515,13 +515,6 @@
 do_python_task() {
   PyObject *result = nullptr;
 
-<<<<<<< HEAD
-  // Are we waiting for a future to finish?
-  if (_future_done != nullptr) {
-    PyObject *is_done = _PyObject_CallNoArg(_future_done);
-    if (!PyObject_IsTrue(is_done)) {
-      // Nope, ask again next frame.
-=======
   // Are we waiting for a future to finish?  Short-circuit all the logic below
   // by simply calling done().
   {
@@ -536,7 +529,6 @@
         Py_DECREF(is_done);
         return DS_cont;
       }
->>>>>>> 3aa77a12
       Py_DECREF(is_done);
       Py_DECREF(fut_waiter);
       _fut_waiter = nullptr;
