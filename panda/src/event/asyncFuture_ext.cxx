--- conflicted
+++ resolved
@@ -117,30 +117,7 @@
     }
   } else {
     // If the future was cancelled, we should raise an exception.
-<<<<<<< HEAD
     PyErr_SetNone(Extension<AsyncFuture>::get_cancelled_error_type());
-=======
-    static PyObject *exc_type = nullptr;
-    if (exc_type == nullptr) {
-      // Get the CancelledError that asyncio uses, too.
-      PyObject *module = PyImport_ImportModule("concurrent.futures._base");
-      if (module != nullptr) {
-        exc_type = PyObject_GetAttrString(module, "CancelledError");
-        Py_DECREF(module);
-      }
-      else {
-        PyErr_Clear();
-      }
-      // If we can't get that, we should pretend and make our own.
-      if (exc_type == nullptr) {
-        exc_type = PyErr_NewExceptionWithDoc((char*)"concurrent.futures._base.CancelledError",
-                                             (char*)"The Future was cancelled.",
-                                             nullptr, nullptr);
-      }
-    }
-    Py_INCREF(exc_type);
-    PyErr_Restore(exc_type, nullptr, nullptr);
->>>>>>> 068ceaaf
     return nullptr;
   }
 }
@@ -341,6 +318,10 @@
       exc_type = PyObject_GetAttrString(module, "CancelledError");
       Py_DECREF(module);
     }
+    else {
+      PyErr_Clear();
+    }
+
     // If we can't get that, we should pretend and make our own.
     if (exc_type == nullptr) {
 #if PY_VERSION_HEX >= 0x03080000
