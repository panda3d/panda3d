/**
 * PANDA 3D SOFTWARE
 * Copyright (c) Carnegie Mellon University.  All rights reserved.
 *
 * All use of this software is subject to the terms of the revised BSD
 * license.  You should have received a copy of this license along
 * with this source code in a file named "LICENSE."
 *
 * @file x11GraphicsWindow.cxx
 * @author rdb
 * @date 2009-07-07
 */

#include "x11GraphicsWindow.h"
#include "config_x11display.h"
#include "x11GraphicsPipe.h"

#include "graphicsPipe.h"
#include "keyboardButton.h"
#include "mouseButton.h"
#include "buttonMap.h"
#include "clockObject.h"
#include "pStatTimer.h"
#include "textEncoder.h"
#include "throw_event.h"
#include "lightReMutexHolder.h"
#include "nativeWindowHandle.h"
#include "virtualFileSystem.h"
#include "get_x11.h"
#include "pnmImage.h"
#include "pnmFileTypeRegistry.h"
#include "evdevInputDevice.h"

#include <sys/time.h>
#include <fcntl.h>

using std::istream;
using std::ostringstream;
using std::string;

struct _XcursorFile {
  void *closure;
  int (*read)(XcursorFile *, unsigned char *, int);
  int (*write)(XcursorFile *, unsigned char *, int);
  int (*seek)(XcursorFile *, long, int);
};

typedef struct _XcursorImage {
  unsigned int version;
  unsigned int size;
  unsigned int width;
  unsigned int height;
  unsigned int xhot;
  unsigned int yhot;
  unsigned int delay;
  unsigned int *pixels;
} XcursorImage;

static int xcursor_read(XcursorFile *file, unsigned char *buf, int len) {
  istream* str = (istream*) file->closure;
  str->read((char*) buf, len);
  return str->gcount();
}

static int xcursor_write(XcursorFile *file, unsigned char *buf, int len) {
  // Not implemented, we don't need it.
  nassertr_always(false, 0);
  return 0;
}

static int xcursor_seek(XcursorFile *file, long offset, int whence) {
  istream* str = (istream*) file->closure;
  switch (whence) {
  case SEEK_SET:
    str->seekg(offset, istream::beg);
    break;
  case SEEK_CUR:
    str->seekg(offset, istream::cur);
    break;
  case SEEK_END:
    str->seekg(offset, istream::end);
  }

  return str->tellg();
}

TypeHandle x11GraphicsWindow::_type_handle;

/**
 *
 */
x11GraphicsWindow::
x11GraphicsWindow(GraphicsEngine *engine, GraphicsPipe *pipe,
                  const string &name,
                  const FrameBufferProperties &fb_prop,
                  const WindowProperties &win_prop,
                  int flags,
                  GraphicsStateGuardian *gsg,
                  GraphicsOutput *host) :
  GraphicsWindow(engine, pipe, name, fb_prop, win_prop, flags, gsg, host) {
  x11GraphicsPipe *x11_pipe;
  DCAST_INTO_V(x11_pipe, _pipe);
  _display = x11_pipe->get_display();
  _screen = x11_pipe->get_screen();
  _xwindow = (X11_Window)nullptr;
  _ic = (XIC)nullptr;
  _visual_info = nullptr;
  _orig_size_id = -1;

  if (x11_pipe->_have_xrandr) {
    // We may still need these functions after the pipe is already destroyed,
    // so we copy them into the x11GraphicsWindow.
    _XRRGetScreenInfo = x11_pipe->_XRRGetScreenInfo;
    _XRRSetScreenConfig = x11_pipe->_XRRSetScreenConfig;
  }

  _awaiting_configure_since = -1;
  _dga_mouse_enabled = false;
  _raw_mouse_enabled = false;
  _override_redirect = False;
  _wm_delete_window = x11_pipe->_wm_delete_window;
  _net_wm_ping = x11_pipe->_net_wm_ping;
  _net_wm_state = x11_pipe->_net_wm_state;

  PT(GraphicsWindowInputDevice) device = GraphicsWindowInputDevice::pointer_and_keyboard(this, "keyboard_mouse");
  add_input_device(device);
  _input = device;

  enable_detectable_auto_repeat();
}

/**
 *
 */
x11GraphicsWindow::
~x11GraphicsWindow() {
}

/**
 * Returns the PointerData associated with the nth input device's pointer.  This
 * is deprecated; use get_pointer_device().get_pointer() instead, or for raw
 * mice, use the InputDeviceManager interface.
 */
PointerData x11GraphicsWindow::
get_pointer(int device) const {
  PointerData result;
  {
    LightMutexHolder holder(_input_lock);
    nassertr(device >= 0 && device < (int)_input_devices.size(), PointerData());

    result = ((const GraphicsWindowInputDevice *)_input_devices[device].p())->get_pointer();

    // We recheck this immediately to get the most up-to-date value, but we
    // won't bother waiting for the lock if we can't.
    if (device == 0 && !_dga_mouse_enabled && !_raw_mouse_enabled &&
        result._in_window && x11GraphicsPipe::_x_mutex.try_lock()) {
      XEvent event;
      if (_xwindow != None &&
          XQueryPointer(_display, _xwindow, &event.xbutton.root,
          &event.xbutton.window, &event.xbutton.x_root, &event.xbutton.y_root,
          &event.xbutton.x, &event.xbutton.y, &event.xbutton.state)) {
        double time = ClockObject::get_global_clock()->get_real_time();
        result._xpos = event.xbutton.x;
        result._ypos = event.xbutton.y;
        ((GraphicsWindowInputDevice *)_input_devices[0].p())->set_pointer_in_window(result._xpos, result._ypos, time);
      }
      x11GraphicsPipe::_x_mutex.release();
    }
  }
  return result;
}

/**
 * Forces the pointer to the indicated position within the window, if
 * possible.
 *
 * Returns true if successful, false on failure.  This may fail if the mouse
 * is not currently within the window, or if the API doesn't support this
 * operation.
 */
bool x11GraphicsWindow::
move_pointer(int device, int x, int y) {
  // Note: this is not thread-safe; it should be called only from App.
  // Probably not an issue.
  if (device == 0) {
    // Move the system mouse pointer.
    PointerData md = _input->get_pointer();
    if (!_properties.get_foreground() || !md.get_in_window()) {
      // If the window doesn't have input focus, or the mouse isn't currently
      // within the window, forget it.
      return false;
    }

    if (!md.get_in_window() || md.get_x() != x || md.get_y() != y) {
      if (!_dga_mouse_enabled) {
        LightReMutexHolder holder(x11GraphicsPipe::_x_mutex);
        XWarpPointer(_display, None, _xwindow, 0, 0, 0, 0, x, y);
      }
      _input->set_pointer_in_window(x, y);
    }
    return true;
  } else {
    // Can't move a raw mouse.
    return false;
  }
}

/**
 * Clears the entire framebuffer before rendering, according to the settings
 * of get_color_clear_active() and get_depth_clear_active() (inherited from
 * DrawableRegion).
 *
 * This function is called only within the draw thread.
 */
void x11GraphicsWindow::
clear(Thread *current_thread) {
  if (is_any_clear_active()) {
    // Evidently the NVIDIA driver may call glXCreateNewContext inside
    // prepare_display_region, so we need to hold the X11 lock.
    LightReMutexHolder holder(x11GraphicsPipe::_x_mutex);
    GraphicsOutput::clear(current_thread);
  }
}

/**
 * This function will be called within the draw thread before beginning
 * rendering for a given frame.  It should do whatever setup is required, and
 * return true if the frame should be rendered, or false if it should be
 * skipped.
 */
bool x11GraphicsWindow::
begin_frame(FrameMode mode, Thread *current_thread) {
  PStatTimer timer(_make_current_pcollector, current_thread);

  begin_frame_spam(mode);
  if (_gsg == nullptr) {
    return false;
  }
  if (_awaiting_configure_since != -1) {
    // Don't attempt to draw while we have just reconfigured the window and we
    // haven't got the notification back yet.
    return false;
  }

  // Reset the GSG state if this is the first time it has been used.  (We
  // can't just call reset() when we construct the GSG, because reset()
  // requires having a current context.)
  _gsg->reset_if_new();

  if (mode == FM_render) {
    // begin_render_texture();
    clear_cube_map_selection();
  }

  _gsg->set_current_properties(&get_fb_properties());
  return _gsg->begin_frame(current_thread);
}

/**
 * This function will be called within the draw thread after rendering is
 * completed for a given frame.  It should do whatever finalization is
 * required.
 */
void x11GraphicsWindow::
end_frame(FrameMode mode, Thread *current_thread) {
  end_frame_spam(mode);
  nassertv(_gsg != nullptr);

  if (mode == FM_render) {
    // end_render_texture();
    copy_to_textures();
  }

  _gsg->end_frame(current_thread);

  if (mode == FM_render) {
    trigger_flip();
    clear_cube_map_selection();
  }
}

/**
 * Do whatever processing is necessary to ensure that the window responds to
 * user events.  Also, honor any requests recently made via
 * request_properties()
 *
 * This function is called only within the window thread.
 */
void x11GraphicsWindow::
process_events() {
  LightReMutexHolder holder(x11GraphicsPipe::_x_mutex);

  GraphicsWindow::process_events();

  if (_xwindow == (X11_Window)0) {
    return;
  }

  XEvent event;
  XKeyEvent keyrelease_event;
  bool got_keyrelease_event = false;

  XConfigureEvent configure_event;
  bool got_configure_event = false;

  WindowProperties properties;
  bool changed_properties = false;

  XPropertyEvent property_event;
  bool got_net_wm_state_change = false;

  while (XCheckIfEvent(_display, &event, check_event, (char *)this)) {
    if (got_keyrelease_event) {
      // If a keyrelease event is immediately followed by a matching keypress
      // event, that's just key repeat and we should treat the two events
      // accordingly.  It would be nice if X provided a way to differentiate
      // between keyrepeat and explicit keypresses more generally.
      got_keyrelease_event = false;

      if (event.type == KeyPress &&
          event.xkey.keycode == keyrelease_event.keycode &&
          (event.xkey.time - keyrelease_event.time <= 1)) {
        if (!XFilterEvent(&event, None)) {
          // In particular, we only generate down messages for the repeated
          // keys, not down-and-up messages.
          handle_keystroke(event.xkey);

          // We thought about not generating the keypress event, but we need
          // that repeat for backspace.  Rethink later.
          handle_keypress(event.xkey);
        }
        continue;

      } else {
        // This keyrelease event is not immediately followed by a matching
        // keypress event, so it's a genuine release.
        ButtonHandle raw_button = map_raw_button(keyrelease_event.keycode);
        if (raw_button != ButtonHandle::none()) {
          _input->raw_button_up(raw_button);
        }

        handle_keyrelease(keyrelease_event);
      }
    }

    // Send out a raw key press event before we do XFilterEvent, which will
    // filter out dead keys and such.
    if (event.type == KeyPress) {
      ButtonHandle raw_button = map_raw_button(event.xkey.keycode);
      if (raw_button != ButtonHandle::none()) {
        _input->raw_button_down(raw_button);
      }
    }

    if (XFilterEvent(&event, None)) {
      continue;
    }

    ButtonHandle button;

    switch (event.type) {
    case ReparentNotify:
      break;

    case PropertyNotify:
      //std::cout << "PropertyNotify event: atom = " << event.xproperty.atom << std::endl;
      if (event.xproperty.atom == _net_wm_state) {
        // currently we're only interested in the net_wm_state type of
        // changes and only need to gather property informations once at
        // the end after the while loop
        property_event = event.xproperty;
        got_net_wm_state_change = true;
      }
      break;

    case ConfigureNotify:
      // When resizing or moving the window, multiple ConfigureNotify events
      // may be sent in rapid succession.  We only respond to the last one.
      configure_event = event.xconfigure;
      got_configure_event = true;
      break;

    case ButtonPress:
      // This refers to the mouse buttons.
      button = get_mouse_button(event.xbutton);
      if (_properties.get_mouse_mode() != WindowProperties::M_relative) {
        _input->set_pointer_in_window(event.xbutton.x, event.xbutton.y);
      }
      _input->button_down(button);
      break;

    case ButtonRelease:
      button = get_mouse_button(event.xbutton);
      if (_properties.get_mouse_mode() != WindowProperties::M_relative) {
        _input->set_pointer_in_window(event.xbutton.x, event.xbutton.y);
      }
      _input->button_up(button);
      break;

    case MotionNotify:
      if (!_raw_mouse_enabled) {
        if (_dga_mouse_enabled) {
          PointerData md = _input->get_pointer();
          _input->set_pointer_in_window(md.get_x() + event.xmotion.x_root, md.get_y() + event.xmotion.y_root);
        } else {
          _input->set_pointer_in_window(event.xmotion.x, event.xmotion.y);
        }
      }
      break;

    case GenericEvent:
      if (_raw_mouse_enabled) {
        XGenericEventCookie *cookie = &event.xcookie;
        XGetEventData(_display, cookie);

        x11GraphicsPipe *x11_pipe;
        DCAST_INTO_V(x11_pipe, _pipe);

        if (cookie->evtype == XI_RawMotion &&
            cookie->extension == x11_pipe->_xi_opcode) {
          const XIRawEvent *raw_event = (const XIRawEvent *)cookie->data;
          const double *values = raw_event->raw_values;

          double x = 0, y = 0;
          if (XIMaskIsSet(raw_event->valuators.mask, 0)) {
            x = values[0];
          }
          if (XIMaskIsSet(raw_event->valuators.mask, 1)) {
            y = values[1];
          }

          PointerData md = _input->get_pointer();
          _input->set_pointer_in_window(md.get_x() + x, md.get_y() + y);
        }

        XFreeEventData(_display, cookie);
      }
      break;

    case KeyPress:
      handle_keystroke(event.xkey);
      handle_keypress(event.xkey);
      break;

    case KeyRelease:
      // The KeyRelease can't be processed immediately, because we have to
      // check first if it's immediately followed by a matching KeyPress
      // event.
      keyrelease_event = event.xkey;
      got_keyrelease_event = true;
      break;

    case EnterNotify:
      if (_properties.get_mouse_mode() == WindowProperties::M_relative) {
        PointerData md = _input->get_pointer();
        _input->set_pointer_in_window(md.get_x(), md.get_y());
      } else {
        _input->set_pointer_in_window(event.xcrossing.x, event.xcrossing.y);
      }
      break;

    case LeaveNotify:
      _input->set_pointer_out_of_window();
      break;

    case FocusIn:
      properties.set_foreground(true);
      changed_properties = true;
      break;

    case FocusOut:
      _input->focus_lost();
      properties.set_foreground(false);
      changed_properties = true;
      break;

    case UnmapNotify:
      properties.set_minimized(true);
      changed_properties = true;
      break;

    case MapNotify:
      properties.set_minimized(false);
      changed_properties = true;

      // Auto-focus the window when it is mapped.
      XSetInputFocus(_display, _xwindow, RevertToPointerRoot, CurrentTime);
      break;

    case ClientMessage:
      if ((Atom)(event.xclient.data.l[0]) == _wm_delete_window &&
          event.xany.window == _xwindow) {
        // This is a message from the window manager indicating that the user
        // has requested to close the window.
        string close_request_event = get_close_request_event();
        if (!close_request_event.empty()) {
          // In this case, the app has indicated a desire to intercept the
          // request and process it directly.
          throw_event(close_request_event);

        } else {
          // In this case, the default case, the app does not intend to
          // service the request, so we do by closing the window.

          // TODO: don't release the gsg in the window thread.
          close_window();
          properties.set_open(false);
          system_changed_properties(properties);
        }
      }
      else if ((Atom)(event.xclient.data.l[0]) == _net_wm_ping &&
               event.xclient.window == _xwindow) {
        x11GraphicsPipe *x11_pipe;
        DCAST_INTO_V(x11_pipe, _pipe);
        event.xclient.window = x11_pipe->get_root();
        XSendEvent(_display, x11_pipe->get_root(), False, SubstructureRedirectMask | SubstructureNotifyMask, &event);
      }
      break;

    case DestroyNotify:
      // Apparently, we never get a DestroyNotify on a toplevel window.
      // Instead, we rely on hints from the window manager (see above).
      x11display_cat.info()
        << "DestroyNotify\n";
      break;

    default:
      x11display_cat.warning()
        << "unhandled X event type " << event.type << "\n";
    }
  }

  if (got_configure_event) {
    // Now handle the last configure event we found.
    if (x11display_cat.is_debug() && _awaiting_configure_since != -1) {
      unsigned long elapsed = (unsigned long)(clock() - _awaiting_configure_since) / (CLOCKS_PER_SEC / 10000);
      x11display_cat.debug()
        << "Received ConfigureNotify event after "
        << (elapsed / 10) << "." << (elapsed % 10) << " ms\n";
    }

    _awaiting_configure_since = -1;

    // Is this the inner corner or the outer corner?  The Xlib docs say it
    // should be the outer corner, but it appears to be the inner corner on my
    // own implementation, which is inconsistent with XConfigureWindow.
    // (Panda really wants to work with the inner corner, anyway, but that
    // means we need to fix XConfigureWindow too.)
    properties.set_origin(configure_event.x, configure_event.y);
    properties.set_size(configure_event.width, configure_event.height);

    if (_properties.get_fixed_size()) {
      // If the window properties indicate a fixed size only, undo any attempt
      // by the user to change them.  In X, there doesn't appear to be a way
      // to universally disallow this directly (although we do set the
      // min_size and max_size to the same value, which seems to work for most
      // window managers.)
      if (configure_event.width != _fixed_size.get_x() ||
          configure_event.height != _fixed_size.get_y()) {
        XWindowChanges changes;
        changes.width = _fixed_size.get_x();
        changes.height = _fixed_size.get_y();
        int value_mask = (CWWidth | CWHeight);
        XConfigureWindow(_display, _xwindow, value_mask, &changes);
      }
    }

    // If the window was reconfigured, we may need to re-confine the mouse
    // pointer.  See GitHub bug #280.
    if (_properties.get_mouse_mode() == WindowProperties::M_confined) {
      X11_Cursor cursor = None;
      if (_properties.get_cursor_hidden()) {
        x11GraphicsPipe *x11_pipe;
        DCAST_INTO_V(x11_pipe, _pipe);
        cursor = x11_pipe->get_hidden_cursor();
      }

      XGrabPointer(_display, _xwindow, True, 0, GrabModeAsync, GrabModeAsync,
                   _xwindow, cursor, CurrentTime);
    }

    changed_properties = true;
  }
  else if (_awaiting_configure_since != -1) {
    unsigned long elapsed = (clock() - _awaiting_configure_since);
    if (elapsed > CLOCKS_PER_SEC / 10) {
      // Accept that we're never going to get that configure notify event.
      if (x11display_cat.is_debug()) {
        elapsed /= (CLOCKS_PER_SEC / 10000);
        x11display_cat.debug()
          << "Giving up on waiting for ConfigureNotify event after "
          << (elapsed / 10) << "." << (elapsed % 10) << " ms\n";
      }
      _awaiting_configure_since = -1;
    }
  }

  if (properties.has_foreground() &&
      (_properties.get_mouse_mode() != WindowProperties::M_absolute)) {
       x11GraphicsPipe *x11_pipe;
       DCAST_INTO_V(x11_pipe, _pipe);

      // Focus has changed, let's let go of the pointer if we've grabbed or re-grab it if needed
      if (properties.get_foreground()) {
        // Window is going to the foreground, re-grab the pointer
        X11_Cursor cursor = None;
        if (_properties.get_cursor_hidden()) {
            cursor = x11_pipe->get_hidden_cursor();
        }

        XGrabPointer(_display, _xwindow, True, 0, GrabModeAsync, GrabModeAsync,
                    _xwindow, cursor, CurrentTime);
        if (_dga_mouse_enabled) {
          x11_pipe->enable_dga_mouse();
        }
      }
      else {
        // window is leaving the foreground, ungrab the pointer
        if (_dga_mouse_enabled) {
          x11_pipe->disable_dga_mouse();
        } else if (_properties.get_mouse_mode() == WindowProperties::M_confined) {
          XUngrabPointer(_display, CurrentTime);
        }
      }
  }

  if (got_net_wm_state_change) {
    // some wm state properties have been changed, check their values
    // once in this part instead of multiple times in the while loop

    // Check if this window is maximized or not
    bool is_maximized = false;
    Atom wmState = property_event.atom;
    Atom type;
    int format;
    unsigned long nItem, bytesAfter;
    unsigned char *new_window_properties = NULL;
    // gather all properties from the active dispplay and window
    XGetWindowProperty(_display, _xwindow, wmState, 0, LONG_MAX, false, AnyPropertyType, &type, &format, &nItem, &bytesAfter, &new_window_properties);
    if (nItem > 0) {
      x11GraphicsPipe *x11_pipe;
      DCAST_INTO_V(x11_pipe, _pipe);
      // run through all found items
      for (unsigned long iItem = 0; iItem < nItem; ++iItem) {
        unsigned long item = reinterpret_cast<unsigned long *>(new_window_properties)[iItem];
        // check if the item is one of the maximized states
        if (item == x11_pipe->_net_wm_state_maximized_horz ||
            item == x11_pipe->_net_wm_state_maximized_vert) {
          // The window was maximized
          is_maximized = true;
        }
      }
    }

    // Debug entry
    if (x11display_cat.is_debug()) {
      x11display_cat.debug()
        << "set maximized to: " << is_maximized << "\n";
    }

    // Now make sure the property will get stored correctly
    properties.set_maximized(is_maximized);
    changed_properties = true;
  }

  if (changed_properties) {
    system_changed_properties(properties);
  }

  if (got_keyrelease_event) {
    // This keyrelease event is not immediately followed by a matching
    // keypress event, so it's a genuine release.
    ButtonHandle raw_button = map_raw_button(keyrelease_event.keycode);
    if (raw_button != ButtonHandle::none()) {
      _input->raw_button_up(raw_button);
    }

    handle_keyrelease(keyrelease_event);
  }
}

/**
 * Applies the requested set of properties to the window, if possible, for
 * instance to request a change in size or minimization status.
 *
 * The window properties are applied immediately, rather than waiting until
 * the next frame.  This implies that this method may *only* be called from
 * within the window thread.
 *
 * The return value is true if the properties are set, false if they are
 * ignored.  This is mainly useful for derived classes to implement extensions
 * to this function.
 */
void x11GraphicsWindow::
set_properties_now(WindowProperties &properties) {
  if (_pipe == nullptr) {
    // If the pipe is null, we're probably closing down.
    GraphicsWindow::set_properties_now(properties);
    return;
  }

  x11GraphicsPipe *x11_pipe;
  DCAST_INTO_V(x11_pipe, _pipe);

  LightReMutexHolder holder(x11GraphicsPipe::_x_mutex);

  // We're either going into or out of fullscreen, or are in fullscreen and
  // are changing the resolution.
  bool is_fullscreen = _properties.has_fullscreen() && _properties.get_fullscreen();
  bool want_fullscreen = properties.has_fullscreen() ? properties.get_fullscreen() : is_fullscreen;

  if (want_fullscreen && properties.has_origin()) {
    // If we're fullscreen, reject changes to the origin.
    properties.clear_origin();
  }

  if (is_fullscreen != want_fullscreen || (is_fullscreen && properties.has_size())) {
    if (want_fullscreen) {
      // OK, first figure out which CRTC the window is on.  It may be on more
      // than one, actually, so grab a point in the center in order to figure
      // out which one it's more-or-less mostly on.
      LPoint2i center(0, 0);
      if (_properties.has_origin()) {
        center = _properties.get_origin();
        if (_properties.has_size()) {
          center += _properties.get_size() / 2;
        }
      }
      int x, y, width, height;
      x11_pipe->find_fullscreen_crtc(center, x, y, width, height);

      // Which size should we go fullscreen in?
      int reqsizex, reqsizey;
      if (properties.has_size()) {
        reqsizex = properties.get_x_size();
        reqsizey = properties.get_y_size();
      } else if (_properties.has_size()) {
        reqsizex = _properties.get_x_size();
        reqsizey = _properties.get_y_size();
      } else {
        reqsizex = width;
        reqsizey = height;
      }

      // Are we passing in pipe.display_width/height?  This is actually the
      // size of the virtual desktop, which may not be a real resolution, so
      // if that is passed in, we have to assume that the user means to just
      // fullscreen without changing the screen resolution.
      if ((reqsizex == x11_pipe->get_display_width() &&
           reqsizey == x11_pipe->get_display_height())
          || (width == reqsizex && height == reqsizey)
          || !x11_pipe->_have_xrandr) {

        // Cover the current CRTC.
        properties.set_origin(x, y);
        properties.set_size(width, height);

        if (x11display_cat.is_debug()) {
          x11display_cat.debug()
            << "Setting window to fullscreen on CRTC "
            << width << "x" << height << "+" << x << "+" << y << "\n";
        }
      } else {
        // We may need to change the screen resolution.  The code below is
        // suboptimal; in the future, we probably want to only touch the CRTC
        // that the window is on.
        XRRScreenConfiguration *conf = _XRRGetScreenInfo(_display, _xwindow ? _xwindow : x11_pipe->get_root());
        SizeID old_size_id = x11_pipe->_XRRConfigCurrentConfiguration(conf, &_orig_rotation);
        SizeID new_size_id = (SizeID) -1;
        int num_sizes = 0;

        XRRScreenSize *xrrs;
        xrrs = x11_pipe->_XRRSizes(_display, 0, &num_sizes);
        for (int i = 0; i < num_sizes; ++i) {
          if (xrrs[i].width == reqsizex &&
              xrrs[i].height == reqsizey) {
            new_size_id = i;
          }
        }
        if (new_size_id == (SizeID) -1) {
          x11display_cat.error()
            << "Videocard has no supported display resolutions at specified res ("
            << reqsizex << " x " << reqsizey << ")\n";

          // Just go fullscreen at native resolution, then.
          properties.set_origin(x, y);
          properties.set_size(width, height);
        } else {
          if (x11display_cat.is_debug()) {
            x11display_cat.debug()
              << "Switching to fullscreen with resolution "
              << reqsizex << "x" << reqsizey << "\n";
          }

          if (new_size_id != old_size_id) {
            _XRRSetScreenConfig(_display, conf, x11_pipe->get_root(), new_size_id, _orig_rotation, CurrentTime);
            if (_orig_size_id == (SizeID) -1) {
              // Remember the original resolution so we can switch back to it.
              _orig_size_id = old_size_id;
            }

            // Since the above changes the entire screen configuration, we
            // have to set the origin to 0, 0.
            properties.set_origin(0, 0);
          }
        }
      }
    } else {
      // Change the resolution back to what it was.  Don't remove the SizeID
      // typecast!
      if (_orig_size_id != (SizeID) -1) {
        XRRScreenConfiguration *conf = _XRRGetScreenInfo(_display, x11_pipe->get_root());
        _XRRSetScreenConfig(_display, conf, x11_pipe->get_root(), _orig_size_id, _orig_rotation, CurrentTime);
        _orig_size_id = (SizeID) -1;
      }
      // Set the origin back to what it was
      if (!properties.has_origin() && _properties.has_origin()) {
        properties.set_origin(_properties.get_x_origin(), _properties.get_y_origin());
      }
    }
  }

  if (properties.has_origin()) {
    // A coordinate of -2 means to center the window on screen.
    if (properties.get_x_origin() == -2 || properties.get_y_origin() == -2) {
      int x_origin = properties.get_x_origin();
      int y_origin = properties.get_y_origin();
      if (properties.has_size()) {
        if (x_origin == -2) {
          x_origin = 0.5 * (x11_pipe->get_display_width() - properties.get_x_size());
        }
        if (y_origin == -2) {
          y_origin = 0.5 * (x11_pipe->get_display_height() - properties.get_y_size());
        }
      } else {
        if (x_origin == -2) {
          x_origin = 0.5 * (x11_pipe->get_display_width() - _properties.get_x_size());
        }
        if (y_origin == -2) {
          y_origin = 0.5 * (x11_pipe->get_display_height() - _properties.get_y_size());
        }
      }
      properties.set_origin(x_origin, y_origin);
    }
  }

  GraphicsWindow::set_properties_now(properties);
  if (!properties.is_any_specified()) {
    // The base class has already handled this case.
    return;
  }

  // The window is already open; we are limited to what we can change on the
  // fly.

  // We'll pass some property requests on as a window manager hint.
  set_wm_properties(properties, true);

  // The window title may be changed by issuing another hint request.  Assume
  // this will be honored.
  if (properties.has_title()) {
    _properties.set_title(properties.get_title());
    properties.clear_title();
  }

  // Same for fullscreen.
  if (properties.has_fullscreen()) {
    _properties.set_fullscreen(properties.get_fullscreen());
    properties.clear_fullscreen();
  }

  // Same for maximized.
  if (properties.has_maximized()) {
    _properties.set_maximized(properties.get_maximized());
    properties.clear_maximized();
  }

  // The size and position of an already-open window are changed via explicit
  // X calls.  These may still get intercepted by the window manager.  Rather
  // than changing _properties immediately, we'll wait for the ConfigureNotify
  // message to come back.
  XWindowChanges changes;
  int value_mask = 0;

  if (_properties.get_fullscreen()) {
    if (_properties.get_x_origin() != 0 ||
        _properties.get_y_origin() != 0) {
      changes.x = 0;
      changes.y = 0;
      value_mask |= CWX | CWY;
      properties.clear_origin();
    }
  }
  else if (properties.has_origin()) {
    changes.x = properties.get_x_origin();
    changes.y = properties.get_y_origin();
    if (changes.x != -1) value_mask |= CWX;
    if (changes.y != -1) value_mask |= CWY;
    properties.clear_origin();
  }

  // This, too.  But we can't currently change out of fixed_size mode.
  if (properties.has_fixed_size() && properties.get_fixed_size()) {
    _properties.set_fixed_size(properties.get_fixed_size());
    properties.clear_fixed_size();
    _fixed_size = _properties.get_size();
  }

  if (properties.has_size()) {
    changes.width = properties.get_x_size();
    changes.height = properties.get_y_size();
    value_mask |= (CWWidth | CWHeight);

    if (_properties.get_fixed_size()) {
      _fixed_size = properties.get_size();
    }
    properties.clear_size();
  }

  if (properties.has_z_order()) {
    // We'll send the classic stacking request through the standard interface,
    // for users of primitive window managers; but we'll also send it as a
    // window manager hint, for users of modern window managers.
    _properties.set_z_order(properties.get_z_order());
    switch (properties.get_z_order()) {
    case WindowProperties::Z_bottom:
      changes.stack_mode = Below;
      break;

    case WindowProperties::Z_normal:
      changes.stack_mode = TopIf;
      break;

    case WindowProperties::Z_top:
      changes.stack_mode = Above;
      break;
    }

    value_mask |= (CWStackMode);
    properties.clear_z_order();
  }

  // We hide the cursor by setting it to an invisible pixmap.  We can also
  // load a custom cursor from a file.
  if (properties.has_cursor_hidden() || properties.has_cursor_filename()) {
    if (properties.has_cursor_hidden()) {
      _properties.set_cursor_hidden(properties.get_cursor_hidden());
      properties.clear_cursor_hidden();
    }
    Filename cursor_filename;
    if (properties.has_cursor_filename()) {
      cursor_filename = properties.get_cursor_filename();
      _properties.set_cursor_filename(cursor_filename);
      properties.clear_cursor_filename();
    }
    Filename filename = properties.get_cursor_filename();
    _properties.set_cursor_filename(filename);

    if (_properties.get_cursor_hidden()) {
      XDefineCursor(_display, _xwindow, x11_pipe->get_hidden_cursor());

    } else if (!cursor_filename.empty()) {
      // Note that if the cursor fails to load, cursor will be None
      X11_Cursor cursor = get_cursor(cursor_filename);
      XDefineCursor(_display, _xwindow, cursor);

    } else {
      XDefineCursor(_display, _xwindow, None);
    }

    // Regrab the mouse if we changed the cursor, otherwise it won't update.
    if (!properties.has_mouse_mode() &&
        _properties.get_mouse_mode() != WindowProperties::M_absolute) {
      properties.set_mouse_mode(_properties.get_mouse_mode());
    }
  }

  if (properties.has_foreground()) {
    if (properties.get_foreground()) {
      XSetInputFocus(_display, _xwindow, RevertToPointerRoot, CurrentTime);
    } else {
      XSetInputFocus(_display, PointerRoot, RevertToPointerRoot, CurrentTime);
    }
    properties.clear_foreground();
  }

  if (properties.has_mouse_mode()) {
    switch (properties.get_mouse_mode()) {
    case WindowProperties::M_absolute:
      XUngrabPointer(_display, CurrentTime);
      if (_dga_mouse_enabled) {
        x11_pipe->disable_dga_mouse();
        _dga_mouse_enabled = false;
      }
      if (_raw_mouse_enabled) {
        x11_pipe->disable_raw_mouse();
        _raw_mouse_enabled = false;
      }
      _properties.set_mouse_mode(WindowProperties::M_absolute);
      properties.clear_mouse_mode();
      break;

    case WindowProperties::M_relative:
      if (!_dga_mouse_enabled) {
        if (x11_pipe->supports_relative_mouse()) {
          X11_Cursor cursor = None;
          if (_properties.get_cursor_hidden()) {
            x11GraphicsPipe *x11_pipe;
            DCAST_INTO_V(x11_pipe, _pipe);
            cursor = x11_pipe->get_hidden_cursor();
          }

          if (XGrabPointer(_display, _xwindow, True, 0, GrabModeAsync,
              GrabModeAsync, _xwindow, cursor, CurrentTime) != GrabSuccess) {
            x11display_cat.error() << "Failed to grab pointer!\n";
          } else {
            if (x11_pipe->enable_dga_mouse()) {
              _dga_mouse_enabled = true;
            } else {
              _raw_mouse_enabled = _raw_mouse_enabled || x11_pipe->enable_raw_mouse();
            }

            _properties.set_mouse_mode(WindowProperties::M_relative);
            properties.clear_mouse_mode();

            // Get the real mouse position, so we can add/subtract our relative
            // coordinates later.
            XEvent event;
            XQueryPointer(_display, _xwindow, &event.xbutton.root,
              &event.xbutton.window, &event.xbutton.x_root, &event.xbutton.y_root,
              &event.xbutton.x, &event.xbutton.y, &event.xbutton.state);
            _input->set_pointer_in_window(event.xbutton.x, event.xbutton.y);
          }
        }
      }
      break;

    case WindowProperties::M_confined:
      {
        x11GraphicsPipe *x11_pipe;
        DCAST_INTO_V(x11_pipe, _pipe);

        if (_dga_mouse_enabled) {
          x11_pipe->disable_dga_mouse();
          _dga_mouse_enabled = false;
        }
        if (_raw_mouse_enabled) {
          x11_pipe->disable_raw_mouse();
          _raw_mouse_enabled = false;
        }
        X11_Cursor cursor = None;
        if (_properties.get_cursor_hidden()) {
          cursor = x11_pipe->get_hidden_cursor();
        }

        if (XGrabPointer(_display, _xwindow, True, 0, GrabModeAsync,
            GrabModeAsync, _xwindow, cursor, CurrentTime) != GrabSuccess) {
          x11display_cat.error() << "Failed to grab pointer!\n";
        } else {
          _properties.set_mouse_mode(WindowProperties::M_confined);
          properties.clear_mouse_mode();
        }
      }
      break;
    }
  }

  if (value_mask != 0) {
    // We must call this after changing the WM properties, otherwise we may
    // get misleading ConfigureNotify events in the wrong order.
    XReconfigureWMWindow(_display, _xwindow, _screen, value_mask, &changes);

    // Don't draw anything until this is done reconfiguring.
    _awaiting_configure_since = clock();
  }
}

/**
 * Closes the window right now.  Called from the window thread.
 */
void x11GraphicsWindow::
close_window() {
  if (_gsg != nullptr) {
    _gsg.clear();
  }

  LightReMutexHolder holder(x11GraphicsPipe::_x_mutex);
  if (_ic != (XIC)nullptr) {
    XDestroyIC(_ic);
    _ic = (XIC)nullptr;
  }

  if (_xwindow != (X11_Window)nullptr) {
    XDestroyWindow(_display, _xwindow);
    _xwindow = (X11_Window)nullptr;

    // This may be necessary if we just closed the last X window in an
    // application, so the server hears the close request.
    XFlush(_display);
  }

  // Change the resolution back to what it was.  Don't remove the SizeID
  // typecast!
  if (_orig_size_id != (SizeID) -1) {
    X11_Window root;
    if (_pipe != nullptr) {
      x11GraphicsPipe *x11_pipe;
      DCAST_INTO_V(x11_pipe, _pipe);
      root = x11_pipe->get_root();
    } else {
      // Oops.  Looks like the pipe was destroyed before the window gets
      // closed.  Oh well, let's get the root window by ourselves.
      root = RootWindow(_display, _screen);
    }
    XRRScreenConfiguration *conf = _XRRGetScreenInfo(_display, root);
    _XRRSetScreenConfig(_display, conf, root, _orig_size_id, _orig_rotation, CurrentTime);
    _orig_size_id = -1;
  }

  for (auto item : _cursor_filenames) {
    XFreeCursor(_display, item.second);
  }
  _cursor_filenames.clear();

  GraphicsWindow::close_window();
}

/**
 * Opens the window right now.  Called from the window thread.  Returns true
 * if the window is successfully opened, or false if there was a problem.
 */
bool x11GraphicsWindow::
open_window() {
  if (_visual_info == nullptr) {
    // No X visual for this fbconfig; how can we open the window?
    x11display_cat.error()
      << "No X visual: cannot open window.\n";
    return false;
  }

  x11GraphicsPipe *x11_pipe;
  DCAST_INTO_R(x11_pipe, _pipe, false);

  if (!_properties.has_origin()) {
    _properties.set_origin(0, 0);
  }
  if (!_properties.has_size()) {
    _properties.set_size(100, 100);
  }

  // Make sure we are not making X11 calls from other threads.
  LightReMutexHolder holder(x11GraphicsPipe::_x_mutex);

  X11_Window parent_window = x11_pipe->get_root();
  WindowHandle *window_handle = _properties.get_parent_window();
  if (window_handle != nullptr) {
    x11display_cat.info()
      << "Got parent_window " << *window_handle << "\n";
    WindowHandle::OSHandle *os_handle = window_handle->get_os_handle();
    if (os_handle != nullptr) {
      x11display_cat.info()
        << "os_handle type " << os_handle->get_type() << "\n";

      if (os_handle->is_of_type(NativeWindowHandle::X11Handle::get_class_type())) {
        NativeWindowHandle::X11Handle *x11_handle = DCAST(NativeWindowHandle::X11Handle, os_handle);
        parent_window = x11_handle->get_handle();
      } else if (os_handle->is_of_type(NativeWindowHandle::IntHandle::get_class_type())) {
        NativeWindowHandle::IntHandle *int_handle = DCAST(NativeWindowHandle::IntHandle, os_handle);
        parent_window = (X11_Window)int_handle->get_handle();
      }
    }
  }
  _parent_window_handle = window_handle;

  _event_mask =
    ButtonPressMask | ButtonReleaseMask |
    KeyPressMask | KeyReleaseMask |
    EnterWindowMask | LeaveWindowMask |
    PointerMotionMask |
    FocusChangeMask | StructureNotifyMask |
    PropertyChangeMask;

  // Initialize window attributes
  XSetWindowAttributes wa;
  wa.background_pixel = XBlackPixel(_display, _screen);
  wa.border_pixel = 0;
  wa.colormap = _colormap;
  wa.event_mask = _event_mask;
  wa.override_redirect = _override_redirect;

  unsigned long attrib_mask =
    CWBackPixel | CWBorderPixel | CWColormap | CWEventMask | CWOverrideRedirect;

  _xwindow = XCreateWindow
    (_display, parent_window,
     _properties.get_x_origin(), _properties.get_y_origin(),
     _properties.get_x_size(), _properties.get_y_size(),
     0, _visual_info->depth, InputOutput,
     _visual_info->visual, attrib_mask, &wa);

  if (_xwindow == (X11_Window)0) {
    x11display_cat.error()
      << "failed to create X window.\n";
    return false;
  }

  if (_properties.get_fixed_size()) {
    _fixed_size = _properties.get_size();
  }

  set_wm_properties(_properties, false);

  // Initialize the input context, which (if enabled) will enable us to capture
  // candidate strings and display them inside Panda3D rather than via an
  // external popup window.
  XIM im = x11_pipe->get_im();
  _ic = nullptr;
  if (im) {
    if (ime_aware) {
      XIMCallback start_callback;
      start_callback.client_data = (XPointer)this;
      start_callback.callback = (XIMProc)xim_preedit_start;
      XIMCallback draw_callback;
      draw_callback.client_data = (XPointer)this;
      draw_callback.callback = (XIMProc)xim_preedit_draw;
      XIMCallback caret_callback;
      caret_callback.client_data = (XPointer)this;
      caret_callback.callback = (XIMProc)xim_preedit_caret;
      XIMCallback done_callback;
      done_callback.client_data = (XPointer)this;
      done_callback.callback = (XIMProc)xim_preedit_done;
      XVaNestedList preedit_attributes = XVaCreateNestedList(
          0,
          XNPreeditStartCallback, &start_callback,
          XNPreeditDrawCallback, &draw_callback,
          XNPreeditCaretCallback, &caret_callback,
          XNPreeditDoneCallback, &done_callback,
          nullptr);
      _ic = XCreateIC(im,
                      XNInputStyle, XIMPreeditCallbacks | XIMStatusNothing,
                      XNClientWindow, _xwindow,
                      XNPreeditAttributes, preedit_attributes,
                      nullptr);
    } else {
      _ic = XCreateIC(im, XNInputStyle, XIMPreeditNothing | XIMStatusNothing,
                      XNClientWindow, _xwindow, nullptr);
    }
    if (_ic == (XIC)nullptr) {
      x11display_cat.warning()
        << "Couldn't create input context.\n";
    }
  }

  if (_properties.get_cursor_hidden()) {
    XDefineCursor(_display, _xwindow, x11_pipe->get_hidden_cursor());

  } else if (_properties.has_cursor_filename() && !_properties.get_cursor_filename().empty()) {
    // Note that if the cursor fails to load, cursor will be None
    X11_Cursor cursor = get_cursor(_properties.get_cursor_filename());
    XDefineCursor(_display, _xwindow, cursor);
  }

  // Set _NET_STARTUP_ID if we've got it, so that the window manager knows
  // this window belongs to a particular launch request.
  const std::string &startup_id = x11_pipe->get_startup_id();
  if (!startup_id.empty() && _parent_window_handle == nullptr) {
    XChangeProperty(_display, _xwindow, x11_pipe->_net_startup_id,
                    x11_pipe->_utf8_string, 8, PropModeReplace,
                    (unsigned char *)startup_id.c_str(), startup_id.size());
  }

  XMapWindow(_display, _xwindow);

  if (_properties.get_raw_mice()) {
    open_raw_mice();
  } else {
    if (x11display_cat.is_debug()) {
      x11display_cat.debug()
        << "Raw mice not requested.\n";
    }
  }

  // Create a WindowHandle for ourselves
  _window_handle = NativeWindowHandle::make_x11(_xwindow);

  // And tell our parent window that we're now its child.
  if (_parent_window_handle != nullptr) {
    _parent_window_handle->attach_child(_window_handle);
  }

  // Now that we've opened a window, tell the window manager that the
  // application has finished starting up.
  if (!startup_id.empty() && x_send_startup_notification) {
    x11_pipe->send_startup_notification();
  }

  return true;
}

/**
 * Asks the window manager to set the appropriate properties.  In X, these
 * properties cannot be specified directly by the application; they must be
 * requested via the window manager, which may or may not choose to honor the
 * request.
 *
 * If already_mapped is true, the window has already been mapped (manifested)
 * on the display.  This means we may need to use a different action in some
 * cases.
 *
 * Assumes the X11 lock is held.
 */
void x11GraphicsWindow::
set_wm_properties(const WindowProperties &properties, bool already_mapped) {
  x11GraphicsPipe *x11_pipe;
  DCAST_INTO_V(x11_pipe, _pipe);

  // Name the window if there is a name
  XTextProperty window_name;
  XTextProperty *window_name_p = nullptr;
  if (properties.has_title()) {
    const char *name = properties.get_title().c_str();
    if (XStringListToTextProperty((char **)&name, 1, &window_name) != 0) {
      window_name_p = &window_name;
    }

#ifdef X_HAVE_UTF8_STRING
    XTextProperty wm_name;
    if (Xutf8TextListToTextProperty(_display, (char **)&name, 1,
                                    XUTF8StringStyle, &wm_name) == Success) {
      XSetTextProperty(_display, _xwindow, &wm_name, x11_pipe->_net_wm_name);
      XFree(wm_name.value);
    }
#endif
  }

  // The size hints request a window of a particular size andor a particular
  // placement onscreen.
  XSizeHints *size_hints_p = nullptr;
  if (properties.has_origin() || properties.has_size()) {
    size_hints_p = XAllocSizeHints();
    if (size_hints_p != nullptr) {
      if (properties.has_origin()) {
        size_hints_p->x = properties.get_x_origin();
        size_hints_p->y = properties.get_y_origin();
        size_hints_p->flags |= USPosition;
      }
      LVecBase2i size = _properties.get_size();
      if (properties.has_size()) {
        size = properties.get_size();
        size_hints_p->width = size.get_x();
        size_hints_p->height = size.get_y();
        size_hints_p->flags |= USSize;
      }
      if (properties.get_fixed_size()) {
        size_hints_p->min_width = size.get_x();
        size_hints_p->min_height = size.get_y();
        size_hints_p->max_width = size.get_x();
        size_hints_p->max_height = size.get_y();
        size_hints_p->flags |= (PMinSize | PMaxSize);
      }
    }
  }

  // The window manager hints include requests to the window manager other
  // than those specific to window geometry.
  XWMHints *wm_hints_p = nullptr;
  wm_hints_p = XAllocWMHints();
  if (wm_hints_p != nullptr) {
    if (properties.has_minimized() && properties.get_minimized()) {
      wm_hints_p->initial_state = IconicState;
    } else {
      wm_hints_p->initial_state = NormalState;
    }
    wm_hints_p->flags = StateHint;
  }

  // Two competing window manager interfaces have evolved.  One of them allows
  // to set certain properties as a "type"; the other one as a "state".  We'll
  // try to honor both.
  static const int max_type_data = 32;
  int32_t type_data[max_type_data];
  int next_type_data = 0;

  static const int max_state_data = 32;
  int32_t state_data[max_state_data];
  int next_state_data = 0;

  static const int max_set_data = 32;
  class SetAction {
  public:
    inline SetAction() { }
    inline SetAction(Atom state, Atom action) : _state(state), _action(action) { }
    Atom _state;
    Atom _action;
  };
  SetAction set_data[max_set_data];
  int next_set_data = 0;

  if (properties.has_maximized()) {
    if (properties.get_maximized()) {
      state_data[next_state_data++] = x11_pipe->_net_wm_state_maximized_vert;
      set_data[next_set_data++] = SetAction(x11_pipe->_net_wm_state_maximized_vert, 1);
      state_data[next_state_data++] = x11_pipe->_net_wm_state_maximized_horz;
      set_data[next_set_data++] = SetAction(x11_pipe->_net_wm_state_maximized_horz, 1);
    } else {
      set_data[next_set_data++] = SetAction(x11_pipe->_net_wm_state_maximized_vert, 0);
      set_data[next_set_data++] = SetAction(x11_pipe->_net_wm_state_maximized_horz, 0);
    }
  }

  if (properties.has_fullscreen()) {
    if (properties.get_fullscreen()) {
      // For a "fullscreen" request, we pass this through, hoping the window
      // manager will support EWMH.
      type_data[next_type_data++] = x11_pipe->_net_wm_window_type_fullscreen;

      // We also request it as a state.
      state_data[next_state_data++] = x11_pipe->_net_wm_state_fullscreen;
      // Don't ask me why this has to be 10 and not _net_wm_state_add.  It
      // doesn't seem to work otherwise.
      set_data[next_set_data++] = SetAction(x11_pipe->_net_wm_state_fullscreen, 1);

    } else {
      set_data[next_set_data++] = SetAction(x11_pipe->_net_wm_state_fullscreen, 0);
    }
  }

  // If we asked for a window without a border, there's no excellent way to
  // arrange that.  For users whose window managers follow the EWMH
  // specification, we can ask for a "splash" screen, which is usually
  // undecorated.  It's not exactly right, but the spec doesn't give us an
  // exactly-right option.

  // For other users, we'll totally punt and just set the window's Class to
  // "Undecorated", and let the user configure hisher window manager not to
  // put a border around windows of this class.
  XClassHint *class_hints_p = nullptr;
  if (!x_wm_class.empty()) {
    // Unless the user wanted to use his own WM_CLASS, of course.
    class_hints_p = XAllocClassHint();
    class_hints_p->res_class = (char*) x_wm_class.c_str();
    if (!x_wm_class_name.empty()) {
      class_hints_p->res_name = (char*) x_wm_class_name.c_str();
    }

  } else if (properties.get_undecorated() || properties.get_fullscreen()) {
    class_hints_p = XAllocClassHint();
    class_hints_p->res_class = (char*) "Undecorated";
  }

  if (properties.get_undecorated() && !properties.get_fullscreen()) {
    type_data[next_type_data++] = x11_pipe->_net_wm_window_type_splash;
  }

  if (properties.has_z_order()) {
    switch (properties.get_z_order()) {
    case WindowProperties::Z_bottom:
      state_data[next_state_data++] = x11_pipe->_net_wm_state_below;
      set_data[next_set_data++] = SetAction(x11_pipe->_net_wm_state_below,
                                            x11_pipe->_net_wm_state_add);
      set_data[next_set_data++] = SetAction(x11_pipe->_net_wm_state_above,
                                            x11_pipe->_net_wm_state_remove);
      break;

    case WindowProperties::Z_normal:
      set_data[next_set_data++] = SetAction(x11_pipe->_net_wm_state_below,
                                            x11_pipe->_net_wm_state_remove);
      set_data[next_set_data++] = SetAction(x11_pipe->_net_wm_state_above,
                                            x11_pipe->_net_wm_state_remove);
      break;

    case WindowProperties::Z_top:
      state_data[next_state_data++] = x11_pipe->_net_wm_state_above;
      set_data[next_set_data++] = SetAction(x11_pipe->_net_wm_state_below,
                                            x11_pipe->_net_wm_state_remove);
      set_data[next_set_data++] = SetAction(x11_pipe->_net_wm_state_above,
                                            x11_pipe->_net_wm_state_add);
      break;
    }
  }

  nassertv(next_type_data < max_type_data);
  nassertv(next_state_data < max_state_data);
  nassertv(next_set_data < max_set_data);

  // Add the process ID as a convenience for other applications.
  int32_t pid = getpid();
  XChangeProperty(_display, _xwindow, x11_pipe->_net_wm_pid,
                  XA_CARDINAL, 32, PropModeReplace,
                  (unsigned char *)&pid, 1);

  // Disable compositing effects in fullscreen mode.
  if (properties.has_fullscreen()) {
    int32_t compositor = properties.get_fullscreen() ? 1 : 0;
    XChangeProperty(_display, _xwindow, x11_pipe->_net_wm_bypass_compositor,
                    XA_CARDINAL, 32, PropModeReplace,
                    (unsigned char *)&compositor, 1);
  }

  XChangeProperty(_display, _xwindow, x11_pipe->_net_wm_window_type,
                  XA_ATOM, 32, PropModeReplace,
                  (unsigned char *)type_data, next_type_data);

  // Request the state properties all at once.
  XChangeProperty(_display, _xwindow, x11_pipe->_net_wm_state,
                  XA_ATOM, 32, PropModeReplace,
                  (unsigned char *)state_data, next_state_data);

  if (already_mapped) {
    // We have to request state changes differently when the window has been
    // mapped.  To do this, we need to send a client message to the root
    // window for each change.

    for (int i = 0; i < next_set_data; ++i) {
      XClientMessageEvent event;
      memset(&event, 0, sizeof(event));
      event.type = ClientMessage;
      event.send_event = True;
      event.display = _display;
      event.window = _xwindow;
      event.message_type = x11_pipe->_net_wm_state;
      event.format = 32;
      event.data.l[0] = set_data[i]._action;
      event.data.l[1] = set_data[i]._state;
      event.data.l[2] = 0;
      event.data.l[3] = 1;

      XSendEvent(_display, x11_pipe->get_root(), True, SubstructureNotifyMask | SubstructureRedirectMask, (XEvent *)&event);
    }
  }

  XSetWMProperties(_display, _xwindow, window_name_p, window_name_p,
                   nullptr, 0, size_hints_p, wm_hints_p, class_hints_p);

  if (size_hints_p != nullptr) {
    XFree(size_hints_p);
  }
  if (wm_hints_p != nullptr) {
    XFree(wm_hints_p);
  }
  if (class_hints_p != nullptr) {
    XFree(class_hints_p);
  }

  // Also, indicate to the window manager that we'd like to get a chance to
  // close our windows cleanly, rather than being rudely disconnected from the
  // X server if the user requests a window close.
  Atom protocols[] = {
    _wm_delete_window,
    _net_wm_ping,
  };

  XSetWMProtocols(_display, _xwindow, protocols,
                  sizeof(protocols) / sizeof(Atom));
}

/**
 * Allocates a colormap appropriate to the visual and stores in in the
 * _colormap method.
 */
void x11GraphicsWindow::
setup_colormap(XVisualInfo *visual) {
  x11GraphicsPipe *x11_pipe;
  DCAST_INTO_V(x11_pipe, _pipe);
  X11_Window root_window = x11_pipe->get_root();

  _colormap = XCreateColormap(_display, root_window,
                              visual->visual, AllocNone);
}

/**
 * Adds raw mice to the _input_devices list.
 * @deprecated obtain raw devices via the device manager instead.
 */
void x11GraphicsWindow::
open_raw_mice() {
#ifdef PHAVE_LINUX_INPUT_H
  bool any_present = false;
  bool any_mice = false;

  for (int i=0; i<64; i++) {
    ostringstream fnb;
    fnb << "/dev/input/event" << i;
    string fn = fnb.str();
    int fd = open(fn.c_str(), O_RDONLY | O_NONBLOCK, 0);
    if (fd >= 0) {
      EvdevInputDevice *device = new EvdevInputDevice(nullptr, fd);
      nassertd(device != NULL) continue;

      if (device->has_pointer()) {
        add_input_device(device);

        x11display_cat.info()
          << "Raw mouse " << _input_devices.size()
          << " detected: " << device->get_name() << "\n";

        any_mice = true;
        any_present = true;
      }
    } else {
      if (errno == ENOENT || errno == ENOTDIR) {
        break;
      } else {
        any_present = true;
        x11display_cat.error()
          << "Opening raw mice: " << strerror(errno) << " " << fn << "\n";
      }
    }
  }

  if (any_mice) {
    _properties.set_raw_mice(true);

  } else if (!any_present) {
    x11display_cat.error() <<
      "Opening raw mice: files not found: /dev/input/event*\n";

  } else {
    x11display_cat.error() <<
      "Opening raw mice: no mouse devices detected in /dev/input/event*\n";
  }
#else
  x11display_cat.error() <<
    "Opening raw mice: panda not compiled with raw mouse support.\n";
#endif
}

/**
 *
 */
int x11GraphicsWindow::
handle_preedit_start() {
  _preedit_state = new PreeditState;

  if (x11display_cat.is_spam()) {
    x11display_cat.spam()
      << "Preedit started\n";
  }

  return sizeof(_preedit_state->_buffer) / sizeof(wchar_t);
}

/**
 *
 */
void x11GraphicsWindow::
handle_preedit_draw(XIMPreeditDrawCallbackStruct &data) {
  nassertv_always(_preedit_state != nullptr);
  PreeditState &state = *_preedit_state;

  if (data.text != nullptr) {
    // Replace characters in the preedit buffer.
    int added_chars = data.text->length - data.chg_length;
    memmove(state._buffer + data.chg_first,
            state._buffer + data.chg_first + data.chg_length,
            state._length - (size_t)(data.chg_first + data.chg_length) + data.text->length);
    state._length += added_chars;

    if (added_chars != 0) {
      if (state._highlight_start > data.chg_first) {
        state._highlight_start = std::max(data.chg_first, state._highlight_start + added_chars);
      }
      if (state._highlight_end > data.chg_first) {
        state._highlight_end = std::max(data.chg_first, state._highlight_end + added_chars);
      }
    }

    if (data.text->encoding_is_wchar) {
      memcpy(state._buffer + data.chg_first, data.text->string.wide_char, data.text->length * sizeof(wchar_t));
    } else {
      mbstowcs(state._buffer + data.chg_first, data.text->string.multi_byte, data.text->length);
    }

    if (data.text->feedback != nullptr) {
      // Update the highlighted region.
      for (int i = 0; i < data.text->length; ++i) {
        if (data.text->feedback[i] & XIMReverse) {
          if (state._highlight_end > state._highlight_start) {
            state._highlight_start = std::min(state._highlight_start, data.chg_first + i);
            state._highlight_end = std::max(state._highlight_end, data.chg_first + i + 1);
          } else {
            state._highlight_start = data.chg_first + i;
            state._highlight_end = data.chg_first + i + 1;
          }
        }
        else if (state._highlight_end > state._highlight_start) {
          if (state._highlight_start == data.chg_first + i) {
            ++state._highlight_start;
          }
          if (state._highlight_end == data.chg_first + i + 1) {
            --state._highlight_end;
          }
          if (state._highlight_end <= state._highlight_start) {
            state._highlight_start = 0;
            state._highlight_end = 0;
          }
        }
      }
    }
  } else {
    // Delete characters from the preedit buffer.
    memmove(state._buffer + data.chg_first,
            state._buffer + data.chg_first + data.chg_length,
            state._length - (size_t)(data.chg_first + data.chg_length));
    state._length -= data.chg_length;

    if (state._highlight_start > data.chg_first) {
      state._highlight_start = std::max(data.chg_first, state._highlight_start - data.chg_length);
    }
    if (state._highlight_end > data.chg_first) {
      state._highlight_end = std::max(data.chg_first, state._highlight_end - data.chg_length);
    }
  }
  _input->candidate(std::wstring(state._buffer, state._length),
                    state._highlight_start, state._highlight_end, data.caret);
}

/**
 *
 */
void x11GraphicsWindow::
handle_preedit_caret(XIMPreeditCaretCallbackStruct &data) {
  nassertv_always(_preedit_state != nullptr);
  PreeditState &state = *_preedit_state;

  if (data.direction == XIMAbsolutePosition) {
    _input->candidate(std::wstring(state._buffer, state._length),
                      state._highlight_start, state._highlight_end, data.position);
  }
}

/**
 *
 */
void x11GraphicsWindow::
handle_preedit_done() {
  if (x11display_cat.is_spam()) {
    x11display_cat.spam()
      << "Preedit done\n";
  }
  delete _preedit_state;
  _preedit_state = nullptr;
}

/**
 * Generates a keystroke corresponding to the indicated X KeyPress event.
 */
void x11GraphicsWindow::
handle_keystroke(XKeyEvent &event) {
  if (_properties.get_mouse_mode() != WindowProperties::M_relative) {
    _input->set_pointer_in_window(event.x, event.y);
  }

  if (_ic) {
    // First, get the keystroke as a wide-character sequence.
    static const int buffer_size = 256;
    wchar_t buffer[buffer_size];
    Status status;
    int len = XwcLookupString(_ic, &event, buffer, buffer_size, nullptr,
                              &status);
    if (status == XBufferOverflow) {
      x11display_cat.error()
        << "Overflowed input buffer.\n";
    }

    // Now each of the returned wide characters represents a keystroke.
    for (int i = 0; i < len; i++) {
      _input->keystroke(buffer[i]);
    }

  } else {
    // Without an input context, just get the ascii keypress.
    ButtonHandle button = get_button(event, true);
    if (button.has_ascii_equivalent()) {
      _input->keystroke(button.get_ascii_equivalent());
    }
  }
}

/**
 * Generates a keypress corresponding to the indicated X KeyPress event.
 */
void x11GraphicsWindow::
handle_keypress(XKeyEvent &event) {
  if (_properties.get_mouse_mode() != WindowProperties::M_relative) {
    _input->set_pointer_in_window(event.x, event.y);
  }

  // Now get the raw unshifted button.
  ButtonHandle button = get_button(event, false);
  if (button != ButtonHandle::none()) {
    if (button == KeyboardButton::lcontrol() || button == KeyboardButton::rcontrol()) {
      _input->button_down(KeyboardButton::control());
    }
    if (button == KeyboardButton::lshift() || button == KeyboardButton::rshift()) {
      _input->button_down(KeyboardButton::shift());
    }
    if (button == KeyboardButton::lalt() || button == KeyboardButton::ralt()) {
      _input->button_down(KeyboardButton::alt());
    }
    if (button == KeyboardButton::lmeta() || button == KeyboardButton::rmeta()) {
      _input->button_down(KeyboardButton::meta());
    }
    _input->button_down(button);
  }
}

/**
 * Generates a keyrelease corresponding to the indicated X KeyRelease event.
 */
void x11GraphicsWindow::
handle_keyrelease(XKeyEvent &event) {
  if (_properties.get_mouse_mode() != WindowProperties::M_relative) {
    _input->set_pointer_in_window(event.x, event.y);
  }

  // Now get the raw unshifted button.
  ButtonHandle button = get_button(event, false);
  if (button != ButtonHandle::none()) {
    if (button == KeyboardButton::lcontrol() || button == KeyboardButton::rcontrol()) {
      _input->button_up(KeyboardButton::control());
    }
    if (button == KeyboardButton::lshift() || button == KeyboardButton::rshift()) {
      _input->button_up(KeyboardButton::shift());
    }
    if (button == KeyboardButton::lalt() || button == KeyboardButton::ralt()) {
      _input->button_up(KeyboardButton::alt());
    }
    if (button == KeyboardButton::lmeta() || button == KeyboardButton::rmeta()) {
      _input->button_up(KeyboardButton::meta());
    }
    _input->button_up(button);
  }
}

/**
 * Returns the Panda ButtonHandle corresponding to the keyboard button
 * indicated by the given key event.
 */
ButtonHandle x11GraphicsWindow::
get_button(XKeyEvent &key_event, bool allow_shift) {
  KeySym key = XLookupKeysym(&key_event, 0);

  if ((key_event.state & Mod2Mask) != 0) {
    // Mod2Mask corresponds to NumLock being in effect.  In this case, we want
    // to get the alternate keysym associated with any keypad keys.  Weird
    // system.
    KeySym k2;
    ButtonHandle button;
    switch (key) {
    case XK_KP_Space:
    case XK_KP_Tab:
    case XK_KP_Enter:
    case XK_KP_F1:
    case XK_KP_F2:
    case XK_KP_F3:
    case XK_KP_F4:
    case XK_KP_Equal:
    case XK_KP_Multiply:
    case XK_KP_Add:
    case XK_KP_Separator:
    case XK_KP_Subtract:
    case XK_KP_Divide:
    case XK_KP_Left:
    case XK_KP_Up:
    case XK_KP_Right:
    case XK_KP_Down:
    case XK_KP_Begin:
    case XK_KP_Prior:
    case XK_KP_Next:
    case XK_KP_Home:
    case XK_KP_End:
    case XK_KP_Insert:
    case XK_KP_Delete:
    case XK_KP_0:
    case XK_KP_1:
    case XK_KP_2:
    case XK_KP_3:
    case XK_KP_4:
    case XK_KP_5:
    case XK_KP_6:
    case XK_KP_7:
    case XK_KP_8:
    case XK_KP_9:
      k2 = XLookupKeysym(&key_event, 1);
      button = map_button(k2);
      if (button != ButtonHandle::none()) {
        return button;
      }
      // If that didn't produce a button we know, just fall through and handle
      // the normal, un-numlocked key.
      break;

    default:
      break;
    }
  }

  if (allow_shift) {
    // If shift is held down, get the shifted keysym.
    if ((key_event.state & ShiftMask) != 0) {
      KeySym k2 = XLookupKeysym(&key_event, 1);
      ButtonHandle button = map_button(k2);
      if (button != ButtonHandle::none()) {
        return button;
      }
    }

    // If caps lock is down, shift lowercase letters to uppercase.  We can do
    // this in just the ASCII set, because we handle international keyboards
    // elsewhere (via an input context).
    if ((key_event.state & (ShiftMask | LockMask)) != 0) {
      if (key >= XK_a && key <= XK_z) {
        key += (XK_A - XK_a);
      }
    }
  }

  return map_button(key);
}

/**
 * Maps from a single X keysym to Panda's ButtonHandle.  Called by
 * get_button(), above.
 */
ButtonHandle x11GraphicsWindow::
map_button(KeySym key) const {
  switch (key) {
  case NoSymbol:
    return ButtonHandle::none();
  case XK_BackSpace:
    return KeyboardButton::backspace();
  case XK_Tab:
  case XK_KP_Tab:
    return KeyboardButton::tab();
  case XK_Return:
  case XK_KP_Enter:
    return KeyboardButton::enter();
  case XK_Escape:
    return KeyboardButton::escape();
  case XK_KP_Space:
  case XK_space:
    return KeyboardButton::space();
  case XK_exclam:
    return KeyboardButton::ascii_key('!');
  case XK_quotedbl:
    return KeyboardButton::ascii_key('"');
  case XK_numbersign:
    return KeyboardButton::ascii_key('#');
  case XK_dollar:
    return KeyboardButton::ascii_key('$');
  case XK_percent:
    return KeyboardButton::ascii_key('%');
  case XK_ampersand:
    return KeyboardButton::ascii_key('&');
  case XK_apostrophe: // == XK_quoteright
  case XK_dead_acute: // on int'l keyboards
    return KeyboardButton::ascii_key('\'');
  case XK_parenleft:
    return KeyboardButton::ascii_key('(');
  case XK_parenright:
    return KeyboardButton::ascii_key(')');
  case XK_asterisk:
  case XK_KP_Multiply:
    return KeyboardButton::ascii_key('*');
  case XK_plus:
  case XK_KP_Add:
    return KeyboardButton::ascii_key('+');
  case XK_comma:
  case XK_KP_Separator:
    return KeyboardButton::ascii_key(',');
  case XK_minus:
  case XK_KP_Subtract:
    return KeyboardButton::ascii_key('-');
  case XK_period:
  case XK_KP_Decimal:
    return KeyboardButton::ascii_key('.');
  case XK_slash:
  case XK_KP_Divide:
    return KeyboardButton::ascii_key('/');
  case XK_0:
  case XK_KP_0:
    return KeyboardButton::ascii_key('0');
  case XK_1:
  case XK_KP_1:
    return KeyboardButton::ascii_key('1');
  case XK_2:
  case XK_KP_2:
    return KeyboardButton::ascii_key('2');
  case XK_3:
  case XK_KP_3:
    return KeyboardButton::ascii_key('3');
  case XK_4:
  case XK_KP_4:
    return KeyboardButton::ascii_key('4');
  case XK_5:
  case XK_KP_5:
    return KeyboardButton::ascii_key('5');
  case XK_6:
  case XK_KP_6:
    return KeyboardButton::ascii_key('6');
  case XK_7:
  case XK_KP_7:
    return KeyboardButton::ascii_key('7');
  case XK_8:
  case XK_KP_8:
    return KeyboardButton::ascii_key('8');
  case XK_9:
  case XK_KP_9:
    return KeyboardButton::ascii_key('9');
  case XK_colon:
    return KeyboardButton::ascii_key(':');
  case XK_semicolon:
    return KeyboardButton::ascii_key(';');
  case XK_less:
    return KeyboardButton::ascii_key('<');
  case XK_equal:
  case XK_KP_Equal:
    return KeyboardButton::ascii_key('=');
  case XK_greater:
    return KeyboardButton::ascii_key('>');
  case XK_question:
    return KeyboardButton::ascii_key('?');
  case XK_at:
    return KeyboardButton::ascii_key('@');
  case XK_A:
    return KeyboardButton::ascii_key('A');
  case XK_B:
    return KeyboardButton::ascii_key('B');
  case XK_C:
    return KeyboardButton::ascii_key('C');
  case XK_D:
    return KeyboardButton::ascii_key('D');
  case XK_E:
    return KeyboardButton::ascii_key('E');
  case XK_F:
    return KeyboardButton::ascii_key('F');
  case XK_G:
    return KeyboardButton::ascii_key('G');
  case XK_H:
    return KeyboardButton::ascii_key('H');
  case XK_I:
    return KeyboardButton::ascii_key('I');
  case XK_J:
    return KeyboardButton::ascii_key('J');
  case XK_K:
    return KeyboardButton::ascii_key('K');
  case XK_L:
    return KeyboardButton::ascii_key('L');
  case XK_M:
    return KeyboardButton::ascii_key('M');
  case XK_N:
    return KeyboardButton::ascii_key('N');
  case XK_O:
    return KeyboardButton::ascii_key('O');
  case XK_P:
    return KeyboardButton::ascii_key('P');
  case XK_Q:
    return KeyboardButton::ascii_key('Q');
  case XK_R:
    return KeyboardButton::ascii_key('R');
  case XK_S:
    return KeyboardButton::ascii_key('S');
  case XK_T:
    return KeyboardButton::ascii_key('T');
  case XK_U:
    return KeyboardButton::ascii_key('U');
  case XK_V:
    return KeyboardButton::ascii_key('V');
  case XK_W:
    return KeyboardButton::ascii_key('W');
  case XK_X:
    return KeyboardButton::ascii_key('X');
  case XK_Y:
    return KeyboardButton::ascii_key('Y');
  case XK_Z:
    return KeyboardButton::ascii_key('Z');
  case XK_bracketleft:
    return KeyboardButton::ascii_key('[');
  case XK_backslash:
    return KeyboardButton::ascii_key('\\');
  case XK_bracketright:
    return KeyboardButton::ascii_key(']');
  case XK_asciicircum:
    return KeyboardButton::ascii_key('^');
  case XK_underscore:
    return KeyboardButton::ascii_key('_');
  case XK_grave: // == XK_quoteleft
  case XK_dead_grave: // on int'l keyboards
    return KeyboardButton::ascii_key('`');
  case XK_a:
    return KeyboardButton::ascii_key('a');
  case XK_b:
    return KeyboardButton::ascii_key('b');
  case XK_c:
    return KeyboardButton::ascii_key('c');
  case XK_d:
    return KeyboardButton::ascii_key('d');
  case XK_e:
    return KeyboardButton::ascii_key('e');
  case XK_f:
    return KeyboardButton::ascii_key('f');
  case XK_g:
    return KeyboardButton::ascii_key('g');
  case XK_h:
    return KeyboardButton::ascii_key('h');
  case XK_i:
    return KeyboardButton::ascii_key('i');
  case XK_j:
    return KeyboardButton::ascii_key('j');
  case XK_k:
    return KeyboardButton::ascii_key('k');
  case XK_l:
    return KeyboardButton::ascii_key('l');
  case XK_m:
    return KeyboardButton::ascii_key('m');
  case XK_n:
    return KeyboardButton::ascii_key('n');
  case XK_o:
    return KeyboardButton::ascii_key('o');
  case XK_p:
    return KeyboardButton::ascii_key('p');
  case XK_q:
    return KeyboardButton::ascii_key('q');
  case XK_r:
    return KeyboardButton::ascii_key('r');
  case XK_s:
    return KeyboardButton::ascii_key('s');
  case XK_t:
    return KeyboardButton::ascii_key('t');
  case XK_u:
    return KeyboardButton::ascii_key('u');
  case XK_v:
    return KeyboardButton::ascii_key('v');
  case XK_w:
    return KeyboardButton::ascii_key('w');
  case XK_x:
    return KeyboardButton::ascii_key('x');
  case XK_y:
    return KeyboardButton::ascii_key('y');
  case XK_z:
    return KeyboardButton::ascii_key('z');
  case XK_braceleft:
    return KeyboardButton::ascii_key('{');
  case XK_bar:
    return KeyboardButton::ascii_key('|');
  case XK_braceright:
    return KeyboardButton::ascii_key('}');
  case XK_asciitilde:
    return KeyboardButton::ascii_key('~');
  case XK_F1:
  case XK_KP_F1:
    return KeyboardButton::f1();
  case XK_F2:
  case XK_KP_F2:
    return KeyboardButton::f2();
  case XK_F3:
  case XK_KP_F3:
    return KeyboardButton::f3();
  case XK_F4:
  case XK_KP_F4:
    return KeyboardButton::f4();
  case XK_F5:
    return KeyboardButton::f5();
  case XK_F6:
    return KeyboardButton::f6();
  case XK_F7:
    return KeyboardButton::f7();
  case XK_F8:
    return KeyboardButton::f8();
  case XK_F9:
    return KeyboardButton::f9();
  case XK_F10:
    return KeyboardButton::f10();
  case XK_F11:
    return KeyboardButton::f11();
  case XK_F12:
    return KeyboardButton::f12();
  case XK_KP_Left:
  case XK_Left:
    return KeyboardButton::left();
  case XK_KP_Up:
  case XK_Up:
    return KeyboardButton::up();
  case XK_KP_Right:
  case XK_Right:
    return KeyboardButton::right();
  case XK_KP_Down:
  case XK_Down:
    return KeyboardButton::down();
  case XK_KP_Prior:
  case XK_Prior:
    return KeyboardButton::page_up();
  case XK_KP_Next:
  case XK_Next:
    return KeyboardButton::page_down();
  case XK_KP_Home:
  case XK_Home:
    return KeyboardButton::home();
  case XK_KP_End:
  case XK_End:
    return KeyboardButton::end();
  case XK_KP_Insert:
  case XK_Insert:
    return KeyboardButton::insert();
  case XK_KP_Delete:
  case XK_Delete:
    return KeyboardButton::del();
  case XK_Num_Lock:
    return KeyboardButton::num_lock();
  case XK_Scroll_Lock:
    return KeyboardButton::scroll_lock();
  case XK_Print:
    return KeyboardButton::print_screen();
  case XK_Pause:
    return KeyboardButton::pause();
  case XK_Menu:
    return KeyboardButton::menu();
  case XK_Shift_L:
    return KeyboardButton::lshift();
  case XK_Shift_R:
    return KeyboardButton::rshift();
  case XK_Control_L:
    return KeyboardButton::lcontrol();
  case XK_Control_R:
    return KeyboardButton::rcontrol();
  case XK_Alt_L:
    return KeyboardButton::lalt();
  case XK_Alt_R:
    return KeyboardButton::ralt();
  case XK_Meta_L:
  case XK_Super_L:
    return KeyboardButton::lmeta();
  case XK_Meta_R:
  case XK_Super_R:
    return KeyboardButton::rmeta();
  case XK_Caps_Lock:
    return KeyboardButton::caps_lock();
  case XK_Shift_Lock:
    return KeyboardButton::shift_lock();
  }
  if (x11display_cat.is_debug()) {
    x11display_cat.debug()
      << "Unrecognized keysym 0x" << std::hex << key << std::dec << "\n";
  }
  return ButtonHandle::none();
}

/**
 * Maps from a single X keycode to Panda's ButtonHandle.
 */
ButtonHandle x11GraphicsWindow::
map_raw_button(KeyCode key) const {
#ifdef PHAVE_LINUX_INPUT_H
  // Most X11 servers are configured to use the evdev driver, which
  // adds 8 to the underlying evdev keycodes (not sure why).
  // In any case, this means we can use the same mapping as our raw
  // input code, which uses evdev directly.
  int index = key - 8;
  if (index > 0 && index < 128) {
    return EvdevInputDevice::map_button(index);
  }
#endif
  return ButtonHandle::none();
}

/**
 * Returns the Panda ButtonHandle corresponding to the mouse button indicated
 * by the given button event.
 */
ButtonHandle x11GraphicsWindow::
get_mouse_button(XButtonEvent &button_event) {
  int index = button_event.button;
  if (index == x_wheel_up_button) {
    return MouseButton::wheel_up();
  } else if (index == x_wheel_down_button) {
    return MouseButton::wheel_down();
  } else if (index == x_wheel_left_button) {
    return MouseButton::wheel_left();
  } else if (index == x_wheel_right_button) {
    return MouseButton::wheel_right();
  } else if (index >= 8) {
    return MouseButton::button(index - 5);
  } else {
    return MouseButton::button(index - 1);
  }
}

/**
 * Returns a ButtonMap containing the association between raw buttons and
 * virtual buttons.
 */
ButtonMap *x11GraphicsWindow::
get_keyboard_map() const {
  // NB.  This could be improved by using the Xkb API. XkbDescPtr desc =
  // XkbGetMap(_display, XkbAllMapComponentsMask, XkbUseCoreKbd);
  ButtonMap *map = new ButtonMap;

  LightReMutexHolder holder(x11GraphicsPipe::_x_mutex);

  for (int k = 9; k <= 135; ++k) {
    if (k >= 78 && k <= 91) {
      // Ignore numpad keys for now.  These are not mapped to separate button
      // handles in Panda, so we don't want their mappings to conflict with
      // the regular numeric keys.
      continue;
    }

    ButtonHandle raw_button = map_raw_button(k);
    if (raw_button == ButtonHandle::none()) {
      continue;
    }

    KeySym sym = XkbKeycodeToKeysym(_display, k, 0, 0);
    ButtonHandle button = map_button(sym);
    std::string label;

    // Compose a label for some keys; I have not yet been able to find an API
    // that does this effectively.
    if (sym >= XK_exclam && sym <= XK_asciitilde) {
      label = toupper((char)sym);
    }
    else if (sym >= XK_F1 && sym <= XK_F35) {
      label = "F" + format_string(sym - XK_F1 + 1);
    }
    else if (sym > 0x1000000 && sym < 0x1110000) {
      // Unicode code point.  Encode as UTF-8.
      char32_t ch = sym & 0x0ffffff;
      if ((ch & ~0x7f) == 0) {
        label = string(1, (char)ch);
      }
      else if ((ch & ~0x7ff) == 0) {
        label =
          string(1, (char)((ch >> 6) | 0xc0)) +
          string(1, (char)((ch & 0x3f) | 0x80));
      }
      else if ((ch & ~0xffff) == 0) {
        label =
          string(1, (char)((ch >> 12) | 0xe0)) +
          string(1, (char)(((ch >> 6) & 0x3f) | 0x80)) +
          string(1, (char)((ch & 0x3f) | 0x80));
      }
      else {
        label =
          string(1, (char)((ch >> 18) | 0xf0)) +
          string(1, (char)(((ch >> 12) & 0x3f) | 0x80)) +
          string(1, (char)(((ch >> 6) & 0x3f) | 0x80)) +
          string(1, (char)((ch & 0x3f) | 0x80));
      }
    }
    else if ((sym >= XK_exclamdown && sym <= XK_umacron)
          || (sym >= XK_OE && sym <= XK_Ydiaeresis)
          || (sym >= XK_Serbian_dje && sym <= XK_Cyrillic_HARDSIGN)
          || (sym >= XK_kana_fullstop && sym <= XK_semivoicedsound)
          || (sym >= XK_Arabic_comma && sym <= XK_Arabic_sukun)
          || (sym >= XK_Greek_ALPHAaccent && sym <= XK_Greek_omega)
          || (sym >= XK_hebrew_doublelowline && sym <= XK_hebrew_taw)
          || (sym >= XK_Thai_kokai && sym <= XK_Thai_lekkao)
          || (sym >= XK_Hangul_Kiyeog && sym <= XK_Hangul_J_YeorinHieuh)
          || sym == XK_EuroSign
          || sym == XK_Korean_Won) {
      // A non-unicode-based keysym.  Translate this to the label.
      char buffer[255];
      int nbytes = XkbTranslateKeySym(_display, &sym, 0, buffer, 255, 0);
      if (nbytes > 0) {
        label.assign(buffer, nbytes);
      }
    }

    if (button == ButtonHandle::none() && label.empty()) {
      // No label and no mapping; this is useless.
      continue;
    }

    map->map_button(raw_button, button, label);
  }

  return map;
}

/**
 * This function is used as a predicate to XCheckIfEvent() to determine if the
 * indicated queued X event is relevant and should be returned to this window.
 */
Bool x11GraphicsWindow::
check_event(X11_Display *display, XEvent *event, char *arg) {
  const x11GraphicsWindow *self = (x11GraphicsWindow *)arg;

  // We accept any event that is sent to our window.  However, we have to let
  // raw mouse events through, since they're not associated with any window.
  return (event->xany.window == self->_xwindow ||
    (event->type == GenericEvent && self->_raw_mouse_enabled)) ||
    (event->type == ClientMessage);
}

/**
 * Loads and returns a Cursor corresponding to the indicated filename.  If the
 * file cannot be loaded, returns None.
 */
X11_Cursor x11GraphicsWindow::
get_cursor(const Filename &filename) {
  x11GraphicsPipe *x11_pipe;
  DCAST_INTO_R(x11_pipe, _pipe, None);

  if (x11_pipe->_xcursor_size == -1) {
    x11display_cat.info()
      << "libXcursor.so.1 not available; cannot change mouse cursor.\n";
    return None;
  }

  // First, look for the unresolved filename in our index.
  pmap<Filename, X11_Cursor>::iterator fi = _cursor_filenames.find(filename);
  if (fi != _cursor_filenames.end()) {
    return fi->second;
  }

  // If it wasn't found, resolve the filename and search for that.
  VirtualFileSystem *vfs = VirtualFileSystem::get_global_ptr();
  Filename resolved (filename);
  if (!vfs->resolve_filename(resolved, get_model_path())) {
    // The filename doesn't exist.
    x11display_cat.warning()
      << "Could not find cursor filename " << filename << "\n";
    return None;
  }
  fi = _cursor_filenames.find(resolved);
  if (fi != _cursor_filenames.end()) {
    return fi->second;
  }

  // Open the file through the virtual file system.
  istream *str = vfs->open_read_file(resolved, true);
  if (str == nullptr) {
    x11display_cat.warning()
      << "Could not open cursor file " << filename << "\n";
    return None;
  }

  // Check the first four bytes to see what kind of file it is.
  char magic[4];
  str->read(magic, 4);
  if (!str->good()) {
    x11display_cat.warning()
      << "Could not read from cursor file " << filename << "\n";
    return None;
  }

  // Put back the read bytes. Do not use seekg, because this will
  // corrupt the stream if it points to encrypted/compressed file
  str->putback(magic[3]);
  str->putback(magic[2]);
  str->putback(magic[1]);
  str->putback(magic[0]);

  X11_Cursor h = None;
  if (memcmp(magic, "Xcur", 4) == 0) {
    // X11 cursor.
    x11display_cat.debug()
      << "Loading X11 cursor " << filename << "\n";
    XcursorFile xcfile;
    xcfile.closure = str;
    xcfile.read = &xcursor_read;
    xcfile.write = &xcursor_write;
    xcfile.seek = &xcursor_seek;

    XcursorImages *images = x11_pipe->_XcursorXcFileLoadImages(&xcfile, x11_pipe->_xcursor_size);
    if (images != nullptr) {
      h = x11_pipe->_XcursorImagesLoadCursor(_display, images);
      x11_pipe->_XcursorImagesDestroy(images);
    }

  } else if (memcmp(magic, "\0\0\1\0", 4) == 0
          || memcmp(magic, "\0\0\2\0", 4) == 0) {
    // Windows .ico or .cur file.
    x11display_cat.debug()
      << "Loading Windows cursor " << filename << "\n";
    h = read_ico(*str);
  }

  // Delete the istream.
  vfs->close_read_file(str);

  if (h == None) {
    x11display_cat.warning()
      << "X11 cursor filename '" << resolved << "' could not be loaded!\n";
  }

  _cursor_filenames[resolved] = h;
  return h;
}

/**
 * Reads a Windows .ico or .cur file from the indicated stream and returns it
 * as an X11 Cursor.  If the file cannot be loaded, returns None.
 */
X11_Cursor x11GraphicsWindow::
read_ico(istream &ico) {
  x11GraphicsPipe *x11_pipe;
  DCAST_INTO_R(x11_pipe, _pipe, None);

  // Local structs, this is just POD, make input easier
  typedef struct {
    uint16_t reserved, type, count;
  } IcoHeader;

  typedef struct {
    uint8_t width, height, colorCount, reserved;
    uint16_t xhot, yhot;
    uint32_t bitmapSize, offset;
  } IcoEntry;

  typedef struct {
    uint32_t headerSize, width, height;
    uint16_t planes, bitsPerPixel;
    uint32_t compression, imageSize, xPixelsPerM, yPixelsPerM, colorsUsed, colorsImportant;
  } IcoInfoHeader;

  typedef struct {
    uint8_t blue, green, red, reserved;
  } IcoColor;

  int i, entry = 0;
  unsigned int j, k, mask, shift;
  size_t colorCount, bitsPerPixel;
  IcoHeader header;
  IcoInfoHeader infoHeader;
  IcoEntry *entries = nullptr;
  IcoColor color, *palette = nullptr;

  size_t xorBmpSize, andBmpSize;
  char *curXor, *curAnd;
  char *xorBmp = nullptr, *andBmp = nullptr;
  XcursorImage *image = nullptr;
  X11_Cursor ret = None;

  int def_size = x11_pipe->_xcursor_size;

  // Get our header, note that ICO = type 1 and CUR = type 2.
  ico.read(reinterpret_cast<char *>(&header), sizeof(IcoHeader));
  if (!ico.good()) goto cleanup;
  if (header.type != 1 && header.type != 2) goto cleanup;
  if (header.count < 1) goto cleanup;

  // Read the entry table into memory, select the largest entry.
  entries = new IcoEntry[header.count];
  ico.read(reinterpret_cast<char *>(entries), header.count * sizeof(IcoEntry));
  if (!ico.good()) goto cleanup;
  for (i = 1; i < header.count; i++) {
    if (entries[i].width == def_size && entries[i].height == def_size) {
      // Wait, this is the default cursor size.  This is perfect.
      entry = i;
      break;
    }
    if (entries[i].width > entries[entry].width ||
        entries[i].height > entries[entry].height)
        entry = i;
  }

  // Seek to the image in the ICO.
  ico.seekg(entries[entry].offset);
  if (!ico.good()) goto cleanup;

  if (ico.peek() == 0x89) {
    // Hang on, this is actually a PNG header.
    PNMImage img;
    PNMFileTypeRegistry *reg = PNMFileTypeRegistry::get_global_ptr();
    if (!img.read(ico, "", reg->get_type_from_extension("png"))) {
      goto cleanup;
    }
    img.set_maxval(255);

    image = x11_pipe->_XcursorImageCreate(img.get_x_size(), img.get_y_size());

    xel *ptr = img.get_array();
    xelval *alpha = img.get_alpha_array();
    size_t num_pixels = (size_t)img.get_x_size() * (size_t)img.get_y_size();
    unsigned int *dest = image->pixels;

    if (alpha != nullptr) {
      for (size_t p = 0; p < num_pixels; ++p) {
        *dest++ = (*alpha << 24U) | (ptr->r << 16U) | (ptr->g << 8U) | (ptr->b);
        ++ptr;
        ++alpha;
      }
    } else {
      for (size_t p = 0; p < num_pixels; ++p) {
        *dest++ = 0xff000000U | (ptr->r << 16U) | (ptr->g << 8U) | (ptr->b);
        ++ptr;
      }
    }

  } else {
    ico.read(reinterpret_cast<char *>(&infoHeader), sizeof(IcoInfoHeader));
    if (!ico.good()) goto cleanup;
    bitsPerPixel = infoHeader.bitsPerPixel;

    if (infoHeader.compression != 0) goto cleanup;

    // Load the color palette, if one exists.
    if (bitsPerPixel != 24 && bitsPerPixel != 32) {
      colorCount = 1 << bitsPerPixel;
      palette = new IcoColor[colorCount];
      ico.read(reinterpret_cast<char *>(palette), colorCount * sizeof(IcoColor));
      if (!ico.good()) goto cleanup;
    }

    int and_stride = ((infoHeader.width >> 3) + 3) & ~0x03;

    // Read in the pixel data.
    xorBmpSize = (infoHeader.width * (infoHeader.height / 2) * bitsPerPixel) / 8;
    andBmpSize = and_stride * (infoHeader.height / 2);
    curXor = xorBmp = new char[xorBmpSize];
    curAnd = andBmp = new char[andBmpSize];
    ico.read(xorBmp, xorBmpSize);
    if (!ico.good()) goto cleanup;
    ico.read(andBmp, andBmpSize);
    if (!ico.good()) goto cleanup;

    image = x11_pipe->_XcursorImageCreate(infoHeader.width, infoHeader.height / 2);

    // Support all the formats that GIMP supports.
    switch (bitsPerPixel) {
    case 1:
    case 4:
    case 8:
      // For colors less that a byte wide, shift and mask the palette indices
      // off each element of the xorBmp and append them to the image.
      mask = ((1 << bitsPerPixel) - 1);
      for (i = image->height - 1; i >= 0; i--) {
        for (j = 0; j < image->width; j += 8 / bitsPerPixel) {
          for (k = 0; k < 8 / bitsPerPixel; k++) {
            shift = 8 - ((k + 1) * bitsPerPixel);
            color = palette[(*curXor & (mask << shift)) >> shift];
            image->pixels[(i * image->width) + j + k] = (color.red << 16) +
                                                        (color.green << 8) +
                                                        (color.blue);
          }

          curXor++;
        }

        // Set the alpha byte properly according to the andBmp.
        for (j = 0; j < image->width; j += 8) {
          for (k = 0; k < 8; k++) {
            shift = 7 - k;
            image->pixels[(i * image->width) + j + k] |=
              ((*curAnd & (1 << shift)) >> shift) ? 0x0 : (0xff << 24);
          }

          curAnd++;
        }
      }
      break;

    case 24:
      // Pack each of the three bytes into a single color, BGR -> 0RGB
      for (i = image->height - 1; i >= 0; i--) {
        for (j = 0; j < image->width; j++) {
          shift = 7 - (j & 0x7);
          uint32_t alpha = (curAnd[j >> 3] & (1 << shift)) ? 0 : 0xff000000U;
          image->pixels[(i * image->width) + j] = (uint8_t)curXor[0]
                                                | ((uint8_t)curXor[1] << 8u)
                                                | ((uint8_t)curXor[2] << 16u)
                                                | alpha;
          curXor += 3;
        }
        curAnd += and_stride;
      }
      break;

    case 32:
      // Pack each of the four bytes into a single color, BGRA -> ARGB
      for (i = image->height - 1; i >= 0; i--) {
        for (j = 0; j < image->width; j++) {
          image->pixels[(i * image->width) + j] = (*(curXor + 3) << 24) +
                                                  (*(curXor + 2) << 16) +
                                                  (*(curXor + 1) << 8) +
                                                  (*curXor);
          curXor += 4;
        }
      }
      break;

    default:
      goto cleanup;
    }
  }

  // If this is an actual CUR not an ICO set up the hotspot properly.
  if (header.type == 2) {
    image->xhot = entries[entry].xhot;
    image->yhot = entries[entry].yhot;
  } else {
    image->xhot = 0;
    image->yhot = 0;
  }

  ret = x11_pipe->_XcursorImageLoadCursor(_display, image);

cleanup:
  x11_pipe->_XcursorImageDestroy(image);
  delete[] entries;
  delete[] palette;
  delete[] xorBmp;
  delete[] andBmp;

  return ret;
}

/**
<<<<<<< HEAD
 *
 */
int x11GraphicsWindow::
xim_preedit_start(XIC ic, XPointer client_data, XPointer call_data) {
  x11GraphicsWindow *window = (x11GraphicsWindow *)client_data;
  return window->handle_preedit_start();
}

/**
 *
 */
void x11GraphicsWindow::
xim_preedit_draw(XIC ic, XPointer client_data,
                 XIMPreeditDrawCallbackStruct *call_data) {
  x11GraphicsWindow *window = (x11GraphicsWindow *)client_data;
  nassertv_always(call_data != nullptr);
  window->handle_preedit_draw(*call_data);
}

/**
 *
 */
void x11GraphicsWindow::
xim_preedit_caret(XIC ic, XPointer client_data,
                  XIMPreeditCaretCallbackStruct *call_data) {
  x11GraphicsWindow *window = (x11GraphicsWindow *)client_data;
  nassertv_always(call_data != nullptr);
  window->handle_preedit_caret(*call_data);
}

/**
 *
 */
void x11GraphicsWindow::
xim_preedit_done(XIC ic, XPointer client_data, XPointer call_data) {
  x11GraphicsWindow *window = (x11GraphicsWindow *)client_data;
  window->handle_preedit_done();
}

/**
=======
>>>>>>> 64b98ea8
 * Enables detectable auto-repeat if supported by the X server.
 */
void x11GraphicsWindow::
enable_detectable_auto_repeat() {
  if (!x_detectable_auto_repeat) {
    return;
  }
<<<<<<< HEAD
  
=======

>>>>>>> 64b98ea8
  Bool supported;
  if (XkbSetDetectableAutoRepeat(_display, True, &supported)) {
    x11display_cat.info() << "Detectable auto-repeat enabled.\n";
  } else if (!supported) {
    x11display_cat.warning() << "Detectable auto-repeat is not supported by the X server.\n";
  } else {
    x11display_cat.error() << "Failed to set detectable auto-repeat.\n";
  }
}<|MERGE_RESOLUTION|>--- conflicted
+++ resolved
@@ -2708,7 +2708,6 @@
 }
 
 /**
-<<<<<<< HEAD
  *
  */
 int x11GraphicsWindow::
@@ -2749,8 +2748,6 @@
 }
 
 /**
-=======
->>>>>>> 64b98ea8
  * Enables detectable auto-repeat if supported by the X server.
  */
 void x11GraphicsWindow::
@@ -2758,11 +2755,7 @@
   if (!x_detectable_auto_repeat) {
     return;
   }
-<<<<<<< HEAD
-  
-=======
-
->>>>>>> 64b98ea8
+
   Bool supported;
   if (XkbSetDetectableAutoRepeat(_display, True, &supported)) {
     x11display_cat.info() << "Detectable auto-repeat enabled.\n";
