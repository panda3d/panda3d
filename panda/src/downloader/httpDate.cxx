--- conflicted
+++ resolved
@@ -214,22 +214,7 @@
 
   if (_time != (time_t)-1) {
     // Unfortunately, mktime() assumes local time; convert this back to GMT.
-<<<<<<< HEAD
-#if defined(IS_FREEBSD)
-    time_t now = time(nullptr);
-    struct tm *tp = localtime(&now);
-    _time -= tp->tm_gmtoff;
-#elif defined(_MSC_VER)
-    long int timezone;
-    _get_timezone(&timezone);
-    _time -= timezone;
-#else
-    extern long int timezone;
-    _time -= timezone;
-#endif
-=======
     _time += (mktime(localtime(&_time)) - mktime(gmtime(&_time)));
->>>>>>> 23f779e7
   }
 }
 
