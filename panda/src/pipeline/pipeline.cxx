--- conflicted
+++ resolved
@@ -33,18 +33,6 @@
 #endif
 {
 #ifdef THREADED_PIPELINE
-<<<<<<< HEAD
-
-/*
- * We maintain all of the cyclers in the world on one of two linked lists.
- * Cyclers that are "clean", which is to say, they have the same value across
- * all pipeline stages, are stored on the _clean list.  Cyclers that are
- * "dirty", which have different values across some pipeline stages, are
- * stored instead on the _dirty list.  Cyclers can move themselves from clean
- * to dirty by calling add_dirty_cycler(), and cyclers get moved from dirty to
- * clean during cycle().
- */
-=======
   // We maintain all of the cyclers in the world on one of two linked
   // lists.  Cyclers that are "clean", which is to say, they have the
   // same value across all pipeline stages, are stored on the _clean
@@ -53,7 +41,6 @@
   // list.  Cyclers can move themselves from clean to dirty by calling
   // add_dirty_cycler(), and cyclers get moved from dirty to clean
   // during cycle().
->>>>>>> e8b920df
 
   // To visit each cycler once requires traversing both lists.
   _clean.make_head();
