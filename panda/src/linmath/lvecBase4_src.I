--- conflicted
+++ resolved
@@ -109,12 +109,8 @@
 ////////////////////////////////////////////////////////////////////
 //     Function: LVecBase4::Constructor
 //       Access: Published
-<<<<<<< HEAD
-//  Description:
-=======
 //  Description: Constructs an LVecBase4 from an LPoint3.  The w
 //               coordinate is set to 1.0.
->>>>>>> 64144955
 ////////////////////////////////////////////////////////////////////
 INLINE_LINMATH FLOATNAME(LVecBase4)::
 FLOATNAME(LVecBase4)(const FLOATNAME(LPoint3) &point) {
@@ -124,12 +120,8 @@
 ////////////////////////////////////////////////////////////////////
 //     Function: LVecBase4::Constructor
 //       Access: Published
-<<<<<<< HEAD
-//  Description:
-=======
 //  Description: Constructs an LVecBase4 from an LVector3.  The w
 //               coordinate is set to 0.0.
->>>>>>> 64144955
 ////////////////////////////////////////////////////////////////////
 INLINE_LINMATH FLOATNAME(LVecBase4)::
 FLOATNAME(LVecBase4)(const FLOATNAME(LVector3) &vector) {
