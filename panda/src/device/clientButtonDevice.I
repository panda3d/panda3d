--- conflicted
+++ resolved
@@ -1,18 +1,3 @@
-<<<<<<< HEAD
-// Filename: clientButtonDevice.I
-// Created by:  drose (26Jan01)
-//
-////////////////////////////////////////////////////////////////////
-//
-// PANDA 3D SOFTWARE
-// Copyright (c) Carnegie Mellon University.  All rights reserved.
-//
-// All use of this software is subject to the terms of the revised BSD
-// license.  You should have received a copy of this license along
-// with this source code in a file named "LICENSE."
-//
-////////////////////////////////////////////////////////////////////
-=======
 /**
  * PANDA 3D SOFTWARE
  * Copyright (c) Carnegie Mellon University.  All rights reserved.
@@ -24,93 +9,4 @@
  * @file clientButtonDevice.I
  * @author drose
  * @date 2001-01-26
- */
-
-/**
- *
- */
-INLINE ClientButtonDevice::ButtonState::
-ButtonState() :
-  _handle(ButtonHandle::none()),
-  _state(S_unknown)
-{
-}
-
-
-/**
- * Returns the number of buttons known to the ClientButtonDevice.  This
- * includes those buttons whose state has been seen, as well as buttons that
- * have been associated with a ButtonHandle even if their state is unknown.
- * This number may change as more buttons are discovered.
- */
-INLINE int ClientButtonDevice::
-get_num_buttons() const {
-  return _buttons.size();
-}
-
-/**
- * Associates the indicated ButtonHandle with the button of the indicated
- * index number.  When the given button index changes state, a corresponding
- * ButtonEvent will be generated with the given ButtonHandle.  Pass
- * ButtonHandle::none() to turn off any association.
- *
- * It is not necessary to call this if you simply want to query the state of
- * the various buttons by index number; this is only necessary in order to
- * generate ButtonEvents when the buttons change state.
- */
-INLINE void ClientButtonDevice::
-set_button_map(int index, ButtonHandle button) {
-  ensure_button_index(index);
-  nassertv(index >= 0 && index < (int)_buttons.size());
-  _buttons[index]._handle = button;
-}
-
-/**
- * Returns the ButtonHandle that was previously associated with the given
- * index number by a call to set_button_map(), or ButtonHandle::none() if no
- * button was associated.
- */
-INLINE ButtonHandle ClientButtonDevice::
-get_button_map(int index) const {
-  if (index >= 0 && index < (int)_buttons.size()) {
-    return _buttons[index]._handle;
-  } else {
-    return ButtonHandle::none();
-  }
-}
-
-/**
- * Returns true if the indicated button (identified by its index number) is
- * currently known to be down, or false if it is up or unknown.
- */
-INLINE bool ClientButtonDevice::
-get_button_state(int index) const {
-  if (index >= 0 && index < (int)_buttons.size()) {
-    return (_buttons[index]._state == S_down);
-  } else {
-    return false;
-  }
-}
-
-/**
- * Returns true if the state of the indicated button is known, or false if we
- * have never heard anything about this particular button.
- */
-INLINE bool ClientButtonDevice::
-is_button_known(int index) const {
-  if (index >= 0 && index < (int)_buttons.size()) {
-    return _buttons[index]._state != S_unknown;
-  } else {
-    return false;
-  }
-}
-
-/**
- * Returns the list of recently-generated ButtonEvents.  This must be
- * periodically cleared, or the buttons will accumulate.
- */
-INLINE ButtonEventList *ClientButtonDevice::
-get_button_events() const {
-  return _button_events;
-}
->>>>>>> bd1df2b9
+ */