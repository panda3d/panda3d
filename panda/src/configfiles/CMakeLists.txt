--- conflicted
+++ resolved
@@ -29,7 +29,6 @@
   set(AUDIO_LIBRARY_NAME none)
 endif()
 
-<<<<<<< HEAD
 # We'll want the default window size to be whatever the size of the containing
 # view is.
 if(CMAKE_SYSTEM_NAME STREQUAL "iOS")
@@ -39,14 +38,6 @@
 # override this in his or her personal prc file.\nwin-origin -2 -2\nwin-size 800 600\n")
 endif()
 
-configure_file(panda.prc.in "${CMAKE_BINARY_DIR}/etc/20_panda.prc")
-if(IS_MULTICONFIG)
-  file(GENERATE OUTPUT "${PROJECT_BINARY_DIR}/$<CONFIG>/etc/20_panda.prc"
-                INPUT "${PROJECT_BINARY_DIR}/etc/20_panda.prc")
-endif()
-
-install(FILES "${CMAKE_BINARY_DIR}/${PANDA_CFG_INTDIR_GEN}/etc/20_panda.prc" COMPONENT Core DESTINATION etc)
-=======
 if(WIN32)
   set(BAM_CACHE_DIR
     "$USER_APPDATA/Panda3D-${PROJECT_VERSION_MAJOR}.${PROJECT_VERSION_MINOR}")
@@ -102,5 +93,4 @@
               INPUT "${CMAKE_CURRENT_BINARY_DIR}/20_panda.prc.install")
 
 install(FILES "${prc_build_path}/20_panda.prc.install" RENAME "20_panda.prc"
-  COMPONENT Core DESTINATION ${prc_install_path})
->>>>>>> 36c3d3e6
+  COMPONENT Core DESTINATION ${prc_install_path})