/**
 * PANDA 3D SOFTWARE
 * Copyright (c) Carnegie Mellon University.  All rights reserved.
 *
 * All use of this software is subject to the terms of the revised BSD
 * license.  You should have received a copy of this license along
 * with this source code in a file named "LICENSE."
 *
 * @file shader.cxx
 * @author jyelon
 * @date 2005-09-01
 * @author fperazzi, PandaSE
 * @date 2010-04-06
 * @author fperazzi, PandaSE
 * @date 2010-04-29
 */

#include "pandabase.h"
#include "shader.h"
#include "preparedGraphicsObjects.h"
#include "virtualFileSystem.h"
#include "config_putil.h"
#include "bamCache.h"
#include "string_utils.h"
#include "shaderModuleGlsl.h"
#include "shaderCompilerRegistry.h"
#include "shaderCompiler.h"
#include "shaderInputBinding.h"

using std::istream;
using std::ostream;
using std::ostringstream;
using std::string;

TypeHandle Shader::_type_handle;
Shader::ShaderTable Shader::_load_table;
Shader::ShaderTable Shader::_make_table;
int Shader::_shaders_generated;

/**
 * Determine whether the source file hints at being a Cg shader
 */
static bool has_cg_header(const std::string &shader_text) {
  size_t newline_pos = shader_text.find('\n');
  std::string search_str = shader_text.substr(0, newline_pos);
  return search_str.rfind("//Cg") != std::string::npos;
}

/**
 * Construct a Shader that will be filled in using fillin() or read() later.
 */
Shader::
Shader(ShaderLanguage lang) :
  _error_flag(false),
  _language(lang),
  _cache_compiled_shader(false)
{
}

/**
 * Delete the compiled code, if it exists.
 */
Shader::
~Shader() {
  release_all();
  // Note: don't try to erase ourselves from the table.  It currently keeps a
  // reference forever, and so the only place where this constructor is called
  // is in the destructor of the table itself.
  /*if (_loaded) {
    _load_table.erase(_filename);
  } else {
    _make_table.erase(_text);
  }*/
}

/**
 * Generate an error message including a description of the specified
 * parameter.  Always returns false.
 */
bool Shader::
report_parameter_error(const InternalName *name, const ::ShaderType *type, const char *msg) {
  Filename fn = get_filename();
  shader_cat.error()
    << fn << ": " << *type << ' ' << *name << ": " << msg << "\n";
  return false;
}

/**
 * Adds a part to the matrix cache, if it doesn't already exist, and returns
 * the index.
 */
size_t Shader::
add_matrix_cache_item(StateMatrix input, const InternalName *arg, int dep) {
  // Do we already have a spot in the cache for this part?
  size_t index;
  for (index = 0; index < _matrix_cache_desc.size(); ++index) {
    MatrixCacheItem &part = _matrix_cache_desc[index];
    if (part._part == input && part._arg == arg) {
      part._dep |= dep;
      break;
    }
  }
  if (index == _matrix_cache_desc.size()) {
    // Didn't find this part yet, create a new one.
    MatrixCacheItem part;
    part._part = input;
    part._dep = dep;
    part._arg = arg;

    _matrix_cache_deps |= part._dep;
    _matrix_cache_desc.push_back(std::move(part));
  }
  return index;
}

/**
 * Returns the total size of the matrix part cache in terms of number of
 * matrices.
 */
size_t Shader::
get_matrix_cache_size() const {
  return _matrix_cache_desc.size();
}

/**
 *
 */
void Shader::
clear_parameters() {
  _parameters.clear();
  _var_spec.clear();
}

/**
 * Called by the back-end when the shader has compiled data available.
 */
void Shader::
set_compiled(unsigned int format, const char *data, size_t length) {
  _compiled_format = format;
  _compiled_binary.assign(data, length);

  // Store the compiled shader in the cache.
  /*if (_cache_compiled_shader && !_record.is_null()) {
    _record->set_data(this);

    BamCache *cache = BamCache::get_global_ptr();
    cache->store(_record);
  }*/
}

/**
 * Called by the back-end to retrieve compiled data.
 */
bool Shader::
get_compiled(unsigned int &format, string &binary) const {
  format = _compiled_format;
  binary = _compiled_binary;
  return !binary.empty();
}

/**
 * Reads the shader from the given filename(s). Returns a boolean indicating
 * success or failure.
 */
bool Shader::
read(const ShaderFile &sfile, BamCacheRecord *record) {
  _text._separate = sfile._separate;

  PT(BamCacheRecord) record2;
  BamCache *cache;

  if (sfile._separate) {
    if (_language == SL_none) {
      shader_cat.error()
        << "No shader language was specified!\n";
      return false;
    }

    // Read the various stages in order.
    if (!sfile._vertex.empty() &&
        !do_read_source(Stage::vertex, sfile._vertex, record)) {
      return false;
    }
    if (!sfile._tess_control.empty() &&
        !do_read_source(Stage::tess_control, sfile._tess_control, record)) {
      return false;
    }
    if (!sfile._tess_evaluation.empty() &&
        !do_read_source(Stage::tess_evaluation, sfile._tess_evaluation, record)) {
      return false;
    }
    if (!sfile._geometry.empty() &&
        !do_read_source(Stage::geometry, sfile._geometry, record)) {
      return false;
    }
    if (!sfile._fragment.empty() &&
        !do_read_source(Stage::fragment, sfile._fragment, record)) {
      return false;
    }
    if (!sfile._compute.empty() &&
        !do_read_source(Stage::compute, sfile._compute, record)) {
      return false;
    }
    _filename = sfile;
  }
  else if (_language == SL_Cg || _language == SL_none) {
    // For historical reasons, we have to open up this file early to determine
    // some things about it.
    Filename fn = sfile._shared;
    VirtualFileSystem *vfs = VirtualFileSystem::get_global_ptr();
    PT(VirtualFile) vf = vfs->find_file(fn, get_model_path());
    if (vf == nullptr) {
      shader_cat.error()
        << "Could not find shader file: " << fn << "\n";
      return false;
    }

    // Single-file shaders are cached in their linked form in one big file.
    Filename fullpath = vf->get_filename();
    cache = BamCache::get_global_ptr();
    if (cache->get_cache_compiled_shaders()) {
      record2 = cache->lookup(fullpath, "sho");
      if (record2 != nullptr && record2->has_data()) {
        PT(Shader) shader = DCAST(Shader, record2->get_data());

        if (!shader->_modules.empty()) {
          shader_cat.info()
            << "Shader " << fn << " found in disk cache.\n";

          *this = *shader;
          _debug_name = fullpath.get_basename();
          _prepare_shader_pcollector = PStatCollector(std::string("Draw:Prepare:Shader:") + _debug_name);
          return true;
        }
      }
    }

    std::string source;
    if (!vf->read_file(source, true)) {
      shader_cat.error()
        << "Could not read shader file: " << fn << "\n";
      return false;
    }

    if (_language == SL_none && !has_cg_header(source)) {
      shader_cat.error()
        << "Unable to determine shader language of " << fn << "\n";
      return false;
    }
    _language = SL_Cg;
    _filename = sfile;

    shader_cat.info()
      << "Compiling Cg shader: " << fn << "\n";

    ShaderCompiler *compiler = get_compiler(SL_Cg);
    nassertr(compiler != nullptr, false);

    std::istringstream in(source);

    PT(ShaderModule) vertex = compiler->compile_now(Stage::vertex, in, fullpath, record);
    if (vertex == nullptr || !add_module(std::move(vertex))) {
      return false;
    }
    if (source.find("gshader") != string::npos) {
      in.clear();
      in.seekg(0);
      PT(ShaderModule) geometry = compiler->compile_now(Stage::geometry, in, fullpath, record);
      if (geometry == nullptr || !add_module(std::move(geometry))) {
        return false;
      }
    }
    in.clear();
    in.seekg(0);
    PT(ShaderModule) fragment = compiler->compile_now(Stage::fragment, in, fullpath, record);
    if (fragment == nullptr || !add_module(std::move(fragment))) {
      return false;
    }

    _debug_name = fullpath.get_basename();
  }
  else {
    shader_cat.error()
      << "GLSL shaders must have separate shader bodies!\n";
    return false;
  }

  if (!link()) {
    return false;
  }

  _prepare_shader_pcollector = PStatCollector(std::string("Draw:Prepare:Shader:") + _debug_name);

  if (record2 != nullptr) {
    // Note that we will call link() again after loading from the cache, but
    // putting this here will make sure that we checked that it links correctly
    // before we write it to the cache.
    record2->set_data(this, this);
    cache->store(record2);
  }

  return true;
}

/**
 * Loads the shader from the given string(s). Returns a boolean indicating
 * success or failure.
 */
bool Shader::
load(const ShaderFile &sbody, BamCacheRecord *record) {
  _filename = ShaderFile("created-shader");
  _fullpath = Filename();
  _text._separate = sbody._separate;

  if (sbody._separate) {
    if (_language == SL_none) {
      shader_cat.error()
        << "No shader language was specified!\n";
      return false;
    }

    if (!sbody._vertex.empty() &&
        !do_load_source(Stage::vertex, sbody._vertex, record)) {
      return false;
    }
    if (!sbody._tess_control.empty() &&
        !do_load_source(Stage::tess_control, sbody._tess_control, record)) {
      return false;
    }
    if (!sbody._tess_evaluation.empty() &&
        !do_load_source(Stage::tess_evaluation, sbody._tess_evaluation, record)) {
      return false;
    }
    if (!sbody._geometry.empty() &&
        !do_load_source(Stage::geometry, sbody._geometry, record)) {
      return false;
    }
    if (!sbody._fragment.empty() &&
        !do_load_source(Stage::fragment, sbody._fragment, record)) {
      return false;
    }
    if (!sbody._compute.empty() &&
        !do_load_source(Stage::compute, sbody._compute, record)) {
      return false;
    }

  } else if (_language == SL_Cg || _language == SL_none) {
    if (_language == SL_none && !has_cg_header(sbody._shared)) {
      shader_cat.error()
        << "Unable to determine shader language of created-shader\n";
      return false;
    }
    _language = SL_Cg;

    if (!do_load_source(Stage::vertex, sbody._shared, record)) {
      return false;
    }
    if (!do_load_source(Stage::fragment, sbody._shared, record)) {
      return false;
    }
    if (sbody._shared.find("gshader") != string::npos &&
        !do_load_source(Stage::geometry, sbody._shared, record)) {
      return false;
    }

  } else {
    shader_cat.error()
      << "GLSL shaders must have separate shader bodies!\n";
    return false;
  }

  if (!link()) {
    shader_cat.error()
      << "Failed to link shader.\n";
    return false;
  }

  _debug_name = "created-shader";
  _prepare_shader_pcollector = PStatCollector("Draw:Prepare:Shader:created-shader");
  return true;
}

/**
 * Reads the shader file from the given path into the given string.
 *
 * Returns false if there was an error with this shader bad enough to consider
 * it 'invalid'.
 */
bool Shader::
do_read_source(Stage stage, const Filename &fn, BamCacheRecord *record) {
  ShaderCompiler *compiler = get_compiler(_language);
  nassertr(compiler != nullptr, false);

  PT(ShaderModule) module = compiler->compile_now(stage, fn, record);
  if (!module) {
    return false;
  }
  nassertr(stage == module->get_stage(), false);

  if (!add_module(std::move(module))) {
    return false;
  }

  if (!_debug_name.empty()) {
    _debug_name += '/';
  }
  _debug_name += fn.get_basename();

  return true;
}

/**
 * Loads the shader file from the given string into the given string,
 * performing any pre-processing on it that may be necessary.
 *
 * Returns false if there was an error with this shader bad enough to consider
 * it 'invalid'.
 */
bool Shader::
do_read_source(ShaderModule::Stage stage, std::istream &in,
               const Filename &fullpath, BamCacheRecord *record) {
  ShaderCompiler *compiler = get_compiler(_language);
  nassertr(compiler != nullptr, false);

  PT(ShaderModule) module = compiler->compile_now(stage, in, fullpath, record);
  if (!module) {
    return false;
  }
  nassertr(stage == module->get_stage(), false);

  return add_module(std::move(module));
}

/**
 * Loads the shader file from the given string into the given string,
 * performing any pre-processing on it that may be necessary.
 *
 * Returns false if there was an error with this shader bad enough to consider
 * it 'invalid'.
 */
bool Shader::
do_load_source(ShaderModule::Stage stage, const std::string &source, BamCacheRecord *record) {
  std::istringstream in(source);
  return do_read_source(stage, in, Filename("created-shader"), record);
}

/**
 * Completes the binding between the different shader stages.
 */
bool Shader::
link() {
  nassertr(!_modules.empty(), false);

  // Go through all the modules to fetch the parameters.
  pmap<CPT_InternalName, Parameter> parameters_by_name;
  pvector<Parameter *> parameters;

  pmap<CPT_InternalName, const ::ShaderType *> spec_const_types;

  for (LinkedModule &linked_module : _modules) {
    const ShaderModule *module = linked_module._module.get_read_pointer();
    pmap<int, int> remap;

    for (const ShaderModule::Variable &var : module->_parameters) {
      Parameter param;
      param._name = var.name;
      param._type = var.type;
      param._stage_mask = (1 << (int)module->get_stage());

      auto result = parameters_by_name.insert({var.name, param});
      auto &it = result.first;

      if (!result.second) {
        // A variable by this name was already added by another stage.  Check
        // that it has the same type and location.
        Parameter &other = it->second;
        if (other._type != var.type) {
          shader_cat.error()
            << "Parameter " << *var.name << " in module " << *module
            << " is declared in another stage with a mismatching type!\n";
          return false;
        }

        // Aggregate types don't seem to work properly when sharing uniforms
        // between shader stages.  Needs revisiting.
        if (!var.type->is_aggregate_type()) {
          other._stage_mask |= param._stage_mask;
          continue;
        }
      }

      parameters.push_back(&(it->second));
    }

    for (const ShaderModule::SpecializationConstant &spec_const : module->_spec_constants) {
      auto result = spec_const_types.insert({spec_const.name, spec_const.type});
      auto &it = result.first;

      if (!result.second) {
        // Another module has already defined a spec constant with this name.
        // Make sure they have the same type.
        const ::ShaderType *other_type = it->second;
        if (spec_const.type != other_type) {
          shader_cat.error()
            << "Specialization constant " << *spec_const.name << " in module "
            << *module << " is declared in another stage with a mismatching type!\n";
          return false;
        }
      }
    }
  }

  // Now bind all of the parameters.
  bool success = true;
  for (const Parameter *param : parameters) {
    ShaderInputBinding *binding = ShaderInputBinding::make(_language, param->_name, param->_type);
    _parameters.push_back(*param);
    if (binding != nullptr) {
      binding->setup(this);
      _parameters.back()._binding = binding;
    } else {
      shader_cat.error()
        << "Failed to bind parameter " << *param->_name << " with type "
        << *param->_type << "\n";
      success = false;
    }
  }

  return success;
}

void Shader::
add_parameter(const InternalName *name, const ::ShaderType *type, int location) {
  Shader::Parameter param;
  param._name = name;
  param._type = type;
  param._binding = ShaderInputBinding::make(_language, name, type);
  param._location = location;
  _parameters.push_back(std::move(param));
  if (param._binding != nullptr) {
    param._binding->setup(this);
  } else {
    shader_cat.error()
      << "Failed to bind parameter " << *name << " with type "
      << *type << "\n";
  }
}

/**
 * Binds a vertex input parameter with the given type.
 */
bool Shader::
bind_vertex_input(const InternalName *name, const ::ShaderType *type, int location) {
  std::string name_str = name->get_name();

  Shader::ShaderVarSpec bind;
  bind._id._name = name_str;
  bind._id._type = type;
  bind._id._location = location;
  bind._name = nullptr;
  bind._append_uv = -1;

  uint32_t dim[3];
  if (!type->as_scalar_type(bind._scalar_type, dim[0], dim[1], dim[2])) {
    shader_cat.error()
      << "Unrecognized type " << *type << " for vertex input " << *name << "\n";
  }
  bind._elements = dim[0] * dim[1];

  if (shader_cat.is_debug()) {
    shader_cat.debug()
      << "Binding vertex input " << name_str << " with type " << *type
      << " and location " << location << "\n";
  }

  // Check if it has a p3d_ prefix - if so, assign special meaning.
  if (_language == Shader::SL_GLSL && name_str.compare(0, 4, "p3d_") == 0) {
    // GLSL-style vertex input.
    if (name_str == "p3d_Vertex") {
      bind._name = InternalName::get_vertex();
    }
    else if (name_str == "p3d_Normal") {
      bind._name = InternalName::get_normal();
    }
    else if (name_str == "p3d_Color") {
      bind._name = InternalName::get_color();
    }
    else if (name_str.compare(4, 7, "Tangent") == 0) {
      bind._name = InternalName::get_tangent();
      if (name_str.size() > 11) {
        bind._append_uv = atoi(name_str.substr(11).c_str());
      }
    }
    else if (name_str.compare(4, 8, "Binormal") == 0) {
      bind._name = InternalName::get_binormal();
      if (name_str.size() > 12) {
        bind._append_uv = atoi(name_str.substr(12).c_str());
      }
    }
    else if (name_str.compare(4, 13, "MultiTexCoord") == 0 && name_str.size() > 17) {
      bind._name = InternalName::get_texcoord();
      bind._append_uv = atoi(name_str.substr(17).c_str());
    }
    else if (name_str == "p3d_InstanceMatrix") {
      bind._name = InternalName::get_instance_matrix();

      if (dim[1] != 4 || dim[2] != 3) {
        return report_parameter_error(name, type, "expected mat4x3");
      }
    }
    else {
      shader_cat.error()
        << "Unrecognized built-in vertex input name '" << name_str << "'!\n";
      return false;
    }
  }
  else if (_language == Shader::SL_Cg && name_str.compare(0, 4, "vtx_") == 0) {
    // Cg-style vertex input.
    if (name_str == "vtx_position") {
      bind._name = InternalName::get_vertex();
      bind._append_uv = -1;
    }
    else if (name_str.substr(4, 8) == "texcoord") {
      bind._name = InternalName::get_texcoord();
      if (name_str.size() > 12) {
        bind._append_uv = atoi(name_str.c_str() + 12);
      }
    }
    else if (name_str.substr(4, 7) == "tangent") {
      bind._name = InternalName::get_tangent();
      if (name_str.size() > 11) {
        bind._append_uv = atoi(name_str.c_str() + 11);
      }
    }
    else if (name_str.substr(4, 8) == "binormal") {
      bind._name = InternalName::get_binormal();
      if (name_str.size() > 11) {
        bind._append_uv = atoi(name_str.c_str() + 11);
      }
    }
    else {
      bind._name = InternalName::make(name_str.substr(4));
    }
  }
  else {
    // Arbitrarily named attribute.
    bind._name = InternalName::make(name_str);
  }

  _var_spec.push_back(bind);
  return true;
}

/**
<<<<<<< HEAD
 * Binds a uniform parameter with the given type.
 */
bool Shader::
bind_parameter(const Parameter &param) {
  CPT(InternalName) name = param._name;
  const ::ShaderType *type = param._type;
  std::string name_str = name->get_name();

  // If this is an empty struct, we bind the individual members.
  const ::ShaderType::Struct *struct_type = type->as_struct();
  if (struct_type != nullptr && name_str.empty()) {
    bool success = true;

    int location = param._location;

    for (size_t i = 0; i < struct_type->get_num_members(); ++i) {
      const ::ShaderType::Struct::Member &member = struct_type->get_member(i);

      // Recurse.
      Parameter member_param(param);
      member_param._name = member.name;
      member_param._type = member.type;
      member_param._location = location;
      if (!bind_parameter(member_param)) {
        success = false;
      }

      location += member.type->get_num_parameter_locations();
    }

    return success;
  }

  if (shader_cat.is_debug()) {
    int num_locations = type->get_num_parameter_locations();
    if (num_locations < 2) {
      shader_cat.debug()
        << "Binding parameter " << name_str << " with type " << *type
        << " (location=" << param._location << ")\n";
    } else {
      shader_cat.debug()
        << "Binding parameter " << name_str << " with type " << *type
        << " (location=" << param._location << ".."
        << param._location + num_locations - 1 << ")\n";
    }
  }

  // Split it at the underscores.
  vector_string pieces;
  tokenize(name_str, pieces, "_");
  nassertr(!pieces.empty(), false);

  // Check if it has a p3d_ prefix - if so, assign special meaning.
  if (pieces[0] == "p3d" && _language == SL_GLSL) {
    // Check for matrix inputs.
    bool transpose = false;
    bool inverse = false;
    string matrix_name = pieces[1];

    // Check for and chop off any "Transpose" or "Inverse" suffix.
    if (matrix_name.size() > 6 + 9 &&
        matrix_name.compare(matrix_name.size() - 9, 9, "Transpose") == 0) {
      transpose = true;
      matrix_name = matrix_name.substr(0, matrix_name.size() - 9);
    }
    if (matrix_name.size() > 6 + 7 &&
        matrix_name.compare(matrix_name.size() - 7, 7, "Inverse") == 0) {
      inverse = true;
      matrix_name = matrix_name.substr(0, matrix_name.size() - 7);
    }

    // Now if the suffix that is left over is "Matrix", we know that it is
    // supposed to be a matrix input.
    if (matrix_name.size() > 6 &&
        matrix_name.compare(matrix_name.size() - 6, 6, "Matrix") == 0) {

      ShaderMatSpec bind;
      bind._id = param;
      bind._func = SMF_compose;
      bind._arg[0] = nullptr;
      bind._arg[1] = nullptr;

      if (!expect_float_matrix(name, type, 3, 4)) {
        return false;
      }

      const ::ShaderType::Matrix *matrix = type->as_matrix();
      if (matrix->get_num_rows() >= 4) {
        if (matrix->get_num_columns() >= 4) {
          bind._piece = transpose ? SMP_transpose : SMP_whole;
        } else {
          bind._piece = transpose ? SMP_transpose4x3 : SMP_upper4x3;
        }
      } else if (matrix->get_num_columns() >= 4) {
        bind._piece = transpose ? SMP_transpose3x4 : SMP_upper3x4;
      } else {
        bind._piece = transpose ? SMP_upper3x3 : SMP_transpose3x3;
      }
      bind._scalar_type = matrix->get_scalar_type();

      if (matrix_name == "ModelViewProjectionMatrix") {
        if (inverse) {
          bind._part[0] = SMO_apiclip_to_apiview;
          bind._part[1] = SMO_apiview_to_model;
        } else {
          bind._part[0] = SMO_model_to_apiview;
          bind._part[1] = SMO_apiview_to_apiclip;
        }
      }
      else if (matrix_name == "ModelViewMatrix") {
        bind._func = SMF_first;
        bind._part[0] = inverse ? SMO_apiview_to_model
                                : SMO_model_to_apiview;
        bind._part[1] = SMO_identity;
      }
      else if (matrix_name == "ProjectionMatrix") {
        bind._func = SMF_first;
        bind._part[0] = inverse ? SMO_apiclip_to_apiview
                                : SMO_apiview_to_apiclip;
        bind._part[1] = SMO_identity;
      }
      else if (matrix_name == "NormalMatrix") {
        // This is really the upper 3x3 of the ModelViewMatrixInverseTranspose.
        bind._func = SMF_first;
        bind._part[0] = inverse ? SMO_model_to_apiview
                                : SMO_apiview_to_model;
        bind._part[1] = SMO_identity;

        if (!expect_float_matrix(name, type, 3, 3)) {
          return false;
        }
      }
      else if (matrix_name == "ModelMatrix") {
        if (inverse) {
          bind._part[0] = SMO_world_to_view;
          bind._part[1] = SMO_view_to_model;
        } else {
          bind._part[0] = SMO_model_to_view;
          bind._part[1] = SMO_view_to_world;
        }
      }
      else if (matrix_name == "ViewMatrix") {
        if (inverse) {
          bind._part[0] = SMO_apiview_to_view;
          bind._part[1] = SMO_view_to_world;
        } else {
          bind._part[0] = SMO_world_to_view;
          bind._part[1] = SMO_view_to_apiview;
        }
      }
      else if (matrix_name == "ViewProjectionMatrix") {
        if (inverse) {
          bind._part[0] = SMO_apiclip_to_view;
          bind._part[1] = SMO_view_to_world;
        } else {
          bind._part[0] = SMO_world_to_view;
          bind._part[1] = SMO_view_to_apiclip;
        }
      }
      else if (matrix_name == "TextureMatrix") {
        // We may support 2-D texmats later, but let's make sure that people
        // don't think they can just use a mat3 to get the 2-D version.
        if (!expect_float_matrix(name, type, 4, 4)) {
          return false;
        }

        bind._func = SMF_first;
        bind._part[0] = inverse ? SMO_inv_texmat_i
                                : SMO_texmat_i;
        bind._part[1] = SMO_identity;

        // Add it once for each index.
//        for (bind._index = 0; bind._index < param_size; ++bind._index) {
//          // It was discovered in #846, that GLSL 4.10 and lower don't seem to
//          // guarantee that matrices occupy successive locations, and on macOS
//          // they indeed occupy four locations per element.
//          // As a big fat hack, we multiply by four on macOS, because this is
//          // hard to fix on the 1.10 branch.  We'll have a proper fix on the
//          // master branch.
//#ifdef __APPLE__
//          bind._id._location = p + bind._index * 4;
//#else
//          bind._id._location = p + bind._index;
//#endif
//          cp_add_mat_spec(bind);
//        }
      }
      else {
        return report_parameter_error(name, type, "unrecognized matrix name");
      }

      cp_add_mat_spec(bind);
      return true;
    }
    if (pieces[1].compare(0, 7, "Texture") == 0) {
      ShaderTexSpec bind;
      bind._id = param;

      const ::ShaderType *element_type;
      uint32_t num_elements;
      type->unwrap_array(element_type, num_elements);

      const ::ShaderType::SampledImage *sampled_image_type = element_type->as_sampled_image();
      if (sampled_image_type == nullptr) {
        return report_parameter_error(name, type, "expected sampled image");
      }
      bind._desired_type = sampled_image_type->get_texture_type();

      // Because of Vulkan limitations, we require buffer textures to be set as
      // shader inputs
      if (bind._desired_type == Texture::TT_buffer_texture) {
        return report_parameter_error(name, type, "samplerBuffer must be set via shader inputs");
      }

      if (pieces[1].size() > 7 && isdigit(pieces[1][7])) {
        // p3d_Texture0, p3d_Texture1, etc.
        bind._part = Shader::STO_stage_i;

        string tail;
        bind._stage = string_to_int(pieces[1].substr(7), tail);
        if (!tail.empty()) {
          string msg = "unexpected '" + tail + "'";
          return report_parameter_error(name, type, msg.c_str());
        }

        _tex_spec.push_back(bind);
      }
      else {
        // p3d_Texture[] or p3d_TextureModulate[], etc.
        if (pieces[1].size() == 7) {
          bind._part = Shader::STO_stage_i;
        }
        else if (pieces[1].compare(7, string::npos, "FF") == 0) {
          bind._part = Shader::STO_ff_stage_i;
        }
        else if (pieces[1].compare(7, string::npos, "Modulate") == 0) {
          bind._part = Shader::STO_stage_modulate_i;
        }
        else if (pieces[1].compare(7, string::npos, "Add") == 0) {
          bind._part = Shader::STO_stage_add_i;
        }
        else if (pieces[1].compare(7, string::npos, "Normal") == 0) {
          bind._part = Shader::STO_stage_normal_i;
        }
        else if (pieces[1].compare(7, string::npos, "Height") == 0) {
          bind._part = Shader::STO_stage_height_i;
        }
        else if (pieces[1].compare(7, string::npos, "Selector") == 0) {
          bind._part = Shader::STO_stage_selector_i;
        }
        else if (pieces[1].compare(7, string::npos, "Gloss") == 0) {
          bind._part = Shader::STO_stage_gloss_i;
        }
        else if (pieces[1].compare(7, string::npos, "Emission") == 0) {
          bind._part = Shader::STO_stage_emission_i;
        }
        else {
          return report_parameter_error(name, type, "unrecognized parameter name");
        }

        for (bind._stage = 0; bind._stage < num_elements; ++bind._stage) {
          _tex_spec.push_back(bind);
        }
      }
      return true;
    }
    if (pieces[1] == "Material") {
      ShaderMatSpec bind;
      bind._id = param;
      bind._func = SMF_first;
      bind._part[0] = SMO_attr_material;
      bind._arg[0] = nullptr;
      bind._part[1] = SMO_identity;
      bind._arg[1] = nullptr;

      const ::ShaderType::Struct *struct_type = type->as_struct();
      if (struct_type == nullptr) {
        return report_parameter_error(name, type, "expected struct");
      }

      bool success = true;
      for (size_t i = 0; i < struct_type->get_num_members(); ++i) {
        const ::ShaderType::Struct::Member &member = struct_type->get_member(i);

        CPT(InternalName) fqname = ((InternalName *)name.p())->append(member.name);
        bind._id._location = param._location + i;
        bind._id._name = fqname->get_name();
        bind._id._type = member.type;

        if (member.name == "baseColor") {
          if (expect_float_vector(fqname, member.type, 4, 4)) {
            bind._part[0] = SMO_attr_material2;
            bind._piece = SMP_row0;
            cp_add_mat_spec(bind);
            continue;
          }
        } else if (member.name == "ambient") {
          if (expect_float_vector(fqname, member.type, 4, 4)) {
            bind._part[0] = SMO_attr_material;
            bind._piece = SMP_row0;
            cp_add_mat_spec(bind);
            continue;
          }
        } else if (member.name == "diffuse") {
          if (expect_float_vector(fqname, member.type, 4, 4)) {
            bind._part[0] = SMO_attr_material;
            bind._piece = SMP_row1;
            cp_add_mat_spec(bind);
            continue;
          }
        } else if (member.name == "emission") {
          if (expect_float_vector(fqname, member.type, 4, 4)) {
            bind._part[0] = SMO_attr_material;
            bind._piece = SMP_row2;
            cp_add_mat_spec(bind);
            continue;
          }
        } else if (member.name == "specular") {
          if (expect_float_vector(fqname, member.type, 3, 3)) {
            bind._part[0] = SMO_attr_material;
            bind._piece = SMP_row3x3;
            cp_add_mat_spec(bind);
            continue;
          }
        } else if (member.name == "shininess") {
          if (expect_float_vector(fqname, member.type, 1, 1)) {
            bind._part[0] = SMO_attr_material;
            bind._piece = SMP_cell15;
            cp_add_mat_spec(bind);
            continue;
          }
        } else if (member.name == "roughness") {
          if (expect_float_vector(fqname, member.type, 1, 1)) {
            bind._part[0] = SMO_attr_material2;
            bind._piece = SMP_cell15;
            cp_add_mat_spec(bind);
            continue;
          }
        } else if (member.name == "metallic") {
          if (member.type == ::ShaderType::bool_type ||
              member.type == ::ShaderType::float_type) {
            bind._part[0] = SMO_attr_material2;
            bind._piece = SMP_row3x1;
            cp_add_mat_spec(bind);
            continue;
          } else {
            report_parameter_error(fqname, member.type, "expected bool or float");
          }
        } else if (member.name == "refractiveIndex") {
          if (expect_float_vector(fqname, member.type, 1, 1)) {
            bind._part[0] = SMO_attr_material2;
            bind._piece = SMP_cell13;
            cp_add_mat_spec(bind);
            continue;
          }
        } else {
          report_parameter_error(fqname, member.type, "unrecognized material attribute");
        }
        success = false;
      }

      return success;
    }
    if (pieces[1] == "ColorScale") {
      if (!expect_float_vector(name, type, 3, 4)) {
        return false;
      }
      ShaderMatSpec bind;
      bind._id = param;
      bind._func = SMF_first;
      bind._part[0] = SMO_attr_colorscale;
      bind._arg[0] = nullptr;
      bind._part[1] = SMO_identity;
      bind._arg[1] = nullptr;

      if (type->as_vector()->get_num_components() == 3) {
        bind._piece = Shader::SMP_row3x3;
      } else {
        bind._piece = Shader::SMP_row3;
      }
      cp_add_mat_spec(bind);
      return true;
    }
    if (pieces[1] == "Color") {
      if (!expect_float_vector(name, type, 3, 4)) {
        return false;
      }
      ShaderMatSpec bind;
      bind._id = param;
      bind._func = Shader::SMF_first;
      bind._part[0] = Shader::SMO_attr_color;
      bind._arg[0] = nullptr;
      bind._part[1] = Shader::SMO_identity;
      bind._arg[1] = nullptr;

      if (type->as_vector()->get_num_components() == 3) {
        bind._piece = Shader::SMP_row3x3;
      } else {
        bind._piece = Shader::SMP_row3;
      }
      cp_add_mat_spec(bind);
      return true;
    }
    if (pieces[1] == "ClipPlane") {
      const ::ShaderType *element_type;
      uint32_t num_elements;
      type->unwrap_array(element_type, num_elements);
      if (!expect_float_vector(name, element_type, 4, 4)) {
        return false;
      }
      Shader::ShaderMatSpec bind;
      bind._id = param;
      bind._id._type = element_type;
      bind._piece = Shader::SMP_row3;
      bind._func = Shader::SMF_first;
      bind._part[0] = Shader::SMO_apiview_clipplane_i;
      bind._arg[0] = nullptr;
      bind._part[1] = Shader::SMO_identity;
      bind._arg[1] = nullptr;

      for (uint32_t i = 0; i < num_elements; ++i) {
        bind._index = i;
        cp_add_mat_spec(bind);
        ++bind._id._location;
      }
      return true;
    }
    if (pieces[1] == "TexAlphaOnly") {
      ShaderMatSpec bind;
      bind._id = param;
      bind._func = SMF_first;
      bind._index = 0;
      bind._part[0] = SMO_tex_is_alpha_i;
      bind._arg[0] = nullptr;
      bind._part[1] = SMO_identity;
      bind._arg[1] = nullptr;
      bind._piece = SMP_row3;
      cp_add_mat_spec(bind);
      return true;
    }
    if (pieces[1] == "Fog") {
      ShaderMatSpec bind;
      bind._id = param;
      bind._func = SMF_first;
      bind._arg[0] = nullptr;
      bind._part[1] = SMO_identity;
      bind._arg[1] = nullptr;

      const ::ShaderType::Struct *struct_type = type->as_struct();
      if (struct_type == nullptr) {
        return report_parameter_error(name, type, "expected struct");
      }

      bool success = true;
      for (size_t i = 0; i < struct_type->get_num_members(); ++i) {
        const ::ShaderType::Struct::Member &member = struct_type->get_member(i);

        CPT(InternalName) fqname = ((InternalName *)name.p())->append(member.name);
        bind._id._location = param._location + i;
        bind._id._name = fqname->get_name();
        bind._id._type = member.type;

        if (member.name == "color") {
          if (expect_float_vector(fqname, member.type, 3, 4)) {
            bind._part[0] = SMO_attr_fogcolor;
            if (member.type->as_vector()->get_num_components() == 3) {
              bind._piece = Shader::SMP_row3x3;
            } else {
              bind._piece = Shader::SMP_row3;
            }
            cp_add_mat_spec(bind);
            continue;
          }
        } else if (member.name == "density") {
          if (expect_float_vector(fqname, member.type, 1, 1)) {
            bind._part[0] = SMO_attr_fog;
            bind._piece = SMP_row3x1;
            cp_add_mat_spec(bind);
            continue;
          }
        } else if (member.name == "start") {
          if (expect_float_vector(fqname, member.type, 1, 1)) {
            bind._part[0] = SMO_attr_fog;
            bind._piece = SMP_cell13;
            cp_add_mat_spec(bind);
            continue;
          }
        } else if (member.name == "end") {
          if (expect_float_vector(fqname, member.type, 1, 1)) {
            bind._part[0] = SMO_attr_fog;
            bind._piece = SMP_cell14;
            cp_add_mat_spec(bind);
            continue;
          }
        } else if (member.name == "scale") {
          if (expect_float_vector(fqname, member.type, 1, 1)) {
            bind._part[0] = SMO_attr_fog;
            bind._piece = SMP_cell15;
            cp_add_mat_spec(bind);
            continue;
          }
        } else {
          report_parameter_error(fqname, member.type, "unrecognized fog attribute");
        }
        success = false;
      }

      return success;
    }
    if (pieces[1] == "LightModel") {
      const ::ShaderType::Struct *struct_type = type->as_struct();
      if (struct_type == nullptr || struct_type->get_num_members() > 1) {
        return report_parameter_error(name, type, "expected struct with 1 member");
      }

      if (struct_type->get_num_members() > 0) {
        const ::ShaderType::Struct::Member &member = struct_type->get_member(0);
        if (member.name != "ambient") {
          return report_parameter_error(name, type, "expected 'ambient' member");
        }

        CPT(InternalName) fqname = ((InternalName *)name.p())->append(member.name);
        if (!expect_float_vector(fqname, member.type, 3, 4)) {
          return false;
        }

        ShaderMatSpec bind;
        bind._id = param;
        bind._id._name = fqname;
        bind._id._type = member.type;
        bind._func = SMF_first;
        bind._part[0] = SMO_light_ambient;
        bind._arg[0] = nullptr;
        bind._part[1] = SMO_identity;
        bind._arg[1] = nullptr;

        if (member.type->as_vector()->get_num_components() == 3) {
          bind._piece = SMP_row3x3;
        } else {
          bind._piece = SMP_row3;
        }
        cp_add_mat_spec(bind);
      }

      return true;
    }
    if (pieces[1] == "LightSource") {
      const ::ShaderType::Array *array = type->as_array();
      if (array == nullptr) {
        return report_parameter_error(name, type, "expected array of structs");
      }

      const ::ShaderType::Struct *struct_type = array->get_element_type()->as_struct();
      if (struct_type == nullptr) {
        return report_parameter_error(name, type, "expected array of structs");
      }

      int location = param._location;

      size_t num_members = struct_type->get_num_members();
      for (size_t i = 0; i < num_members; ++i) {
        const ::ShaderType::Struct::Member &member = struct_type->get_member(i);

        CPT(InternalName) fqname = ((InternalName *)name.p())->append(member.name);

        if (member.name == "shadowMap") {
          if (member.type->as_sampled_image() == nullptr) {
            return report_parameter_error(name, type, "expected sampler2D");
          }
          ShaderTexSpec bind;
          bind._id = param;
          bind._id._name = fqname;
          bind._id._type = member.type;
          bind._id._location = location++;
          bind._part = STO_light_i_shadow_map;
          bind._desired_type = Texture::TT_2d_texture;
          for (bind._stage = 0; bind._stage < (int)array->get_num_elements(); ++bind._stage) {
            _tex_spec.push_back(bind);
            bind._id._location += num_members;
          }
        } else {
          ShaderMatSpec bind;
          bind._id = param;
          bind._id._name = fqname;
          bind._id._type = member.type;
          bind._id._location = location++;
          bind._func = SMF_first;
          bind._part[0] = SMO_light_source_i_attrib;
          bind._arg[0] = InternalName::make(member.name);
          bind._part[1] = SMO_identity;
          bind._arg[1] = nullptr;
          if (member.name == "shadowViewMatrix" || member.name == "shadowViewMatrixInverse") {
            if (!expect_float_matrix(fqname, member.type, 4, 4)) {
              return false;
            }
            bind._piece = SMP_whole;
            bind._scalar_type = member.type->as_matrix()->get_scalar_type();
          }
          else if (member.name == "shadowMatrix") {
            // Only supported for backward compatibility: includes the model
            // matrix.  Not very efficient to do this.
            if (!expect_float_matrix(fqname, member.type, 4, 4)) {
              return false;
            }

            bind._func = SMF_compose;
            bind._piece = SMP_whole;
            bind._part[0] = SMO_model_to_apiview;
            bind._arg[0] = nullptr;
            bind._part[1] = SMO_light_source_i_attrib;
            bind._arg[1] = InternalName::make("shadowViewMatrix");
            bind._scalar_type = member.type->as_matrix()->get_scalar_type();

            static bool warned = false;
            if (!warned) {
              warned = true;
              shader_cat.warning()
                << "p3d_LightSource[].shadowMatrix is deprecated; use "
                   "shadowViewMatrix instead, which transforms from view space "
                   "instead of model space.\n";
            }
          }
          else {
            if (!expect_float_vector(fqname, member.type, 1, 4)) {
              return false;
            }
            const ::ShaderType::Vector *vector = member.type->as_vector();
            if (vector == nullptr || vector->get_num_components() == 1) {
              bind._piece = SMP_row3x1;
            }
            else if (vector->get_num_components() == 2) {
              bind._piece = SMP_row3x2;
            }
            else if (vector->get_num_components() == 3) {
              bind._piece = SMP_row3x3;
            }
            else {
              bind._piece = SMP_row3;
            }
            bind._part[0] = SMO_light_source_i_attrib;
            bind._arg[0] = InternalName::make(member.name);
            bind._part[1] = SMO_identity;
            bind._arg[1] = nullptr;
            bind._scalar_type = ScalarType::ST_float;
          }
          for (bind._index = 0; bind._index < (int)array->get_num_elements(); ++bind._index) {
            cp_add_mat_spec(bind);
            bind._id._location += num_members;
          }
        }
      }

      return true;
    }
    if (pieces[1] == "TransformTable") {
      const ::ShaderType *element_type;
      uint32_t num_elements;
      type->unwrap_array(element_type, num_elements);

      const ::ShaderType::Matrix *matrix = element_type->as_matrix();
      if (matrix == nullptr ||
          matrix->get_num_rows() != 4 ||
          matrix->get_num_columns() != 4 ||
          matrix->get_scalar_type() != ScalarType::ST_float) {
        return report_parameter_error(name, type, "expected mat4[]");
      }

      _transform_table_loc = param._location;
      _transform_table_size = num_elements;
      _transform_table_reduced = false;
      return true;
    }
    if (pieces[1] == "SliderTable") {
      const ::ShaderType *element_type;
      uint32_t num_elements;
      type->unwrap_array(element_type, num_elements);

      if (element_type != ::ShaderType::float_type) {
        return report_parameter_error(name, type, "expected float");
      }

      _slider_table_loc = param._location;
      _slider_table_size = num_elements;
      return true;
    }

    return report_parameter_error(name, type, "unrecognized parameter name");
  }
  else if (pieces[0] == "osg" && _language == SL_GLSL) {
    if (!expect_num_words(name, type, 2)) {
      return false;
    }

    // These inputs are supported by OpenSceneGraph.  We can support them as
    // well, to increase compatibility.
    ShaderMatSpec bind;
    bind._id = param;
    bind._arg[0] = nullptr;
    bind._arg[1] = nullptr;

    if (pieces[1] == "ViewMatrix") {
      bind._piece = SMP_whole;
      bind._func = SMF_compose;
      bind._part[0] = SMO_world_to_view;
      bind._part[1] = SMO_view_to_apiview;
    }
    else if (pieces[1] == "InverseViewMatrix" || pieces[1] == "ViewMatrixInverse") {
      bind._piece = SMP_whole;
      bind._func = SMF_compose;
      bind._part[0] = SMO_apiview_to_view;
      bind._part[1] = SMO_view_to_world;
    }
    else if (pieces[1] == "FrameTime") {
      bind._piece = SMP_row3x1;
      bind._func = SMF_first;
      bind._part[0] = SMO_frame_time;
      bind._part[1] = SMO_identity;
    }
    else if (pieces[1] == "DeltaFrameTime") {
      bind._piece = SMP_row3x1;
      bind._func = SMF_first;
      bind._part[0] = SMO_frame_delta;
      bind._part[1] = SMO_identity;
    }
    else if (pieces[1] == "FrameNumber") {
      if (type == ::ShaderType::int_type) {
        _frame_number_loc = param._location;
        return true;
      } else {
        return report_parameter_error(name, type, "expected int");
      }
    }
    else {
      return report_parameter_error(name, type, "unrecognized parameter name");
    }

    cp_add_mat_spec(bind);
    return true;
  }

  // Check for mstrans, wstrans, vstrans, cstrans, mspos, wspos, vspos, cspos
  if (pieces[0].size() >= 5 &&
      (pieces[0].compare(1, std::string::npos, "strans") == 0 ||
       pieces[0].compare(1, std::string::npos, "spos") == 0)) {
    pieces.push_back("to");

    switch (pieces[0][0]) {
    case 'm':
      pieces.push_back("model");
      break;
    case 'w':
      pieces.push_back("world");
      break;
    case 'v':
      pieces.push_back("view");
      break;
    case 'c':
      pieces.push_back("clip");
      break;
    default:
      return false;
    }
    if (pieces[0].compare(1, std::string::npos, "strans") == 0) {
      pieces[0] = "trans";
    } else {
      pieces[0] = "row3";
    }
  }
  else if (pieces[0].size() == 3 && // mat_modelproj et al
           (pieces[0] == "mat" || pieces[0] == "inv" ||
            pieces[0] == "tps" || pieces[0] == "itp")) {
    std::string trans = pieces[0];
    std::string matrix = pieces[1];
    pieces.clear();
    if (matrix == "modelview") {
      tokenize("trans_model_to_apiview", pieces, "_");
    }
    else if (matrix == "projection") {
      tokenize("trans_apiview_to_apiclip", pieces, "_");
    }
    else if (matrix == "modelproj") {
      tokenize("trans_model_to_apiclip", pieces, "_");
    }
    else if (_language == SL_Cg && matrix == "shadow") {
      if (!expect_num_words(name, type, 3) ||
          !expect_float_matrix(name, type, 4, 4)) {
        return false;
      }
      ShaderMatSpec bind;
      bind._id = param;
      bind._piece = SMP_whole;
      bind._func = SMF_compose;
      bind._part[1] = SMO_light_source_i_attrib;
      bind._arg[1] = InternalName::make("shadowViewMatrix");
      bind._part[0] = SMO_view_to_apiview;
      bind._arg[0] = nullptr;
      bind._index = atoi(pieces[2].c_str());
      bind._scalar_type = type->as_matrix()->get_scalar_type();

      cp_add_mat_spec(bind);
      return true;
    }
    else {
      return report_parameter_error(name, type, "unrecognized matrix name");
    }
    if (trans == "mat") {
      pieces[0] = "trans";
    } else if (trans == "inv") {
      string t = pieces[1];
      pieces[1] = pieces[3];
      pieces[3] = t;
    } else if (trans == "tps") {
      pieces[0] = "tpose";
    } else if (trans == "itp") {
      string t = pieces[1];
      pieces[1] = pieces[3];
      pieces[3] = t;
      pieces[0] = "tpose";
    }
  }

  // Implement the Cg-style transform-matrix generator.
  if (pieces[0] == "trans" ||
      pieces[0] == "tpose" ||
      pieces[0] == "row0" ||
      pieces[0] == "row1" ||
      pieces[0] == "row2" ||
      pieces[0] == "row3" ||
      pieces[0] == "col0" ||
      pieces[0] == "col1" ||
      pieces[0] == "col2" ||
      pieces[0] == "col3") {

    ShaderMatSpec bind;
    bind._id = param;
    bind._func = SMF_compose;

    if (pieces[0] == "trans") {
      if (!expect_float_matrix(name, type, 3, 4)) {
        return false;
      }
      const ::ShaderType::Matrix *matrix = type->as_matrix();
      if (matrix->get_num_rows() >= 4) {
        if (matrix->get_num_columns() >= 4) {
          bind._piece = SMP_whole;
        } else {
          bind._piece = SMP_upper4x3;
        }
      } else if (matrix->get_num_columns() >= 4) {
        bind._piece = SMP_upper3x4;
      } else {
        bind._piece = SMP_upper3x3;
      }
      bind._scalar_type = matrix->get_scalar_type();
    }
    else if (pieces[0] == "tpose") {
      if (!expect_float_matrix(name, type, 3, 4)) {
        return false;
      }
      const ::ShaderType::Matrix *matrix = type->as_matrix();
      if (matrix->get_num_rows() >= 4) {
        if (matrix->get_num_columns() >= 4) {
          bind._piece = SMP_transpose;
        } else {
          bind._piece = SMP_transpose4x3;
        }
      } else if (matrix->get_num_columns() >= 4) {
        bind._piece = SMP_transpose3x4;
      } else {
        bind._piece = SMP_transpose3x3;
      }
      bind._scalar_type = matrix->get_scalar_type();
    }
    else if (pieces[0] == "row3") {
      // We can exceptionally support row3 to have any number of components.
      if (!expect_float_vector(name, type, 1, 4)) {
        return false;
      }
      const ::ShaderType::Vector *vector = type->as_vector();
      if (vector == nullptr || vector->get_num_components() == 1) {
        bind._piece = SMP_row3x1;
      }
      else if (vector->get_num_components() == 2) {
        bind._piece = SMP_row3x2;
      }
      else if (vector->get_num_components() == 3) {
        bind._piece = SMP_row3x3;
      }
      else {
        bind._piece = SMP_row3;
      }
      bind._scalar_type = ScalarType::ST_float;
    }
    else {
      if (!expect_float_vector(name, type, 4, 4)) {
        return false;
      }
      if (pieces[0][0] == 'r') {
        bind._piece = (ShaderMatPiece)(SMP_row0 + (pieces[0][3] - '0'));
      }
      else if (pieces[0][0] == 'c') {
        bind._piece = (ShaderMatPiece)(SMP_col0 + (pieces[0][3] - '0'));
      }
      else {
        nassertr(false, false);
      }
      bind._scalar_type = type->as_vector()->get_scalar_type();
    }

    int next = 1;
    pieces.push_back("");
    if (!expect_coordinate_system(name, type, pieces, next, bind, true)) {
      return false;
    }
    if (pieces[next] != "to" && pieces[next] != "rel") {
      return report_parameter_error(name, type, "expected 'to' or 'rel'");
    }
    ++next;
    if (!expect_coordinate_system(name, type, pieces, next, bind, false)) {
      return false;
    }
    if (pieces.size() > next + 1) {
      return report_parameter_error(name, type,
        "unexpected extra words after parameter name");
    }

    // clip == apiclip in OpenGL, and the apiclip matrices are cached.
    if (bind._part[0] == Shader::SMO_view_to_clip) {
      bind._part[0] = Shader::SMO_view_to_apiclip;
    } else if (bind._part[0] == Shader::SMO_clip_to_view) {
      bind._part[0] = Shader::SMO_apiclip_to_view;
    }
    if (bind._part[1] == Shader::SMO_view_to_clip) {
      bind._part[1] = Shader::SMO_view_to_apiclip;
    } else if (bind._part[1] == Shader::SMO_clip_to_view) {
      bind._part[1] = Shader::SMO_apiclip_to_view;
    }

    cp_add_mat_spec(bind);
    return true;
  }

  // Other Cg-specific inputs.
  bool k_prefix = false;
  if (_language == SL_Cg) {
    if (name_str.size() >= 2 && name_str.substr(0, 2) == "__") {
      return true;
    }

    // Special parameter: attr_material or attr_color
    if (pieces[0] == "attr") {
      if (!expect_num_words(name, type,  2)) {
        return false;
      }
      ShaderMatSpec bind;
      bind._id = param;
      if (pieces[1] == "material") {
        if (!expect_float_matrix(name, type, 4, 4)) {
          return false;
        }
        bind._piece = SMP_transpose;
        bind._func = SMF_first;
        bind._part[0] = SMO_attr_material;
        bind._arg[0] = nullptr;
        bind._part[1] = SMO_identity;
        bind._arg[1] = nullptr;
        bind._scalar_type = type->as_matrix()->get_scalar_type();
      }
      else if (pieces[1] == "color") {
        if (!expect_float_vector(name, type, 3, 4)) {
          return false;
        }
        bind._piece = SMP_row3;
        bind._func = SMF_first;
        bind._part[0] = SMO_attr_color;
        bind._arg[0] = nullptr;
        bind._part[1] = SMO_identity;
        bind._arg[1] = nullptr;
      }
      else if (pieces[1] == "colorscale") {
        if (!expect_float_vector(name, type, 3, 4)) {
          return false;
        }
        bind._piece = SMP_row3;
        bind._func = SMF_first;
        bind._part[0] = SMO_attr_colorscale;
        bind._arg[0] = nullptr;
        bind._part[1] = SMO_identity;
        bind._arg[1] = nullptr;
      }
      else if (pieces[1] == "fog") {
        if (!expect_float_vector(name, type, 3, 4)) {
          return false;
        }
        bind._piece = SMP_row3;
        bind._func = SMF_first;
        bind._part[0] = SMO_attr_fog;
        bind._arg[0] = nullptr;
        bind._part[1] = SMO_identity;
        bind._arg[1] = nullptr;
      }
      else if (pieces[1] == "fogcolor") {
        if (!expect_float_vector(name, type, 3, 4)) {
          return false;
        }
        bind._piece = SMP_row3;
        bind._func = SMF_first;
        bind._part[0] = SMO_attr_fogcolor;
        bind._arg[0] = nullptr;
        bind._part[1] = SMO_identity;
        bind._arg[1] = nullptr;
      }
      else if (pieces[1] == "ambient") {
        if (!expect_float_vector(name, type, 3, 4)) {
          return false;
        }
        bind._piece = SMP_row3;
        bind._func = SMF_first;
        bind._part[0] = SMO_light_ambient;
        bind._arg[0] = nullptr;
        bind._part[1] = SMO_identity;
        bind._arg[1] = nullptr;
      }
      else if (pieces[1].compare(0, 5, "light") == 0) {
        if (!expect_float_matrix(name, type, 4, 4)) {
          return false;
        }
        bind._piece = SMP_transpose;
        bind._func = SMF_first;
        bind._part[0] = SMO_light_source_i_packed;
        bind._arg[0] = nullptr;
        bind._part[1] = SMO_identity;
        bind._arg[1] = nullptr;
        bind._index = atoi(pieces[1].c_str() + 5);
        bind._scalar_type = type->as_matrix()->get_scalar_type();
      }
      else if (pieces[1].compare(0, 5, "lspec") == 0) {
        if (!expect_float_vector(name, type, 3, 4)) {
          return false;
        }
        bind._piece = SMP_row3;
        bind._func = SMF_first;
        bind._part[0] = SMO_light_source_i_attrib;
        bind._arg[0] = InternalName::make("specular");
        bind._part[1] = SMO_identity;
        bind._arg[1] = nullptr;
        bind._index = atoi(pieces[1].c_str() + 5);
      }
      else if (pieces[1] == "pointparams") {
        if (!expect_float_vector(name, type, 3, 4)) {
          return false;
        }
        bind._func = SMF_first;
        bind._part[0] = SMO_attr_pointparams;
        bind._arg[0] = nullptr;
        bind._part[1] = SMO_identity;
        bind._arg[1] = nullptr;

        if (type->as_vector()->get_num_components() == 3) {
          bind._piece = Shader::SMP_row3x3;
        } else {
          bind._piece = Shader::SMP_row3;
        }
      }
      else {
        return report_parameter_error(name, type, "unrecognized parameter name");
      }

      cp_add_mat_spec(bind);
      return true;
    }

    // Keywords to access light properties.
    if (pieces[0] == "alight") {
      if (!expect_num_words(name, type, 2) ||
          !expect_float_vector(name, type, 3, 4)) {
        return false;
      }
      ShaderMatSpec bind;
      bind._id = param;
      bind._func = SMF_first;
      bind._part[0] = SMO_alight_x;
      bind._arg[0] = InternalName::make(pieces[1]);
      bind._part[1] = SMO_identity;
      bind._arg[1] = nullptr;

      if (type->as_vector()->get_num_components() == 3) {
        bind._piece = Shader::SMP_row3x3;
      } else {
        bind._piece = Shader::SMP_row3;
      }

      cp_add_mat_spec(bind);
      return true;
    }

    if (pieces[0] == "satten") {
      if (!expect_num_words(name, type, 2)||
          !expect_float_vector(name, type, 4, 4)) {
        return false;
      }
      ShaderMatSpec bind;
      bind._id = param;
      bind._piece = SMP_row3;
      bind._func = SMF_first;
      bind._part[0] = SMO_satten_x;
      bind._arg[0] = InternalName::make(pieces[1]);
      bind._part[1] = SMO_identity;
      bind._arg[1] = nullptr;

      cp_add_mat_spec(bind);
      return true;
    }

    if (pieces[0] == "dlight" || pieces[0] == "plight" || pieces[0] == "slight") {
      if (!expect_float_matrix(name, type, 4, 4)) {
        return false;
      }
      ShaderMatSpec bind;
      bind._id = param;
      bind._piece = SMP_transpose;
      int next = 1;
      pieces.push_back("");
      if (pieces[next] == "") {
        return report_parameter_error(name, type, "expected light input name");
      }
      if (pieces[0] == "dlight") {
        bind._func = SMF_transform_dlight;
        bind._part[0] = SMO_dlight_x;
      }
      else if (pieces[0] == "plight") {
        bind._func = SMF_transform_plight;
        bind._part[0] = SMO_plight_x;
      }
      else if (pieces[0] == "slight") {
        bind._func = SMF_transform_slight;
        bind._part[0] = SMO_slight_x;
      }
      bind._arg[0] = InternalName::make(pieces[next]);
      bind._scalar_type = type->as_matrix()->get_scalar_type();
      next += 1;
      if (pieces[next] != "to" && pieces[next] != "rel") {
        return report_parameter_error(name, type, "expected 'to' or 'rel'");
      }
      if (!expect_coordinate_system(name, type, pieces, next, bind, false)) {
        return false;
      }
      if (pieces.size() > next) {
        return report_parameter_error(name, type,
          "unexpected extra words after parameter name");
      }
      cp_add_mat_spec(bind);
      return true;
    }

    if (pieces[0] == "texmat") {
      if (!expect_num_words(name, type, 2) ||
          !expect_float_matrix(name, type, 4, 4)) {
        return false;
      }
      ShaderMatSpec bind;
      bind._id = param;
      bind._piece = SMP_whole;
      bind._func = SMF_first;
      bind._part[0] = SMO_texmat_i;
      bind._arg[0] = nullptr;
      bind._part[1] = SMO_identity;
      bind._arg[1] = nullptr;
      bind._index = atoi(pieces[1].c_str());
      bind._scalar_type = type->as_matrix()->get_scalar_type();

      cp_add_mat_spec(bind);
      return true;
    }

    if (pieces[0] == "texscale") {
      if (!expect_num_words(name, type, 2) ||
          !expect_float_vector(name, type, 3, 4)) {
        return false;
      }
      ShaderMatSpec bind;
      bind._id = param;
      bind._func = SMF_first;
      bind._part[0] = SMO_texscale_i;
      bind._arg[0] = nullptr;
      bind._part[1] = SMO_identity;
      bind._arg[1] = nullptr;
      bind._index = atoi(pieces[1].c_str());

      if (type->as_vector()->get_num_components() == 3) {
        bind._piece = Shader::SMP_row3x3;
      } else {
        bind._piece = Shader::SMP_row3;
      }

      cp_add_mat_spec(bind);
      return true;
    }

    if (pieces[0] == "texcolor") {
      if (!expect_num_words(name, type, 2) ||
          !expect_float_vector(name, type, 3, 4)) {
        return false;
      }
      ShaderMatSpec bind;
      bind._id = param;
      bind._func = SMF_first;
      bind._part[0] = SMO_texcolor_i;
      bind._arg[0] = nullptr;
      bind._part[1] = SMO_identity;
      bind._arg[1] = nullptr;
      bind._index = atoi(pieces[1].c_str());

      if (type->as_vector()->get_num_components() == 3) {
        bind._piece = Shader::SMP_row3x3;
      } else {
        bind._piece = Shader::SMP_row3;
      }

      cp_add_mat_spec(bind);
      return true;
    }

    if (pieces[0] == "texconst") {
      if (!expect_num_words(name, type, 2) ||
          !expect_float_vector(name, type, 3, 4)) {
        return false;
      }
      ShaderMatSpec bind;
      bind._id = param;
      bind._func = SMF_first;
      bind._part[0] = SMO_texconst_i;
      bind._arg[0] = nullptr;
      bind._part[1] = SMO_identity;
      bind._arg[1] = nullptr;
      bind._index = atoi(pieces[1].c_str());

      if (type->as_vector()->get_num_components() == 3) {
        bind._piece = Shader::SMP_row3x3;
      } else {
        bind._piece = Shader::SMP_row3;
      }

      cp_add_mat_spec(bind);
      return true;
    }

    if (pieces[0] == "plane") {
      if (!expect_num_words(name, type, 2) ||
          !expect_float_vector(name, type, 4, 4)) {
        return false;
      }
      ShaderMatSpec bind;
      bind._id = param;
      bind._piece = SMP_row3;
      bind._func = SMF_first;
      bind._part[0] = SMO_plane_x;
      bind._arg[0] = InternalName::make(pieces[1]);
      bind._part[1] = SMO_identity;
      bind._arg[1] = nullptr;

      cp_add_mat_spec(bind);
      return true;
    }

    if (pieces[0] == "clipplane") {
      if (!expect_num_words(name, type, 2) ||
          !expect_float_vector(name, type,  4, 4)) {
        return false;
      }
      ShaderMatSpec bind;
      bind._id = param;
      bind._piece = SMP_row3;
      bind._func = SMF_first;
      bind._part[0] = SMO_clipplane_x;
      bind._arg[0] = InternalName::make(pieces[1]);
      bind._part[1] = SMO_identity;
      bind._arg[1] = nullptr;

      cp_add_mat_spec(bind);
      return true;
    }

    // Keywords to access unusual parameters.
    if (pieces[0] == "sys") {
      if (!expect_num_words(name, type, 2)) {
        return false;
      }
      ShaderMatSpec bind;
      bind._id = param;
      bind._piece = SMP_row3;
      bind._func = SMF_first;
      bind._part[1] = SMO_identity;
      bind._arg[1] = nullptr;
      if (pieces[1] == "pixelsize") {
        if (!expect_float_vector(name, type, 2, 2)) {
          return false;
        }
        bind._part[0] = SMO_pixel_size;
        bind._arg[0] = nullptr;

      } else if (pieces[1] == "windowsize") {
        if (!expect_float_vector(name, type, 2, 2)) {
          return false;
        }
        bind._part[0] = SMO_window_size;
        bind._arg[0] = nullptr;

      } else if (pieces[1] == "time") {
        if (!expect_float_vector(name, type, 1, 1)) {
          return false;
        }
        bind._piece = SMP_row3x1;
        bind._part[0] = SMO_frame_time;
        bind._arg[0] = nullptr;

      } else {
        return report_parameter_error(name, type, "unrecognized parameter name");
      }

      cp_add_mat_spec(bind);
      return true;
    }

    // Keywords to access textures.

    if (pieces[0] == "tex") {
      if (pieces.size() != 2 && pieces.size() != 3) {
        return report_parameter_error(name, type, "unrecognized parameter name");
      }
      ShaderTexSpec bind;
      bind._id = param;
      bind._name = nullptr;
      bind._stage = atoi(pieces[1].c_str());
      bind._part = STO_stage_i;

      if (const ::ShaderType::SampledImage *image = type->as_sampled_image()) {
        bind._desired_type = image->get_texture_type();

        // Because of Vulkan limitations, we require buffer textures to be set
        // as shader inputs
        if (bind._desired_type == Texture::TT_buffer_texture) {
          return report_parameter_error(name, type, "numbered stages may not use samplerBuffer");
        }
      }
      else {
        return report_parameter_error(name, type, "expected sampler type");
      }
      if (pieces.size() == 3) {
        bind._suffix = InternalName::make(((string)"-") + pieces[2]);
        shader_cat.warning()
          << "Parameter " << name_str << ": use of a texture suffix is deprecated.\n";
      }
      _tex_spec.push_back(bind);
      return true;
    }

    if (pieces[0] == "shadow") {
      if (pieces.size() != 2) {
        return report_parameter_error(name, type, "unrecognized parameter name");
      }
      ShaderTexSpec bind;
      bind._id = param;
      bind._name = nullptr;
      bind._stage = atoi(pieces[1].c_str());
      bind._part = STO_light_i_shadow_map;

      if (const ::ShaderType::SampledImage *image = type->as_sampled_image()) {
        bind._desired_type = image->get_texture_type();
      }
      else {
        return report_parameter_error(name, type, "expected sampler type");
      }
      _tex_spec.push_back(bind);
      return true;
    }

    // Keywords to fetch texture parameter data.

    if (pieces[0] == "texpad") {
      if (!expect_num_words(name, type, 2) ||
          !expect_float_vector(name, type, 3, 4)) {
        return false;
      }
      ShaderMatSpec bind;
      bind._id = param;
      bind._func = SMF_first;
      bind._part[0] = SMO_texpad_x;
      bind._arg[0] = InternalName::make(pieces[1]);
      bind._part[1] = SMO_identity;
      bind._arg[1] = nullptr;

      if (type->as_vector()->get_num_components() == 3) {
        bind._piece = Shader::SMP_row3x3;
      } else {
        bind._piece = Shader::SMP_row3;
      }

      cp_add_mat_spec(bind);
      return true;
    }

    if (pieces[0] == "texpix") {
      if (!expect_num_words(name, type, 2) ||
          !expect_float_vector(name, type, 2, 4)) {
        return false;
      }
      ShaderMatSpec bind;
      bind._id = param;
      bind._piece = SMP_row3;
      bind._func = SMF_first;
      bind._part[0] = SMO_texpix_x;
      bind._arg[0] = InternalName::make(pieces[1]);
      bind._part[1] = SMO_identity;
      bind._arg[1] = nullptr;

      switch (type->as_vector()->get_num_components()) {
      case 2:
        bind._piece = Shader::SMP_row3x2;
        break;

      case 3:
        bind._piece = Shader::SMP_row3x3;
        break;

      case 4:
        bind._piece = Shader::SMP_row3;
        break;
      }

      cp_add_mat_spec(bind);
      return true;
    }

    if (pieces[0] == "tbl") {
      const ::ShaderType *element_type;
      uint32_t num_elements;
      if (!expect_num_words(name, type, 2) ||
          !type->unwrap_array(element_type, num_elements)) {
        return report_parameter_error(name, type, "expected array");
      }

      if (pieces[1] == "transforms") {
        const ::ShaderType::Matrix *matrix = element_type->as_matrix();
        if (matrix == nullptr ||
            matrix->get_num_rows() < 3 ||
            matrix->get_num_columns() != 4 ||
            matrix->get_scalar_type() != ScalarType::ST_float) {
          return report_parameter_error(name, type, "expected float3x4[] or float4x4[]");
        }

        _transform_table_loc = param._location;
        _transform_table_size = num_elements;
        _transform_table_reduced = (matrix->get_num_rows() == 3);
      }
      else if (pieces[1] == "sliders") {
        _slider_table_loc = param._location;
        _slider_table_size = num_elements;
      }
      else {
        return report_parameter_error(name, type, "unrecognized parameter name");
      }
      return true;
    }

    // Previously, custom shader inputs needed the k_ prefix, so we have to
    // strip it now.
    if (pieces[0] == "k") {
      k_prefix = true;
      name_str = name_str.substr(2);
      name = InternalName::make(name_str);
    }
  }

  // If we get here, it's not a specially recognized input, but just a regular
  // user-defined input.
  if (const ::ShaderType::SampledImage *sampler = type->as_sampled_image()) {
    ShaderTexSpec bind;
    bind._id = param;
    bind._part = STO_named_input;
    bind._name = name;
    bind._desired_type = sampler->get_texture_type();
    bind._stage = 0;
    _tex_spec.push_back(bind);
    return true;
  }
  else if (const ::ShaderType::Image *image = type->as_image()) {
    ShaderImgSpec bind;
    bind._id = param;
    bind._name = name;
    bind._desired_type = image->get_texture_type();
    bind._writable = image->is_writable();
    _img_spec.push_back(bind);
    return true;
  }
  else if (const ::ShaderType::Matrix *matrix = type->as_matrix()) {
    if (matrix->get_num_columns() == 3 && matrix->get_num_rows() == 3) {
      ShaderMatSpec bind;
      bind._id = param;
      bind._piece = SMP_upper3x3;
      bind._func = SMF_first;
      bind._part[0] = SMO_mat_constant_x;
      bind._arg[0] = name;
      bind._part[1] = SMO_identity;
      bind._arg[1] = nullptr;
      bind._scalar_type = matrix->get_scalar_type();
      cp_add_mat_spec(bind);
      return true;
    }
    else if (matrix->get_num_columns() == 4 && matrix->get_num_rows() == 4) {
      ShaderMatSpec bind;
      bind._id = param;
      bind._piece = SMP_whole;
      bind._func = SMF_first;
      bind._part[0] = SMO_mat_constant_x;
      bind._arg[0] = name;
      bind._part[1] = SMO_identity;
      bind._arg[1] = nullptr;
      bind._scalar_type = matrix->get_scalar_type();
      cp_add_mat_spec(bind);
      return true;
    }
  }
  else if (const ::ShaderType::Struct *struct_type = type->as_struct()) {
    // Is this a struct?  If so, bind the individual members.
    bool success = true;

    int location = param._location;

    for (size_t i = 0; i < struct_type->get_num_members(); ++i) {
      const ::ShaderType::Struct::Member &member = struct_type->get_member(i);

      PT(InternalName) fqname = ((InternalName *)name.p())->append(member.name);

      // Numeric struct members under GLSL may need a special treatment.
      ScalarType scalar_type;
      uint32_t dim[3];
      if (_language == SL_GLSL &&
          member.type->as_scalar_type(scalar_type, dim[0], dim[1], dim[2]) &&
          (scalar_type == ScalarType::ST_float || scalar_type == ScalarType::ST_double) &&
          dim[0] == 1) {
        // It might be something like an attribute of a shader input, like a
        // light parameter.  It might also just be a custom struct parameter.
        // We can't know yet, so we always have to handle it specially.
        ShaderMatSpec bind;
        bind._id = param;
        bind._id._name = fqname;
        bind._id._type = member.type;
        bind._id._location = location;
        bind._scalar_type = scalar_type;
        if (member.name == "shadowMatrix" && dim[1] == 4 && dim[2] == 4) {
          // Special exception for shadowMatrix, which is deprecated because it
          // includes the model transformation.  It is far more efficient to do
          // that in the shader instead.
          static bool warned = false;
          if (!warned) {
            warned = true;
            shader_cat.warning()
              << "light.shadowMatrix inputs are deprecated; use "
                 "shadowViewMatrix instead, which transforms from view "
                 "space instead of model space.\n";
          }
          bind._piece = SMP_whole;
          bind._func = SMF_compose;
          bind._part[0] = SMO_model_to_apiview;
          bind._arg[0] = nullptr;
          bind._part[1] = SMO_mat_constant_x_attrib;
          bind._arg[1] = ((InternalName *)name.p())->append("shadowViewMatrix");
        }
        else {
          bind._func = SMF_first;
          if (dim[1] == 4) {
            bind._piece = SMP_whole;
            bind._part[0] = SMO_mat_constant_x_attrib;
          }
          else if (dim[1] == 3) {
            bind._piece = SMP_upper3x3;
            bind._part[0] = SMO_mat_constant_x_attrib;
          }
          else {
            bind._part[0] = SMO_vec_constant_x_attrib;
            if (dim[2] == 1) {
              bind._piece = SMP_row3x1;
            }
            else if (dim[2] == 2) {
              bind._piece = SMP_row3x2;
            }
            else if (dim[2] == 3) {
              bind._piece = SMP_row3x3;
            }
            else {
              bind._piece = SMP_row3;
            }
          }
          bind._arg[0] = fqname;
          bind._part[1] = SMO_identity;
          bind._arg[1] = nullptr;
        }
        cp_add_mat_spec(bind);
      }
      else {
        // Otherwise, recurse.
        Parameter member_param(param);
        member_param._name = fqname;
        member_param._type = member.type;
        member_param._location = location;
        if (!bind_parameter(member_param)) {
          success = false;
        }
      }
      location += member.type->get_num_parameter_locations();
    }

    return success;
  }
  else if (const ::ShaderType::Array *array_type = type->as_array()) {
    // Check if this is an array of structs.
    int location = param._location;
    if (const ::ShaderType::Struct *struct_type = array_type->get_element_type()->as_struct()) {
      bool success = true;

      // Generate names like structname[0].membername for every array element.
      // This is how GLSL has historically exposed these variables.
      size_t basename_size = name->get_basename().size();
      char *buffer = (char *)alloca(basename_size + 14);
      memcpy(buffer, name->get_basename().c_str(), basename_size);

      for (uint32_t ai = 0; ai < array_type->get_num_elements(); ++ai) {
        sprintf(buffer + basename_size, "[%d]", (int)ai);

        PT(InternalName) elemname = name->get_parent()->append(buffer);

        for (size_t mi = 0; mi < struct_type->get_num_members(); ++mi) {
          const ::ShaderType::Struct::Member &member = struct_type->get_member(mi);

          // Recurse.
          Parameter member_param(param);
          member_param._name = elemname->append(member.name);
          member_param._type = member.type;
          member_param._location = location;
          if (!bind_parameter(member_param)) {
            success = false;
          }

          location += member.type->get_num_parameter_locations();
        }
      }
      return success;
    }
  }

  ShaderPtrSpec bind;
  if (type->as_scalar_type(bind._type, bind._dim[0], bind._dim[1], bind._dim[2])) {
    bind._id = param;
    bind._arg = name;

    //if (k_prefix) {
    //  // Backward compatibility, disables certain checks.
    //  bind._dim[0] = -1;
    //}

    _ptr_spec.push_back(std::move(bind));
    return true;
  }

  shader_cat.error()
    << "Uniform parameter '" << name_str << "' has unsupported type "
    << *type << "\n";
  return false;
}

/**
=======
>>>>>>> ecd76c98
 * Checks whether the shader or any of its dependent files were modified on
 * disk.
 */
bool Shader::
check_modified() const {
  for (const LinkedModule &linked_module : _modules) {
    const ShaderModule *module = linked_module._module.get_read_pointer();

    if (module->_record != nullptr && !module->_record->dependents_unchanged()) {
      return true;
    }
  }
  return false;
}

/**
 * Find a ShaderCompiler in the global registry that makes the supplied language
 */
ShaderCompiler *Shader::
get_compiler(ShaderLanguage lang) const {
  ShaderCompilerRegistry *registry = ShaderCompilerRegistry::get_global_ptr();
  return registry->get_compiler_from_language(lang);
}

/**
 * Loads the shader with the given filename.
 */
PT(Shader) Shader::
load(const Filename &file, ShaderLanguage lang) {
  ShaderFile sfile(file);
  ShaderTable::const_iterator i = _load_table.find(sfile);
  if (i != _load_table.end() && (lang == SL_none || lang == i->second->_language)) {
    // But check that someone hasn't modified it in the meantime.
    if (i->second->check_modified()) {
      shader_cat.info()
        << "Shader " << file << " was modified on disk, reloading.\n";
    } else {
      if (shader_cat.is_debug()) {
        shader_cat.debug()
          << "Shader " << file << " was found in shader cache.\n";
      }
      return i->second;
    }
  }

  PT(Shader) shader = new Shader(lang);
  if (!shader->read(sfile)) {
    return nullptr;
  }

  _load_table[sfile] = shader;

  /*if (cache_generated_shaders) {
    ShaderTable::const_iterator i = _make_table.find(shader->_text);
    if (i != _make_table.end() && (lang == SL_none || lang == i->second->_language)) {
      return i->second;
    }
    _make_table[shader->_text] = shader;
  }*/
  return shader;
}

/**
 * This variant of Shader::load loads all shader programs separately.
 */
PT(Shader) Shader::
load(ShaderLanguage lang, const Filename &vertex,
     const Filename &fragment, const Filename &geometry,
     const Filename &tess_control, const Filename &tess_evaluation) {
  ShaderFile sfile(vertex, fragment, geometry, tess_control, tess_evaluation);
  ShaderTable::const_iterator i = _load_table.find(sfile);
  if (i != _load_table.end() && (lang == SL_none || lang == i->second->_language)) {
    // But check that someone hasn't modified it in the meantime.
    if (i->second->check_modified()) {
      shader_cat.info()
        << "Shader was modified on disk, reloading.\n";
    } else {
      if (shader_cat.is_debug()) {
        shader_cat.debug()
          << "Shader was found in shader cache.\n";
      }
      return i->second;
    }
  }

  PT(Shader) shader = new Shader(lang);
  if (!shader->read(sfile)) {
    return nullptr;
  }

  _load_table[sfile] = shader;

  /*if (cache_generated_shaders) {
    ShaderTable::const_iterator i = _make_table.find(shader->_text);
    if (i != _make_table.end() && (lang == SL_none || lang == i->second->_language)) {
      return i->second;
    }
    _make_table[shader->_text] = shader;
  }*/
  return shader;
}

/**
 * Loads a compute shader.
 */
PT(Shader) Shader::
load_compute(ShaderLanguage lang, const Filename &fn) {
  if (lang != SL_GLSL && lang != SL_SPIR_V) {
    shader_cat.error()
      << "Only GLSL compute shaders are currently supported.\n";
    return nullptr;
  }

  Filename fullpath(fn);
  VirtualFileSystem *vfs = VirtualFileSystem::get_global_ptr();
  if (!vfs->resolve_filename(fullpath, get_model_path())) {
    shader_cat.error()
      << "Could not find compute shader file: " << fn << "\n";
    return nullptr;
  }

  ShaderFile sfile;
  sfile._separate = true;
  sfile._compute = fn;

  ShaderTable::const_iterator i = _load_table.find(sfile);
  if (i != _load_table.end() && (lang == SL_none || lang == i->second->_language)) {
    // But check that someone hasn't modified it in the meantime.
    if (i->second->check_modified()) {
      shader_cat.info()
        << "Compute shader " << fn << " was modified on disk, reloading.\n";
    } else {
      if (shader_cat.is_debug()) {
        shader_cat.debug()
          << "Compute shader " << fn << " was found in shader cache.\n";
      }
      return i->second;
    }
  }

  BamCache *cache = BamCache::get_global_ptr();
  PT(BamCacheRecord) record = cache->lookup(fullpath, "sho");
  if (record != nullptr) {
    if (record->has_data()) {
      PT(Shader) shader = DCAST(Shader, record->get_data());
      if (shader->_module_mask == (1 << (int)Stage::compute)) {
        shader_cat.info()
          << "Compute shader " << fn << " was found in disk cache.\n";
        return shader;
      }
    }
  }

  PT(Shader) shader = new Shader(lang);
  if (!shader->read(sfile, record)) {
    return nullptr;
  }

  _load_table[sfile] = shader;

  /*if (cache_generated_shaders) {
    ShaderTable::const_iterator i = _make_table.find(shader->_text);
    if (i != _make_table.end() && (lang == SL_none || lang == i->second->_language)) {
      return i->second;
    }
    _make_table[shader->_text] = shader;
  }*/

  // It makes little sense to cache the shader before compilation, so we keep
  // the record for when we have the compiled the shader.
  //shader->_record = std::move(record);
  shader->_cache_compiled_shader = BamCache::get_global_ptr()->get_cache_compiled_shaders();
  shader->_fullpath = std::move(fullpath);
  return shader;
}

/**
 * Loads the shader, using the string as shader body.
 */
PT(Shader) Shader::
make(string body, ShaderLanguage lang) {
  if (lang == SL_GLSL) {
    shader_cat.error()
      << "GLSL shaders must have separate shader bodies!\n";
    return nullptr;

  } else if (lang == SL_none) {
    shader_cat.warning()
      << "Shader::make() now requires an explicit shader language.  Assuming Cg.\n";
    lang = SL_Cg;
  }

  ShaderFile sbody(std::move(body));

  if (cache_generated_shaders) {
    ShaderTable::const_iterator i = _make_table.find(sbody);
    if (i != _make_table.end() && (lang == SL_none || lang == i->second->_language)) {
      // But check that someone hasn't modified its includes in the meantime.
      if (!i->second->check_modified()) {
        return i->second;
      }
    }
  }

  PT(Shader) shader = new Shader(lang);
  if (!shader->load(sbody)) {
    return nullptr;
  }

  /*if (cache_generated_shaders) {
    ShaderTable::const_iterator i = _make_table.find(shader->_text);
    if (i != _make_table.end() && (lang == SL_none || lang == i->second->_language)) {
      shader = i->second;
    } else {
      _make_table[shader->_text] = shader;
    }
    _make_table[std::move(sbody)] = shader;
  }*/

  if (dump_generated_shaders) {
    ostringstream fns;
    int index = _shaders_generated ++;
    fns << "genshader" << index;
    string fn = fns.str();
    shader_cat.warning() << "Dumping shader: " << fn << "\n";

    pofstream s;
    s.open(fn.c_str(), std::ios::out | std::ios::trunc);
    s << shader->get_text();
    s.close();
  }
  return shader;
}

/**
 * Loads the shader, using the strings as shader bodies.
 */
PT(Shader) Shader::
make(ShaderLanguage lang, string vertex, string fragment, string geometry,
     string tess_control, string tess_evaluation) {
  if (lang == SL_none) {
    shader_cat.error()
      << "Shader::make() requires an explicit shader language.\n";
    return nullptr;
  }

  ShaderFile sbody(std::move(vertex), std::move(fragment), std::move(geometry),
                   std::move(tess_control), std::move(tess_evaluation));

  if (cache_generated_shaders) {
    ShaderTable::const_iterator i = _make_table.find(sbody);
    if (i != _make_table.end() && (lang == SL_none || lang == i->second->_language)) {
      // But check that someone hasn't modified its includes in the meantime.
      if (!i->second->check_modified()) {
        return i->second;
      }
    }
  }

  PT(Shader) shader = new Shader(lang);
  shader->_filename = ShaderFile("created-shader");
  if (!shader->load(sbody)) {
    return nullptr;
  }

  /*if (cache_generated_shaders) {
    ShaderTable::const_iterator i = _make_table.find(shader->_text);
    if (i != _make_table.end() && (lang == SL_none || lang == i->second->_language)) {
      shader = i->second;
    } else {
      _make_table[shader->_text] = shader;
    }
    _make_table[std::move(sbody)] = shader;
  }*/

  return shader;
}

/**
 * Loads the compute shader from the given string.
 */
PT(Shader) Shader::
make_compute(ShaderLanguage lang, string body) {
  if (lang != SL_GLSL && lang != SL_SPIR_V) {
    shader_cat.error()
      << "Only GLSL compute shaders are currently supported.\n";
    return nullptr;
  }

  ShaderFile sbody;
  sbody._separate = true;
  sbody._compute = std::move(body);

  if (cache_generated_shaders) {
    ShaderTable::const_iterator i = _make_table.find(sbody);
    if (i != _make_table.end() && (lang == SL_none || lang == i->second->_language)) {
      // But check that someone hasn't modified its includes in the meantime.
      if (!i->second->check_modified()) {
        return i->second;
      }
    }
  }

  PT(Shader) shader = new Shader(lang);
  shader->_filename = ShaderFile("created-shader");
  if (!shader->load(sbody)) {
    return nullptr;
  }

  /*if (cache_generated_shaders) {
    ShaderTable::const_iterator i = _make_table.find(shader->_text);
    if (i != _make_table.end() && (lang == SL_none || lang == i->second->_language)) {
      shader = i->second;
    } else {
      _make_table[shader->_text] = shader;
    }
    _make_table[std::move(sbody)] = shader;
  }*/

  return shader;
}

/**
 * Adds a module to a shader. Returns true if it was added successfully, false
 * if there was a problem. Modules must be added in increasing stage order and
 * only one module of a given stage type may be added.
 *
 * If the ShaderModule is already used in a different Shader object, this may
 * create a unique copy of it so that it may be modified to make it compatible
 * with the other modules in this shader.
 */
bool Shader::
add_module(PT(ShaderModule) module) {
  nassertr(module != nullptr, false);

  Stage stage = module->get_stage();
  if (has_stage(stage)) {
    shader_cat.error()
      << "Shader already has a module with stage " << stage << ".\n";
    return false;
  }

  if (_module_mask > (1u << (uint32_t)stage)) {
    shader_cat.error()
      << "Shader modules must be loaded in increasing stage order.\n";
    return false;
  }

  uint64_t used_caps = module->get_used_capabilities();

  // Make sure that any modifications made to the module will not affect other
  // Shader objects, by storing it as copy-on-write.
  COWPT(ShaderModule) cow_module = std::move(module);

  if (!_modules.empty()) {
    // Link its inputs up with the previous stage.
    pmap<int, int> location_remap;
    {
      CPT(ShaderModule) module = cow_module.get_read_pointer();
      if (!module->link_inputs(_modules.back()._module.get_read_pointer(), location_remap)) {
        shader_cat.error()
          << "Unable to match shader module interfaces.\n";
        return false;
      }
    }

    if (!location_remap.empty()) {
      // Make sure we have a unique copy so that we can do the remappings.
      PT(ShaderModule) module = cow_module.get_write_pointer();
      module->remap_input_locations(location_remap);
    }
  }
  else if (stage == Stage::vertex) {
    // Bind vertex inputs right away.
    CPT(ShaderModule) module = cow_module.get_read_pointer();
    bool success = true;
    for (const ShaderModule::Variable &var : module->_inputs) {
      if (!bind_vertex_input(var.name, var.type, var.get_location())) {
        success = false;
      }
    }
    if (!success) {
      shader_cat.error()
        << "Failed to bind vertex inputs.\n";
      return false;
    }
  }

  _modules.push_back(std::move(cow_module));
  _module_mask |= (1u << (uint32_t)stage);
  _used_caps |= used_caps;
  return true;
}

/**
 * Sets an unsigned integer value for the specialization constant with the
 * indicated name.  All modules containing a specialization constant with
 * this name will be given this value.
 *
 * Returns true if there was a specialization constant with this name on any of
 * the modules, false otherwise.
 */
bool Shader::
set_constant(CPT_InternalName name, unsigned int value) {
  bool any_changed = false;
  bool any_found = false;

  // Set the value on all modules containing a spec constant with this name.
  for (LinkedModule &linked_module : _modules) {
    const ShaderModule *module = linked_module._module.get_read_pointer();

    for (const ShaderModule::SpecializationConstant &spec_const : module->_spec_constants) {
      if (spec_const.name == name) {
        // Found one.
        if (linked_module._consts.set_constant(spec_const.id, value)) {
          any_changed = true;
        }
        any_found = true;
        break;
      }
    }
  }

  if (any_changed) {
    if (shader_cat.is_debug()) {
      shader_cat.debug()
        << "Specialization constant value changed, forcing shader to "
        << "re-prepare.\n";
    }
    // Force the shader to be re-prepared so the value change is picked up.
    release_all();
  }

  return any_found;
}

/**
 * Indicates that the shader should be enqueued to be prepared in the
 * indicated prepared_objects at the beginning of the next frame.  This will
 * ensure the texture is already loaded into texture memory if it is expected
 * to be rendered soon.
 *
 * Use this function instead of prepare_now() to preload textures from a user
 * interface standpoint.
 */
PT(AsyncFuture) Shader::
prepare(PreparedGraphicsObjects *prepared_objects) {
  return prepared_objects->enqueue_shader_future(this);
}

/**
 * Returns true if the shader has already been prepared or enqueued for
 * preparation on the indicated GSG, false otherwise.
 */
bool Shader::
is_prepared(PreparedGraphicsObjects *prepared_objects) const {
  Contexts::const_iterator ci;
  ci = _contexts.find(prepared_objects);
  if (ci != _contexts.end()) {
    return true;
  }
  return prepared_objects->is_shader_queued(this);
}

/**
 * Frees the texture context only on the indicated object, if it exists there.
 * Returns true if it was released, false if it had not been prepared.
 */
bool Shader::
release(PreparedGraphicsObjects *prepared_objects) {
  Contexts::iterator ci;
  ci = _contexts.find(prepared_objects);
  if (ci != _contexts.end()) {
    ShaderContext *sc = (*ci).second;
    if (sc != nullptr) {
      prepared_objects->release_shader(sc);
    } else {
      _contexts.erase(ci);
    }
    return true;
  }

  // Maybe it wasn't prepared yet, but it's about to be.
  return prepared_objects->dequeue_shader(this);
}

/**
 * Creates a context for the shader on the particular GSG, if it does not
 * already exist.  Returns the new (or old) ShaderContext.  This assumes that
 * the GraphicsStateGuardian is the currently active rendering context and
 * that it is ready to accept new textures.  If this is not necessarily the
 * case, you should use prepare() instead.
 *
 * Normally, this is not called directly except by the GraphicsStateGuardian;
 * a shader does not need to be explicitly prepared by the user before it may
 * be rendered.
 */
ShaderContext *Shader::
prepare_now(PreparedGraphicsObjects *prepared_objects,
            GraphicsStateGuardianBase *gsg) {
  Contexts::const_iterator ci;
  ci = _contexts.find(prepared_objects);
  if (ci != _contexts.end()) {
    return (*ci).second;
  }

  int supported_caps = gsg->get_supported_shader_capabilities();
  int unsupported_caps = _used_caps & ~supported_caps;
  if (unsupported_caps != 0) {
    std::ostream &out = shader_cat.error()
      << "Cannot load shader because the graphics back-end does not support ";

    if (supported_caps == 0) {
      out << "shaders.";
    } else {
      out << "these capabilities: ";
      ShaderModule::output_capabilities(out, unsupported_caps);
    }
    out << std::endl;

    // Insert nullptr so that we don't spam this error next time.
    _contexts[prepared_objects] = nullptr;

    return nullptr;
  }

  ShaderContext *tc = prepared_objects->prepare_shader_now(this, gsg);
  _contexts[prepared_objects] = tc;

  return tc;
}

/**
 * Removes the indicated PreparedGraphicsObjects table from the Shader's
 * table, without actually releasing the texture.  This is intended to be
 * called only from PreparedGraphicsObjects::release_texture(); it should
 * never be called by user code.
 */
void Shader::
clear_prepared(PreparedGraphicsObjects *prepared_objects) {
  Contexts::iterator ci;
  ci = _contexts.find(prepared_objects);
  if (ci != _contexts.end()) {
    _contexts.erase(ci);
  } else {
    // If this assertion fails, clear_prepared() was given a prepared_objects
    // which the texture didn't know about.
    nassert_raise("unknown PreparedGraphicsObjects");
  }
}

/**
 * Frees the context allocated on all objects for which the texture has been
 * declared.  Returns the number of contexts which have been freed.
 */
int Shader::
release_all() {
  // We have to traverse a copy of the _contexts list, because the
  // PreparedGraphicsObjects object will call clear_prepared() in response to
  // each release_texture(), and we don't want to be modifying the _contexts
  // list while we're traversing it.
  Contexts temp = _contexts;
  int num_freed = (int)_contexts.size();

  Contexts::const_iterator ci;
  for (ci = temp.begin(); ci != temp.end(); ++ci) {
    PreparedGraphicsObjects *prepared_objects = (*ci).first;
    ShaderContext *sc = (*ci).second;
    if (sc != nullptr) {
      prepared_objects->release_shader(sc);
    }
  }

  // There might still be some outstanding contexts in the map, if there were
  // any NULL pointers there.  Eliminate them.
  _contexts.clear();

  return num_freed;
}

/**
 * Tells the BamReader how to create objects of type Shader.
 */
void Shader::
register_with_read_factory() {
  BamReader::get_factory()->register_factory(get_class_type(), make_from_bam);
}

/**
 * Writes the contents of this object to the datagram for shipping out to a
 * Bam file.
 */
void Shader::
write_datagram(BamWriter *manager, Datagram &dg) {
  dg.add_uint8(_language);

  dg.add_uint32(_compiled_format);
  dg.add_string(_compiled_binary);

  dg.add_uint32(_module_mask);

  for (const LinkedModule &linked_module : _modules) {
    CPT(ShaderModule) module = linked_module._module.get_read_pointer();

    Filename fn = module->get_source_filename();
    dg.add_string(fn);

    if (fn.empty()) {
      // This module was not read from a file, so write the module itself too.
      manager->write_pointer(dg, module);
    }
  }
}

/**
 * This function is called by the BamReader's factory when a new object of
 * type Shader is encountered in the Bam file.  It should create the Shader
 * and extract its information from the file.
 */
TypedWritable *Shader::
make_from_bam(const FactoryParams &params) {
  Shader *shader = new Shader(SL_none);
  DatagramIterator scan;
  BamReader *manager;

  parse_params(params, scan, manager);
  shader->fillin(scan, manager);

  manager->register_finalize(shader);

  return shader;
}

/**
 * Receives an array of pointers, one for each time manager->read_pointer()
 * was called in fillin(). Returns the number of pointers processed.
 */
int Shader::
complete_pointers(TypedWritable **p_list, BamReader *manager) {
  int pi = TypedWritableReferenceCount::complete_pointers(p_list, manager);

  if (_modules.empty()) {
    int num_modules = count_bits_in_word(_module_mask);
    _module_mask = 0u;

    for (int i = 0; i < num_modules; ++i) {
      add_module(DCAST(ShaderModule, p_list[pi++]));
    }
  }

  return pi;
}

/**
 * Some objects require all of their nested pointers to have been completed
 * before the objects themselves can be completed.  If this is the case,
 * override this method to return true, and be careful with circular
 * references (which would make the object unreadable from a bam file).
 */
bool Shader::
require_fully_complete() const {
  return true;
}

/**
 * Called by the BamReader to perform any final actions needed for setting up
 * the object after all objects have been read and all pointers have been
 * completed.
 */
void Shader::
finalize(BamReader *manager) {
  // Since the shader modules may have changed since last time, we have to
  // re-link the shader (which also binds all of the parameters).
  if (!link()) {
    _modules.clear();
    _module_mask = 0u;
  }
}

/**
 * This internal function is called by make_from_bam to read in all of the
 * relevant data from the BamFile for the new Shader.
 */
void Shader::
fillin(DatagramIterator &scan, BamReader *manager) {
  _language = (ShaderLanguage)scan.get_uint8();
  _debug_name = std::string();
  _module_mask = 0u;
  _modules.clear();

  _compiled_format = scan.get_uint32();
  _compiled_binary = scan.get_string();

  uint32_t mask = scan.get_uint32();
  _module_mask = mask;
  int num_modules = count_bits_in_word(mask);

  for (int i = 0; i < num_modules; ++i) {
    Stage stage = (Stage)get_lowest_on_bit(mask);
    mask &= ~(1u << (uint32_t)stage);

    Filename fn = scan.get_string();
    if (!fn.empty()) {
      // Compile this module from a source file.
      do_read_source(stage, fn, nullptr);
    }
    else {
      // This module was embedded.
      manager->read_pointer(scan);
    }
  }

  _prepare_shader_pcollector = PStatCollector(std::string("Draw:Prepare:Shader:") + _debug_name);
}<|MERGE_RESOLUTION|>--- conflicted
+++ resolved
@@ -652,1681 +652,6 @@
 }
 
 /**
-<<<<<<< HEAD
- * Binds a uniform parameter with the given type.
- */
-bool Shader::
-bind_parameter(const Parameter &param) {
-  CPT(InternalName) name = param._name;
-  const ::ShaderType *type = param._type;
-  std::string name_str = name->get_name();
-
-  // If this is an empty struct, we bind the individual members.
-  const ::ShaderType::Struct *struct_type = type->as_struct();
-  if (struct_type != nullptr && name_str.empty()) {
-    bool success = true;
-
-    int location = param._location;
-
-    for (size_t i = 0; i < struct_type->get_num_members(); ++i) {
-      const ::ShaderType::Struct::Member &member = struct_type->get_member(i);
-
-      // Recurse.
-      Parameter member_param(param);
-      member_param._name = member.name;
-      member_param._type = member.type;
-      member_param._location = location;
-      if (!bind_parameter(member_param)) {
-        success = false;
-      }
-
-      location += member.type->get_num_parameter_locations();
-    }
-
-    return success;
-  }
-
-  if (shader_cat.is_debug()) {
-    int num_locations = type->get_num_parameter_locations();
-    if (num_locations < 2) {
-      shader_cat.debug()
-        << "Binding parameter " << name_str << " with type " << *type
-        << " (location=" << param._location << ")\n";
-    } else {
-      shader_cat.debug()
-        << "Binding parameter " << name_str << " with type " << *type
-        << " (location=" << param._location << ".."
-        << param._location + num_locations - 1 << ")\n";
-    }
-  }
-
-  // Split it at the underscores.
-  vector_string pieces;
-  tokenize(name_str, pieces, "_");
-  nassertr(!pieces.empty(), false);
-
-  // Check if it has a p3d_ prefix - if so, assign special meaning.
-  if (pieces[0] == "p3d" && _language == SL_GLSL) {
-    // Check for matrix inputs.
-    bool transpose = false;
-    bool inverse = false;
-    string matrix_name = pieces[1];
-
-    // Check for and chop off any "Transpose" or "Inverse" suffix.
-    if (matrix_name.size() > 6 + 9 &&
-        matrix_name.compare(matrix_name.size() - 9, 9, "Transpose") == 0) {
-      transpose = true;
-      matrix_name = matrix_name.substr(0, matrix_name.size() - 9);
-    }
-    if (matrix_name.size() > 6 + 7 &&
-        matrix_name.compare(matrix_name.size() - 7, 7, "Inverse") == 0) {
-      inverse = true;
-      matrix_name = matrix_name.substr(0, matrix_name.size() - 7);
-    }
-
-    // Now if the suffix that is left over is "Matrix", we know that it is
-    // supposed to be a matrix input.
-    if (matrix_name.size() > 6 &&
-        matrix_name.compare(matrix_name.size() - 6, 6, "Matrix") == 0) {
-
-      ShaderMatSpec bind;
-      bind._id = param;
-      bind._func = SMF_compose;
-      bind._arg[0] = nullptr;
-      bind._arg[1] = nullptr;
-
-      if (!expect_float_matrix(name, type, 3, 4)) {
-        return false;
-      }
-
-      const ::ShaderType::Matrix *matrix = type->as_matrix();
-      if (matrix->get_num_rows() >= 4) {
-        if (matrix->get_num_columns() >= 4) {
-          bind._piece = transpose ? SMP_transpose : SMP_whole;
-        } else {
-          bind._piece = transpose ? SMP_transpose4x3 : SMP_upper4x3;
-        }
-      } else if (matrix->get_num_columns() >= 4) {
-        bind._piece = transpose ? SMP_transpose3x4 : SMP_upper3x4;
-      } else {
-        bind._piece = transpose ? SMP_upper3x3 : SMP_transpose3x3;
-      }
-      bind._scalar_type = matrix->get_scalar_type();
-
-      if (matrix_name == "ModelViewProjectionMatrix") {
-        if (inverse) {
-          bind._part[0] = SMO_apiclip_to_apiview;
-          bind._part[1] = SMO_apiview_to_model;
-        } else {
-          bind._part[0] = SMO_model_to_apiview;
-          bind._part[1] = SMO_apiview_to_apiclip;
-        }
-      }
-      else if (matrix_name == "ModelViewMatrix") {
-        bind._func = SMF_first;
-        bind._part[0] = inverse ? SMO_apiview_to_model
-                                : SMO_model_to_apiview;
-        bind._part[1] = SMO_identity;
-      }
-      else if (matrix_name == "ProjectionMatrix") {
-        bind._func = SMF_first;
-        bind._part[0] = inverse ? SMO_apiclip_to_apiview
-                                : SMO_apiview_to_apiclip;
-        bind._part[1] = SMO_identity;
-      }
-      else if (matrix_name == "NormalMatrix") {
-        // This is really the upper 3x3 of the ModelViewMatrixInverseTranspose.
-        bind._func = SMF_first;
-        bind._part[0] = inverse ? SMO_model_to_apiview
-                                : SMO_apiview_to_model;
-        bind._part[1] = SMO_identity;
-
-        if (!expect_float_matrix(name, type, 3, 3)) {
-          return false;
-        }
-      }
-      else if (matrix_name == "ModelMatrix") {
-        if (inverse) {
-          bind._part[0] = SMO_world_to_view;
-          bind._part[1] = SMO_view_to_model;
-        } else {
-          bind._part[0] = SMO_model_to_view;
-          bind._part[1] = SMO_view_to_world;
-        }
-      }
-      else if (matrix_name == "ViewMatrix") {
-        if (inverse) {
-          bind._part[0] = SMO_apiview_to_view;
-          bind._part[1] = SMO_view_to_world;
-        } else {
-          bind._part[0] = SMO_world_to_view;
-          bind._part[1] = SMO_view_to_apiview;
-        }
-      }
-      else if (matrix_name == "ViewProjectionMatrix") {
-        if (inverse) {
-          bind._part[0] = SMO_apiclip_to_view;
-          bind._part[1] = SMO_view_to_world;
-        } else {
-          bind._part[0] = SMO_world_to_view;
-          bind._part[1] = SMO_view_to_apiclip;
-        }
-      }
-      else if (matrix_name == "TextureMatrix") {
-        // We may support 2-D texmats later, but let's make sure that people
-        // don't think they can just use a mat3 to get the 2-D version.
-        if (!expect_float_matrix(name, type, 4, 4)) {
-          return false;
-        }
-
-        bind._func = SMF_first;
-        bind._part[0] = inverse ? SMO_inv_texmat_i
-                                : SMO_texmat_i;
-        bind._part[1] = SMO_identity;
-
-        // Add it once for each index.
-//        for (bind._index = 0; bind._index < param_size; ++bind._index) {
-//          // It was discovered in #846, that GLSL 4.10 and lower don't seem to
-//          // guarantee that matrices occupy successive locations, and on macOS
-//          // they indeed occupy four locations per element.
-//          // As a big fat hack, we multiply by four on macOS, because this is
-//          // hard to fix on the 1.10 branch.  We'll have a proper fix on the
-//          // master branch.
-//#ifdef __APPLE__
-//          bind._id._location = p + bind._index * 4;
-//#else
-//          bind._id._location = p + bind._index;
-//#endif
-//          cp_add_mat_spec(bind);
-//        }
-      }
-      else {
-        return report_parameter_error(name, type, "unrecognized matrix name");
-      }
-
-      cp_add_mat_spec(bind);
-      return true;
-    }
-    if (pieces[1].compare(0, 7, "Texture") == 0) {
-      ShaderTexSpec bind;
-      bind._id = param;
-
-      const ::ShaderType *element_type;
-      uint32_t num_elements;
-      type->unwrap_array(element_type, num_elements);
-
-      const ::ShaderType::SampledImage *sampled_image_type = element_type->as_sampled_image();
-      if (sampled_image_type == nullptr) {
-        return report_parameter_error(name, type, "expected sampled image");
-      }
-      bind._desired_type = sampled_image_type->get_texture_type();
-
-      // Because of Vulkan limitations, we require buffer textures to be set as
-      // shader inputs
-      if (bind._desired_type == Texture::TT_buffer_texture) {
-        return report_parameter_error(name, type, "samplerBuffer must be set via shader inputs");
-      }
-
-      if (pieces[1].size() > 7 && isdigit(pieces[1][7])) {
-        // p3d_Texture0, p3d_Texture1, etc.
-        bind._part = Shader::STO_stage_i;
-
-        string tail;
-        bind._stage = string_to_int(pieces[1].substr(7), tail);
-        if (!tail.empty()) {
-          string msg = "unexpected '" + tail + "'";
-          return report_parameter_error(name, type, msg.c_str());
-        }
-
-        _tex_spec.push_back(bind);
-      }
-      else {
-        // p3d_Texture[] or p3d_TextureModulate[], etc.
-        if (pieces[1].size() == 7) {
-          bind._part = Shader::STO_stage_i;
-        }
-        else if (pieces[1].compare(7, string::npos, "FF") == 0) {
-          bind._part = Shader::STO_ff_stage_i;
-        }
-        else if (pieces[1].compare(7, string::npos, "Modulate") == 0) {
-          bind._part = Shader::STO_stage_modulate_i;
-        }
-        else if (pieces[1].compare(7, string::npos, "Add") == 0) {
-          bind._part = Shader::STO_stage_add_i;
-        }
-        else if (pieces[1].compare(7, string::npos, "Normal") == 0) {
-          bind._part = Shader::STO_stage_normal_i;
-        }
-        else if (pieces[1].compare(7, string::npos, "Height") == 0) {
-          bind._part = Shader::STO_stage_height_i;
-        }
-        else if (pieces[1].compare(7, string::npos, "Selector") == 0) {
-          bind._part = Shader::STO_stage_selector_i;
-        }
-        else if (pieces[1].compare(7, string::npos, "Gloss") == 0) {
-          bind._part = Shader::STO_stage_gloss_i;
-        }
-        else if (pieces[1].compare(7, string::npos, "Emission") == 0) {
-          bind._part = Shader::STO_stage_emission_i;
-        }
-        else {
-          return report_parameter_error(name, type, "unrecognized parameter name");
-        }
-
-        for (bind._stage = 0; bind._stage < num_elements; ++bind._stage) {
-          _tex_spec.push_back(bind);
-        }
-      }
-      return true;
-    }
-    if (pieces[1] == "Material") {
-      ShaderMatSpec bind;
-      bind._id = param;
-      bind._func = SMF_first;
-      bind._part[0] = SMO_attr_material;
-      bind._arg[0] = nullptr;
-      bind._part[1] = SMO_identity;
-      bind._arg[1] = nullptr;
-
-      const ::ShaderType::Struct *struct_type = type->as_struct();
-      if (struct_type == nullptr) {
-        return report_parameter_error(name, type, "expected struct");
-      }
-
-      bool success = true;
-      for (size_t i = 0; i < struct_type->get_num_members(); ++i) {
-        const ::ShaderType::Struct::Member &member = struct_type->get_member(i);
-
-        CPT(InternalName) fqname = ((InternalName *)name.p())->append(member.name);
-        bind._id._location = param._location + i;
-        bind._id._name = fqname->get_name();
-        bind._id._type = member.type;
-
-        if (member.name == "baseColor") {
-          if (expect_float_vector(fqname, member.type, 4, 4)) {
-            bind._part[0] = SMO_attr_material2;
-            bind._piece = SMP_row0;
-            cp_add_mat_spec(bind);
-            continue;
-          }
-        } else if (member.name == "ambient") {
-          if (expect_float_vector(fqname, member.type, 4, 4)) {
-            bind._part[0] = SMO_attr_material;
-            bind._piece = SMP_row0;
-            cp_add_mat_spec(bind);
-            continue;
-          }
-        } else if (member.name == "diffuse") {
-          if (expect_float_vector(fqname, member.type, 4, 4)) {
-            bind._part[0] = SMO_attr_material;
-            bind._piece = SMP_row1;
-            cp_add_mat_spec(bind);
-            continue;
-          }
-        } else if (member.name == "emission") {
-          if (expect_float_vector(fqname, member.type, 4, 4)) {
-            bind._part[0] = SMO_attr_material;
-            bind._piece = SMP_row2;
-            cp_add_mat_spec(bind);
-            continue;
-          }
-        } else if (member.name == "specular") {
-          if (expect_float_vector(fqname, member.type, 3, 3)) {
-            bind._part[0] = SMO_attr_material;
-            bind._piece = SMP_row3x3;
-            cp_add_mat_spec(bind);
-            continue;
-          }
-        } else if (member.name == "shininess") {
-          if (expect_float_vector(fqname, member.type, 1, 1)) {
-            bind._part[0] = SMO_attr_material;
-            bind._piece = SMP_cell15;
-            cp_add_mat_spec(bind);
-            continue;
-          }
-        } else if (member.name == "roughness") {
-          if (expect_float_vector(fqname, member.type, 1, 1)) {
-            bind._part[0] = SMO_attr_material2;
-            bind._piece = SMP_cell15;
-            cp_add_mat_spec(bind);
-            continue;
-          }
-        } else if (member.name == "metallic") {
-          if (member.type == ::ShaderType::bool_type ||
-              member.type == ::ShaderType::float_type) {
-            bind._part[0] = SMO_attr_material2;
-            bind._piece = SMP_row3x1;
-            cp_add_mat_spec(bind);
-            continue;
-          } else {
-            report_parameter_error(fqname, member.type, "expected bool or float");
-          }
-        } else if (member.name == "refractiveIndex") {
-          if (expect_float_vector(fqname, member.type, 1, 1)) {
-            bind._part[0] = SMO_attr_material2;
-            bind._piece = SMP_cell13;
-            cp_add_mat_spec(bind);
-            continue;
-          }
-        } else {
-          report_parameter_error(fqname, member.type, "unrecognized material attribute");
-        }
-        success = false;
-      }
-
-      return success;
-    }
-    if (pieces[1] == "ColorScale") {
-      if (!expect_float_vector(name, type, 3, 4)) {
-        return false;
-      }
-      ShaderMatSpec bind;
-      bind._id = param;
-      bind._func = SMF_first;
-      bind._part[0] = SMO_attr_colorscale;
-      bind._arg[0] = nullptr;
-      bind._part[1] = SMO_identity;
-      bind._arg[1] = nullptr;
-
-      if (type->as_vector()->get_num_components() == 3) {
-        bind._piece = Shader::SMP_row3x3;
-      } else {
-        bind._piece = Shader::SMP_row3;
-      }
-      cp_add_mat_spec(bind);
-      return true;
-    }
-    if (pieces[1] == "Color") {
-      if (!expect_float_vector(name, type, 3, 4)) {
-        return false;
-      }
-      ShaderMatSpec bind;
-      bind._id = param;
-      bind._func = Shader::SMF_first;
-      bind._part[0] = Shader::SMO_attr_color;
-      bind._arg[0] = nullptr;
-      bind._part[1] = Shader::SMO_identity;
-      bind._arg[1] = nullptr;
-
-      if (type->as_vector()->get_num_components() == 3) {
-        bind._piece = Shader::SMP_row3x3;
-      } else {
-        bind._piece = Shader::SMP_row3;
-      }
-      cp_add_mat_spec(bind);
-      return true;
-    }
-    if (pieces[1] == "ClipPlane") {
-      const ::ShaderType *element_type;
-      uint32_t num_elements;
-      type->unwrap_array(element_type, num_elements);
-      if (!expect_float_vector(name, element_type, 4, 4)) {
-        return false;
-      }
-      Shader::ShaderMatSpec bind;
-      bind._id = param;
-      bind._id._type = element_type;
-      bind._piece = Shader::SMP_row3;
-      bind._func = Shader::SMF_first;
-      bind._part[0] = Shader::SMO_apiview_clipplane_i;
-      bind._arg[0] = nullptr;
-      bind._part[1] = Shader::SMO_identity;
-      bind._arg[1] = nullptr;
-
-      for (uint32_t i = 0; i < num_elements; ++i) {
-        bind._index = i;
-        cp_add_mat_spec(bind);
-        ++bind._id._location;
-      }
-      return true;
-    }
-    if (pieces[1] == "TexAlphaOnly") {
-      ShaderMatSpec bind;
-      bind._id = param;
-      bind._func = SMF_first;
-      bind._index = 0;
-      bind._part[0] = SMO_tex_is_alpha_i;
-      bind._arg[0] = nullptr;
-      bind._part[1] = SMO_identity;
-      bind._arg[1] = nullptr;
-      bind._piece = SMP_row3;
-      cp_add_mat_spec(bind);
-      return true;
-    }
-    if (pieces[1] == "Fog") {
-      ShaderMatSpec bind;
-      bind._id = param;
-      bind._func = SMF_first;
-      bind._arg[0] = nullptr;
-      bind._part[1] = SMO_identity;
-      bind._arg[1] = nullptr;
-
-      const ::ShaderType::Struct *struct_type = type->as_struct();
-      if (struct_type == nullptr) {
-        return report_parameter_error(name, type, "expected struct");
-      }
-
-      bool success = true;
-      for (size_t i = 0; i < struct_type->get_num_members(); ++i) {
-        const ::ShaderType::Struct::Member &member = struct_type->get_member(i);
-
-        CPT(InternalName) fqname = ((InternalName *)name.p())->append(member.name);
-        bind._id._location = param._location + i;
-        bind._id._name = fqname->get_name();
-        bind._id._type = member.type;
-
-        if (member.name == "color") {
-          if (expect_float_vector(fqname, member.type, 3, 4)) {
-            bind._part[0] = SMO_attr_fogcolor;
-            if (member.type->as_vector()->get_num_components() == 3) {
-              bind._piece = Shader::SMP_row3x3;
-            } else {
-              bind._piece = Shader::SMP_row3;
-            }
-            cp_add_mat_spec(bind);
-            continue;
-          }
-        } else if (member.name == "density") {
-          if (expect_float_vector(fqname, member.type, 1, 1)) {
-            bind._part[0] = SMO_attr_fog;
-            bind._piece = SMP_row3x1;
-            cp_add_mat_spec(bind);
-            continue;
-          }
-        } else if (member.name == "start") {
-          if (expect_float_vector(fqname, member.type, 1, 1)) {
-            bind._part[0] = SMO_attr_fog;
-            bind._piece = SMP_cell13;
-            cp_add_mat_spec(bind);
-            continue;
-          }
-        } else if (member.name == "end") {
-          if (expect_float_vector(fqname, member.type, 1, 1)) {
-            bind._part[0] = SMO_attr_fog;
-            bind._piece = SMP_cell14;
-            cp_add_mat_spec(bind);
-            continue;
-          }
-        } else if (member.name == "scale") {
-          if (expect_float_vector(fqname, member.type, 1, 1)) {
-            bind._part[0] = SMO_attr_fog;
-            bind._piece = SMP_cell15;
-            cp_add_mat_spec(bind);
-            continue;
-          }
-        } else {
-          report_parameter_error(fqname, member.type, "unrecognized fog attribute");
-        }
-        success = false;
-      }
-
-      return success;
-    }
-    if (pieces[1] == "LightModel") {
-      const ::ShaderType::Struct *struct_type = type->as_struct();
-      if (struct_type == nullptr || struct_type->get_num_members() > 1) {
-        return report_parameter_error(name, type, "expected struct with 1 member");
-      }
-
-      if (struct_type->get_num_members() > 0) {
-        const ::ShaderType::Struct::Member &member = struct_type->get_member(0);
-        if (member.name != "ambient") {
-          return report_parameter_error(name, type, "expected 'ambient' member");
-        }
-
-        CPT(InternalName) fqname = ((InternalName *)name.p())->append(member.name);
-        if (!expect_float_vector(fqname, member.type, 3, 4)) {
-          return false;
-        }
-
-        ShaderMatSpec bind;
-        bind._id = param;
-        bind._id._name = fqname;
-        bind._id._type = member.type;
-        bind._func = SMF_first;
-        bind._part[0] = SMO_light_ambient;
-        bind._arg[0] = nullptr;
-        bind._part[1] = SMO_identity;
-        bind._arg[1] = nullptr;
-
-        if (member.type->as_vector()->get_num_components() == 3) {
-          bind._piece = SMP_row3x3;
-        } else {
-          bind._piece = SMP_row3;
-        }
-        cp_add_mat_spec(bind);
-      }
-
-      return true;
-    }
-    if (pieces[1] == "LightSource") {
-      const ::ShaderType::Array *array = type->as_array();
-      if (array == nullptr) {
-        return report_parameter_error(name, type, "expected array of structs");
-      }
-
-      const ::ShaderType::Struct *struct_type = array->get_element_type()->as_struct();
-      if (struct_type == nullptr) {
-        return report_parameter_error(name, type, "expected array of structs");
-      }
-
-      int location = param._location;
-
-      size_t num_members = struct_type->get_num_members();
-      for (size_t i = 0; i < num_members; ++i) {
-        const ::ShaderType::Struct::Member &member = struct_type->get_member(i);
-
-        CPT(InternalName) fqname = ((InternalName *)name.p())->append(member.name);
-
-        if (member.name == "shadowMap") {
-          if (member.type->as_sampled_image() == nullptr) {
-            return report_parameter_error(name, type, "expected sampler2D");
-          }
-          ShaderTexSpec bind;
-          bind._id = param;
-          bind._id._name = fqname;
-          bind._id._type = member.type;
-          bind._id._location = location++;
-          bind._part = STO_light_i_shadow_map;
-          bind._desired_type = Texture::TT_2d_texture;
-          for (bind._stage = 0; bind._stage < (int)array->get_num_elements(); ++bind._stage) {
-            _tex_spec.push_back(bind);
-            bind._id._location += num_members;
-          }
-        } else {
-          ShaderMatSpec bind;
-          bind._id = param;
-          bind._id._name = fqname;
-          bind._id._type = member.type;
-          bind._id._location = location++;
-          bind._func = SMF_first;
-          bind._part[0] = SMO_light_source_i_attrib;
-          bind._arg[0] = InternalName::make(member.name);
-          bind._part[1] = SMO_identity;
-          bind._arg[1] = nullptr;
-          if (member.name == "shadowViewMatrix" || member.name == "shadowViewMatrixInverse") {
-            if (!expect_float_matrix(fqname, member.type, 4, 4)) {
-              return false;
-            }
-            bind._piece = SMP_whole;
-            bind._scalar_type = member.type->as_matrix()->get_scalar_type();
-          }
-          else if (member.name == "shadowMatrix") {
-            // Only supported for backward compatibility: includes the model
-            // matrix.  Not very efficient to do this.
-            if (!expect_float_matrix(fqname, member.type, 4, 4)) {
-              return false;
-            }
-
-            bind._func = SMF_compose;
-            bind._piece = SMP_whole;
-            bind._part[0] = SMO_model_to_apiview;
-            bind._arg[0] = nullptr;
-            bind._part[1] = SMO_light_source_i_attrib;
-            bind._arg[1] = InternalName::make("shadowViewMatrix");
-            bind._scalar_type = member.type->as_matrix()->get_scalar_type();
-
-            static bool warned = false;
-            if (!warned) {
-              warned = true;
-              shader_cat.warning()
-                << "p3d_LightSource[].shadowMatrix is deprecated; use "
-                   "shadowViewMatrix instead, which transforms from view space "
-                   "instead of model space.\n";
-            }
-          }
-          else {
-            if (!expect_float_vector(fqname, member.type, 1, 4)) {
-              return false;
-            }
-            const ::ShaderType::Vector *vector = member.type->as_vector();
-            if (vector == nullptr || vector->get_num_components() == 1) {
-              bind._piece = SMP_row3x1;
-            }
-            else if (vector->get_num_components() == 2) {
-              bind._piece = SMP_row3x2;
-            }
-            else if (vector->get_num_components() == 3) {
-              bind._piece = SMP_row3x3;
-            }
-            else {
-              bind._piece = SMP_row3;
-            }
-            bind._part[0] = SMO_light_source_i_attrib;
-            bind._arg[0] = InternalName::make(member.name);
-            bind._part[1] = SMO_identity;
-            bind._arg[1] = nullptr;
-            bind._scalar_type = ScalarType::ST_float;
-          }
-          for (bind._index = 0; bind._index < (int)array->get_num_elements(); ++bind._index) {
-            cp_add_mat_spec(bind);
-            bind._id._location += num_members;
-          }
-        }
-      }
-
-      return true;
-    }
-    if (pieces[1] == "TransformTable") {
-      const ::ShaderType *element_type;
-      uint32_t num_elements;
-      type->unwrap_array(element_type, num_elements);
-
-      const ::ShaderType::Matrix *matrix = element_type->as_matrix();
-      if (matrix == nullptr ||
-          matrix->get_num_rows() != 4 ||
-          matrix->get_num_columns() != 4 ||
-          matrix->get_scalar_type() != ScalarType::ST_float) {
-        return report_parameter_error(name, type, "expected mat4[]");
-      }
-
-      _transform_table_loc = param._location;
-      _transform_table_size = num_elements;
-      _transform_table_reduced = false;
-      return true;
-    }
-    if (pieces[1] == "SliderTable") {
-      const ::ShaderType *element_type;
-      uint32_t num_elements;
-      type->unwrap_array(element_type, num_elements);
-
-      if (element_type != ::ShaderType::float_type) {
-        return report_parameter_error(name, type, "expected float");
-      }
-
-      _slider_table_loc = param._location;
-      _slider_table_size = num_elements;
-      return true;
-    }
-
-    return report_parameter_error(name, type, "unrecognized parameter name");
-  }
-  else if (pieces[0] == "osg" && _language == SL_GLSL) {
-    if (!expect_num_words(name, type, 2)) {
-      return false;
-    }
-
-    // These inputs are supported by OpenSceneGraph.  We can support them as
-    // well, to increase compatibility.
-    ShaderMatSpec bind;
-    bind._id = param;
-    bind._arg[0] = nullptr;
-    bind._arg[1] = nullptr;
-
-    if (pieces[1] == "ViewMatrix") {
-      bind._piece = SMP_whole;
-      bind._func = SMF_compose;
-      bind._part[0] = SMO_world_to_view;
-      bind._part[1] = SMO_view_to_apiview;
-    }
-    else if (pieces[1] == "InverseViewMatrix" || pieces[1] == "ViewMatrixInverse") {
-      bind._piece = SMP_whole;
-      bind._func = SMF_compose;
-      bind._part[0] = SMO_apiview_to_view;
-      bind._part[1] = SMO_view_to_world;
-    }
-    else if (pieces[1] == "FrameTime") {
-      bind._piece = SMP_row3x1;
-      bind._func = SMF_first;
-      bind._part[0] = SMO_frame_time;
-      bind._part[1] = SMO_identity;
-    }
-    else if (pieces[1] == "DeltaFrameTime") {
-      bind._piece = SMP_row3x1;
-      bind._func = SMF_first;
-      bind._part[0] = SMO_frame_delta;
-      bind._part[1] = SMO_identity;
-    }
-    else if (pieces[1] == "FrameNumber") {
-      if (type == ::ShaderType::int_type) {
-        _frame_number_loc = param._location;
-        return true;
-      } else {
-        return report_parameter_error(name, type, "expected int");
-      }
-    }
-    else {
-      return report_parameter_error(name, type, "unrecognized parameter name");
-    }
-
-    cp_add_mat_spec(bind);
-    return true;
-  }
-
-  // Check for mstrans, wstrans, vstrans, cstrans, mspos, wspos, vspos, cspos
-  if (pieces[0].size() >= 5 &&
-      (pieces[0].compare(1, std::string::npos, "strans") == 0 ||
-       pieces[0].compare(1, std::string::npos, "spos") == 0)) {
-    pieces.push_back("to");
-
-    switch (pieces[0][0]) {
-    case 'm':
-      pieces.push_back("model");
-      break;
-    case 'w':
-      pieces.push_back("world");
-      break;
-    case 'v':
-      pieces.push_back("view");
-      break;
-    case 'c':
-      pieces.push_back("clip");
-      break;
-    default:
-      return false;
-    }
-    if (pieces[0].compare(1, std::string::npos, "strans") == 0) {
-      pieces[0] = "trans";
-    } else {
-      pieces[0] = "row3";
-    }
-  }
-  else if (pieces[0].size() == 3 && // mat_modelproj et al
-           (pieces[0] == "mat" || pieces[0] == "inv" ||
-            pieces[0] == "tps" || pieces[0] == "itp")) {
-    std::string trans = pieces[0];
-    std::string matrix = pieces[1];
-    pieces.clear();
-    if (matrix == "modelview") {
-      tokenize("trans_model_to_apiview", pieces, "_");
-    }
-    else if (matrix == "projection") {
-      tokenize("trans_apiview_to_apiclip", pieces, "_");
-    }
-    else if (matrix == "modelproj") {
-      tokenize("trans_model_to_apiclip", pieces, "_");
-    }
-    else if (_language == SL_Cg && matrix == "shadow") {
-      if (!expect_num_words(name, type, 3) ||
-          !expect_float_matrix(name, type, 4, 4)) {
-        return false;
-      }
-      ShaderMatSpec bind;
-      bind._id = param;
-      bind._piece = SMP_whole;
-      bind._func = SMF_compose;
-      bind._part[1] = SMO_light_source_i_attrib;
-      bind._arg[1] = InternalName::make("shadowViewMatrix");
-      bind._part[0] = SMO_view_to_apiview;
-      bind._arg[0] = nullptr;
-      bind._index = atoi(pieces[2].c_str());
-      bind._scalar_type = type->as_matrix()->get_scalar_type();
-
-      cp_add_mat_spec(bind);
-      return true;
-    }
-    else {
-      return report_parameter_error(name, type, "unrecognized matrix name");
-    }
-    if (trans == "mat") {
-      pieces[0] = "trans";
-    } else if (trans == "inv") {
-      string t = pieces[1];
-      pieces[1] = pieces[3];
-      pieces[3] = t;
-    } else if (trans == "tps") {
-      pieces[0] = "tpose";
-    } else if (trans == "itp") {
-      string t = pieces[1];
-      pieces[1] = pieces[3];
-      pieces[3] = t;
-      pieces[0] = "tpose";
-    }
-  }
-
-  // Implement the Cg-style transform-matrix generator.
-  if (pieces[0] == "trans" ||
-      pieces[0] == "tpose" ||
-      pieces[0] == "row0" ||
-      pieces[0] == "row1" ||
-      pieces[0] == "row2" ||
-      pieces[0] == "row3" ||
-      pieces[0] == "col0" ||
-      pieces[0] == "col1" ||
-      pieces[0] == "col2" ||
-      pieces[0] == "col3") {
-
-    ShaderMatSpec bind;
-    bind._id = param;
-    bind._func = SMF_compose;
-
-    if (pieces[0] == "trans") {
-      if (!expect_float_matrix(name, type, 3, 4)) {
-        return false;
-      }
-      const ::ShaderType::Matrix *matrix = type->as_matrix();
-      if (matrix->get_num_rows() >= 4) {
-        if (matrix->get_num_columns() >= 4) {
-          bind._piece = SMP_whole;
-        } else {
-          bind._piece = SMP_upper4x3;
-        }
-      } else if (matrix->get_num_columns() >= 4) {
-        bind._piece = SMP_upper3x4;
-      } else {
-        bind._piece = SMP_upper3x3;
-      }
-      bind._scalar_type = matrix->get_scalar_type();
-    }
-    else if (pieces[0] == "tpose") {
-      if (!expect_float_matrix(name, type, 3, 4)) {
-        return false;
-      }
-      const ::ShaderType::Matrix *matrix = type->as_matrix();
-      if (matrix->get_num_rows() >= 4) {
-        if (matrix->get_num_columns() >= 4) {
-          bind._piece = SMP_transpose;
-        } else {
-          bind._piece = SMP_transpose4x3;
-        }
-      } else if (matrix->get_num_columns() >= 4) {
-        bind._piece = SMP_transpose3x4;
-      } else {
-        bind._piece = SMP_transpose3x3;
-      }
-      bind._scalar_type = matrix->get_scalar_type();
-    }
-    else if (pieces[0] == "row3") {
-      // We can exceptionally support row3 to have any number of components.
-      if (!expect_float_vector(name, type, 1, 4)) {
-        return false;
-      }
-      const ::ShaderType::Vector *vector = type->as_vector();
-      if (vector == nullptr || vector->get_num_components() == 1) {
-        bind._piece = SMP_row3x1;
-      }
-      else if (vector->get_num_components() == 2) {
-        bind._piece = SMP_row3x2;
-      }
-      else if (vector->get_num_components() == 3) {
-        bind._piece = SMP_row3x3;
-      }
-      else {
-        bind._piece = SMP_row3;
-      }
-      bind._scalar_type = ScalarType::ST_float;
-    }
-    else {
-      if (!expect_float_vector(name, type, 4, 4)) {
-        return false;
-      }
-      if (pieces[0][0] == 'r') {
-        bind._piece = (ShaderMatPiece)(SMP_row0 + (pieces[0][3] - '0'));
-      }
-      else if (pieces[0][0] == 'c') {
-        bind._piece = (ShaderMatPiece)(SMP_col0 + (pieces[0][3] - '0'));
-      }
-      else {
-        nassertr(false, false);
-      }
-      bind._scalar_type = type->as_vector()->get_scalar_type();
-    }
-
-    int next = 1;
-    pieces.push_back("");
-    if (!expect_coordinate_system(name, type, pieces, next, bind, true)) {
-      return false;
-    }
-    if (pieces[next] != "to" && pieces[next] != "rel") {
-      return report_parameter_error(name, type, "expected 'to' or 'rel'");
-    }
-    ++next;
-    if (!expect_coordinate_system(name, type, pieces, next, bind, false)) {
-      return false;
-    }
-    if (pieces.size() > next + 1) {
-      return report_parameter_error(name, type,
-        "unexpected extra words after parameter name");
-    }
-
-    // clip == apiclip in OpenGL, and the apiclip matrices are cached.
-    if (bind._part[0] == Shader::SMO_view_to_clip) {
-      bind._part[0] = Shader::SMO_view_to_apiclip;
-    } else if (bind._part[0] == Shader::SMO_clip_to_view) {
-      bind._part[0] = Shader::SMO_apiclip_to_view;
-    }
-    if (bind._part[1] == Shader::SMO_view_to_clip) {
-      bind._part[1] = Shader::SMO_view_to_apiclip;
-    } else if (bind._part[1] == Shader::SMO_clip_to_view) {
-      bind._part[1] = Shader::SMO_apiclip_to_view;
-    }
-
-    cp_add_mat_spec(bind);
-    return true;
-  }
-
-  // Other Cg-specific inputs.
-  bool k_prefix = false;
-  if (_language == SL_Cg) {
-    if (name_str.size() >= 2 && name_str.substr(0, 2) == "__") {
-      return true;
-    }
-
-    // Special parameter: attr_material or attr_color
-    if (pieces[0] == "attr") {
-      if (!expect_num_words(name, type,  2)) {
-        return false;
-      }
-      ShaderMatSpec bind;
-      bind._id = param;
-      if (pieces[1] == "material") {
-        if (!expect_float_matrix(name, type, 4, 4)) {
-          return false;
-        }
-        bind._piece = SMP_transpose;
-        bind._func = SMF_first;
-        bind._part[0] = SMO_attr_material;
-        bind._arg[0] = nullptr;
-        bind._part[1] = SMO_identity;
-        bind._arg[1] = nullptr;
-        bind._scalar_type = type->as_matrix()->get_scalar_type();
-      }
-      else if (pieces[1] == "color") {
-        if (!expect_float_vector(name, type, 3, 4)) {
-          return false;
-        }
-        bind._piece = SMP_row3;
-        bind._func = SMF_first;
-        bind._part[0] = SMO_attr_color;
-        bind._arg[0] = nullptr;
-        bind._part[1] = SMO_identity;
-        bind._arg[1] = nullptr;
-      }
-      else if (pieces[1] == "colorscale") {
-        if (!expect_float_vector(name, type, 3, 4)) {
-          return false;
-        }
-        bind._piece = SMP_row3;
-        bind._func = SMF_first;
-        bind._part[0] = SMO_attr_colorscale;
-        bind._arg[0] = nullptr;
-        bind._part[1] = SMO_identity;
-        bind._arg[1] = nullptr;
-      }
-      else if (pieces[1] == "fog") {
-        if (!expect_float_vector(name, type, 3, 4)) {
-          return false;
-        }
-        bind._piece = SMP_row3;
-        bind._func = SMF_first;
-        bind._part[0] = SMO_attr_fog;
-        bind._arg[0] = nullptr;
-        bind._part[1] = SMO_identity;
-        bind._arg[1] = nullptr;
-      }
-      else if (pieces[1] == "fogcolor") {
-        if (!expect_float_vector(name, type, 3, 4)) {
-          return false;
-        }
-        bind._piece = SMP_row3;
-        bind._func = SMF_first;
-        bind._part[0] = SMO_attr_fogcolor;
-        bind._arg[0] = nullptr;
-        bind._part[1] = SMO_identity;
-        bind._arg[1] = nullptr;
-      }
-      else if (pieces[1] == "ambient") {
-        if (!expect_float_vector(name, type, 3, 4)) {
-          return false;
-        }
-        bind._piece = SMP_row3;
-        bind._func = SMF_first;
-        bind._part[0] = SMO_light_ambient;
-        bind._arg[0] = nullptr;
-        bind._part[1] = SMO_identity;
-        bind._arg[1] = nullptr;
-      }
-      else if (pieces[1].compare(0, 5, "light") == 0) {
-        if (!expect_float_matrix(name, type, 4, 4)) {
-          return false;
-        }
-        bind._piece = SMP_transpose;
-        bind._func = SMF_first;
-        bind._part[0] = SMO_light_source_i_packed;
-        bind._arg[0] = nullptr;
-        bind._part[1] = SMO_identity;
-        bind._arg[1] = nullptr;
-        bind._index = atoi(pieces[1].c_str() + 5);
-        bind._scalar_type = type->as_matrix()->get_scalar_type();
-      }
-      else if (pieces[1].compare(0, 5, "lspec") == 0) {
-        if (!expect_float_vector(name, type, 3, 4)) {
-          return false;
-        }
-        bind._piece = SMP_row3;
-        bind._func = SMF_first;
-        bind._part[0] = SMO_light_source_i_attrib;
-        bind._arg[0] = InternalName::make("specular");
-        bind._part[1] = SMO_identity;
-        bind._arg[1] = nullptr;
-        bind._index = atoi(pieces[1].c_str() + 5);
-      }
-      else if (pieces[1] == "pointparams") {
-        if (!expect_float_vector(name, type, 3, 4)) {
-          return false;
-        }
-        bind._func = SMF_first;
-        bind._part[0] = SMO_attr_pointparams;
-        bind._arg[0] = nullptr;
-        bind._part[1] = SMO_identity;
-        bind._arg[1] = nullptr;
-
-        if (type->as_vector()->get_num_components() == 3) {
-          bind._piece = Shader::SMP_row3x3;
-        } else {
-          bind._piece = Shader::SMP_row3;
-        }
-      }
-      else {
-        return report_parameter_error(name, type, "unrecognized parameter name");
-      }
-
-      cp_add_mat_spec(bind);
-      return true;
-    }
-
-    // Keywords to access light properties.
-    if (pieces[0] == "alight") {
-      if (!expect_num_words(name, type, 2) ||
-          !expect_float_vector(name, type, 3, 4)) {
-        return false;
-      }
-      ShaderMatSpec bind;
-      bind._id = param;
-      bind._func = SMF_first;
-      bind._part[0] = SMO_alight_x;
-      bind._arg[0] = InternalName::make(pieces[1]);
-      bind._part[1] = SMO_identity;
-      bind._arg[1] = nullptr;
-
-      if (type->as_vector()->get_num_components() == 3) {
-        bind._piece = Shader::SMP_row3x3;
-      } else {
-        bind._piece = Shader::SMP_row3;
-      }
-
-      cp_add_mat_spec(bind);
-      return true;
-    }
-
-    if (pieces[0] == "satten") {
-      if (!expect_num_words(name, type, 2)||
-          !expect_float_vector(name, type, 4, 4)) {
-        return false;
-      }
-      ShaderMatSpec bind;
-      bind._id = param;
-      bind._piece = SMP_row3;
-      bind._func = SMF_first;
-      bind._part[0] = SMO_satten_x;
-      bind._arg[0] = InternalName::make(pieces[1]);
-      bind._part[1] = SMO_identity;
-      bind._arg[1] = nullptr;
-
-      cp_add_mat_spec(bind);
-      return true;
-    }
-
-    if (pieces[0] == "dlight" || pieces[0] == "plight" || pieces[0] == "slight") {
-      if (!expect_float_matrix(name, type, 4, 4)) {
-        return false;
-      }
-      ShaderMatSpec bind;
-      bind._id = param;
-      bind._piece = SMP_transpose;
-      int next = 1;
-      pieces.push_back("");
-      if (pieces[next] == "") {
-        return report_parameter_error(name, type, "expected light input name");
-      }
-      if (pieces[0] == "dlight") {
-        bind._func = SMF_transform_dlight;
-        bind._part[0] = SMO_dlight_x;
-      }
-      else if (pieces[0] == "plight") {
-        bind._func = SMF_transform_plight;
-        bind._part[0] = SMO_plight_x;
-      }
-      else if (pieces[0] == "slight") {
-        bind._func = SMF_transform_slight;
-        bind._part[0] = SMO_slight_x;
-      }
-      bind._arg[0] = InternalName::make(pieces[next]);
-      bind._scalar_type = type->as_matrix()->get_scalar_type();
-      next += 1;
-      if (pieces[next] != "to" && pieces[next] != "rel") {
-        return report_parameter_error(name, type, "expected 'to' or 'rel'");
-      }
-      if (!expect_coordinate_system(name, type, pieces, next, bind, false)) {
-        return false;
-      }
-      if (pieces.size() > next) {
-        return report_parameter_error(name, type,
-          "unexpected extra words after parameter name");
-      }
-      cp_add_mat_spec(bind);
-      return true;
-    }
-
-    if (pieces[0] == "texmat") {
-      if (!expect_num_words(name, type, 2) ||
-          !expect_float_matrix(name, type, 4, 4)) {
-        return false;
-      }
-      ShaderMatSpec bind;
-      bind._id = param;
-      bind._piece = SMP_whole;
-      bind._func = SMF_first;
-      bind._part[0] = SMO_texmat_i;
-      bind._arg[0] = nullptr;
-      bind._part[1] = SMO_identity;
-      bind._arg[1] = nullptr;
-      bind._index = atoi(pieces[1].c_str());
-      bind._scalar_type = type->as_matrix()->get_scalar_type();
-
-      cp_add_mat_spec(bind);
-      return true;
-    }
-
-    if (pieces[0] == "texscale") {
-      if (!expect_num_words(name, type, 2) ||
-          !expect_float_vector(name, type, 3, 4)) {
-        return false;
-      }
-      ShaderMatSpec bind;
-      bind._id = param;
-      bind._func = SMF_first;
-      bind._part[0] = SMO_texscale_i;
-      bind._arg[0] = nullptr;
-      bind._part[1] = SMO_identity;
-      bind._arg[1] = nullptr;
-      bind._index = atoi(pieces[1].c_str());
-
-      if (type->as_vector()->get_num_components() == 3) {
-        bind._piece = Shader::SMP_row3x3;
-      } else {
-        bind._piece = Shader::SMP_row3;
-      }
-
-      cp_add_mat_spec(bind);
-      return true;
-    }
-
-    if (pieces[0] == "texcolor") {
-      if (!expect_num_words(name, type, 2) ||
-          !expect_float_vector(name, type, 3, 4)) {
-        return false;
-      }
-      ShaderMatSpec bind;
-      bind._id = param;
-      bind._func = SMF_first;
-      bind._part[0] = SMO_texcolor_i;
-      bind._arg[0] = nullptr;
-      bind._part[1] = SMO_identity;
-      bind._arg[1] = nullptr;
-      bind._index = atoi(pieces[1].c_str());
-
-      if (type->as_vector()->get_num_components() == 3) {
-        bind._piece = Shader::SMP_row3x3;
-      } else {
-        bind._piece = Shader::SMP_row3;
-      }
-
-      cp_add_mat_spec(bind);
-      return true;
-    }
-
-    if (pieces[0] == "texconst") {
-      if (!expect_num_words(name, type, 2) ||
-          !expect_float_vector(name, type, 3, 4)) {
-        return false;
-      }
-      ShaderMatSpec bind;
-      bind._id = param;
-      bind._func = SMF_first;
-      bind._part[0] = SMO_texconst_i;
-      bind._arg[0] = nullptr;
-      bind._part[1] = SMO_identity;
-      bind._arg[1] = nullptr;
-      bind._index = atoi(pieces[1].c_str());
-
-      if (type->as_vector()->get_num_components() == 3) {
-        bind._piece = Shader::SMP_row3x3;
-      } else {
-        bind._piece = Shader::SMP_row3;
-      }
-
-      cp_add_mat_spec(bind);
-      return true;
-    }
-
-    if (pieces[0] == "plane") {
-      if (!expect_num_words(name, type, 2) ||
-          !expect_float_vector(name, type, 4, 4)) {
-        return false;
-      }
-      ShaderMatSpec bind;
-      bind._id = param;
-      bind._piece = SMP_row3;
-      bind._func = SMF_first;
-      bind._part[0] = SMO_plane_x;
-      bind._arg[0] = InternalName::make(pieces[1]);
-      bind._part[1] = SMO_identity;
-      bind._arg[1] = nullptr;
-
-      cp_add_mat_spec(bind);
-      return true;
-    }
-
-    if (pieces[0] == "clipplane") {
-      if (!expect_num_words(name, type, 2) ||
-          !expect_float_vector(name, type,  4, 4)) {
-        return false;
-      }
-      ShaderMatSpec bind;
-      bind._id = param;
-      bind._piece = SMP_row3;
-      bind._func = SMF_first;
-      bind._part[0] = SMO_clipplane_x;
-      bind._arg[0] = InternalName::make(pieces[1]);
-      bind._part[1] = SMO_identity;
-      bind._arg[1] = nullptr;
-
-      cp_add_mat_spec(bind);
-      return true;
-    }
-
-    // Keywords to access unusual parameters.
-    if (pieces[0] == "sys") {
-      if (!expect_num_words(name, type, 2)) {
-        return false;
-      }
-      ShaderMatSpec bind;
-      bind._id = param;
-      bind._piece = SMP_row3;
-      bind._func = SMF_first;
-      bind._part[1] = SMO_identity;
-      bind._arg[1] = nullptr;
-      if (pieces[1] == "pixelsize") {
-        if (!expect_float_vector(name, type, 2, 2)) {
-          return false;
-        }
-        bind._part[0] = SMO_pixel_size;
-        bind._arg[0] = nullptr;
-
-      } else if (pieces[1] == "windowsize") {
-        if (!expect_float_vector(name, type, 2, 2)) {
-          return false;
-        }
-        bind._part[0] = SMO_window_size;
-        bind._arg[0] = nullptr;
-
-      } else if (pieces[1] == "time") {
-        if (!expect_float_vector(name, type, 1, 1)) {
-          return false;
-        }
-        bind._piece = SMP_row3x1;
-        bind._part[0] = SMO_frame_time;
-        bind._arg[0] = nullptr;
-
-      } else {
-        return report_parameter_error(name, type, "unrecognized parameter name");
-      }
-
-      cp_add_mat_spec(bind);
-      return true;
-    }
-
-    // Keywords to access textures.
-
-    if (pieces[0] == "tex") {
-      if (pieces.size() != 2 && pieces.size() != 3) {
-        return report_parameter_error(name, type, "unrecognized parameter name");
-      }
-      ShaderTexSpec bind;
-      bind._id = param;
-      bind._name = nullptr;
-      bind._stage = atoi(pieces[1].c_str());
-      bind._part = STO_stage_i;
-
-      if (const ::ShaderType::SampledImage *image = type->as_sampled_image()) {
-        bind._desired_type = image->get_texture_type();
-
-        // Because of Vulkan limitations, we require buffer textures to be set
-        // as shader inputs
-        if (bind._desired_type == Texture::TT_buffer_texture) {
-          return report_parameter_error(name, type, "numbered stages may not use samplerBuffer");
-        }
-      }
-      else {
-        return report_parameter_error(name, type, "expected sampler type");
-      }
-      if (pieces.size() == 3) {
-        bind._suffix = InternalName::make(((string)"-") + pieces[2]);
-        shader_cat.warning()
-          << "Parameter " << name_str << ": use of a texture suffix is deprecated.\n";
-      }
-      _tex_spec.push_back(bind);
-      return true;
-    }
-
-    if (pieces[0] == "shadow") {
-      if (pieces.size() != 2) {
-        return report_parameter_error(name, type, "unrecognized parameter name");
-      }
-      ShaderTexSpec bind;
-      bind._id = param;
-      bind._name = nullptr;
-      bind._stage = atoi(pieces[1].c_str());
-      bind._part = STO_light_i_shadow_map;
-
-      if (const ::ShaderType::SampledImage *image = type->as_sampled_image()) {
-        bind._desired_type = image->get_texture_type();
-      }
-      else {
-        return report_parameter_error(name, type, "expected sampler type");
-      }
-      _tex_spec.push_back(bind);
-      return true;
-    }
-
-    // Keywords to fetch texture parameter data.
-
-    if (pieces[0] == "texpad") {
-      if (!expect_num_words(name, type, 2) ||
-          !expect_float_vector(name, type, 3, 4)) {
-        return false;
-      }
-      ShaderMatSpec bind;
-      bind._id = param;
-      bind._func = SMF_first;
-      bind._part[0] = SMO_texpad_x;
-      bind._arg[0] = InternalName::make(pieces[1]);
-      bind._part[1] = SMO_identity;
-      bind._arg[1] = nullptr;
-
-      if (type->as_vector()->get_num_components() == 3) {
-        bind._piece = Shader::SMP_row3x3;
-      } else {
-        bind._piece = Shader::SMP_row3;
-      }
-
-      cp_add_mat_spec(bind);
-      return true;
-    }
-
-    if (pieces[0] == "texpix") {
-      if (!expect_num_words(name, type, 2) ||
-          !expect_float_vector(name, type, 2, 4)) {
-        return false;
-      }
-      ShaderMatSpec bind;
-      bind._id = param;
-      bind._piece = SMP_row3;
-      bind._func = SMF_first;
-      bind._part[0] = SMO_texpix_x;
-      bind._arg[0] = InternalName::make(pieces[1]);
-      bind._part[1] = SMO_identity;
-      bind._arg[1] = nullptr;
-
-      switch (type->as_vector()->get_num_components()) {
-      case 2:
-        bind._piece = Shader::SMP_row3x2;
-        break;
-
-      case 3:
-        bind._piece = Shader::SMP_row3x3;
-        break;
-
-      case 4:
-        bind._piece = Shader::SMP_row3;
-        break;
-      }
-
-      cp_add_mat_spec(bind);
-      return true;
-    }
-
-    if (pieces[0] == "tbl") {
-      const ::ShaderType *element_type;
-      uint32_t num_elements;
-      if (!expect_num_words(name, type, 2) ||
-          !type->unwrap_array(element_type, num_elements)) {
-        return report_parameter_error(name, type, "expected array");
-      }
-
-      if (pieces[1] == "transforms") {
-        const ::ShaderType::Matrix *matrix = element_type->as_matrix();
-        if (matrix == nullptr ||
-            matrix->get_num_rows() < 3 ||
-            matrix->get_num_columns() != 4 ||
-            matrix->get_scalar_type() != ScalarType::ST_float) {
-          return report_parameter_error(name, type, "expected float3x4[] or float4x4[]");
-        }
-
-        _transform_table_loc = param._location;
-        _transform_table_size = num_elements;
-        _transform_table_reduced = (matrix->get_num_rows() == 3);
-      }
-      else if (pieces[1] == "sliders") {
-        _slider_table_loc = param._location;
-        _slider_table_size = num_elements;
-      }
-      else {
-        return report_parameter_error(name, type, "unrecognized parameter name");
-      }
-      return true;
-    }
-
-    // Previously, custom shader inputs needed the k_ prefix, so we have to
-    // strip it now.
-    if (pieces[0] == "k") {
-      k_prefix = true;
-      name_str = name_str.substr(2);
-      name = InternalName::make(name_str);
-    }
-  }
-
-  // If we get here, it's not a specially recognized input, but just a regular
-  // user-defined input.
-  if (const ::ShaderType::SampledImage *sampler = type->as_sampled_image()) {
-    ShaderTexSpec bind;
-    bind._id = param;
-    bind._part = STO_named_input;
-    bind._name = name;
-    bind._desired_type = sampler->get_texture_type();
-    bind._stage = 0;
-    _tex_spec.push_back(bind);
-    return true;
-  }
-  else if (const ::ShaderType::Image *image = type->as_image()) {
-    ShaderImgSpec bind;
-    bind._id = param;
-    bind._name = name;
-    bind._desired_type = image->get_texture_type();
-    bind._writable = image->is_writable();
-    _img_spec.push_back(bind);
-    return true;
-  }
-  else if (const ::ShaderType::Matrix *matrix = type->as_matrix()) {
-    if (matrix->get_num_columns() == 3 && matrix->get_num_rows() == 3) {
-      ShaderMatSpec bind;
-      bind._id = param;
-      bind._piece = SMP_upper3x3;
-      bind._func = SMF_first;
-      bind._part[0] = SMO_mat_constant_x;
-      bind._arg[0] = name;
-      bind._part[1] = SMO_identity;
-      bind._arg[1] = nullptr;
-      bind._scalar_type = matrix->get_scalar_type();
-      cp_add_mat_spec(bind);
-      return true;
-    }
-    else if (matrix->get_num_columns() == 4 && matrix->get_num_rows() == 4) {
-      ShaderMatSpec bind;
-      bind._id = param;
-      bind._piece = SMP_whole;
-      bind._func = SMF_first;
-      bind._part[0] = SMO_mat_constant_x;
-      bind._arg[0] = name;
-      bind._part[1] = SMO_identity;
-      bind._arg[1] = nullptr;
-      bind._scalar_type = matrix->get_scalar_type();
-      cp_add_mat_spec(bind);
-      return true;
-    }
-  }
-  else if (const ::ShaderType::Struct *struct_type = type->as_struct()) {
-    // Is this a struct?  If so, bind the individual members.
-    bool success = true;
-
-    int location = param._location;
-
-    for (size_t i = 0; i < struct_type->get_num_members(); ++i) {
-      const ::ShaderType::Struct::Member &member = struct_type->get_member(i);
-
-      PT(InternalName) fqname = ((InternalName *)name.p())->append(member.name);
-
-      // Numeric struct members under GLSL may need a special treatment.
-      ScalarType scalar_type;
-      uint32_t dim[3];
-      if (_language == SL_GLSL &&
-          member.type->as_scalar_type(scalar_type, dim[0], dim[1], dim[2]) &&
-          (scalar_type == ScalarType::ST_float || scalar_type == ScalarType::ST_double) &&
-          dim[0] == 1) {
-        // It might be something like an attribute of a shader input, like a
-        // light parameter.  It might also just be a custom struct parameter.
-        // We can't know yet, so we always have to handle it specially.
-        ShaderMatSpec bind;
-        bind._id = param;
-        bind._id._name = fqname;
-        bind._id._type = member.type;
-        bind._id._location = location;
-        bind._scalar_type = scalar_type;
-        if (member.name == "shadowMatrix" && dim[1] == 4 && dim[2] == 4) {
-          // Special exception for shadowMatrix, which is deprecated because it
-          // includes the model transformation.  It is far more efficient to do
-          // that in the shader instead.
-          static bool warned = false;
-          if (!warned) {
-            warned = true;
-            shader_cat.warning()
-              << "light.shadowMatrix inputs are deprecated; use "
-                 "shadowViewMatrix instead, which transforms from view "
-                 "space instead of model space.\n";
-          }
-          bind._piece = SMP_whole;
-          bind._func = SMF_compose;
-          bind._part[0] = SMO_model_to_apiview;
-          bind._arg[0] = nullptr;
-          bind._part[1] = SMO_mat_constant_x_attrib;
-          bind._arg[1] = ((InternalName *)name.p())->append("shadowViewMatrix");
-        }
-        else {
-          bind._func = SMF_first;
-          if (dim[1] == 4) {
-            bind._piece = SMP_whole;
-            bind._part[0] = SMO_mat_constant_x_attrib;
-          }
-          else if (dim[1] == 3) {
-            bind._piece = SMP_upper3x3;
-            bind._part[0] = SMO_mat_constant_x_attrib;
-          }
-          else {
-            bind._part[0] = SMO_vec_constant_x_attrib;
-            if (dim[2] == 1) {
-              bind._piece = SMP_row3x1;
-            }
-            else if (dim[2] == 2) {
-              bind._piece = SMP_row3x2;
-            }
-            else if (dim[2] == 3) {
-              bind._piece = SMP_row3x3;
-            }
-            else {
-              bind._piece = SMP_row3;
-            }
-          }
-          bind._arg[0] = fqname;
-          bind._part[1] = SMO_identity;
-          bind._arg[1] = nullptr;
-        }
-        cp_add_mat_spec(bind);
-      }
-      else {
-        // Otherwise, recurse.
-        Parameter member_param(param);
-        member_param._name = fqname;
-        member_param._type = member.type;
-        member_param._location = location;
-        if (!bind_parameter(member_param)) {
-          success = false;
-        }
-      }
-      location += member.type->get_num_parameter_locations();
-    }
-
-    return success;
-  }
-  else if (const ::ShaderType::Array *array_type = type->as_array()) {
-    // Check if this is an array of structs.
-    int location = param._location;
-    if (const ::ShaderType::Struct *struct_type = array_type->get_element_type()->as_struct()) {
-      bool success = true;
-
-      // Generate names like structname[0].membername for every array element.
-      // This is how GLSL has historically exposed these variables.
-      size_t basename_size = name->get_basename().size();
-      char *buffer = (char *)alloca(basename_size + 14);
-      memcpy(buffer, name->get_basename().c_str(), basename_size);
-
-      for (uint32_t ai = 0; ai < array_type->get_num_elements(); ++ai) {
-        sprintf(buffer + basename_size, "[%d]", (int)ai);
-
-        PT(InternalName) elemname = name->get_parent()->append(buffer);
-
-        for (size_t mi = 0; mi < struct_type->get_num_members(); ++mi) {
-          const ::ShaderType::Struct::Member &member = struct_type->get_member(mi);
-
-          // Recurse.
-          Parameter member_param(param);
-          member_param._name = elemname->append(member.name);
-          member_param._type = member.type;
-          member_param._location = location;
-          if (!bind_parameter(member_param)) {
-            success = false;
-          }
-
-          location += member.type->get_num_parameter_locations();
-        }
-      }
-      return success;
-    }
-  }
-
-  ShaderPtrSpec bind;
-  if (type->as_scalar_type(bind._type, bind._dim[0], bind._dim[1], bind._dim[2])) {
-    bind._id = param;
-    bind._arg = name;
-
-    //if (k_prefix) {
-    //  // Backward compatibility, disables certain checks.
-    //  bind._dim[0] = -1;
-    //}
-
-    _ptr_spec.push_back(std::move(bind));
-    return true;
-  }
-
-  shader_cat.error()
-    << "Uniform parameter '" << name_str << "' has unsupported type "
-    << *type << "\n";
-  return false;
-}
-
-/**
-=======
->>>>>>> ecd76c98
  * Checks whether the shader or any of its dependent files were modified on
  * disk.
  */
