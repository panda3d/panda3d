--- conflicted
+++ resolved
@@ -485,7 +485,7 @@
 void Shader::
 cp_add_mat_spec(ShaderMatSpec &spec) {
   // We currently expect each ShaderMatSpec to map to one location.
-  nassertv(spec._id._type->get_num_parameter_locations() == 1);
+  //nassertv(spec._id._type->get_num_parameter_locations() == 1);
 
   // If we're composing with identity, simplify.
 
@@ -584,23 +584,28 @@
     nassertv(end[0] == 1 || end[1] == 1);
   }
 
-  // Determine the number of elements used from the cache per array item.
+  // Determine the number of elements that will be passed to the shader3.
   switch (spec._piece) {
-  case SMP_scalar: spec._size = 1; break;
-  case SMP_vec2: spec._size = 2; break;
-  case SMP_vec3: spec._size = 3; break;
-  case SMP_vec4: spec._size = 4; break;
-  case SMP_vec4_array: spec._size = 4; break;
-  case SMP_mat4_whole: spec._size = 16; break;
-  case SMP_mat4_array: spec._size = 16; break;
-  case SMP_mat4_transpose: spec._size = 16; break;
-  case SMP_mat4_column: spec._size = 13; break;
-  case SMP_mat4_upper3x3: spec._size = 11; break;
-  case SMP_mat4_transpose3x3: spec._size = 11; break;
-  case SMP_mat4_upper3x4: spec._size = 15; break;
-  case SMP_mat4_transpose3x4: spec._size = 15; break;
-  case SMP_mat4_upper4x3: spec._size = 15; break;
-  case SMP_mat4_transpose4x3: spec._size = 15; break;
+  case SMP_scalar: spec._num_rows = 1; spec._num_cols = 1; break;
+  case SMP_vec2: spec._num_rows = 1; spec._num_cols = 2; break;
+  case SMP_vec3: spec._num_rows = 1; spec._num_cols = 3; break;
+  case SMP_vec4: spec._num_rows = 1; spec._num_cols = 4; break;
+  case SMP_scalar_array: spec._num_rows = 1; spec._num_cols = 1; break;
+  case SMP_vec2_array: spec._num_rows = 1; spec._num_cols = 2; break;
+  case SMP_vec3_array: spec._num_rows = 1; spec._num_cols = 3; break;
+  case SMP_vec4_array: spec._num_rows = 1; spec._num_cols = 4; break;
+  case SMP_mat3_whole: spec._num_rows = 3; spec._num_cols = 3; break;
+  case SMP_mat3_array: spec._num_rows = 3; spec._num_cols = 3; break;
+  case SMP_mat4_whole: spec._num_rows = 4; spec._num_cols = 4;  break;
+  case SMP_mat4_array: spec._num_rows = 4; spec._num_cols = 4;  break;
+  case SMP_mat4_transpose: spec._num_rows = 4; spec._num_cols = 4;  break;
+  case SMP_mat4_column: spec._num_rows = 4; spec._num_cols = 4;  break;
+  case SMP_mat4_upper3x3: spec._num_rows = 4; spec._num_cols = 4;  break;
+  case SMP_mat4_transpose3x3: spec._num_rows = 4; spec._num_cols = 4;  break;
+  case SMP_mat4_upper3x4: spec._num_rows = 4; spec._num_cols = 4;  break;
+  case SMP_mat4_transpose3x4: spec._num_rows = 4; spec._num_cols = 4;  break;
+  case SMP_mat4_upper4x3: spec._num_rows = 4; spec._num_cols = 4;  break;
+  case SMP_mat4_transpose4x3: spec._num_rows = 4; spec._num_cols = 4;  break;
   }
 
   // Make sure that we have a place in the part cache for both parts.
@@ -663,8 +668,6 @@
     spec._cache_offset[p] = offset + begin[p] * size;
   }
   if (spec._func == SMF_shader_input_ptr) {
-    _mat_scratch_size = std::max(_mat_scratch_size, spec._array_count);
-
     // We specify SSD_frame because a PTA may be modified by the app from
     // frame to frame, and we have no way to know.  So, we must respecify a
     // PTA at least once every frame.
@@ -688,19 +691,31 @@
   return size;
 }
 
-<<<<<<< HEAD
-=======
 /**
  * Returns the total amount of scratch space required to fetch the largest
- * shader input of this shader.
+ * shader input of this shader, in units of 16-byte blocks.
  */
 size_t Shader::
-cp_get_mat_scratch_size() const {
-  return _mat_scratch_size;
-}
-
-#ifdef HAVE_CG
->>>>>>> fc394e4c
+cp_get_mat_scratch_size(bool pad_rows) const {
+  size_t max_size = 4;
+  for (const ShaderMatSpec &spec : _mat_spec) {
+    //if (spec._func == SMF_first && (!pad_rows || spec._num_cols == 4)) {
+    //  continue;
+    //}
+    size_t basic_size = 1 + (spec._scalar_type == ScalarType::ST_double);
+    size_t size;
+    if (pad_rows) {
+      size = basic_size * spec._num_rows * spec._array_count;
+    } else {
+      size = basic_size * (spec._num_rows * spec._num_cols * spec._array_count + 3) / 4;
+    }
+    if (size > max_size) {
+      max_size = size;
+    }
+  }
+  return max_size;
+}
+
 /**
  *
  */
@@ -843,125 +858,11 @@
     if (module == nullptr || !add_module(std::move(module))) {
       return false;
     }
-<<<<<<< HEAD
     if (source.find("gshader") != string::npos) {
       in.clear();
       in.seekg(0);
       module = compiler->compile_now(Stage::geometry, in, fullpath, record);
       if (module == nullptr || !add_module(std::move(module))) {
-=======
-    if (!cp_parse_eol(p, pieces, next)) {
-      return false;
-    }
-    cp_add_mat_spec(bind);
-    return true;
-  }
-
-  // Special parameter: attr_material or attr_color
-
-  if (pieces[0] == "attr") {
-    if ((!cp_errchk_parameter_words(p,2)) ||
-        (!cp_errchk_parameter_in(p)) ||
-        (!cp_errchk_parameter_uniform(p))) {
-      return false;
-    }
-    ShaderMatSpec bind;
-    if (pieces[1] == "material") {
-      if (!cp_errchk_parameter_float(p,16,16)) {
-        return false;
-      }
-      bind._id = p._id;
-      bind._piece = SMP_mat4_transpose;
-      bind._func = SMF_first;
-      bind._part[0] = SMO_attr_material;
-      bind._arg[0] = nullptr;
-      bind._part[1] = SMO_identity;
-      bind._arg[1] = nullptr;
-    } else if (pieces[1] == "color") {
-      if (!cp_errchk_parameter_float(p,3,4)) {
-        return false;
-      }
-      bind._id = p._id;
-      bind._piece = SMP_vec4;
-      bind._func = SMF_first;
-      bind._part[0] = SMO_attr_color;
-      bind._arg[0] = nullptr;
-      bind._part[1] = SMO_identity;
-      bind._arg[1] = nullptr;
-    } else if (pieces[1] == "colorscale") {
-      if (!cp_errchk_parameter_float(p,3,4)) {
-        return false;
-      }
-      bind._id = p._id;
-      bind._piece = SMP_vec4;
-      bind._func = SMF_first;
-      bind._part[0] = SMO_attr_colorscale;
-      bind._arg[0] = nullptr;
-      bind._part[1] = SMO_identity;
-      bind._arg[1] = nullptr;
-    } else if (pieces[1] == "fog") {
-      if (!cp_errchk_parameter_float(p,3,4)) {
-        return false;
-      }
-      bind._id = p._id;
-      bind._piece = SMP_vec4;
-      bind._func = SMF_first;
-      bind._part[0] = SMO_attr_fog;
-      bind._arg[0] = nullptr;
-      bind._part[1] = SMO_identity;
-      bind._arg[1] = nullptr;
-      bind._offset = FA_params;
-    } else if (pieces[1] == "fogcolor") {
-      if (!cp_errchk_parameter_float(p,3,4)) {
-        return false;
-      }
-      bind._id = p._id;
-      bind._piece = SMP_vec4;
-      bind._func = SMF_first;
-      bind._part[0] = SMO_attr_fog;
-      bind._arg[0] = nullptr;
-      bind._part[1] = SMO_identity;
-      bind._arg[1] = nullptr;
-      bind._offset = FA_color;
-    } else if (pieces[1] == "ambient") {
-      if (!cp_errchk_parameter_float(p,3,4)) {
-        return false;
-      }
-      bind._id = p._id;
-      bind._piece = SMP_vec4;
-      bind._func = SMF_first;
-      bind._part[0] = SMO_light_ambient;
-      bind._arg[0] = nullptr;
-      bind._part[1] = SMO_identity;
-      bind._arg[1] = nullptr;
-    } else if (pieces[1].compare(0, 5, "light") == 0) {
-      if (!cp_errchk_parameter_float(p,16,16)) {
-        return false;
-      }
-      bind._id = p._id;
-      bind._piece = SMP_mat4_transpose;
-      bind._func = SMF_first;
-      bind._part[0] = SMO_light_source_i_packed;
-      bind._arg[0] = nullptr;
-      bind._part[1] = SMO_identity;
-      bind._arg[1] = nullptr;
-      bind._index = atoi(pieces[1].c_str() + 5);
-    } else if (pieces[1].compare(0, 5, "lspec") == 0) {
-      if (!cp_errchk_parameter_float(p,3,4)) {
-        return false;
-      }
-      bind._id = p._id;
-      bind._piece = SMP_vec4;
-      bind._func = SMF_first;
-      bind._part[0] = SMO_light_source_i;
-      bind._arg[0] = nullptr;
-      bind._part[1] = SMO_identity;
-      bind._arg[1] = nullptr;
-      bind._index = atoi(pieces[1].c_str() + 5);
-      bind._offset = LA_specular;
-    } else if (pieces[1] == "pointparams") {
-      if (!cp_errchk_parameter_float(p,3,4)) {
->>>>>>> fc394e4c
         return false;
       }
     }
@@ -1189,12 +1090,6 @@
           continue;
         }
       }
-<<<<<<< HEAD
-=======
-      bind._piece = SMP_scalar;
-      bind._part[0] = SMO_frame_time;
-      bind._arg[0] = nullptr;
->>>>>>> fc394e4c
 
       if (var.has_location()) {
         // Check whether the locations occupied by this variable are already in
@@ -1281,40 +1176,10 @@
   }
   bind._elements = dim[0] * dim[1];
 
-<<<<<<< HEAD
   if (shader_cat.is_debug()) {
     shader_cat.debug()
       << "Binding vertex input " << name_str << " with type " << *type
       << " and location " << location << "\n";
-=======
-  PT(InternalName) kinputname = InternalName::make(struct_name + basename);
-
-  switch (p._class) {
-  case SAC_vector:
-  case SAC_matrix:
-  case SAC_scalar:
-  case SAC_array: {
-    if (!cp_errchk_parameter_ptr(p)) {
-      return false;
-    }
-
-    ShaderMatSpec bind;
-    bind._id = p._id;
-    bind._func = SMF_shader_input_ptr;
-    bind._part[0] = SMO_INVALID;
-    bind._part[1] = SMO_INVALID;
-    bind._arg[0] = kinputname;
-    bind._arg[1] = nullptr;
-    bind._array_count = arg_dim[0] * arg_dim[1];
-    bind._num_components = arg_dim[2];
-    bind._numeric_type = p._numeric_type;
-    bind._piece = (ShaderMatPiece)(SMP_scalar + (arg_dim[2] - 1));
-
-    // if dim[0] = -1,  glShaderContext will not check the param size
-    //if (k_prefix) bind._dim[0] = -1;
-    cp_add_mat_spec(bind);
-    return true;
->>>>>>> fc394e4c
   }
 
   // Check if it has a p3d_ prefix - if so, assign special meaning.
@@ -1681,64 +1546,58 @@
 
         if (member.name == "baseColor") {
           if (expect_float_vector(fqname, member.type, 4, 4)) {
-            bind._part[0] = SMO_attr_material2;
             bind._piece = SMP_vec4;
+            bind._offset = 4 * MA_base_color;
             cp_add_mat_spec(bind);
             continue;
           }
         } else if (member.name == "ambient") {
           if (expect_float_vector(fqname, member.type, 4, 4)) {
-            bind._part[0] = SMO_attr_material;
             bind._piece = SMP_vec4;
+            bind._offset = 4 * MA_ambient;
             cp_add_mat_spec(bind);
             continue;
           }
         } else if (member.name == "diffuse") {
           if (expect_float_vector(fqname, member.type, 4, 4)) {
-            bind._part[0] = SMO_attr_material;
             bind._piece = SMP_vec4;
-            bind._offset = 4;
+            bind._offset = 4 * MA_diffuse;
             cp_add_mat_spec(bind);
             continue;
           }
         } else if (member.name == "emission") {
           if (expect_float_vector(fqname, member.type, 4, 4)) {
-            bind._part[0] = SMO_attr_material;
             bind._piece = SMP_vec4;
-            bind._offset = 8;
+            bind._offset = 4 * MA_emission;
             cp_add_mat_spec(bind);
             continue;
           }
         } else if (member.name == "specular") {
           if (expect_float_vector(fqname, member.type, 3, 3)) {
-            bind._part[0] = SMO_attr_material;
             bind._piece = SMP_vec3;
-            bind._offset = 12;
+            bind._offset = 4 * MA_specular;
             cp_add_mat_spec(bind);
             continue;
           }
         } else if (member.name == "shininess") {
           if (expect_float_vector(fqname, member.type, 1, 1)) {
-            bind._part[0] = SMO_attr_material;
             bind._piece = SMP_scalar;
-            bind._offset = 15;
+            bind._offset = 4 * MA_specular + 3;
             cp_add_mat_spec(bind);
             continue;
           }
         } else if (member.name == "roughness") {
           if (expect_float_vector(fqname, member.type, 1, 1)) {
-            bind._part[0] = SMO_attr_material2;
             bind._piece = SMP_scalar;
-            bind._offset = 7;
+            bind._offset = 4 * MA_metallic_ior_roughness + 3;
             cp_add_mat_spec(bind);
             continue;
           }
         } else if (member.name == "metallic") {
           if (member.type == ::ShaderType::bool_type ||
               member.type == ::ShaderType::float_type) {
-            bind._part[0] = SMO_attr_material2;
             bind._piece = SMP_scalar;
-            bind._offset = 4;
+            bind._offset = 4 * MA_metallic_ior_roughness;
             cp_add_mat_spec(bind);
             continue;
           } else {
@@ -1746,9 +1605,8 @@
           }
         } else if (member.name == "refractiveIndex") {
           if (expect_float_vector(fqname, member.type, 1, 1)) {
-            bind._part[0] = SMO_attr_material2;
             bind._piece = SMP_scalar;
-            bind._offset = 5;
+            bind._offset = 4 * MA_metallic_ior_roughness + 1;
             cp_add_mat_spec(bind);
             continue;
           }
@@ -1800,7 +1658,6 @@
       cp_add_mat_spec(bind);
       return true;
     }
-<<<<<<< HEAD
     if (pieces[1] == "ClipPlane") {
       const ::ShaderType *element_type;
       uint32_t num_elements;
@@ -1817,313 +1674,6 @@
       bind._arg[0] = nullptr;
       bind._part[1] = Shader::SMO_identity;
       bind._arg[1] = nullptr;
-=======
-  }
-
-  // DEBUG: output the generated program
-  if (shader_cat.is_debug()) {
-    const char *vertex_program;
-    const char *fragment_program;
-    const char *geometry_program;
-
-    if (_cg_vprogram != 0) {
-      shader_cat.debug()
-        << "Cg vertex profile: " << cgGetProfileString((CGprofile)_cg_vprofile) << "\n";
-      vertex_program = cgGetProgramString(_cg_vprogram, CG_COMPILED_PROGRAM);
-      shader_cat.spam() << vertex_program << "\n";
-    }
-    if (_cg_fprogram != 0) {
-      shader_cat.debug()
-        << "Cg fragment profile: " << cgGetProfileString((CGprofile)_cg_fprofile) << "\n";
-      fragment_program = cgGetProgramString(_cg_fprogram, CG_COMPILED_PROGRAM);
-      shader_cat.spam() << fragment_program << "\n";
-    }
-    if (_cg_gprogram != 0) {
-      shader_cat.debug()
-        << "Cg geometry profile: " << cgGetProfileString((CGprofile)_cg_gprofile) << "\n";
-      geometry_program = cgGetProgramString(_cg_gprogram, CG_COMPILED_PROGRAM);
-      shader_cat.spam() << geometry_program << "\n";
-    }
-  }
-
-  return true;
-}
-
-/**
- *
- */
-bool Shader::
-cg_analyze_entry_point(CGprogram prog, ShaderType type) {
-  bool success = true;
-
-  cg_recurse_parameters(cgGetFirstParameter(prog, CG_PROGRAM), type, success);
-  return success;
-}
-
-/**
- * This subroutine analyzes the parameters of a Cg shader.  The output is
- * stored in instance variables: _mat_spec, _var_spec, and _tex_spec.
- *
- * In order to do this, it is necessary to compile the shader.  It would be a
- * waste of CPU time to compile the shader, analyze the parameters, and then
- * discard the compiled shader.  This would force us to compile it again
- * later, when we need to build the ShaderContext.  Instead, we cache the
- * compiled Cg program in instance variables.  Later, a ShaderContext can pull
- * the compiled shader from these instance vars.
- *
- * To compile a shader, you need to first choose a profile.  There are two
- * contradictory objectives:
- *
- * 1. If you don't use the gsg's active profile, then the cached compiled
- * shader will not be useful to the ShaderContext.
- *
- * 2. If you use too weak a profile, then the shader may not compile.  So to
- * guarantee success, you should use the ultimate profile.
- *
- * To resolve this conflict, we try the active profile first, and if that
- * doesn't work, we try the ultimate profile.
- *
- */
-bool Shader::
-cg_analyze_shader(const ShaderCaps &caps) {
-
-  // Make sure we have a context for analyzing the shader.
-  if (_cg_context == 0) {
-    _cg_context = cgCreateContext();
-    if (_cg_context == 0) {
-      shader_cat.error()
-        << "Could not create a Cg context object: "
-        << cgGetErrorString(cgGetError()) << "\n";
-      return false;
-    }
-  }
-
-  if (!cg_compile_shader(caps, _cg_context)) {
-    return false;
-  }
-
-  if (_cg_fprogram != 0) {
-     if (!cg_analyze_entry_point(_cg_fprogram, ST_fragment)) {
-      cg_release_resources();
-      clear_parameters();
-      return false;
-    }
-  }
-
-  if (_var_spec.size() != 0) {
-    shader_cat.error() << "Cannot use vtx parameters in an fshader\n";
-    cg_release_resources();
-    clear_parameters();
-    return false;
-  }
-
-  if (_cg_vprogram != 0) {
-    if (!cg_analyze_entry_point(_cg_vprogram, ST_vertex)) {
-      cg_release_resources();
-      clear_parameters();
-      return false;
-    }
-  }
-
-  if (_cg_gprogram != 0) {
-    if (!cg_analyze_entry_point(_cg_gprogram, ST_geometry)) {
-      cg_release_resources();
-      clear_parameters();
-      return false;
-    }
-  }
-
-  // Assign sequence numbers to all parameters.  GLCgShaderContext relies on
-  // the fact that the varyings start at seqno 0.
-  int seqno = 0;
-  for (size_t i = 0; i < _var_spec.size(); ++i) {
-    _var_spec[i]._id._seqno = seqno++;
-  }
-  for (size_t i = 0; i < _mat_spec.size(); ++i) {
-    _mat_spec[i]._id._seqno = seqno++;
-  }
-  for (size_t i = 0; i < _tex_spec.size(); ++i) {
-    _tex_spec[i]._id._seqno = seqno++;
-  }
-
-  /*
-  // The following code is present to work around a bug in the Cg compiler.
-  // It does not generate correct code for shadow map lookups when using arbfp1.
-  // This is a particularly onerous limitation, given that arbfp1 is the only
-  // Cg target that works on radeons.  I suspect this is an intentional
-  // omission on nvidia's part.  The following code fetches the output listing,
-  // detects the error, repairs the code, and resumbits the repaired code to Cg.
-  if ((_cg_fprofile == CG_PROFILE_ARBFP1) && (gsghint->_supports_shadow_filter)) {
-    bool shadowunit[32];
-    bool anyshadow = false;
-    memset(shadowunit, 0, sizeof(shadowunit));
-    vector_string lines;
-    tokenize(cgGetProgramString(_cg_program[SHADER_type_frag],
-                                CG_COMPILED_PROGRAM), lines, "\n");
-    // figure out which texture units contain shadow maps.
-    for (int lineno=0; lineno<(int)lines.size(); lineno++) {
-      if (lines[lineno].compare(0,21,"#var sampler2DSHADOW ")) {
-        continue;
-      }
-      vector_string fields;
-      tokenize(lines[lineno], fields, ":");
-      if (fields.size()!=5) {
-        continue;
-      }
-      vector_string words;
-      tokenize(trim(fields[2]), words, " ");
-      if (words.size()!=2) {
-        continue;
-      }
-      int unit = atoi(words[1].c_str());
-      if ((unit < 0)||(unit >= 32)) {
-        continue;
-      }
-      anyshadow = true;
-      shadowunit[unit] = true;
-    }
-    // modify all TEX statements that use the relevant texture units.
-    if (anyshadow) {
-      for (int lineno=0; lineno<(int)lines.size(); lineno++) {
-        if (lines[lineno].compare(0,4,"TEX ")) {
-          continue;
-        }
-        vector_string fields;
-        tokenize(lines[lineno], fields, ",");
-        if ((fields.size()!=4)||(trim(fields[3]) != "2D;")) {
-          continue;
-        }
-        vector_string texunitf;
-        tokenize(trim(fields[2]), texunitf, "[]");
-        if ((texunitf.size()!=3)||(texunitf[0] != "texture")||(texunitf[2]!="")) {
-          continue;
-        }
-        int unit = atoi(texunitf[1].c_str());
-        if ((unit < 0) || (unit >= 32) || (shadowunit[unit]==false)) {
-          continue;
-        }
-        lines[lineno] = fields[0]+","+fields[1]+","+fields[2]+", SHADOW2D;";
-      }
-      string result = "!!ARBfp1.0\nOPTION ARB_fragment_program_shadow;\n";
-      for (int lineno=1; lineno<(int)lines.size(); lineno++) {
-        result += (lines[lineno] + "\n");
-      }
-      _cg_program[2] = _cg_program[SHADER_type_frag];
-      _cg_program[SHADER_type_frag] =
-        cgCreateProgram(_cg_context, CG_OBJECT, result.c_str(),
-                        _cg_profile[SHADER_type_frag], "fshader", (const char**)NULL);
-      cg_report_errors(s->get_name(), _cg_context);
-      if (_cg_program[SHADER_type_frag]==0) {
-        release_resources();
-        return false;
-      }
-    }
-  }
-  */
-
-  cg_release_resources();
-  return true;
-}
-
-/**
- * Returns the CGprogram of the given shadertype that belongs to this shader.
- */
-CGprogram Shader::
-cg_program_from_shadertype(ShaderType type) {
-  switch (type) {
-  case ST_vertex:
-    return _cg_vprogram;
-
-  case ST_fragment:
-    return _cg_fprogram;
-
-  case ST_geometry:
-    return _cg_gprogram;
-
-  default:
-    return 0;
-  }
-}
-
-/**
- * This routine is used by the ShaderContext constructor to compile the
- * shader.  The CGprogram objects are turned over to the ShaderContext, we no
- * longer own them.
- */
-bool Shader::
-cg_compile_for(const ShaderCaps &caps, CGcontext context,
-               CGprogram &combined_program, pvector<CGparameter> &map) {
-
-  // Initialize the return values to empty.
-  combined_program = 0;
-  map.clear();
-
-  // Make sure the shader is compiled for the target caps.  Most of the time,
-  // it will already be - this is usually a no-op.
-
-  _default_caps = caps;
-  if (!cg_compile_shader(caps, context)) {
-    return false;
-  }
-
-  // If the compile routine used the ultimate profile instead of the active
-  // one, it means the active one isn't powerful enough to compile the shader.
-  if (_cg_vprogram != 0 && _cg_vprofile != caps._active_vprofile) {
-    shader_cat.error() << "Cg vertex program not supported by profile "
-      << cgGetProfileString((CGprofile) caps._active_vprofile) << ": "
-      << get_filename(ST_vertex) << ". Try choosing a different profile.\n";
-    return false;
-  }
-  if (_cg_fprogram != 0 && _cg_fprofile != caps._active_fprofile) {
-    shader_cat.error() << "Cg fragment program not supported by profile "
-      << cgGetProfileString((CGprofile) caps._active_fprofile) << ": "
-      << get_filename(ST_fragment) << ". Try choosing a different profile.\n";
-    return false;
-  }
-  if (_cg_gprogram != 0 && _cg_gprofile != caps._active_gprofile) {
-    shader_cat.error() << "Cg geometry program not supported by profile "
-      << cgGetProfileString((CGprofile) caps._active_gprofile) << ": "
-      << get_filename(ST_geometry) << ". Try choosing a different profile.\n";
-    return false;
-  }
-
-  // Gather the programs we will be combining.
-  pvector<CGprogram> programs;
-  if (_cg_vprogram != 0) {
-    programs.push_back(_cg_vprogram);
-  }
-  if (_cg_fprogram != 0) {
-    programs.push_back(_cg_fprogram);
-  }
-  if (_cg_gprogram != 0) {
-    programs.push_back(_cg_gprogram);
-  }
-
-  // Combine the programs.  This can be more optimal than loading them
-  // individually, and it is even necessary for some profiles (particularly
-  // GLSL profiles on non-NVIDIA GPUs).
-  combined_program = cgCombinePrograms(programs.size(), &programs[0]);
-
-  // Build a parameter map.
-  size_t n_mat = _mat_spec.size();
-  size_t n_tex = _tex_spec.size();
-  size_t n_var = _var_spec.size();
-
-  map.resize(n_mat + n_tex + n_var);
-
-  // This is a bit awkward, we have to go in and seperate out the combined
-  // program, since all the parameter bindings have changed.
-  CGprogram programs_by_type[ST_COUNT];
-  for (int i = 0; i < cgGetNumProgramDomains(combined_program); ++i) {
-    // Conveniently, the CGdomain enum overlaps with ShaderType.
-    CGprogram program = cgGetProgramDomainProgram(combined_program, i);
-    programs_by_type[cgGetProgramDomain(program)] = program;
-  }
-
-  for (size_t i = 0; i < n_mat; ++i) {
-    const ShaderArgId &id = _mat_spec[i]._id;
-    map[id._seqno] = cgGetNamedParameter(programs_by_type[id._type], id._name.c_str());
->>>>>>> fc394e4c
 
       for (uint32_t i = 0; i < num_elements; ++i) {
         bind._index = i;
@@ -2162,7 +1712,6 @@
       for (size_t i = 0; i < struct_type->get_num_members(); ++i) {
         const ::ShaderType::Struct::Member &member = struct_type->get_member(i);
 
-<<<<<<< HEAD
         CPT(InternalName) fqname = ((InternalName *)name.p())->append(member.name);
         bind._id._location = param._location + i;
         bind._id._name = fqname->get_name();
@@ -2170,7 +1719,8 @@
 
         if (member.name == "color") {
           if (expect_float_vector(fqname, member.type, 3, 4)) {
-            bind._part[0] = SMO_attr_fogcolor;
+            bind._part[0] = SMO_attr_fog;
+            bind._offset = 4 * FA_color;
             if (member.type->as_vector()->get_num_components() == 3) {
               bind._piece = Shader::SMP_vec3;
             } else {
@@ -2182,6 +1732,7 @@
         } else if (member.name == "density") {
           if (expect_float_vector(fqname, member.type, 1, 1)) {
             bind._part[0] = SMO_attr_fog;
+            bind._offset = 4 * FA_params;
             bind._piece = SMP_scalar;
             cp_add_mat_spec(bind);
             continue;
@@ -2189,23 +1740,25 @@
         } else if (member.name == "start") {
           if (expect_float_vector(fqname, member.type, 1, 1)) {
             bind._part[0] = SMO_attr_fog;
+            bind._offset = 4 * FA_params + 1;
             bind._piece = SMP_scalar;
-            bind._offset = 1;
             cp_add_mat_spec(bind);
             continue;
           }
         } else if (member.name == "end") {
           if (expect_float_vector(fqname, member.type, 1, 1)) {
             bind._part[0] = SMO_attr_fog;
+            bind._offset = 4 * FA_params + 2;
             bind._piece = SMP_scalar;
-            bind._offset = 2;
+            cp_add_mat_spec(bind);
             continue;
           }
         } else if (member.name == "scale") {
           if (expect_float_vector(fqname, member.type, 1, 1)) {
             bind._part[0] = SMO_attr_fog;
+            bind._offset = 4 * FA_params + 3;
             bind._piece = SMP_scalar;
-            bind._offset = 3;
+            cp_add_mat_spec(bind);
             continue;
           }
         } else {
@@ -2213,107 +1766,6 @@
         }
         success = false;
       }
-=======
-  // Transfer ownership of the compiled shader.
-  if (_cg_vprogram != 0) {
-    cgDestroyProgram(_cg_vprogram);
-    _cg_vprogram = 0;
-  }
-  if (_cg_fprogram != 0) {
-    cgDestroyProgram(_cg_fprogram);
-    _cg_fprogram = 0;
-  }
-  if (_cg_gprogram != 0) {
-    cgDestroyProgram(_cg_gprogram);
-    _cg_gprogram = 0;
-  }
-
-  _cg_last_caps.clear();
-
-  return true;
-}
-#endif  // HAVE_CG
-
-/**
- * Construct a Shader that will be filled in using fillin() or read() later.
- */
-Shader::
-Shader(ShaderLanguage lang) :
-  _error_flag(false),
-  _parse(0),
-  _loaded(false),
-  _language(lang),
-  _last_modified(0),
-  _cache_compiled_shader(false)
-{
-#ifdef HAVE_CG
-  _cg_vprogram = 0;
-  _cg_fprogram = 0;
-  _cg_gprogram = 0;
-  _cg_vprofile = CG_PROFILE_UNKNOWN;
-  _cg_fprofile = CG_PROFILE_UNKNOWN;
-  _cg_gprofile = CG_PROFILE_UNKNOWN;
-  if (_default_caps._ultimate_vprofile == 0 || _default_caps._ultimate_vprofile == CG_PROFILE_UNKNOWN) {
-    if (basic_shaders_only) {
-      _default_caps._active_vprofile = CG_PROFILE_ARBVP1;
-      _default_caps._active_fprofile = CG_PROFILE_ARBFP1;
-      _default_caps._active_gprofile = CG_PROFILE_UNKNOWN;
-    } else {
-      _default_caps._active_vprofile = CG_PROFILE_UNKNOWN;
-      _default_caps._active_fprofile = CG_PROFILE_UNKNOWN;
-      _default_caps._active_gprofile = CG_PROFILE_UNKNOWN;
-    }
-    _default_caps._ultimate_vprofile = cgGetProfile("glslv");
-    _default_caps._ultimate_fprofile = cgGetProfile("glslf");
-    _default_caps._ultimate_gprofile = cgGetProfile("glslg");
-    if (_default_caps._ultimate_gprofile == CG_PROFILE_UNKNOWN) {
-      _default_caps._ultimate_gprofile = cgGetProfile("gp4gp");
-    }
-  }
-#endif
-}
-
-/**
- * Reads the shader from the given filename(s). Returns a boolean indicating
- * success or failure.
- */
-bool Shader::
-read(const ShaderFile &sfile, BamCacheRecord *record) {
-  _text._separate = sfile._separate;
-
-  if (sfile._separate) {
-    if (_language == SL_none) {
-      shader_cat.error()
-        << "No shader language was specified!\n";
-      return false;
-    }
-
-    if (!sfile._vertex.empty() &&
-        !do_read_source(_text._vertex, sfile._vertex, record)) {
-      return false;
-    }
-    if (!sfile._fragment.empty() &&
-        !do_read_source(_text._fragment, sfile._fragment, record)) {
-      return false;
-    }
-    if (!sfile._geometry.empty() &&
-        !do_read_source(_text._geometry, sfile._geometry, record)) {
-      return false;
-    }
-    if (!sfile._tess_control.empty() &&
-        !do_read_source(_text._tess_control, sfile._tess_control, record)) {
-      return false;
-    }
-    if (!sfile._tess_evaluation.empty() &&
-        !do_read_source(_text._tess_evaluation, sfile._tess_evaluation, record)) {
-      return false;
-    }
-    if (!sfile._compute.empty() &&
-        !do_read_source(_text._compute, sfile._compute, record)) {
-      return false;
-    }
-    _filename = sfile;
->>>>>>> fc394e4c
 
       return success;
     }
@@ -2453,11 +1905,79 @@
             else {
               bind._piece = SMP_vec4;
             }
-            bind._part[0] = SMO_light_source_i_vec_attrib;
-            bind._arg[0] = InternalName::make(member.name);
+            bind._part[0] = SMO_light_source_i;
+            bind._arg[0] = nullptr;
             bind._part[1] = SMO_identity;
             bind._arg[1] = nullptr;
             bind._scalar_type = ScalarType::ST_float;
+
+            ShaderMatPiece expected = SMP_vec4;
+            if (member.name == "color") {
+              bind._offset = 4 * Shader::LA_color;
+            }
+            else if (member.name == "specular") {
+              bind._offset = 4 * Shader::LA_specular;
+            }
+            else if (member.name == "ambient") {
+              bind._offset = 4 * Shader::LA_ambient;
+            }
+            else if (member.name == "diffuse") {
+              bind._offset = 4 * Shader::LA_diffuse;
+            }
+            else if (member.name == "position") {
+              bind._offset = 4 * Shader::LA_position;
+            }
+            else if (member.name == "halfVector") {
+              bind._offset = 4 * Shader::LA_half_vector;
+            }
+            else if (member.name == "spotDirection") {
+              bind._offset = 4 * Shader::LA_spot_direction;
+            }
+            else if (member.name == "spotCosCutoff") {
+              bind._offset = 4 * Shader::LA_spot_params;
+              expected = SMP_scalar;
+            }
+            else if (member.name == "spotCutoff") {
+              bind._offset = 4 * Shader::LA_spot_params + 1;
+              expected = SMP_scalar;
+            }
+            else if (member.name == "spotExponent") {
+              bind._offset = 4 * Shader::LA_spot_params + 2;
+              expected = SMP_scalar;
+            }
+            else if (member.name == "attenuation") {
+              bind._offset = 4 * Shader::LA_attenuation;
+              expected = SMP_vec3;
+            }
+            else if (member.name == "constantAttenuation") {
+              bind._offset = 4 * Shader::LA_attenuation;
+              expected = SMP_scalar;
+            }
+            else if (member.name == "linearAttenuation") {
+              bind._offset = 4 * Shader::LA_attenuation + 1;
+              expected = SMP_scalar;
+            }
+            else if (member.name == "quadraticAttenuation") {
+              bind._offset = 4 * Shader::LA_attenuation + 2;
+              expected = SMP_scalar;
+            }
+            else if (member.name == "radius") {
+              bind._offset = 4 * Shader::LA_attenuation + 3;
+              expected = SMP_scalar;
+            }
+            else {
+              shader_cat.error()
+                << "Invalid light struct member " << member.name << "\n";
+              return false;
+            }
+
+            // It's okay to declare as vec3 if we allow vec4.
+            if (bind._piece != expected && (expected != SMP_vec4 || bind._piece != SMP_vec3)) {
+              shader_cat.error()
+                << "p3d_LightSource[]." << member.name << " has unexpected type "
+                << bind._piece << ", expected " << expected << "\n";
+              return false;
+            }
           }
           for (bind._index = 0; bind._index < (int)array->get_num_elements(); ++bind._index) {
             cp_add_mat_spec(bind);
@@ -2540,8 +2060,11 @@
     }
     else if (pieces[1] == "FrameNumber") {
       if (type == ::ShaderType::int_type) {
-        _frame_number_loc = param._location;
-        return true;
+        bind._piece = SMP_scalar;
+        bind._func = SMF_first;
+        bind._part[0] = SMO_frame_number;
+        bind._part[1] = SMO_identity;
+        bind._scalar_type = ShaderType::ST_int;
       } else {
         return report_parameter_error(name, type, "expected int");
       }
@@ -2796,6 +2319,7 @@
         bind._arg[0] = nullptr;
         bind._part[1] = SMO_identity;
         bind._arg[1] = nullptr;
+        bind._offset = FA_params;
       }
       else if (pieces[1] == "fogcolor") {
         if (!expect_float_vector(name, type, 3, 4)) {
@@ -2803,10 +2327,11 @@
         }
         bind._piece = SMP_vec4;
         bind._func = SMF_first;
-        bind._part[0] = SMO_attr_fogcolor;
+        bind._part[0] = SMO_attr_fog;
         bind._arg[0] = nullptr;
         bind._part[1] = SMO_identity;
         bind._arg[1] = nullptr;
+        bind._offset = FA_color;
       }
       else if (pieces[1] == "ambient") {
         if (!expect_float_vector(name, type, 3, 4)) {
@@ -2837,10 +2362,11 @@
           return false;
         }
         bind._func = SMF_first;
-        bind._part[0] = SMO_light_source_i_vec_attrib;
-        bind._arg[0] = InternalName::make("specular");
+        bind._part[0] = SMO_light_source_i;
+        bind._arg[0] = nullptr;
         bind._part[1] = SMO_identity;
         bind._arg[1] = nullptr;
+        bind._offset = LA_specular;
         bind._index = atoi(pieces[1].c_str() + 5);
 
         if (type->as_vector()->get_num_components() == 3) {
@@ -3446,17 +2972,47 @@
     }
   }
 
-  ShaderPtrSpec bind;
-  if (type->as_scalar_type(bind._type, bind._dim[0], bind._dim[1], bind._dim[2])) {
+  ShaderMatSpec bind;
+  uint32_t arg_dim[3];
+  if (type->as_scalar_type(bind._scalar_type, arg_dim[0], arg_dim[1], arg_dim[2])) {
     bind._id = param;
-    bind._arg = name;
+    bind._func = SMF_shader_input_ptr;
+    bind._part[0] = SMO_INVALID;
+    bind._part[1] = SMO_INVALID;
+    bind._arg[0] = name;
+    bind._arg[1] = nullptr;
+    bind._array_count = arg_dim[0];
+
+    if (arg_dim[0] > 1 && arg_dim[1] > 1 && arg_dim[1] != arg_dim[2]) {
+      shader_cat.error()
+        << "Non-square matrix arrays are not supported in custom shader inputs\n";
+      return false;
+    }
+
+    if (arg_dim[1] >= 4) {
+      if (arg_dim[2] == 4) {
+        bind._piece = type->as_array() ? SMP_mat4_array : SMP_mat4_whole;
+      } else {
+        bind._piece = SMP_mat4_upper4x3;
+      }
+    } else if (arg_dim[1] > 1) {
+      if (arg_dim[2] == 4) {
+        bind._piece = SMP_mat4_upper3x4;
+      } else {
+        bind._piece = type->as_array() ? SMP_mat3_array : SMP_mat3_whole;
+      }
+    } else if (type->as_array()) {
+      bind._piece = (ShaderMatPiece)(SMP_scalar_array + (arg_dim[2] - 1));
+    } else {
+      bind._piece = (ShaderMatPiece)(SMP_scalar + (arg_dim[2] - 1));
+    }
 
     //if (k_prefix) {
     //  // Backward compatibility, disables certain checks.
     //  bind._dim[0] = -1;
     //}
 
-    _ptr_spec.push_back(std::move(bind));
+    cp_add_mat_spec(bind);
     return true;
   }
 
