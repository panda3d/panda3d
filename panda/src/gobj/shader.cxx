/**
 * PANDA 3D SOFTWARE
 * Copyright (c) Carnegie Mellon University.  All rights reserved.
 *
 * All use of this software is subject to the terms of the revised BSD
 * license.  You should have received a copy of this license along
 * with this source code in a file named "LICENSE."
 *
 * @file shader.cxx
 * @author jyelon
 * @date 2005-09-01
 * @author fperazzi, PandaSE
 * @date 2010-04-06
 * @author fperazzi, PandaSE
 * @date 2010-04-29
 */

#include "pandabase.h"
#include "shader.h"
#include "preparedGraphicsObjects.h"
#include "virtualFileSystem.h"
#include "config_putil.h"
#include "bamCache.h"
#include "string_utils.h"
#include "shaderCompilerRegistry.h"
#include "shaderCompiler.h"
#include "shaderInputBinding.h"

using std::istream;
using std::ostream;
using std::ostringstream;
using std::string;

TypeHandle Shader::_type_handle;
Shader::ShaderTable Shader::_load_table;
Shader::ShaderTable Shader::_make_table;
int Shader::_shaders_generated;

/**
 * Determine whether the source file hints at being a Cg shader
 */
static bool has_cg_header(const std::string &shader_text) {
  size_t newline_pos = shader_text.find('\n');
  std::string search_str = shader_text.substr(0, newline_pos);
  return search_str.rfind("//Cg") != std::string::npos;
}

/**
 * Construct a Shader that will be filled in using fillin() or read() later.
 */
Shader::
Shader(SourceLanguage lang) :
  _error_flag(false),
  _language(lang),
  _cache_compiled_shader(false)
{
}

/**
 * Delete the compiled code, if it exists.
 */
Shader::
~Shader() {
  release_all();
  // Note: don't try to erase ourselves from the table.  It currently keeps a
  // reference forever, and so the only place where this constructor is called
  // is in the destructor of the table itself.
  /*if (_loaded) {
    _load_table.erase(_filename);
  } else {
    _make_table.erase(_text);
  }*/
}

/**
 * Generate an error message including a description of the specified
 * parameter.  Always returns false.
 */
bool Shader::
report_parameter_error(const InternalName *name, const ShaderType *type, const char *msg) {
  Filename fn = get_filename();
  shader_cat.error()
    << fn << ": " << *type << ' ' << *name << ": " << msg << "\n";
  return false;
}

/**
 * Adds a part to the matrix cache, if it doesn't already exist, and returns
 * the index.
 */
size_t Shader::
add_matrix_cache_item(StateMatrix input, const InternalName *arg, int dep) {
  // Do we already have a spot in the cache for this part?
  size_t index;
  for (index = 0; index < _matrix_cache_desc.size(); ++index) {
    MatrixCacheItem &part = _matrix_cache_desc[index];
    if (part._part == input && part._arg == arg) {
      part._dep |= dep;
      break;
    }
  }
  if (index == _matrix_cache_desc.size()) {
    // Didn't find this part yet, create a new one.
    MatrixCacheItem part;
    part._part = input;
    part._dep = dep;
    part._arg = arg;

    _matrix_cache_deps |= part._dep;
    _matrix_cache_desc.push_back(std::move(part));
  }
  return index;
}

/**
 * Returns the total size of the matrix part cache in terms of number of
 * matrices.
 */
size_t Shader::
get_matrix_cache_size() const {
  return _matrix_cache_desc.size();
}

/**
 *
 */
void Shader::
clear_parameters() {
  _parameters.clear();
  _var_spec.clear();
}

/**
 * Called by the back-end when the shader has compiled data available.
 */
void Shader::
set_compiled(unsigned int format, const char *data, size_t length) {
  _compiled_format = format;
  _compiled_binary.assign(data, length);

  // Store the compiled shader in the cache.
  /*if (_cache_compiled_shader && !_record.is_null()) {
    _record->set_data(this);

    BamCache *cache = BamCache::get_global_ptr();
    cache->store(_record);
  }*/
}

/**
 * Called by the back-end to retrieve compiled data.
 */
bool Shader::
get_compiled(unsigned int &format, string &binary) const {
  format = _compiled_format;
  binary = _compiled_binary;
  return !binary.empty();
}

/**
 * Reads the shader from the given filename(s). Returns a boolean indicating
 * success or failure.
 */
bool Shader::
read(const ShaderFile &sfile, BamCacheRecord *record) {
  _text._separate = sfile._separate;

  PT(BamCacheRecord) record2;
  BamCache *cache;

  if (sfile._separate) {
    if (_language == SL_none) {
      shader_cat.error()
        << "No shader language was specified!\n";
      return false;
    }

    // Read the various stages in order.
    if (!sfile._vertex.empty() &&
        !do_read_source(Stage::VERTEX, sfile._vertex, record)) {
      return false;
    }
    if (!sfile._tess_control.empty() &&
        !do_read_source(Stage::TESS_CONTROL, sfile._tess_control, record)) {
      return false;
    }
    if (!sfile._tess_evaluation.empty() &&
        !do_read_source(Stage::TESS_EVALUATION, sfile._tess_evaluation, record)) {
      return false;
    }
    if (!sfile._geometry.empty() &&
        !do_read_source(Stage::GEOMETRY, sfile._geometry, record)) {
      return false;
    }
    if (!sfile._fragment.empty() &&
        !do_read_source(Stage::FRAGMENT, sfile._fragment, record)) {
      return false;
    }
    if (!sfile._compute.empty() &&
        !do_read_source(Stage::COMPUTE, sfile._compute, record)) {
      return false;
    }
    _filename = sfile;
  }
  else if (_language == SL_Cg || _language == SL_none) {
    // For historical reasons, we have to open up this file early to determine
    // some things about it.
    Filename fn = sfile._shared;
    VirtualFileSystem *vfs = VirtualFileSystem::get_global_ptr();
    PT(VirtualFile) vf = vfs->find_file(fn, get_model_path());
    if (vf == nullptr) {
      shader_cat.error()
        << "Could not find shader file: " << fn << "\n";
      return false;
    }

    // Single-file shaders are cached in their linked form in one big file.
    Filename fullpath = vf->get_filename();
    cache = BamCache::get_global_ptr();
    if (cache->get_cache_compiled_shaders()) {
      record2 = cache->lookup(fullpath, "sho");
      if (record2 != nullptr && record2->has_data()) {
        PT(Shader) shader = DCAST(Shader, record2->get_data());

        if (!shader->_modules.empty()) {
          shader_cat.info()
            << "Shader " << fn << " found in disk cache.\n";

          *this = *shader;
          _debug_name = fullpath.get_basename();
          _prepare_shader_pcollector = PStatCollector(std::string("Draw:Prepare:Shader:") + _debug_name);
          return true;
        }
      }
    }

    std::string source;
    if (!vf->read_file(source, true)) {
      shader_cat.error()
        << "Could not read shader file: " << fn << "\n";
      return false;
    }

    if (_language == SL_none && !has_cg_header(source)) {
      shader_cat.error()
        << "Unable to determine shader language of " << fn << "\n";
      return false;
    }
    _language = SL_Cg;
    _filename = sfile;

    shader_cat.info()
      << "Compiling Cg shader: " << fn << "\n";

    ShaderCompilerRegistry *registry = ShaderCompilerRegistry::get_global_ptr();
    ShaderCompiler *compiler = registry->get_compiler_for_language(SL_Cg);
    nassertr(compiler != nullptr, false);

    std::istringstream in(source);

    PT(ShaderModule) vertex = compiler->compile_now(Stage::VERTEX, in, fullpath, record);
    if (vertex == nullptr || !add_module(std::move(vertex))) {
      return false;
    }
    if (source.find("gshader") != string::npos) {
      in.clear();
      in.seekg(0);
      PT(ShaderModule) geometry = compiler->compile_now(Stage::GEOMETRY, in, fullpath, record);
      if (geometry == nullptr || !add_module(std::move(geometry))) {
        return false;
      }
    }
    in.clear();
    in.seekg(0);
    PT(ShaderModule) fragment = compiler->compile_now(Stage::FRAGMENT, in, fullpath, record);
    if (fragment == nullptr || !add_module(std::move(fragment))) {
      return false;
    }

    _debug_name = fullpath.get_basename();
  }
  else {
    shader_cat.error()
      << "GLSL shaders must have separate shader bodies!\n";
    return false;
  }

  if (!link()) {
    return false;
  }

  _prepare_shader_pcollector = PStatCollector(std::string("Draw:Prepare:Shader:") + _debug_name);

  if (record2 != nullptr) {
    // Note that we will call link() again after loading from the cache, but
    // putting this here will make sure that we checked that it links correctly
    // before we write it to the cache.
    record2->set_data(this, this);
    cache->store(record2);
  }

  return true;
}

/**
 * Loads the shader from the given string(s). Returns a boolean indicating
 * success or failure.
 */
bool Shader::
load(const ShaderFile &sbody, BamCacheRecord *record) {
  _filename = ShaderFile("created-shader");
  _fullpath = Filename();
  _text._separate = sbody._separate;

  if (sbody._separate) {
    if (_language == SL_none) {
      shader_cat.error()
        << "No shader language was specified!\n";
      return false;
    }

    if (!sbody._vertex.empty() &&
        !do_load_source(Stage::VERTEX, sbody._vertex, record)) {
      return false;
    }
    if (!sbody._tess_control.empty() &&
        !do_load_source(Stage::TESS_CONTROL, sbody._tess_control, record)) {
      return false;
    }
    if (!sbody._tess_evaluation.empty() &&
        !do_load_source(Stage::TESS_EVALUATION, sbody._tess_evaluation, record)) {
      return false;
    }
    if (!sbody._geometry.empty() &&
        !do_load_source(Stage::GEOMETRY, sbody._geometry, record)) {
      return false;
    }
    if (!sbody._fragment.empty() &&
        !do_load_source(Stage::FRAGMENT, sbody._fragment, record)) {
      return false;
    }
    if (!sbody._compute.empty() &&
        !do_load_source(Stage::COMPUTE, sbody._compute, record)) {
      return false;
    }

  } else if (_language == SL_Cg || _language == SL_none) {
    if (_language == SL_none && !has_cg_header(sbody._shared)) {
      shader_cat.error()
        << "Unable to determine shader language of created-shader\n";
      return false;
    }
    _language = SL_Cg;

    if (!do_load_source(Stage::VERTEX, sbody._shared, record)) {
      return false;
    }
    if (!do_load_source(Stage::FRAGMENT, sbody._shared, record)) {
      return false;
    }
    if (sbody._shared.find("gshader") != string::npos &&
        !do_load_source(Stage::GEOMETRY, sbody._shared, record)) {
      return false;
    }

  } else {
    shader_cat.error()
      << "GLSL shaders must have separate shader bodies!\n";
    return false;
  }

  if (!link()) {
    shader_cat.error()
      << "Failed to link shader.\n";
    return false;
  }

  _debug_name = "created-shader";
  _prepare_shader_pcollector = PStatCollector("Draw:Prepare:Shader:created-shader");
  return true;
}

/**
 * Reads the shader file from the given path into the given string.
 *
 * Returns false if there was an error with this shader bad enough to consider
 * it 'invalid'.
 */
bool Shader::
do_read_source(Stage stage, const Filename &fn, BamCacheRecord *record) {
  ShaderCompilerRegistry *registry = ShaderCompilerRegistry::get_global_ptr();
  ShaderCompiler *compiler = registry->get_compiler_for_language(_language);
  nassertr(compiler != nullptr, false);

  PT(ShaderModule) module = compiler->compile_now(stage, fn, record);
  if (!module) {
    return false;
  }
  nassertr(stage == module->get_stage(), false);

  if (!add_module(std::move(module))) {
    return false;
  }

  if (!_debug_name.empty()) {
    _debug_name += '/';
  }
  _debug_name += fn.get_basename();

  return true;
}

/**
 * Loads the shader file from the given string into the given string,
 * performing any pre-processing on it that may be necessary.
 *
 * Returns false if there was an error with this shader bad enough to consider
 * it 'invalid'.
 */
bool Shader::
do_read_source(ShaderModule::Stage stage, std::istream &in,
               const Filename &fullpath, BamCacheRecord *record) {
  ShaderCompilerRegistry *registry = ShaderCompilerRegistry::get_global_ptr();
  ShaderCompiler *compiler = registry->get_compiler_for_language(_language);
  nassertr(compiler != nullptr, false);

  PT(ShaderModule) module = compiler->compile_now(stage, in, fullpath, record);
  if (!module) {
    return false;
  }
  nassertr(stage == module->get_stage(), false);

  return add_module(std::move(module));
}

/**
 * Loads the shader file from the given string into the given string,
 * performing any pre-processing on it that may be necessary.
 *
 * Returns false if there was an error with this shader bad enough to consider
 * it 'invalid'.
 */
bool Shader::
do_load_source(ShaderModule::Stage stage, const std::string &source, BamCacheRecord *record) {
  std::istringstream in(source);
  return do_read_source(stage, in, Filename("created-shader"), record);
}

/**
 * Completes the binding between the different shader stages.
 */
bool Shader::
link() {
  nassertr(!_modules.empty(), false);

  // Go through all the modules to fetch the parameters.
  pmap<CPT_InternalName, Parameter> parameters_by_name;
  pvector<Parameter *> parameters;

  pmap<CPT_InternalName, const ShaderType *> spec_const_types;

  for (LinkedModule &linked_module : _modules) {
    const ShaderModule *module = linked_module._module.get_read_pointer();
    pmap<int, int> remap;

    for (const ShaderModule::Variable &var : module->_parameters) {
      Parameter param;
      param._name = var.name;
      param._type = var.type;
      param._stage_mask = (1 << (int)module->get_stage());

      auto result = parameters_by_name.insert({var.name, param});
      auto &it = result.first;

      if (result.second) {
        parameters.push_back(&(it->second));
      } else {
        // A variable by this name was already added by another stage.  Check
        // that it has the same type and location.
        Parameter &other = it->second;
        if (other._type != var.type) {
          shader_cat.error()
            << "Parameter " << *var.name << " in module " << *module
            << " is declared in another stage with a mismatching type!\n";
          return false;
        }

        // Aggregate types don't seem to work properly when sharing uniforms
        // between shader stages.  Needs revisiting.
        if (!var.type->is_aggregate_type()) {
          other._stage_mask |= param._stage_mask;
          continue;
        }
      }
    }

    for (const ShaderModule::SpecializationConstant &spec_const : module->_spec_constants) {
      auto result = spec_const_types.insert({spec_const.name, spec_const.type});
      auto &it = result.first;

      if (!result.second) {
        // Another module has already defined a spec constant with this name.
        // Make sure they have the same type.
        const ShaderType *other_type = it->second;
        if (spec_const.type != other_type) {
          shader_cat.error()
            << "Specialization constant " << *spec_const.name << " in module "
            << *module << " is declared in another stage with a mismatching type!\n";
          return false;
        }
      }
    }
  }

  // Now bind all of the parameters.
  bool success = true;
  for (const Parameter *param : parameters) {
    ShaderInputBinding *binding = ShaderInputBinding::make(_language, param->_name, param->_type);
    _parameters.push_back(*param);
    if (binding != nullptr) {
      binding->setup(this);
      _parameters.back()._binding = binding;
    } else {
      shader_cat.error()
        << "Failed to bind parameter " << *param->_name << " with type "
        << *param->_type << "\n";
      success = false;
    }
  }

  return success;
}

void Shader::
add_parameter(const InternalName *name, const ShaderType *type, int location) {
  {
    Shader::Parameter param;
    param._name = name;
    param._type = type;
    param._binding = ShaderInputBinding::make(_language, name, type);
    param._location = location;
    _parameters.push_back(std::move(param));
  }

  Shader::Parameter &param = _parameters.back();
  if (param._binding != nullptr) {
    param._binding->setup(this);
  } else {
    shader_cat.error()
      << "Failed to bind parameter " << *name << " with type "
      << *type << "\n";
  }
}

/**
 * Binds a vertex input parameter with the given type.
 */
bool Shader::
bind_vertex_input(const InternalName *name, const ShaderType *type, int location) {
  std::string name_str = name->get_name();

  Shader::ShaderVarSpec bind;
  bind._id._name = name_str;
  bind._id._type = type;
  bind._id._location = location;
  bind._name = nullptr;
  bind._append_uv = -1;

  uint32_t dim[3];
  if (!type->as_scalar_type(bind._scalar_type, dim[0], dim[1], dim[2])) {
    shader_cat.error()
      << "Unrecognized type " << *type << " for vertex input " << *name << "\n";
  }
  bind._elements = dim[0] * dim[1];

  if (shader_cat.is_debug()) {
    shader_cat.debug()
      << "Binding vertex input " << name_str << " with type " << *type
      << " and location " << location << "\n";
  }

  // Check if it has a p3d_ prefix - if so, assign special meaning.
  if (_language == Shader::SL_GLSL && name_str.compare(0, 4, "p3d_") == 0) {
    // GLSL-style vertex input.
    if (name_str == "p3d_Vertex") {
      bind._name = InternalName::get_vertex();
    }
    else if (name_str == "p3d_Normal") {
      bind._name = InternalName::get_normal();
    }
    else if (name_str == "p3d_Color") {
      bind._name = InternalName::get_color();
    }
    else if (name_str.compare(4, 7, "Tangent") == 0) {
      bind._name = InternalName::get_tangent();
      if (name_str.size() > 11) {
        bind._append_uv = atoi(name_str.substr(11).c_str());
      }
    }
    else if (name_str.compare(4, 8, "Binormal") == 0) {
      bind._name = InternalName::get_binormal();
      if (name_str.size() > 12) {
        bind._append_uv = atoi(name_str.substr(12).c_str());
      }
    }
    else if (name_str.compare(4, 13, "MultiTexCoord") == 0 && name_str.size() > 17) {
      bind._name = InternalName::get_texcoord();
      bind._append_uv = atoi(name_str.substr(17).c_str());
    }
    else if (name_str == "p3d_InstanceMatrix") {
      bind._name = InternalName::get_instance_matrix();

      if (dim[1] != 4 || dim[2] != 3) {
        return report_parameter_error(name, type, "expected mat4x3");
      }
    }
    else {
      shader_cat.error()
        << "Unrecognized built-in vertex input name '" << name_str << "'!\n";
      return false;
    }
  }
  else if (_language == Shader::SL_Cg && name_str.compare(0, 4, "vtx_") == 0) {
    // Cg-style vertex input.
    if (name_str == "vtx_position") {
      bind._name = InternalName::get_vertex();
      bind._append_uv = -1;
    }
    else if (name_str.substr(4, 8) == "texcoord") {
      bind._name = InternalName::get_texcoord();
      if (name_str.size() > 12) {
        bind._append_uv = atoi(name_str.c_str() + 12);
      }
    }
    else if (name_str.substr(4, 7) == "tangent") {
      bind._name = InternalName::get_tangent();
      if (name_str.size() > 11) {
        bind._append_uv = atoi(name_str.c_str() + 11);
      }
    }
    else if (name_str.substr(4, 8) == "binormal") {
      bind._name = InternalName::get_binormal();
      if (name_str.size() > 11) {
        bind._append_uv = atoi(name_str.c_str() + 11);
      }
    }
    else {
      bind._name = InternalName::make(name_str.substr(4));
    }
  }
  else {
    // Arbitrarily named attribute.
    bind._name = InternalName::make(name_str);
  }

  _var_spec.push_back(bind);
  return true;
}

/**
 * Checks whether the shader or any of its dependent files were modified on
 * disk.
 */
bool Shader::
check_modified() const {
  for (const LinkedModule &linked_module : _modules) {
    const ShaderModule *module = linked_module._module.get_read_pointer();

    if (module->_record != nullptr && !module->_record->dependents_unchanged()) {
      return true;
    }
  }
  return false;
}

/**
 * Loads the shader with the given filename.
 */
PT(Shader) Shader::
load(const Filename &file, SourceLanguage lang) {
  ShaderFile sfile(file);
  ShaderTable::const_iterator i = _load_table.find(sfile);
  if (i != _load_table.end() && (lang == SL_none || lang == i->second->_language)) {
    // But check that someone hasn't modified it in the meantime.
    if (i->second->check_modified()) {
      shader_cat.info()
        << "Shader " << file << " was modified on disk, reloading.\n";
    } else {
      if (shader_cat.is_debug()) {
        shader_cat.debug()
          << "Shader " << file << " was found in shader cache.\n";
      }
      return i->second;
    }
  }

  PT(Shader) shader = new Shader(lang);
  if (!shader->read(sfile)) {
    return nullptr;
  }

  _load_table[sfile] = shader;

  /*if (cache_generated_shaders) {
    ShaderTable::const_iterator i = _make_table.find(shader->_text);
    if (i != _make_table.end() && (lang == SL_none || lang == i->second->_language)) {
      return i->second;
    }
    _make_table[shader->_text] = shader;
  }*/
  return shader;
}

/**
 * This variant of Shader::load loads all shader programs separately.
 */
PT(Shader) Shader::
load(SourceLanguage lang, const Filename &vertex,
     const Filename &fragment, const Filename &geometry,
     const Filename &tess_control, const Filename &tess_evaluation) {
  ShaderFile sfile(vertex, fragment, geometry, tess_control, tess_evaluation);
  ShaderTable::const_iterator i = _load_table.find(sfile);
  if (i != _load_table.end() && (lang == SL_none || lang == i->second->_language)) {
    // But check that someone hasn't modified it in the meantime.
    if (i->second->check_modified()) {
      shader_cat.info()
        << "Shader was modified on disk, reloading.\n";
    } else {
      if (shader_cat.is_debug()) {
        shader_cat.debug()
          << "Shader was found in shader cache.\n";
      }
      return i->second;
    }
  }

  PT(Shader) shader = new Shader(lang);
  if (!shader->read(sfile)) {
    return nullptr;
  }

  _load_table[sfile] = shader;

  /*if (cache_generated_shaders) {
    ShaderTable::const_iterator i = _make_table.find(shader->_text);
    if (i != _make_table.end() && (lang == SL_none || lang == i->second->_language)) {
      return i->second;
    }
    _make_table[shader->_text] = shader;
  }*/
  return shader;
}

/**
 * Loads a compute shader.
 */
PT(Shader) Shader::
<<<<<<< HEAD
load_compute(ShaderLanguage lang, const Filename &fn) {
  if (lang != SL_GLSL && lang != SL_SPIR_V) {
=======
load_compute(SourceLanguage lang, const Filename &fn) {
  if (lang != SL_GLSL) {
>>>>>>> a39cb54a
    shader_cat.error()
      << "Only GLSL compute shaders are currently supported.\n";
    return nullptr;
  }

  Filename fullpath(fn);
  VirtualFileSystem *vfs = VirtualFileSystem::get_global_ptr();
  if (!vfs->resolve_filename(fullpath, get_model_path())) {
    shader_cat.error()
      << "Could not find compute shader file: " << fn << "\n";
    return nullptr;
  }

  ShaderFile sfile;
  sfile._separate = true;
  sfile._compute = fn;

  ShaderTable::const_iterator i = _load_table.find(sfile);
  if (i != _load_table.end() && (lang == SL_none || lang == i->second->_language)) {
    // But check that someone hasn't modified it in the meantime.
    if (i->second->check_modified()) {
      shader_cat.info()
        << "Compute shader " << fn << " was modified on disk, reloading.\n";
    } else {
      if (shader_cat.is_debug()) {
        shader_cat.debug()
          << "Compute shader " << fn << " was found in shader cache.\n";
      }
      return i->second;
    }
  }

  BamCache *cache = BamCache::get_global_ptr();
  PT(BamCacheRecord) record = cache->lookup(fullpath, "sho");
  if (record != nullptr) {
    if (record->has_data()) {
      PT(Shader) shader = DCAST(Shader, record->get_data());
      if (shader->_module_mask == (1 << (int)Stage::COMPUTE)) {
        shader_cat.info()
          << "Compute shader " << fn << " was found in disk cache.\n";
        return shader;
      }
    }
  }

  PT(Shader) shader = new Shader(lang);
  if (!shader->read(sfile, record)) {
    return nullptr;
  }

  _load_table[sfile] = shader;

  /*if (cache_generated_shaders) {
    ShaderTable::const_iterator i = _make_table.find(shader->_text);
    if (i != _make_table.end() && (lang == SL_none || lang == i->second->_language)) {
      return i->second;
    }
    _make_table[shader->_text] = shader;
  }*/

  // It makes little sense to cache the shader before compilation, so we keep
  // the record for when we have the compiled the shader.
  //shader->_record = std::move(record);
  shader->_cache_compiled_shader = BamCache::get_global_ptr()->get_cache_compiled_shaders();
  shader->_fullpath = std::move(fullpath);
  return shader;
}

/**
 * Loads the shader, using the string as shader body.
 */
PT(Shader) Shader::
make(string body, SourceLanguage lang) {
  if (lang == SL_GLSL) {
    shader_cat.error()
      << "GLSL shaders must have separate shader bodies!\n";
    return nullptr;

  } else if (lang == SL_none) {
    shader_cat.warning()
      << "Shader::make() now requires an explicit shader language.  Assuming Cg.\n";
    lang = SL_Cg;
  }

  ShaderFile sbody(std::move(body));

  if (cache_generated_shaders) {
    ShaderTable::const_iterator i = _make_table.find(sbody);
    if (i != _make_table.end() && (lang == SL_none || lang == i->second->_language)) {
      // But check that someone hasn't modified its includes in the meantime.
      if (!i->second->check_modified()) {
        return i->second;
      }
    }
  }

  PT(Shader) shader = new Shader(lang);
  if (!shader->load(sbody)) {
    return nullptr;
  }

  /*if (cache_generated_shaders) {
    ShaderTable::const_iterator i = _make_table.find(shader->_text);
    if (i != _make_table.end() && (lang == SL_none || lang == i->second->_language)) {
      shader = i->second;
    } else {
      _make_table[shader->_text] = shader;
    }
    _make_table[std::move(sbody)] = shader;
  }*/

  if (dump_generated_shaders) {
    ostringstream fns;
    int index = _shaders_generated ++;
    fns << "genshader" << index;
    string fn = fns.str();
    shader_cat.warning() << "Dumping shader: " << fn << "\n";

    pofstream s;
    s.open(fn.c_str(), std::ios::out | std::ios::trunc);
    s << shader->get_text();
    s.close();
  }
  return shader;
}

/**
 * Loads the shader, using the strings as shader bodies.
 */
PT(Shader) Shader::
make(SourceLanguage lang, string vertex, string fragment, string geometry,
     string tess_control, string tess_evaluation) {
  if (lang == SL_none) {
    shader_cat.error()
      << "Shader::make() requires an explicit shader language.\n";
    return nullptr;
  }

  ShaderFile sbody(std::move(vertex), std::move(fragment), std::move(geometry),
                   std::move(tess_control), std::move(tess_evaluation));

  if (cache_generated_shaders) {
    ShaderTable::const_iterator i = _make_table.find(sbody);
    if (i != _make_table.end() && (lang == SL_none || lang == i->second->_language)) {
      // But check that someone hasn't modified its includes in the meantime.
      if (!i->second->check_modified()) {
        return i->second;
      }
    }
  }

  PT(Shader) shader = new Shader(lang);
  shader->_filename = ShaderFile("created-shader");
  if (!shader->load(sbody)) {
    return nullptr;
  }

  /*if (cache_generated_shaders) {
    ShaderTable::const_iterator i = _make_table.find(shader->_text);
    if (i != _make_table.end() && (lang == SL_none || lang == i->second->_language)) {
      shader = i->second;
    } else {
      _make_table[shader->_text] = shader;
    }
    _make_table[std::move(sbody)] = shader;
  }*/

  return shader;
}

/**
 * Loads the compute shader from the given string.
 */
PT(Shader) Shader::
<<<<<<< HEAD
make_compute(ShaderLanguage lang, string body) {
  if (lang != SL_GLSL && lang != SL_SPIR_V) {
=======
make_compute(SourceLanguage lang, string body) {
  if (lang != SL_GLSL) {
>>>>>>> a39cb54a
    shader_cat.error()
      << "Only GLSL compute shaders are currently supported.\n";
    return nullptr;
  }

  ShaderFile sbody;
  sbody._separate = true;
  sbody._compute = std::move(body);

  if (cache_generated_shaders) {
    ShaderTable::const_iterator i = _make_table.find(sbody);
    if (i != _make_table.end() && (lang == SL_none || lang == i->second->_language)) {
      // But check that someone hasn't modified its includes in the meantime.
      if (!i->second->check_modified()) {
        return i->second;
      }
    }
  }

  PT(Shader) shader = new Shader(lang);
  shader->_filename = ShaderFile("created-shader");
  if (!shader->load(sbody)) {
    return nullptr;
  }

  /*if (cache_generated_shaders) {
    ShaderTable::const_iterator i = _make_table.find(shader->_text);
    if (i != _make_table.end() && (lang == SL_none || lang == i->second->_language)) {
      shader = i->second;
    } else {
      _make_table[shader->_text] = shader;
    }
    _make_table[std::move(sbody)] = shader;
  }*/

  return shader;
}

/**
 * Adds a module to a shader. Returns true if it was added successfully, false
 * if there was a problem. Modules must be added in increasing stage order and
 * only one module of a given stage type may be added.
 *
 * If the ShaderModule is already used in a different Shader object, this may
 * create a unique copy of it so that it may be modified to make it compatible
 * with the other modules in this shader.
 */
bool Shader::
add_module(PT(ShaderModule) module) {
  nassertr(module != nullptr, false);

  Stage stage = module->get_stage();
  if (has_stage(stage)) {
    shader_cat.error()
      << "Shader already has a module with stage " << stage << ".\n";
    return false;
  }

  if (_module_mask > (1u << (uint32_t)stage)) {
    shader_cat.error()
      << "Shader modules must be loaded in increasing stage order.\n";
    return false;
  }

  uint64_t used_caps = module->get_used_capabilities();

  // Make sure that any modifications made to the module will not affect other
  // Shader objects, by storing it as copy-on-write.
  COWPT(ShaderModule) cow_module = std::move(module);

  if (!_modules.empty()) {
    // Link its inputs up with the previous stage.
    pmap<int, int> location_remap;
    {
      CPT(ShaderModule) module = cow_module.get_read_pointer();
      if (!module->link_inputs(_modules.back()._module.get_read_pointer(), location_remap)) {
        shader_cat.error()
          << "Unable to match shader module interfaces.\n";
        return false;
      }
    }

    if (!location_remap.empty()) {
      // Make sure we have a unique copy so that we can do the remappings.
      PT(ShaderModule) module = cow_module.get_write_pointer();
      module->remap_input_locations(location_remap);
    }
  }
  else if (stage == Stage::VERTEX) {
    // Bind vertex inputs right away.
    CPT(ShaderModule) module = cow_module.get_read_pointer();
    bool success = true;
    for (const ShaderModule::Variable &var : module->_inputs) {
      if (!bind_vertex_input(var.name, var.type, var.get_location())) {
        success = false;
      }
    }
    if (!success) {
      shader_cat.error()
        << "Failed to bind vertex inputs.\n";
      return false;
    }
  }

  _modules.push_back(std::move(cow_module));
  _module_mask |= (1u << (uint32_t)stage);
  _used_caps |= used_caps;
  return true;
}

/**
 * Sets an unsigned integer value for the specialization constant with the
 * indicated name.  All modules containing a specialization constant with
 * this name will be given this value.
 *
 * Returns true if there was a specialization constant with this name on any of
 * the modules, false otherwise.
 */
bool Shader::
set_constant(CPT_InternalName name, unsigned int value) {
  bool any_changed = false;
  bool any_found = false;

  // Set the value on all modules containing a spec constant with this name.
  for (LinkedModule &linked_module : _modules) {
    const ShaderModule *module = linked_module._module.get_read_pointer();

    for (const ShaderModule::SpecializationConstant &spec_const : module->_spec_constants) {
      if (spec_const.name == name) {
        // Found one.
        if (linked_module._consts.set_constant(spec_const.id, value)) {
          any_changed = true;
        }
        any_found = true;
        break;
      }
    }
  }

  if (any_changed) {
    if (shader_cat.is_debug()) {
      shader_cat.debug()
        << "Specialization constant value changed, forcing shader to "
        << "re-prepare.\n";
    }
    // Force the shader to be re-prepared so the value change is picked up.
    release_all();
  }

  return any_found;
}

/**
 * Indicates that the shader should be enqueued to be prepared in the
 * indicated prepared_objects at the beginning of the next frame.  This will
 * ensure the texture is already loaded into texture memory if it is expected
 * to be rendered soon.
 *
 * Use this function instead of prepare_now() to preload textures from a user
 * interface standpoint.
 */
PT(AsyncFuture) Shader::
prepare(PreparedGraphicsObjects *prepared_objects) {
  return prepared_objects->enqueue_shader_future(this);
}

/**
 * Returns true if the shader has already been prepared or enqueued for
 * preparation on the indicated GSG, false otherwise.
 */
bool Shader::
is_prepared(PreparedGraphicsObjects *prepared_objects) const {
  Contexts::const_iterator ci;
  ci = _contexts.find(prepared_objects);
  if (ci != _contexts.end()) {
    return true;
  }
  return prepared_objects->is_shader_queued(this);
}

/**
 * Frees the texture context only on the indicated object, if it exists there.
 * Returns true if it was released, false if it had not been prepared.
 */
bool Shader::
release(PreparedGraphicsObjects *prepared_objects) {
  Contexts::iterator ci;
  ci = _contexts.find(prepared_objects);
  if (ci != _contexts.end()) {
    ShaderContext *sc = (*ci).second;
    if (sc != nullptr) {
      prepared_objects->release_shader(sc);
    } else {
      _contexts.erase(ci);
    }
    return true;
  }

  // Maybe it wasn't prepared yet, but it's about to be.
  return prepared_objects->dequeue_shader(this);
}

/**
 * Creates a context for the shader on the particular GSG, if it does not
 * already exist.  Returns the new (or old) ShaderContext.  This assumes that
 * the GraphicsStateGuardian is the currently active rendering context and
 * that it is ready to accept new textures.  If this is not necessarily the
 * case, you should use prepare() instead.
 *
 * Normally, this is not called directly except by the GraphicsStateGuardian;
 * a shader does not need to be explicitly prepared by the user before it may
 * be rendered.
 */
ShaderContext *Shader::
prepare_now(PreparedGraphicsObjects *prepared_objects,
            GraphicsStateGuardianBase *gsg) {
  Contexts::const_iterator ci;
  ci = _contexts.find(prepared_objects);
  if (ci != _contexts.end()) {
    return (*ci).second;
  }

  int supported_caps = gsg->get_supported_shader_capabilities();
  int unsupported_caps = _used_caps & ~supported_caps;
  if (unsupported_caps != 0) {
    std::ostream &out = shader_cat.error()
      << "Cannot load shader because the graphics back-end does not support ";

    if (supported_caps == 0) {
      out << "shaders.";
    } else {
      out << "these capabilities: ";
      ShaderModule::output_capabilities(out, unsupported_caps);
    }
    out << std::endl;

    // Insert nullptr so that we don't spam this error next time.
    _contexts[prepared_objects] = nullptr;

    return nullptr;
  }

  ShaderContext *tc = prepared_objects->prepare_shader_now(this, gsg);
  _contexts[prepared_objects] = tc;

  return tc;
}

/**
 * Removes the indicated PreparedGraphicsObjects table from the Shader's
 * table, without actually releasing the texture.  This is intended to be
 * called only from PreparedGraphicsObjects::release_texture(); it should
 * never be called by user code.
 */
void Shader::
clear_prepared(PreparedGraphicsObjects *prepared_objects) {
  Contexts::iterator ci;
  ci = _contexts.find(prepared_objects);
  if (ci != _contexts.end()) {
    _contexts.erase(ci);
  } else {
    // If this assertion fails, clear_prepared() was given a prepared_objects
    // which the texture didn't know about.
    nassert_raise("unknown PreparedGraphicsObjects");
  }
}

/**
 * Frees the context allocated on all objects for which the texture has been
 * declared.  Returns the number of contexts which have been freed.
 */
int Shader::
release_all() {
  // We have to traverse a copy of the _contexts list, because the
  // PreparedGraphicsObjects object will call clear_prepared() in response to
  // each release_texture(), and we don't want to be modifying the _contexts
  // list while we're traversing it.
  Contexts temp = _contexts;
  int num_freed = (int)_contexts.size();

  Contexts::const_iterator ci;
  for (ci = temp.begin(); ci != temp.end(); ++ci) {
    PreparedGraphicsObjects *prepared_objects = (*ci).first;
    ShaderContext *sc = (*ci).second;
    if (sc != nullptr) {
      prepared_objects->release_shader(sc);
    }
  }

  // There might still be some outstanding contexts in the map, if there were
  // any NULL pointers there.  Eliminate them.
  _contexts.clear();

  return num_freed;
}

/**
 * Tells the BamReader how to create objects of type Shader.
 */
void Shader::
register_with_read_factory() {
  BamReader::get_factory()->register_factory(get_class_type(), make_from_bam);
}

/**
 * Writes the contents of this object to the datagram for shipping out to a
 * Bam file.
 */
void Shader::
write_datagram(BamWriter *manager, Datagram &dg) {
  dg.add_uint8(_language);

  dg.add_uint32(_compiled_format);
  dg.add_string(_compiled_binary);

  dg.add_uint32(_module_mask);

  for (const LinkedModule &linked_module : _modules) {
    CPT(ShaderModule) module = linked_module._module.get_read_pointer();

    Filename fn = module->get_source_filename();
    dg.add_string(fn);

    if (fn.empty()) {
      // This module was not read from a file, so write the module itself too.
      manager->write_pointer(dg, module);
    }
  }
}

/**
 * This function is called by the BamReader's factory when a new object of
 * type Shader is encountered in the Bam file.  It should create the Shader
 * and extract its information from the file.
 */
TypedWritable *Shader::
make_from_bam(const FactoryParams &params) {
  Shader *shader = new Shader(SL_none);
  DatagramIterator scan;
  BamReader *manager;

  parse_params(params, scan, manager);
  shader->fillin(scan, manager);

  manager->register_finalize(shader);

  return shader;
}

/**
 * Receives an array of pointers, one for each time manager->read_pointer()
 * was called in fillin(). Returns the number of pointers processed.
 */
int Shader::
complete_pointers(TypedWritable **p_list, BamReader *manager) {
  int pi = TypedWritableReferenceCount::complete_pointers(p_list, manager);

  if (_modules.empty()) {
    int num_modules = count_bits_in_word(_module_mask);
    _module_mask = 0u;

    for (int i = 0; i < num_modules; ++i) {
      add_module(DCAST(ShaderModule, p_list[pi++]));
    }
  }

  return pi;
}

/**
 * Some objects require all of their nested pointers to have been completed
 * before the objects themselves can be completed.  If this is the case,
 * override this method to return true, and be careful with circular
 * references (which would make the object unreadable from a bam file).
 */
bool Shader::
require_fully_complete() const {
  return true;
}

/**
 * Called by the BamReader to perform any final actions needed for setting up
 * the object after all objects have been read and all pointers have been
 * completed.
 */
void Shader::
finalize(BamReader *manager) {
  // Since the shader modules may have changed since last time, we have to
  // re-link the shader (which also binds all of the parameters).
  if (!link()) {
    _modules.clear();
    _module_mask = 0u;
  }
}

/**
 * This internal function is called by make_from_bam to read in all of the
 * relevant data from the BamFile for the new Shader.
 */
void Shader::
fillin(DatagramIterator &scan, BamReader *manager) {
  _language = (SourceLanguage)scan.get_uint8();
  _debug_name = std::string();
  _module_mask = 0u;
  _modules.clear();

  _compiled_format = scan.get_uint32();
  _compiled_binary = scan.get_string();

  uint32_t mask = scan.get_uint32();
  _module_mask = mask;
  int num_modules = count_bits_in_word(mask);

  for (int i = 0; i < num_modules; ++i) {
    Stage stage = (Stage)get_lowest_on_bit(mask);
    mask &= ~(1u << (uint32_t)stage);

    Filename fn = scan.get_string();
    if (!fn.empty()) {
      // Compile this module from a source file.
      do_read_source(stage, fn, nullptr);
    }
    else {
      // This module was embedded.
      manager->read_pointer(scan);
    }
  }

  _prepare_shader_pcollector = PStatCollector(std::string("Draw:Prepare:Shader:") + _debug_name);
}<|MERGE_RESOLUTION|>--- conflicted
+++ resolved
@@ -755,13 +755,8 @@
  * Loads a compute shader.
  */
 PT(Shader) Shader::
-<<<<<<< HEAD
-load_compute(ShaderLanguage lang, const Filename &fn) {
-  if (lang != SL_GLSL && lang != SL_SPIR_V) {
-=======
 load_compute(SourceLanguage lang, const Filename &fn) {
   if (lang != SL_GLSL) {
->>>>>>> a39cb54a
     shader_cat.error()
       << "Only GLSL compute shaders are currently supported.\n";
     return nullptr;
@@ -936,13 +931,8 @@
  * Loads the compute shader from the given string.
  */
 PT(Shader) Shader::
-<<<<<<< HEAD
-make_compute(ShaderLanguage lang, string body) {
-  if (lang != SL_GLSL && lang != SL_SPIR_V) {
-=======
 make_compute(SourceLanguage lang, string body) {
   if (lang != SL_GLSL) {
->>>>>>> a39cb54a
     shader_cat.error()
       << "Only GLSL compute shaders are currently supported.\n";
     return nullptr;
