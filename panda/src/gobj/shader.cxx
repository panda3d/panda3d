--- conflicted
+++ resolved
@@ -2548,6 +2548,10 @@
     } else if (_language == SL_GLSL) {
       shader_cat.error()
         << "GLSL shaders must have separate shader bodies!\n";
+      return false;
+    } else if (_language == SL_SPIR_V) {
+      shader_cat.error()
+        << "SPIR-V shaders must have separate shader bodies!\n";
       return false;
     }
 
@@ -3743,44 +3747,8 @@
 
   PT(Shader) shader = new Shader(lang);
   shader->_filename = ShaderFile("created-shader");
-<<<<<<< HEAD
-  shader->_text = move(sbody);
-
-#ifdef HAVE_CG
-  if (lang == SL_Cg) {
-    if (!shader->cg_analyze_shader(_default_caps)) {
-      shader_cat.error()
-        << "Shader encountered an error.\n";
-      return nullptr;
-    }
-  } else
-#endif
-  if (lang == SL_SPIR_V) {
-    bool success = true;
-    if (!shader->_text._vertex.empty()) {
-      success = success && shader->spirv_analyze_shader(shader->_text._vertex);
-    }
-    if (!shader->_text._fragment.empty()) {
-      success = success && shader->spirv_analyze_shader(shader->_text._fragment);
-    }
-    if (!shader->_text._geometry.empty()) {
-      success = success && shader->spirv_analyze_shader(shader->_text._geometry);
-    }
-    if (!shader->_text._tess_control.empty()) {
-      success = success && shader->spirv_analyze_shader(shader->_text._tess_control);
-    }
-    if (!shader->_text._tess_evaluation.empty()) {
-      success = success && shader->spirv_analyze_shader(shader->_text._tess_evaluation);
-    }
-    if (!success) {
-      shader_cat.error()
-        << "Shader encountered an error.\n";
-      return nullptr;
-    }
-=======
   if (!shader->load(sbody)) {
     return nullptr;
->>>>>>> 7e562b0e
   }
 
   if (cache_generated_shaders) {
