/**
 * PANDA 3D SOFTWARE
 * Copyright (c) Carnegie Mellon University.  All rights reserved.
 *
 * All use of this software is subject to the terms of the revised BSD
 * license.  You should have received a copy of this license along
 * with this source code in a file named "LICENSE."
 *
 * @file shaderContext.h
 * @author jyelon
 * @date 2005-09-01
 */

#ifndef SHADERCONTEXT_H
#define SHADERCONTEXT_H

#include "pandabase.h"
#include "internalName.h"
#include "savedContext.h"
#include "shader.h"

class GraphicsStateGuardian;

/**
 * The ShaderContext is meant to contain the compiled version of a shader
 * string.  ShaderContext is an abstract base class, there will be a subclass
 * of it for each shader language and graphics API. Since the languages are so
 * different and the graphics APIs have so little in common, the base class
 * contains almost nothing.  All the implementation details are in the
 * subclasses.
 */

class EXPCL_PANDA_GOBJ ShaderContext: public SavedContext {
public:
  INLINE ShaderContext(Shader *se);

<<<<<<< HEAD
=======
  virtual void set_state_and_transform(const RenderState *,
                                       const TransformState *,
                                       const TransformState *,
                                       const TransformState *) {};

  INLINE virtual bool valid() { return false; }
  INLINE virtual void bind(GraphicsStateGuardian *gsg) {};
  INLINE virtual void unbind() {};
  INLINE virtual void issue_parameters(int altered) {};
  INLINE virtual void disable_shader_vertex_arrays() {};
  INLINE virtual bool update_shader_vertex_arrays(ShaderContext *prev, bool force) { return false; };
  INLINE virtual void disable_shader_texture_bindings() {};
  INLINE virtual void update_shader_texture_bindings(ShaderContext *prev) {};
  INLINE virtual void update_shader_buffer_bindings(ShaderContext *prev) {};

  INLINE virtual bool uses_standard_vertex_arrays(void) { return true; };
  INLINE virtual bool uses_custom_vertex_arrays(void) { return false; };

>>>>>>> 867f1747
PUBLISHED:
  INLINE Shader *get_shader() const;
  MAKE_PROPERTY(shader, get_shader);

public:
  Shader *_shader;

public:
  static TypeHandle get_class_type() {
    return _type_handle;
  }
  static void init_type() {
    TypedObject::init_type();
    register_type(_type_handle, "ShaderContext",
                  TypedObject::get_class_type());
  }
  virtual TypeHandle get_type() const {
    return get_class_type();
  }
  virtual TypeHandle force_init_type() {init_type(); return get_class_type();}

private:
  static TypeHandle _type_handle;
};

#include "shaderContext.I"

#endif<|MERGE_RESOLUTION|>--- conflicted
+++ resolved
@@ -34,27 +34,6 @@
 public:
   INLINE ShaderContext(Shader *se);
 
-<<<<<<< HEAD
-=======
-  virtual void set_state_and_transform(const RenderState *,
-                                       const TransformState *,
-                                       const TransformState *,
-                                       const TransformState *) {};
-
-  INLINE virtual bool valid() { return false; }
-  INLINE virtual void bind(GraphicsStateGuardian *gsg) {};
-  INLINE virtual void unbind() {};
-  INLINE virtual void issue_parameters(int altered) {};
-  INLINE virtual void disable_shader_vertex_arrays() {};
-  INLINE virtual bool update_shader_vertex_arrays(ShaderContext *prev, bool force) { return false; };
-  INLINE virtual void disable_shader_texture_bindings() {};
-  INLINE virtual void update_shader_texture_bindings(ShaderContext *prev) {};
-  INLINE virtual void update_shader_buffer_bindings(ShaderContext *prev) {};
-
-  INLINE virtual bool uses_standard_vertex_arrays(void) { return true; };
-  INLINE virtual bool uses_custom_vertex_arrays(void) { return false; };
-
->>>>>>> 867f1747
 PUBLISHED:
   INLINE Shader *get_shader() const;
   MAKE_PROPERTY(shader, get_shader);
