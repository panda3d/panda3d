/**
 * PANDA 3D SOFTWARE
 * Copyright (c) Carnegie Mellon University.  All rights reserved.
 *
 * All use of this software is subject to the terms of the revised BSD
 * license.  You should have received a copy of this license along
 * with this source code in a file named "LICENSE."
 *
 * @file pandaNode.cxx
 * @author drose
 * @date 2002-02-20
 */

#include "pandaNode.h"
#include "config_pgraph.h"
#include "nodePathComponent.h"
#include "bamReader.h"
#include "bamWriter.h"
#include "indent.h"
#include "geometricBoundingVolume.h"
#include "sceneGraphReducer.h"
#include "accumulatedAttribs.h"
#include "clipPlaneAttrib.h"
#include "boundingSphere.h"
#include "boundingBox.h"
#include "pStatTimer.h"
#include "config_mathutil.h"
#include "lightReMutexHolder.h"
#include "graphicsStateGuardianBase.h"
#include "decalEffect.h"
#include "showBoundsEffect.h"

using std::ostream;
using std::ostringstream;
using std::string;

// This category is just temporary for debugging convenience.
NotifyCategoryDecl(drawmask, EXPCL_PANDA_PGRAPH, EXPTP_PANDA_PGRAPH);
NotifyCategoryDef(drawmask, "");

TypeHandle PandaNode::BamReaderAuxDataDown::_type_handle;

PandaNode::SceneRootFunc *PandaNode::_scene_root_func;

UpdateSeq PandaNode::_reset_prev_transform_seq;
DrawMask PandaNode::_overall_bit = DrawMask::bit(31);

PStatCollector PandaNode::_update_bounds_pcollector("*:Bounds");

TypeHandle PandaNode::_type_handle;
TypeHandle PandaNode::CData::_type_handle;
TypeHandle PandaNodePipelineReader::_type_handle;

/*
 * There are two different interfaces here for making and breaking parent-
 * child connections: the fundamental PandaNode interface, via add_child() and
 * remove_child() (and related functions), and the NodePath support interface,
 * via attach(), detach(), and reparent(). They both do essentially the same
 * thing, but with slightly different inputs.  The PandaNode interfaces try to
 * guess which NodePaths should be updated as a result of the scene graph
 * change, while the NodePath interfaces already know.  The NodePath support
 * interface functions are strictly called from within the NodePath class, and
 * are used to implement NodePath::reparent_to() and NodePath::remove_node(),
 * etc.  The fundamental interface, on the other hand, is intended to be
 * called directly by the user.  The fundamental interface has a slightly
 * lower overhead because it does not need to create a NodePathComponent chain
 * where one does not already exist; however, the NodePath support interface
 * is more useful when the NodePath already does exist, because it ensures
 * that the particular NodePath calling it is kept appropriately up-to-date.
 */


/**
 *
 */
PandaNode::
PandaNode(const string &name) :
  Namable(name),
  _paths_lock("PandaNode::_paths_lock"),
  _prev_transform_valid(_reset_prev_transform_seq)
{
  if (pgraph_cat.is_debug()) {
    pgraph_cat.debug()
      << "Constructing " << (void *)this << ", " << get_name() << "\n";
  }

#ifdef DO_MEMORY_USAGE
  MemoryUsage::update_type(this, this);
#endif
}

/**
 *
 */
PandaNode::
~PandaNode() {
  if (pgraph_cat.is_debug()) {
    pgraph_cat.debug()
      << "Destructing " << (void *)this << ", " << get_name() << "\n";
  }

  // We shouldn't have any parents left by the time we destruct, or there's a
  // refcount fault somewhere.

  // Actually, that's not necessarily true anymore, since we might be updating
  // a node dynamically via the bam reader, which doesn't necessarily keep
  // related pairs of nodes in sync with each other.
  /*
#ifndef NDEBUG
  {
    CDReader cdata(_cycler);
    nassertv(cdata->get_up()->empty());
  }
#endif  // NDEBUG
  */

  remove_all_children();
}

/**
 * Do not call the copy constructor directly; instead, use make_copy() or
 * copy_subgraph() to make a copy of a node.
 */
PandaNode::
PandaNode(const PandaNode &copy) :
  TypedWritableReferenceCount(copy),
  Namable(copy),
  _paths_lock("PandaNode::_paths_lock"),
  _prev_transform_valid(_reset_prev_transform_seq),
  _python_tag_data(copy._python_tag_data),
  _unexpected_change_flags(0)
{
  if (pgraph_cat.is_debug()) {
    pgraph_cat.debug()
      << "Copying " << (void *)this << ", " << get_name() << "\n";
  }
#ifdef DO_MEMORY_USAGE
  MemoryUsage::update_type(this, this);
#endif

  // Copy the other node's state.
  {
    CDReader copy_cdata(copy._cycler);
    CDWriter cdata(_cycler, true);
    cdata->_state = copy_cdata->_state;
    cdata->_transform = copy_cdata->_transform;
    if (copy._prev_transform_valid == _reset_prev_transform_seq) {
      cdata->_prev_transform = copy_cdata->_prev_transform;
    } else {
      cdata->_prev_transform = copy_cdata->_transform;
    }

    cdata->_effects = copy_cdata->_effects;
    cdata->_tag_data = copy_cdata->_tag_data;
    cdata->_draw_control_mask = copy_cdata->_draw_control_mask;
    cdata->_draw_show_mask = copy_cdata->_draw_show_mask;
    cdata->_into_collide_mask = copy_cdata->_into_collide_mask;
    cdata->_bounds_type = copy_cdata->_bounds_type;
    cdata->_user_bounds = copy_cdata->_user_bounds;
    cdata->_internal_bounds = nullptr;
    cdata->_internal_bounds_computed = UpdateSeq::initial();
    cdata->_internal_bounds_mark = UpdateSeq::initial();
    ++cdata->_internal_bounds_mark;
    cdata->_final_bounds = copy_cdata->_final_bounds;
    cdata->_fancy_bits = copy_cdata->_fancy_bits;
  }
}

/**
 * This is similar to make_copy(), but it makes a copy for the specific
 * purpose of flatten.  Typically, this will be a new PandaNode with a new
 * pointer, but all of the internal data will always be shared with the
 * original; whereas the new node returned by make_copy() might not share the
 * internal data.
 */
PandaNode *PandaNode::
dupe_for_flatten() const {
  return make_copy();
}

/**
 * Returns true if it is generally safe to flatten out this particular kind of
 * PandaNode by duplicating instances (by calling dupe_for_flatten()), false
 * otherwise (for instance, a Camera cannot be safely flattened, because the
 * Camera pointer itself is meaningful).
 */
bool PandaNode::
safe_to_flatten() const {
  return true;
}

/**
 * Returns true if it is generally safe to transform this particular kind of
 * PandaNode by calling the xform() method, false otherwise.
 */
bool PandaNode::
safe_to_transform() const {
  return true;
}

/**
 * Returns true if it is safe to automatically adjust the transform on this
 * kind of node.  Usually, this is only a bad idea if the user expects to find
 * a particular transform on the node.
 *
 * ModelNodes with the preserve_transform flag set are presently the only
 * kinds of nodes that should not have their transform even adjusted.
 */
bool PandaNode::
safe_to_modify_transform() const {
  return true;
}

/**
 * Returns true if it is generally safe to combine this particular kind of
 * PandaNode with other kinds of PandaNodes of compatible type, adding
 * children or whatever.  For instance, an LODNode should not be combined with
 * any other PandaNode, because its set of children is meaningful.
 */
bool PandaNode::
safe_to_combine() const {
  return true;
}

/**
 * Returns true if it is generally safe to combine the children of this
 * PandaNode with each other.  For instance, an LODNode's children should not
 * be combined with each other, because the set of children is meaningful.
 */
bool PandaNode::
safe_to_combine_children() const {
  return true;
}

/**
 * Returns true if a flatten operation may safely continue past this node, or
 * false if nodes below this node may not be molested.
 */
bool PandaNode::
safe_to_flatten_below() const {
  return true;
}

/**
 * Returns true if the node's name has extrinsic meaning and must be preserved
 * across a flatten operation, false otherwise.
 */
bool PandaNode::
preserve_name() const {
  return false;
}

/**
 * Returns the union of all attributes from SceneGraphReducer::AttribTypes
 * that may not safely be applied to the vertices of this node.  If this is
 * nonzero, these attributes must be dropped at this node as a state change.
 *
 * This is a generalization of safe_to_transform().
 */
int PandaNode::
get_unsafe_to_apply_attribs() const {
  return 0;
}

/**
 * Applies whatever attributes are specified in the AccumulatedAttribs object
 * (and by the attrib_types bitmask) to the vertices on this node, if
 * appropriate.  If this node uses geom arrays like a GeomNode, the supplied
 * GeomTransformer may be used to unify shared arrays across multiple
 * different nodes.
 *
 * This is a generalization of xform().
 */
void PandaNode::
apply_attribs_to_vertices(const AccumulatedAttribs &attribs, int attrib_types,
                          GeomTransformer &transformer) {
  if ((attrib_types & SceneGraphReducer::TT_transform) != 0) {
    const LMatrix4 &mat = attribs._transform->get_mat();
    xform(mat);

    Thread *current_thread = Thread::get_current_thread();
    OPEN_ITERATE_CURRENT_AND_UPSTREAM(_cycler, current_thread) {
      CDStageWriter cdata(_cycler, pipeline_stage, current_thread);
      cdata->_effects = cdata->_effects->xform(mat);
      cdata->set_fancy_bit(FB_effects, !cdata->_effects->is_empty());
    }
    CLOSE_ITERATE_CURRENT_AND_UPSTREAM(_cycler);
  }
  mark_bam_modified();
}

/**
 * Transforms the contents of this PandaNode by the indicated matrix, if it
 * means anything to do so.  For most kinds of PandaNodes, this does nothing.
 */
void PandaNode::
xform(const LMatrix4 &) {
}

/**
 * Collapses this PandaNode with the other PandaNode, if possible, and returns
 * a pointer to the combined PandaNode, or NULL if the two PandaNodes cannot
 * safely be combined.
 *
 * The return value may be this, other, or a new PandaNode altogether.
 *
 * This function is called from GraphReducer::flatten(), and need not deal
 * with children; its job is just to decide whether to collapse the two
 * PandaNodes and what the collapsed PandaNode should look like.
 */
PandaNode *PandaNode::
combine_with(PandaNode *other) {
  // An unadorned PandaNode always combines with any other PandaNodes by
  // yielding completely.  However, if we are actually some fancy PandaNode
  // type that derives from PandaNode but didn't redefine this function, we
  // should refuse to combine.
  if (is_exact_type(get_class_type())) {
    // No, we're an ordinary PandaNode.
    return other;

  } else if (other->is_exact_type(get_class_type())) {
    // We're not an ordinary PandaNode, but the other one is.
    return this;
  }

  // We're something other than an ordinary PandaNode.  Don't combine.
  return nullptr;
}

/**
 * This is used to support NodePath::calc_tight_bounds().  It is not intended
 * to be called directly, and it has nothing to do with the normal Panda
 * bounding-volume computation.
 *
 * If the node contains any geometry, this updates min_point and max_point to
 * enclose its bounding box.  found_any is to be set true if the node has any
 * geometry at all, or left alone if it has none.  This method may be called
 * over several nodes, so it may enter with min_point, max_point, and
 * found_any already set.
 *
 * This function is recursive, and the return value is the transform after it
 * has been modified by this node's transform.
 */
CPT(TransformState) PandaNode::
calc_tight_bounds(LPoint3 &min_point, LPoint3 &max_point, bool &found_any,
                  const TransformState *transform, Thread *current_thread) const {
  CPT(TransformState) next_transform = transform->compose(get_transform());

  Children cr = get_children(current_thread);
  int num_children = cr.get_num_children();
  for (int i = 0; i < num_children; i++) {
    cr.get_child(i)->calc_tight_bounds(min_point, max_point,
                                       found_any, next_transform,
                                       current_thread);
  }

  return next_transform;
}

/**
 * This function will be called during the cull traversal to perform any
 * additional operations that should be performed at cull time.  This may
 * include additional manipulation of render state or additional
 * visible/invisible decisions, or any other arbitrary operation.
 *
 * Note that this function will *not* be called unless set_cull_callback() is
 * called in the constructor of the derived class.  It is necessary to call
 * set_cull_callback() to indicated that we require cull_callback() to be
 * called.
 *
 * By the time this function is called, the node has already passed the
 * bounding-volume test for the viewing frustum, and the node's transform and
 * state have already been applied to the indicated CullTraverserData object.
 *
 * The return value is true if this node should be visible, or false if it
 * should be culled.
 */
bool PandaNode::
cull_callback(CullTraverser *, CullTraverserData &) {
  return true;
}

/**
 * Should be overridden by derived classes to return true if this kind of node
 * has the special property that just one of its children is visible at any
 * given time, and furthermore that the particular visible child can be
 * determined without reference to any external information (such as a
 * camera).  At present, only SequenceNodes and SwitchNodes fall into this
 * category.
 *
 * If this function returns true, get_visible_child() can be called to return
 * the index of the currently-visible child.
 */
bool PandaNode::
has_single_child_visibility() const {
  return false;
}

/**
 * Returns the index number of the currently visible child of this node.  This
 * is only meaningful if has_single_child_visibility() has returned true.
 */
int PandaNode::
get_visible_child() const {
  return 0;
}

/**
 * Returns true if there is some value to visiting this particular node during
 * the cull traversal for any camera, false otherwise.  This will be used to
 * optimize the result of get_net_draw_show_mask(), so that any subtrees that
 * contain only nodes for which is_renderable() is false need not be visited.
 */
bool PandaNode::
is_renderable() const {
  CDReader cdata(_cycler);
  return (cdata->_fancy_bits & FB_renderable) != 0;
}

/**
 * Adds the node's contents to the CullResult we are building up during the
 * cull traversal, so that it will be drawn at render time.  For most nodes
 * other than GeomNodes, this is a do-nothing operation.
 */
void PandaNode::
add_for_draw(CullTraverser *, CullTraverserData &) {
}

/**
 * Returns a newly-allocated PandaNode that is a shallow copy of this one.  It
 * will be a different pointer, but its internal data may or may not be shared
 * with that of the original PandaNode.  No children will be copied.
 */
PandaNode *PandaNode::
make_copy() const {
  return new PandaNode(*this);
}

/**
 * Allocates and returns a complete copy of this PandaNode and the entire
 * scene graph rooted at this PandaNode.  Some data may still be shared from
 * the original (e.g.  vertex index tables), but nothing that will impede
 * normal use of the PandaNode.
 */
PT(PandaNode) PandaNode::
copy_subgraph(Thread *current_thread) const {
  InstanceMap inst_map;
  return r_copy_subgraph(inst_map, current_thread);
}

/**
 * Returns the number of nodes at and below this level.
 */
int PandaNode::
count_num_descendants() const {
  int count = 1;
  Children children = get_children();
  int num_children = children.get_num_children();

  for (int i = 0; i < num_children; ++i) {
    PandaNode *child = children.get_child(i);
    count += child->count_num_descendants();
  }

  return count;
}

/**
 * Adds a new child to the node.  The child is added in the relative position
 * indicated by sort; if all children have the same sort index, the child is
 * added at the end.
 *
 * If the same child is added to a node more than once, the previous instance
 * is first removed.
 */
void PandaNode::
add_child(PandaNode *child_node, int sort, Thread *current_thread) {
  nassertv(child_node != nullptr);

  if (!verify_child_no_cycles(child_node)) {
    // Whoops, adding this child node would introduce a cycle in the scene
    // graph.
    return;
  }

  // Ensure the child_node is not deleted while we do this.
  PT(PandaNode) keep_child = child_node;
  remove_child(child_node);

  // Apply this operation to the current stage as well as to all upstream
  // stages.
  OPEN_ITERATE_CURRENT_AND_UPSTREAM(_cycler, current_thread) {
    CDStageWriter cdata(_cycler, pipeline_stage, current_thread);
    CDStageWriter cdata_child(child_node->_cycler, pipeline_stage, current_thread);

    cdata->modify_down()->insert(DownConnection(child_node, sort));
    cdata_child->modify_up()->insert(UpConnection(this));
  }
  CLOSE_ITERATE_CURRENT_AND_UPSTREAM(_cycler);

  OPEN_ITERATE_CURRENT_AND_UPSTREAM_NOLOCK(_cycler, current_thread) {
    new_connection(this, child_node, pipeline_stage, current_thread);
  }
  CLOSE_ITERATE_CURRENT_AND_UPSTREAM_NOLOCK(_cycler);

  force_bounds_stale();

  children_changed();
  child_node->parents_changed();
  mark_bam_modified();
  child_node->mark_bam_modified();
}

/**
 * Removes the nth child from the node.
 */
void PandaNode::
remove_child(int child_index, Thread *current_thread) {
  int pipeline_stage = current_thread->get_pipeline_stage();
  nassertv(pipeline_stage == 0);

  CDStageWriter cdata(_cycler, pipeline_stage, current_thread);
  PT(Down) down = cdata->modify_down();
  nassertv(child_index >= 0 && child_index < (int)down->size());

  PT(PandaNode) child_node = (*down)[child_index].get_child();
  CDStageWriter cdata_child(child_node->_cycler, pipeline_stage,
                                 current_thread);
  PT(Up) up = cdata_child->modify_up();

  down->erase(down->begin() + child_index);
  int num_erased = up->erase(UpConnection(this));
  nassertv(num_erased == 1);

  sever_connection(this, child_node, pipeline_stage, current_thread);
  force_bounds_stale(pipeline_stage, current_thread);

  children_changed();
  child_node->parents_changed();
  mark_bam_modified();
  child_node->mark_bam_modified();
}

/**
 * Removes the indicated child from the node.  Returns true if the child was
 * removed, false if it was not already a child of the node.  This will also
 * successfully remove the child if it had been stashed.
 */
bool PandaNode::
remove_child(PandaNode *child_node, Thread *current_thread) {
  nassertr(child_node != nullptr, false);

  // Make sure the child node is not destructed during the execution of this
  // method.
  PT(PandaNode) keep_child = child_node;

  // We have to do this for each upstream pipeline stage.
  bool any_removed = false;

  OPEN_ITERATE_CURRENT_AND_UPSTREAM_NOLOCK(_cycler, current_thread) {
    if (stage_remove_child(child_node, pipeline_stage, current_thread)) {
      any_removed = true;

      sever_connection(this, child_node, pipeline_stage, current_thread);
      force_bounds_stale(pipeline_stage, current_thread);
    }
  }
  CLOSE_ITERATE_CURRENT_AND_UPSTREAM_NOLOCK(_cycler);

  if (any_removed) {
    // Call callback hooks.
    children_changed();
    child_node->parents_changed();
  }

  return any_removed;
}

/**
 * Searches for the orig_child node in the node's list of children, and
 * replaces it with the new_child instead.  Returns true if the replacement is
 * made, or false if the node is not a child or if there is some other
 * problem.
 */
bool PandaNode::
replace_child(PandaNode *orig_child, PandaNode *new_child,
              Thread *current_thread) {
  nassertr(orig_child != nullptr, false);
  nassertr(new_child != nullptr, false);

  if (orig_child == new_child) {
    // Trivial no-op.
    return true;
  }

  if (!verify_child_no_cycles(new_child)) {
    // Whoops, adding this child node would introduce a cycle in the scene
    // graph.
    return false;
  }

  // Make sure the orig_child node is not destructed during the execution of
  // this method.
  PT(PandaNode) keep_orig_child = orig_child;

  // We have to do this for each upstream pipeline stage.
  bool any_replaced = false;

  OPEN_ITERATE_CURRENT_AND_UPSTREAM(_cycler, current_thread) {
    if (stage_replace_child(orig_child, new_child, pipeline_stage, current_thread)) {
      any_replaced = true;
    }
  }
  CLOSE_ITERATE_CURRENT_AND_UPSTREAM(_cycler);

  if (any_replaced) {
    children_changed();
    orig_child->parents_changed();
    new_child->parents_changed();
  }

  return any_replaced;
}


/**
 * Stashes the indicated child node.  This removes the child from the list of
 * active children and puts it on a special list of stashed children.  This
 * child node no longer contributes to the bounding volume of the PandaNode,
 * and is not visited in normal traversals.  It is invisible and uncollidable.
 * The child may later be restored by calling unstash_child().
 *
 * This can only be called from the top pipeline stage (i.e.  from App).
 */
void PandaNode::
stash_child(int child_index, Thread *current_thread) {
  int pipeline_stage = current_thread->get_pipeline_stage();
  nassertv(pipeline_stage == 0);
  nassertv(child_index >= 0 && child_index < get_num_children());

  // Save a reference count for ourselves.
  PT(PandaNode) self = this;

  PT(PandaNode) child_node = get_child(child_index);
  int sort = get_child_sort(child_index);

  remove_child(child_index);

  {
    CDStageWriter cdata(_cycler, pipeline_stage, current_thread);
    CDStageWriter cdata_child(child_node->_cycler, pipeline_stage, current_thread);

    cdata->modify_stashed()->insert(DownConnection(child_node, sort));
    cdata_child->modify_up()->insert(UpConnection(this));
  }

  new_connection(this, child_node, pipeline_stage, current_thread);
  force_bounds_stale(pipeline_stage, current_thread);

  children_changed();
  child_node->parents_changed();
  mark_bam_modified();
  child_node->mark_bam_modified();
}

/**
 * Returns the indicated stashed node to normal child status.  This removes
 * the child from the list of stashed children and puts it on the normal list
 * of active children.  This child node once again contributes to the bounding
 * volume of the PandaNode, and will be visited in normal traversals.  It is
 * visible and collidable.
 *
 * This can only be called from the top pipeline stage (i.e.  from App).
 */
void PandaNode::
unstash_child(int stashed_index, Thread *current_thread) {
  int pipeline_stage = current_thread->get_pipeline_stage();
  nassertv(pipeline_stage == 0);
  nassertv(stashed_index >= 0 && stashed_index < get_num_stashed());

  // Save a reference count for ourselves.  I don't think this should be
  // necessary, but there are occasional crashes in stash() during furniture
  // moving mode.  Perhaps this will eliminate those crashes.
  PT(PandaNode) self = this;

  PT(PandaNode) child_node = get_stashed(stashed_index);
  int sort = get_stashed_sort(stashed_index);

  remove_stashed(stashed_index);

  {
    CDWriter cdata(_cycler);
    CDWriter cdata_child(child_node->_cycler);

    cdata->modify_down()->insert(DownConnection(child_node, sort));
    cdata_child->modify_up()->insert(UpConnection(this));
  }

  new_connection(this, child_node, pipeline_stage, current_thread);

  force_bounds_stale();
  children_changed();
  child_node->parents_changed();
  mark_bam_modified();
  child_node->mark_bam_modified();
}

/**
 * Adds a new child to the node, directly as a stashed child.  The child is
 * not added in the normal sense, but will be revealed if unstash_child() is
 * called on it later.
 *
 * If the same child is added to a node more than once, the previous instance
 * is first removed.
 *
 * This can only be called from the top pipeline stage (i.e.  from App).
 */
void PandaNode::
add_stashed(PandaNode *child_node, int sort, Thread *current_thread) {
  int pipeline_stage = current_thread->get_pipeline_stage();
  nassertv(pipeline_stage == 0);

  if (!verify_child_no_cycles(child_node)) {
    // Whoops, adding this child node would introduce a cycle in the scene
    // graph.
    return;
  }

  // Ensure the child_node is not deleted while we do this.
  PT(PandaNode) keep_child = child_node;
  remove_child(child_node);

  {
    CDWriter cdata(_cycler);
    CDWriter cdata_child(child_node->_cycler);

    cdata->modify_stashed()->insert(DownConnection(child_node, sort));
    cdata_child->modify_up()->insert(UpConnection(this));
  }

  new_connection(this, child_node, pipeline_stage, current_thread);

  // Call callback hooks.
  children_changed();
  child_node->parents_changed();
  mark_bam_modified();
  child_node->mark_bam_modified();
}

/**
 * Removes the nth stashed child from the node.
 */
void PandaNode::
remove_stashed(int child_index, Thread *current_thread) {
  int pipeline_stage = current_thread->get_pipeline_stage();
  nassertv(pipeline_stage == 0);

  CDStageWriter cdata(_cycler, pipeline_stage, current_thread);
  Down &stashed = *cdata->modify_stashed();
  nassertv(child_index >= 0 && child_index < (int)stashed.size());

  PT(PandaNode) child_node = stashed[child_index].get_child();
  CDStageWriter cdata_child(child_node->_cycler, pipeline_stage, current_thread);

  stashed.erase(stashed.begin() + child_index);
  int num_erased = cdata_child->modify_up()->erase(UpConnection(this));
  nassertv(num_erased == 1);

  sever_connection(this, child_node, pipeline_stage, current_thread);
  force_bounds_stale(pipeline_stage, current_thread);

  children_changed();
  child_node->parents_changed();
  mark_bam_modified();
  child_node->mark_bam_modified();
}

/**
 * Removes all the children from the node at once, including stashed children.
 *
 * This can only be called from the top pipeline stage (i.e.  from App).
 */
void PandaNode::
remove_all_children(Thread *current_thread) {
  // We have to do this for each upstream pipeline stage.
  OPEN_ITERATE_CURRENT_AND_UPSTREAM(_cycler, current_thread) {
    CDStageWriter cdata(_cycler, pipeline_stage, current_thread);
    PT(Down) down = cdata->modify_down();
    Down::iterator di;
    for (di = down->begin(); di != down->end(); ++di) {
      PT(PandaNode) child_node = (*di).get_child();
      CDStageWriter cdata_child(child_node->_cycler, pipeline_stage,
                                     current_thread);
      cdata_child->modify_up()->erase(UpConnection(this));

      sever_connection(this, child_node, pipeline_stage, current_thread);
      child_node->parents_changed();
      child_node->mark_bam_modified();
    }
    down->clear();

    Down &stashed = *cdata->modify_stashed();
    for (di = stashed.begin(); di != stashed.end(); ++di) {
      PT(PandaNode) child_node = (*di).get_child();
      CDStageWriter cdata_child(child_node->_cycler, pipeline_stage,
                                     current_thread);
      cdata_child->modify_up()->erase(UpConnection(this));

      sever_connection(this, child_node, pipeline_stage, current_thread);
      child_node->parents_changed();
      child_node->mark_bam_modified();
    }
    stashed.clear();
  }
  CLOSE_ITERATE_CURRENT_AND_UPSTREAM(_cycler);

  force_bounds_stale();
  children_changed();
  mark_bam_modified();
}

/**
 * Moves all the children from the other node onto this node.
 *
 * Any NodePaths to child nodes of the other node are truncated, rather than
 * moved to the new parent.
 */
void PandaNode::
steal_children(PandaNode *other, Thread *current_thread) {
  if (other == this) {
    // Trivial.
    return;
  }

  // We do this through the high-level interface for convenience.  This could
  // begin to be a problem if we have a node with hundreds of children to
  // copy; this could break down the ov_set.insert() method, which is an
  // O(n^2) operation.  If this happens, we should rewrite this to do a
  // simpler add_child() operation that involves push_back() instead of
  // insert(), and then sort the down list at the end.

  int num_children = other->get_num_children();
  int i;
  for (i = 0; i < num_children; i++) {
    PandaNode *child_node = other->get_child(i);
    int sort = other->get_child_sort(i);
    add_child(child_node, sort, current_thread);
  }
  int num_stashed = other->get_num_stashed();
  for (i = 0; i < num_stashed; i++) {
    PandaNode *child_node = other->get_stashed(i);
    int sort = other->get_stashed_sort(i);
    add_stashed(child_node, sort, current_thread);
  }

  other->remove_all_children(current_thread);
}

/**
 * Makes another instance of all the children of the other node, copying them
 * to this node.
 */
void PandaNode::
copy_children(PandaNode *other, Thread *current_thread) {
  if (other == this) {
    // Trivial.
    return;
  }
  Children children = other->get_children(current_thread);
  Stashed stashed = other->get_stashed(current_thread);
  int num_children = children.get_num_children();
  int i;
  for (i = 0; i < num_children; i++) {
    PandaNode *child_node = children.get_child(i);
    int sort = children.get_child_sort(i);
    add_child(child_node, sort, current_thread);
  }
  int num_stashed = stashed.get_num_stashed();
  for (i = 0; i < num_stashed; i++) {
    PandaNode *child_node = stashed.get_stashed(i);
    int sort = stashed.get_stashed_sort(i);
    add_stashed(child_node, sort, current_thread);
  }
}

/**
 * Adds the indicated render attribute to the scene graph on this node.  This
 * attribute will now apply to this node and everything below.  If there was
 * already an attribute of the same type, it is replaced.
 */
void PandaNode::
set_attrib(const RenderAttrib *attrib, int override) {
  // Apply this operation to the current stage as well as to all upstream
  // stages.
  bool any_changed = false;
  Thread *current_thread = Thread::get_current_thread();
  OPEN_ITERATE_CURRENT_AND_UPSTREAM(_cycler, current_thread) {
    CDStageWriter cdata(_cycler, pipeline_stage, current_thread);

    CPT(RenderState) new_state = cdata->_state->set_attrib(attrib, override);
    if (cdata->_state != new_state) {
      cdata->_state = new_state;
      cdata->set_fancy_bit(FB_state, true);
      any_changed = true;
    }
  }
  CLOSE_ITERATE_CURRENT_AND_UPSTREAM(_cycler);

  // Maybe we changed a ClipPlaneAttrib.
  if (any_changed) {
    mark_bounds_stale(current_thread);
    state_changed();
    mark_bam_modified();
  }
}

/**
 * Removes the render attribute of the given type from this node.  This node,
 * and the subgraph below, will now inherit the indicated render attribute
 * from the nodes above this one.
 */
void PandaNode::
clear_attrib(int slot) {
  bool any_changed = false;

  Thread *current_thread = Thread::get_current_thread();
  OPEN_ITERATE_CURRENT_AND_UPSTREAM(_cycler, current_thread) {
    CDStageWriter cdata(_cycler, pipeline_stage, current_thread);

    CPT(RenderState) new_state = cdata->_state->remove_attrib(slot);
    if (cdata->_state != new_state) {
      cdata->_state = new_state;
      cdata->set_fancy_bit(FB_state, !new_state->is_empty());
      any_changed = true;
    }
  }
  CLOSE_ITERATE_CURRENT_AND_UPSTREAM(_cycler);

  // We mark the bounds stale when the state changes, in case we have changed
  // a ClipPlaneAttrib.
  if (any_changed) {
    mark_bounds_stale(current_thread);
    state_changed();
    mark_bam_modified();
  }
}

/**
 * Adds the indicated render effect to the scene graph on this node.  If there
 * was already an effect of the same type, it is replaced.
 */
void PandaNode::
set_effect(const RenderEffect *effect) {
  // Apply this operation to the current stage as well as to all upstream
  // stages.
  Thread *current_thread = Thread::get_current_thread();
  OPEN_ITERATE_CURRENT_AND_UPSTREAM(_cycler, current_thread) {
    CDStageWriter cdata(_cycler, pipeline_stage, current_thread);
    cdata->_effects = cdata->_effects->add_effect(effect);

    cdata->set_fancy_bit(FB_effects, true);
    if (effect->get_type() == DecalEffect::get_class_type()) {
      cdata->set_fancy_bit(FB_decal, true);
    }
    else if (effect->get_type() == ShowBoundsEffect::get_class_type()) {
      cdata->set_fancy_bit(FB_show_bounds, true);
      cdata->set_fancy_bit(FB_show_tight_bounds, ((const ShowBoundsEffect *)effect)->get_tight());
    }
  }
  CLOSE_ITERATE_CURRENT_AND_UPSTREAM(_cycler);
  mark_bam_modified();
}

/**
 * Removes the render effect of the given type from this node.
 */
void PandaNode::
clear_effect(TypeHandle type) {
  Thread *current_thread = Thread::get_current_thread();
  OPEN_ITERATE_CURRENT_AND_UPSTREAM(_cycler, current_thread) {
    CDStageWriter cdata(_cycler, pipeline_stage, current_thread);
    cdata->_effects = cdata->_effects->remove_effect(type);

    cdata->set_fancy_bit(FB_effects, !cdata->_effects->is_empty());
    if (type == DecalEffect::get_class_type()) {
      cdata->set_fancy_bit(FB_decal, false);
    }
    else if (type == ShowBoundsEffect::get_class_type()) {
      cdata->set_fancy_bit(FB_show_bounds | FB_show_tight_bounds, false);
    }
  }
  CLOSE_ITERATE_CURRENT_AND_UPSTREAM(_cycler);
  mark_bam_modified();
}

/**
 * Sets the complete RenderState that will be applied to all nodes at this
 * level and below.  (The actual state that will be applied to lower nodes is
 * based on the composition of RenderStates from above this node as well).
 * This completely replaces whatever has been set on this node via repeated
 * calls to set_attrib().
 */
void PandaNode::
set_state(const RenderState *state, Thread *current_thread) {
  // Apply this operation to the current stage as well as to all upstream
  // stages.
  bool any_changed = false;
  OPEN_ITERATE_CURRENT_AND_UPSTREAM(_cycler, current_thread) {
    CDStageWriter cdata(_cycler, pipeline_stage, current_thread);
    if (cdata->_state != state) {
      cdata->_state = state;
      cdata->set_fancy_bit(FB_state, !state->is_empty());
      any_changed = true;
    }
  }
  CLOSE_ITERATE_CURRENT_AND_UPSTREAM(_cycler);

  // Maybe we have changed a ClipPlaneAttrib.
  if (any_changed) {
    mark_bounds_stale(current_thread);
    state_changed();
    mark_bam_modified();
  }
}

/**
 * Sets the complete RenderEffects that will be applied this node.  This
 * completely replaces whatever has been set on this node via repeated calls
 * to set_attrib().
 */
void PandaNode::
set_effects(const RenderEffects *effects, Thread *current_thread) {
  // Apply this operation to the current stage as well as to all upstream
  // stages.
  OPEN_ITERATE_CURRENT_AND_UPSTREAM(_cycler, current_thread) {
    CDStageWriter cdata(_cycler, pipeline_stage, current_thread);
    cdata->_effects = effects;
    cdata->set_fancy_bit(FB_effects, !effects->is_empty());
    cdata->set_fancy_bit(FB_decal, effects->has_decal());
    cdata->set_fancy_bit(FB_show_bounds, effects->has_show_bounds());
    cdata->set_fancy_bit(FB_show_tight_bounds, effects->has_show_tight_bounds());
  }
  CLOSE_ITERATE_CURRENT_AND_UPSTREAM(_cycler);
  mark_bam_modified();
}

/**
 * Sets the transform that will be applied to this node and below.  This
 * defines a new coordinate space at this point in the scene graph and below.
 */
void PandaNode::
set_transform(const TransformState *transform, Thread *current_thread) {
  nassertv(!transform->is_invalid());

  // Apply this operation to the current stage as well as to all upstream
  // stages.
  bool any_changed = false;
  OPEN_ITERATE_CURRENT_AND_UPSTREAM(_cycler, current_thread) {
    CDStageWriter cdata(_cycler, pipeline_stage, current_thread);
    if (cdata->_transform != transform) {
      if (pipeline_stage == 0) {
        // Back up the previous transform.
        if (_prev_transform_valid != _reset_prev_transform_seq) {
          cdata->_prev_transform = std::move(cdata->_transform);
          _prev_transform_valid = _reset_prev_transform_seq;
        }
      }

      cdata->_transform = transform;
      cdata->set_fancy_bit(FB_transform, !transform->is_identity());
      any_changed = true;
    }
  }
  CLOSE_ITERATE_CURRENT_AND_UPSTREAM(_cycler);

  if (any_changed) {
    mark_bounds_stale(current_thread);
    transform_changed();
    mark_bam_modified();
  }
}

/**
 * Sets the transform that represents this node's "previous" position, one
 * frame ago, for the purposes of detecting motion for accurate collision
 * calculations.
 */
void PandaNode::
set_prev_transform(const TransformState *transform, Thread *current_thread) {
  nassertv(!transform->is_invalid());

  // Apply this operation to the current stage as well as to all upstream
  // stages.
  OPEN_ITERATE_CURRENT_AND_UPSTREAM(_cycler, current_thread) {
    CDStageWriter cdata(_cycler, pipeline_stage, current_thread);
    cdata->_prev_transform = transform;
    if (pipeline_stage == 0) {
      _prev_transform_valid = _reset_prev_transform_seq;
    }
  }
  CLOSE_ITERATE_CURRENT_AND_UPSTREAM(_cycler);
  mark_bam_modified();
}

/**
 * Resets the transform that represents this node's "previous" position to the
 * same as the current transform.  This is not the same thing as clearing it
 * to identity.
 */
void PandaNode::
reset_prev_transform(Thread *current_thread) {
  // Apply this operation to the current stage as well as to all upstream
  // stages.

  OPEN_ITERATE_CURRENT_AND_UPSTREAM(_cycler, current_thread) {
    CDStageWriter cdata(_cycler, pipeline_stage, current_thread);
    cdata->_prev_transform = cdata->_transform;
  }
  CLOSE_ITERATE_CURRENT_AND_UPSTREAM(_cycler);
}

/**
 * Makes sure that all nodes reset their prev_transform value to be the same as
 * their transform value.  This should be called at the start of each frame.
 */
void PandaNode::
reset_all_prev_transform(Thread *current_thread) {
  nassertv(current_thread->get_pipeline_stage() == 0);

  // Rather than keeping a linked list of all nodes that have changed their
  // transform, we simply increment this counter.  All the nodes compare this
  // value to their own _prev_transform_valid value, and if it's different,
  // they should disregard their _prev_transform field and assume it's the same
  // as their _transform.
  ++_reset_prev_transform_seq;
}

/**
 * Associates a user-defined value with a user-defined key which is stored on
 * the node.  This value has no meaning to Panda; but it is stored
 * indefinitely on the node until it is requested again.
 *
 * Each unique key stores a different string value.  There is no effective
 * limit on the number of different keys that may be stored or on the length
 * of any one key's value.
 */
void PandaNode::
set_tag(const string &key, const string &value, Thread *current_thread) {
  // Apply this operation to the current stage as well as to all upstream
  // stages.
  OPEN_ITERATE_CURRENT_AND_UPSTREAM(_cycler, current_thread) {
    CDStageWriter cdata(_cycler, pipeline_stage, current_thread);
    cdata->_tag_data.store(key, value);
    cdata->set_fancy_bit(FB_tag, true);
  }
  CLOSE_ITERATE_CURRENT_AND_UPSTREAM(_cycler);
  mark_bam_modified();
}

/**
 * Removes the value defined for this key on this particular node.  After a
 * call to clear_tag(), has_tag() will return false for the indicated key.
 */
void PandaNode::
clear_tag(const string &key, Thread *current_thread) {
  OPEN_ITERATE_CURRENT_AND_UPSTREAM(_cycler, current_thread) {
    CDStageWriter cdata(_cycler, pipeline_stage, current_thread);
    cdata->_tag_data.remove(key);
    cdata->set_fancy_bit(FB_tag, !cdata->_tag_data.is_empty());
  }
  CLOSE_ITERATE_CURRENT_AND_UPSTREAM(_cycler);
  mark_bam_modified();
}

/**
 * Copies all of the tags stored on the other node onto this node.  If a
 * particular tag exists on both nodes, the contents of this node's value is
 * replaced by that of the other.
 */
void PandaNode::
copy_tags(PandaNode *other) {
  if (other == this) {
    // Trivial.
    return;
  }

  // Apply this operation to the current stage as well as to all upstream
  // stages.
  Thread *current_thread = Thread::get_current_thread();
  OPEN_ITERATE_CURRENT_AND_UPSTREAM(_cycler, current_thread) {
    CDStageWriter cdataw(_cycler, pipeline_stage, current_thread);
    CDStageReader cdatar(other->_cycler, pipeline_stage, current_thread);

    for (size_t n = 0; n < cdatar->_tag_data.size(); ++n) {
      cdataw->_tag_data.store(cdatar->_tag_data.get_key(n), cdatar->_tag_data.get_data(n));
    }
    cdataw->set_fancy_bit(FB_tag, !cdataw->_tag_data.is_empty());
  }
  CLOSE_ITERATE_CURRENT_AND_UPSTREAM(_cycler);

  // It's okay to copy the tags by pointer, because get_python_tags does a
  // copy-on-write.
  _python_tag_data = other->_python_tag_data;

  mark_bam_modified();
}

/**
 * Writes a list of all the tag keys assigned to the node to the indicated
 * stream.  Writes one instance of the separator following each key (but does
 * not write a terminal separator).  The value associated with each key is not
 * written.
 *
 * This is mainly for the benefit of the realtime user, to see the list of all
 * of the associated tag keys.
 */
void PandaNode::
list_tags(ostream &out, const string &separator) const {
  CDReader cdata(_cycler);
  for (size_t n = 0; n < cdata->_tag_data.size(); ++n) {
    if (n > 0) {
      out << separator;
    }
    out << cdata->_tag_data.get_key(n);
  }

  // We used to list the Python tags here.  That's a bit awkward, though,
  // since that means calling up into Python code to print the keys.  If
  // someone finds it useful, we can implement it in an extension method.
}

/**
 * Fills the given vector up with the list of tags on this PandaNode.
 *
 * It is the user's responsibility to ensure that the keys vector is empty
 * before making this call; otherwise, the new keys will be appended to it.
 */
void PandaNode::
get_tag_keys(vector_string &keys) const {
  CDReader cdata(_cycler);
  for (size_t n = 0; n < cdata->_tag_data.size(); ++n) {
    keys.push_back(cdata->_tag_data.get_key(n));
  }
}

/**
 * Returns a number less than 0, 0, or greater than 0, to indicate the
 * similarity of tags between this node and the other one.  If this returns 0,
 * the tags are identical.  If it returns other than 0, then the tags are
 * different; and the nodes may be sorted into a consistent (but arbitrary)
 * ordering based on this number.
 */
int PandaNode::
compare_tags(const PandaNode *other) const {
  CDReader cdata(_cycler);
  CDReader cdata_other(other->_cycler);

  const TagData &a_data = cdata->_tag_data;
  const TagData &b_data = cdata_other->_tag_data;

  size_t ai = 0;
  size_t bi = 0;
  while (ai < a_data.size() && bi < b_data.size()) {
    int cmp = strcmp(a_data.get_key(ai).c_str(), b_data.get_key(bi).c_str());
    if (cmp != 0) {
      return cmp;
    }

    cmp = strcmp(a_data.get_data(ai).c_str(), b_data.get_data(bi).c_str());
    if (cmp != 0) {
      return cmp;
    }

    ++ai;
    ++bi;
  }
  if (ai < a_data.size()) {
    // list A is longer.
    return 1;
  }
  if (bi < b_data.size()) {
    // list B is longer.
    return -1;
  }

  // We compare these by pointer, since it's problematic to call up into
  // Python from arbitrary C++ code.
  if (_python_tag_data != other->_python_tag_data) {
    return (_python_tag_data < other->_python_tag_data) ? -1 : 1;
  }

  return 0;
}

/**
 * Copies the TransformState, RenderState, RenderEffects, tags, Python tags,
 * and the show/hide state from the other node onto this one.  Typically this
 * is used to prepare a node to replace another node in the scene graph (also
 * see replace_node()).
 */
void PandaNode::
copy_all_properties(PandaNode *other) {
  if (other == this) {
    // Trivial.
    return;
  }

  bool any_transform_changed = false;
  bool any_state_changed = false;
  bool any_draw_mask_changed = false;
  Thread *current_thread = Thread::get_current_thread();
  OPEN_ITERATE_CURRENT_AND_UPSTREAM(_cycler, current_thread) {
    CDStageWriter cdataw(_cycler, pipeline_stage, current_thread);
    CDStageReader cdatar(other->_cycler, pipeline_stage, current_thread);

    if (cdataw->_transform != cdatar->_transform) {
      any_transform_changed = true;
    }
    if (cdataw->_state != cdatar->_state) {
      any_state_changed = true;
    }
    if (cdataw->_draw_control_mask != cdatar->_draw_control_mask ||
        cdataw->_draw_show_mask != cdatar->_draw_show_mask) {
      any_draw_mask_changed = true;
    }

    cdataw->_transform = cdatar->_transform;
    if (other->_prev_transform_valid == _reset_prev_transform_seq) {
      cdataw->_prev_transform = cdatar->_prev_transform;
    } else {
      cdataw->_prev_transform = cdatar->_transform;
    }
    cdataw->_state = cdatar->_state;
    cdataw->_effects = cdatar->_effects;
    cdataw->_draw_control_mask = cdatar->_draw_control_mask;
    cdataw->_draw_show_mask = cdatar->_draw_show_mask;

    // The collide mask becomes the union of the two masks.  This is important
    // to preserve properties such as the default GeomNode bitmask.
    cdataw->_into_collide_mask |= cdatar->_into_collide_mask;

    for (size_t n = 0; n < cdatar->_tag_data.size(); ++n) {
      cdataw->_tag_data.store(cdatar->_tag_data.get_key(n), cdatar->_tag_data.get_data(n));
    }

    static const int change_bits = (FB_transform | FB_state | FB_effects |
                                    FB_tag | FB_draw_mask | FB_decal |
                                    FB_show_bounds | FB_show_tight_bounds);
    cdataw->_fancy_bits =
      (cdataw->_fancy_bits & ~change_bits) |
      (cdatar->_fancy_bits & change_bits);

    if (pipeline_stage == 0) {
      _prev_transform_valid = _reset_prev_transform_seq;
    }
  }
  CLOSE_ITERATE_CURRENT_AND_UPSTREAM(_cycler);

  // It's okay to copy the tags by pointer, because get_python_tags does a
  // copy-on-write.
  _python_tag_data = other->_python_tag_data;

  if (any_transform_changed || any_state_changed || any_draw_mask_changed) {
    mark_bounds_stale(current_thread);

    if (any_transform_changed) {
      transform_changed();
    }
    if (any_state_changed) {
      state_changed();
    }
    if (any_draw_mask_changed) {
      draw_mask_changed();
    }
    mark_bam_modified();
  }
}

/**
 * Inserts this node into the scene graph in place of the other one, and
 * removes the other node.  All scene graph attributes (TransformState,
 * RenderState, etc.) are copied to this node.
 *
 * All children are moved to this node, and removed from the old node.  The
 * new node is left in the same place in the old node's parent's list of
 * children.
 *
 * Even NodePaths that reference the old node are updated in-place to
 * reference the new node instead.
 *
 * This method is intended to be used to replace a node of a given type in the
 * scene graph with a node of a different type.
 */
void PandaNode::
replace_node(PandaNode *other) {
  // nassertv(Thread::get_current_pipeline_stage() == 0);

  if (other == this) {
    // Trivial.
    return;
  }

  // Make sure the other node is not destructed during the execution of this
  // method.
  PT(PandaNode) keep_other = other;

  // Get all the important scene graph properties.
  copy_all_properties(other);

  // Fix up the NodePaths.
  {
    LightReMutexHolder holder1(other->_paths_lock);
    LightReMutexHolder holder2(_paths_lock);
    Paths::iterator pi;
    for (pi = other->_paths.begin(); pi != other->_paths.end(); ++pi) {
      (*pi)->_node = this;
      _paths.insert(*pi);
    }
    other->_paths.clear();
  }

  // Get the children.
  steal_children(other);

  // Switch the parents.
  Thread *current_thread = Thread::get_current_thread();
  Parents other_parents = other->get_parents();
  for (size_t i = 0; i < other_parents.get_num_parents(); ++i) {
    PandaNode *parent = other_parents.get_parent(i);
    if (find_parent(parent) != -1) {
      // This node was already a child of this parent; don't change it.
      parent->remove_child(other);
    } else {
      // This node was not yet a child of this parent; now it is.
      parent->replace_child(other, this, current_thread);
    }
  }
}

/**
 * Sets one or more of the PandaNode::UnexpectedChange bits on, indicating
 * that the corresponding property should not change again on this node.  Once
 * one of these bits has been set, if the property changes, an assertion
 * failure will be raised, which is designed to assist the developer in
 * identifying the troublesome code that modified the property unexpectedly.
 *
 * The input parameter is the union of bits that are to be set.  To clear
 * these bits later, use clear_unexpected_change().
 *
 * Since this is a developer debugging tool only, this function does nothing
 * in a production (NDEBUG) build.
 */
void PandaNode::
set_unexpected_change(unsigned int flags) {
#ifndef NDEBUG
  _unexpected_change_flags |= flags;
#endif // !NDEBUG
}

/**
 * Returns nonzero if any of the bits in the input parameter are set on this
 * node, or zero if none of them are set.  More specifically, this returns the
 * particular set of bits (masked by the input parameter) that have been set
 * on this node.  See set_unexpected_change().
 *
 * Since this is a developer debugging tool only, this function always returns
 * zero in a production (NDEBUG) build.
 */
unsigned int PandaNode::
get_unexpected_change(unsigned int flags) const {
#ifndef NDEBUG
  return _unexpected_change_flags & flags;
#else
  return 0;
#endif // !NDEBUG
}

/**
 * Sets one or more of the PandaNode::UnexpectedChange bits off, indicating
 * that the corresponding property may once again change on this node.  See
 * set_unexpected_change().
 *
 * The input parameter is the union of bits that are to be cleared.
 *
 * Since this is a developer debugging tool only, this function does nothing
 * in a production (NDEBUG) build.
 */
void PandaNode::
clear_unexpected_change(unsigned int flags) {
#ifndef NDEBUG
  _unexpected_change_flags &= ~flags;
#endif // !NDEBUG
}

/**
 * Adjusts the hide/show bits of this particular node.
 *
 * These three parameters can be used to adjust the _draw_control_mask and
 * _draw_show_mask independently, which work together to provide per-camera
 * visibility for the node and its descendents.
 *
 * _draw_control_mask indicates the bits in _draw_show_mask that are
 * significant.  Each different bit corresponds to a different camera (and
 * these bits are assigned via Camera::set_camera_mask()).
 *
 * Where _draw_control_mask has a 1 bit, a 1 bit in _draw_show_mask indicates
 * the node is visible to that camera, and a 0 bit indicates the node is
 * hidden to that camera.  Where _draw_control_mask is 0, the node is hidden
 * only if a parent node is hidden.
 *
 * The meaning of the three parameters is as follows:
 *
 * * Wherever show_mask is 1, _draw_show_mask and _draw_control_mask will be
 * set 1.  Thus, show_mask indicates the set of cameras to which the node
 * should be shown.
 *
 * * Wherever hide_mask is 1, _draw_show_mask will be set 0 and
 * _draw_control_mask will be set 1.  Thus, hide_mask indicates the set of
 * cameras from which the node should be hidden.
 *
 * * Wherever clear_mask is 1, _draw_control_mask will be set 0.  Thus,
 * clear_mask indicates the set of cameras from which the hidden state should
 * be inherited from a parent.
 */
void PandaNode::
adjust_draw_mask(DrawMask show_mask, DrawMask hide_mask, DrawMask clear_mask) {
  bool any_changed = false;

  Thread *current_thread = Thread::get_current_thread();
  OPEN_ITERATE_CURRENT_AND_UPSTREAM(_cycler, current_thread) {
    CDStageWriter cdata(_cycler, pipeline_stage, current_thread);

    DrawMask draw_control_mask = (cdata->_draw_control_mask | show_mask | hide_mask) & ~clear_mask;
    DrawMask draw_show_mask = (cdata->_draw_show_mask | show_mask) & ~hide_mask;
    // The uncontrolled bits are implicitly on.
    draw_show_mask |= ~draw_control_mask;

    if (cdata->_draw_control_mask != draw_control_mask ||
        cdata->_draw_show_mask != draw_show_mask) {
      cdata->_draw_control_mask = draw_control_mask;
      cdata->_draw_show_mask = draw_show_mask;
      any_changed = true;
    }
    cdata->set_fancy_bit(FB_draw_mask, !draw_control_mask.is_zero());
  }
  CLOSE_ITERATE_CURRENT_AND_UPSTREAM(_cycler);

  if (any_changed) {
    mark_bounds_stale(current_thread);
    draw_mask_changed();
    mark_bam_modified();
  }
}

/**
 * Returns the set of bits in get_net_draw_show_mask() that have been
 * explicitly set via adjust_draw_mask(), rather than implicitly inherited.
 *
 * A 1 bit in any position of this mask indicates that (a) this node has
 * renderable children, and (b) some child of this node has made an explicit
 * hide() or show_through() call for the corresponding bit.
 */
DrawMask PandaNode::
get_net_draw_control_mask() const {
  Thread *current_thread = Thread::get_current_thread();
  int pipeline_stage = current_thread->get_pipeline_stage();
  CDLockedStageReader cdata(_cycler, pipeline_stage, current_thread);
  if (cdata->_last_update != cdata->_next_update) {
    // The cache is stale; it needs to be rebuilt.
    PStatTimer timer(_update_bounds_pcollector);
    CDStageWriter cdataw =
      ((PandaNode *)this)->update_cached(false, pipeline_stage, cdata);
    return cdataw->_net_draw_control_mask;
  }
  return cdata->_net_draw_control_mask;
}

/**
 * Returns the union of all draw_show_mask values--of renderable nodes only--
 * at this level and below.  If any bit in this mask is 0, there is no reason
 * to traverse below this node for a camera with the corresponding
 * camera_mask.
 *
 * The bits in this mask that do not correspond to a 1 bit in the
 * net_draw_control_mask are meaningless (and will be set to 1).  For bits
 * that *do* correspond to a 1 bit in the net_draw_control_mask, a 1 bit
 * indicates that at least one child should be visible, while a 0 bit
 * indicates that all children are hidden.
 */
DrawMask PandaNode::
get_net_draw_show_mask() const {
  Thread *current_thread = Thread::get_current_thread();
  int pipeline_stage = current_thread->get_pipeline_stage();
  CDLockedStageReader cdata(_cycler, pipeline_stage, current_thread);
  if (cdata->_last_update != cdata->_next_update) {
    // The cache is stale; it needs to be rebuilt.
    PStatTimer timer(_update_bounds_pcollector);
    CDStageWriter cdataw =
      ((PandaNode *)this)->update_cached(false, pipeline_stage, cdata);
    return cdataw->_net_draw_show_mask;
  }
  return cdata->_net_draw_show_mask;
}

/**
 * Sets the "into" CollideMask.
 *
 * This specifies the set of bits that must be shared with a CollisionNode's
 * "from" CollideMask in order for the CollisionNode to detect a collision
 * with this particular node.
 *
 * The actual CollideMask that will be set is masked by the return value from
 * get_legal_collide_mask(). Thus, the into_collide_mask cannot be set to
 * anything other than nonzero except for those types of nodes that can be
 * collided into, such as CollisionNodes and GeomNodes.
 */
void PandaNode::
set_into_collide_mask(CollideMask mask) {
  mask &= get_legal_collide_mask();

  bool any_changed = false;
  Thread *current_thread = Thread::get_current_thread();
  OPEN_ITERATE_CURRENT_AND_UPSTREAM(_cycler, current_thread) {
    CDStageWriter cdata(_cycler, pipeline_stage, current_thread);
    if (cdata->_into_collide_mask != mask) {
      cdata->_into_collide_mask = mask;
      any_changed = true;
    }
  }
  CLOSE_ITERATE_CURRENT_AND_UPSTREAM(_cycler);

  if (any_changed) {
    mark_bounds_stale(current_thread);
    mark_bam_modified();
  }
}

/**
 * Returns the subset of CollideMask bits that may be set for this particular
 * type of PandaNode.  For most nodes, this is 0; it doesn't make sense to set
 * a CollideMask for most kinds of nodes.
 *
 * For nodes that can be collided with, such as GeomNode and CollisionNode,
 * this returns all bits on.
 */
CollideMask PandaNode::
get_legal_collide_mask() const {
  return CollideMask::all_off();
}

/**
 * Returns the union of all into_collide_mask() values set at CollisionNodes
 * at this level and below.
 */
CollideMask PandaNode::
get_net_collide_mask(Thread *current_thread) const {
  int pipeline_stage = current_thread->get_pipeline_stage();
  CDLockedStageReader cdata(_cycler, pipeline_stage, current_thread);
  if (cdata->_last_update != cdata->_next_update) {
    // The cache is stale; it needs to be rebuilt.
    PStatTimer timer(_update_bounds_pcollector);
    CDStageWriter cdataw =
      ((PandaNode *)this)->update_cached(false, pipeline_stage, cdata);
    return cdataw->_net_collide_mask;
  }
  return cdata->_net_collide_mask;
}

/**
 * Returns a ClipPlaneAttrib which represents the union of all of the clip
 * planes that have been turned *off* at this level and below.
 */
CPT(RenderAttrib) PandaNode::
get_off_clip_planes(Thread *current_thread) const {
  int pipeline_stage = current_thread->get_pipeline_stage();
  CDLockedStageReader cdata(_cycler, pipeline_stage, current_thread);
  if (cdata->_last_update != cdata->_next_update) {
    // The cache is stale; it needs to be rebuilt.
    PStatTimer timer(_update_bounds_pcollector);
    CDStageWriter cdataw =
      ((PandaNode *)this)->update_cached(false, pipeline_stage, cdata);
    return cdataw->_off_clip_planes;
  }
  return cdata->_off_clip_planes;
}

/**
 * Walks through the scene graph beginning at this node, and does whatever
 * initialization is required to render the scene properly with the indicated
 * GSG.  It is not strictly necessary to call this, since the GSG will
 * initialize itself when the scene is rendered, but this may take some of the
 * overhead away from that process.
 *
 * In particular, this will ensure that textures and vertex buffers within the
 * scene are loaded into graphics memory.
 */
void PandaNode::
prepare_scene(GraphicsStateGuardianBase *gsg, const RenderState *node_state) {
  GeomTransformer transformer;
  Thread *current_thread = Thread::get_current_thread();
  r_prepare_scene(gsg, node_state, transformer, current_thread);
}

/**
 * Returns true if this particular node is known to be the render root of some
 * active DisplayRegion associated with the global GraphicsEngine, false
 * otherwise.
 */
bool PandaNode::
is_scene_root() const {
  // This function pointer has to be filled in when the global GraphicsEngine
  // is created, because we can't link with the GraphicsEngine functions
  // directly.
  if (_scene_root_func != nullptr) {
    return (*_scene_root_func)(this);
  }
  return false;
}

/**
 * Returns true if this particular node is in a live scene graph: that is, it
 * is a child or descendent of a node that is itself a scene root.  If this is
 * true, this node may potentially be traversed by the render traverser.
 * Stashed nodes don't count for this purpose, but hidden nodes do.
 */
bool PandaNode::
is_under_scene_root() const {
  if (is_scene_root()) {
    return true;
  }

  Parents parents = get_parents();
  for (size_t i = 0; i < parents.get_num_parents(); ++i) {
    PandaNode *parent = parents.get_parent(i);
    if (parent->find_stashed((PandaNode *)this) == -1) {
      if (parent->is_under_scene_root()) {
        return true;
      }
    }
  }
  return false;
}

/**
 *
 */
void PandaNode::
output(ostream &out) const {
  out << get_type() << " " << get_name();
}

/**
 *
 */
void PandaNode::
write(ostream &out, int indent_level) const {
  indent(out, indent_level) << *this;
  if (has_tags()) {
    out << " [";
    list_tags(out, " ");
    out << "]";
  }
  CPT(TransformState) transform = get_transform();
  if (!transform->is_identity()) {
    out << " " << *transform;
  }
  CPT(RenderState) state = get_state();
  if (!state->is_empty()) {
    out << " " << *state;
  }
  CPT(RenderEffects) effects = get_effects();
  if (!effects->is_empty()) {
    out << " " << *effects;
  }
  DrawMask draw_control_mask = get_draw_control_mask();
  if (!draw_control_mask.is_zero()) {
    DrawMask draw_show_mask = get_draw_show_mask();
    if (!(draw_control_mask & _overall_bit).is_zero()) {
      if (!(draw_show_mask & _overall_bit).is_zero()) {
        out << " (show_through)";
      } else {
        out << " (hidden)";
      }
    }
    if (!(draw_control_mask & ~_overall_bit).is_zero()) {
      draw_control_mask &= ~_overall_bit;
      if (!(draw_show_mask & draw_control_mask).is_zero()) {
        out << " (per-camera show_through)";
      }
      if (!(~draw_show_mask & draw_control_mask).is_zero()) {
        out << " (per-camera hidden)";
      }
    }
  }
  out << "\n";
}

/**
 * Specifies the desired type of bounding volume that will be created for this
 * node.  This is normally BoundingVolume::BT_default, which means to set the
 * type according to the config variable "bounds-type".
 *
 * If this is BT_sphere or BT_box, a BoundingSphere or BoundingBox is
 * explicitly created.  If it is BT_best, the appropriate type to best enclose
 * the node's children is created.
 *
 * This affects the bounding volume returned by get_bounds(), which is not
 * exactly the same bounding volume modified by set_bounds(), because a new
 * bounding volume has to be created that includes this node and all of its
 * children.
 */
void PandaNode::
set_bounds_type(BoundingVolume::BoundsType bounds_type) {
  Thread *current_thread = Thread::get_current_thread();
  OPEN_ITERATE_CURRENT_AND_UPSTREAM(_cycler, current_thread) {
    CDStageWriter cdata(_cycler, pipeline_stage, current_thread);
    cdata->_bounds_type = bounds_type;
    mark_bounds_stale(pipeline_stage, current_thread);

    // GeomNodes, CollisionNodes, and PGItems all have an internal bounds that
    // may need to be updated when the bounds_type changes.
    mark_internal_bounds_stale(pipeline_stage, current_thread);
    mark_bam_modified();
  }
  CLOSE_ITERATE_CURRENT_AND_UPSTREAM(_cycler);
}

/**
 * Returns the bounding volume type set with set_bounds_type().
 */
BoundingVolume::BoundsType PandaNode::
get_bounds_type() const {
  CDReader cdata(_cycler);
  return cdata->_bounds_type;
}

/**
 * Resets the bounding volume so that it is the indicated volume.  When it is
 * explicitly set, the bounding volume will no longer be automatically
 * computed according to the contents of the node itself, for nodes like
 * GeomNodes and TextNodes that contain substance (but the bounding volume
 * will still be automatically expanded to include its children).
 *
 * Call clear_bounds() if you would like to return the bounding volume to its
 * default behavior later.
 */
void PandaNode::
set_bounds(const BoundingVolume *volume) {
  Thread *current_thread = Thread::get_current_thread();
  OPEN_ITERATE_CURRENT_AND_UPSTREAM(_cycler, current_thread) {
    CDStageWriter cdata(_cycler, pipeline_stage, current_thread);
    if (volume == nullptr) {
      cdata->_user_bounds = nullptr;
    } else {
      cdata->_user_bounds = volume->make_copy();
    }
    mark_bounds_stale(pipeline_stage, current_thread);
    mark_bam_modified();
  }
  CLOSE_ITERATE_CURRENT_AND_UPSTREAM(_cycler);
}

/**
 * Returns the external bounding volume of this node: a bounding volume that
 * contains the user bounding volume, the internal bounding volume, and all of
 * the children's bounding volumes.
 */
CPT(BoundingVolume) PandaNode::
get_bounds(Thread *current_thread) const {
  int pipeline_stage = current_thread->get_pipeline_stage();
  CDLockedStageReader cdata(_cycler, pipeline_stage, current_thread);
  if (cdata->_last_bounds_update != cdata->_next_update) {
    // The cache is stale; it needs to be rebuilt.
    CPT(BoundingVolume) result;
    {
      PStatTimer timer(_update_bounds_pcollector);
      CDStageWriter cdataw =
        ((PandaNode *)this)->update_cached(true, pipeline_stage, cdata);
      result = cdataw->_external_bounds;
    }
    return result;
  }
  return cdata->_external_bounds;
}

/**
 * This flavor of get_bounds() return the external bounding volume, and also
 * fills in seq with the bounding volume's current sequence number.  When this
 * sequence number changes, it indicates that the bounding volume might have
 * changed, e.g.  because some nested child's bounding volume has changed.
 *
 * Although this might occasionally increment without changing the bounding
 * volume, the bounding volume will never change without incrementing this
 * counter, so as long as this counter remains unchanged you can be confident
 * the bounding volume is also unchanged.
 */
CPT(BoundingVolume) PandaNode::
get_bounds(UpdateSeq &seq, Thread *current_thread) const {
  int pipeline_stage = current_thread->get_pipeline_stage();
  CDLockedStageReader cdata(_cycler, pipeline_stage, current_thread);
  if (cdata->_last_bounds_update != cdata->_next_update) {
    // The cache is stale; it needs to be rebuilt.
    CPT(BoundingVolume) result;
    {
      PStatTimer timer(_update_bounds_pcollector);
      CDStageWriter cdataw =
        ((PandaNode *)this)->update_cached(true, pipeline_stage, cdata);
      result = cdataw->_external_bounds;
      seq = cdataw->_last_bounds_update;
    }
    return result;
  }
  seq = cdata->_last_bounds_update;
  return cdata->_external_bounds;
}

/**
 * Returns the total number of vertices that will be rendered by this node and
 * all of its descendents.
 *
 * This is not necessarily an accurate count of vertices that will actually be
 * rendered, since this will include all vertices of all LOD's, and it will
 * also include hidden nodes.  It may also omit or only approximate certain
 * kinds of dynamic geometry.  However, it will not include stashed nodes.
 */
int PandaNode::
get_nested_vertices(Thread *current_thread) const {
  int pipeline_stage = current_thread->get_pipeline_stage();
  CDLockedStageReader cdata(_cycler, pipeline_stage, current_thread);
  if (cdata->_last_bounds_update != cdata->_next_update) {
    // The cache is stale; it needs to be rebuilt.
    int result;
    {
      PStatTimer timer(_update_bounds_pcollector);
      CDStageWriter cdataw =
        ((PandaNode *)this)->update_cached(true, pipeline_stage, cdata);
      result = cdataw->_nested_vertices;
    }
    return result;
  }
  return cdata->_nested_vertices;
}

/**
 * Indicates that the bounding volume, or something that influences the
 * bounding volume (or any of the other things stored in CData, like
 * net_collide_mask), may have changed for this node, and that it must be
 * recomputed.
 *
 * With no parameters, this means to iterate through all stages including and
 * upstream of the current pipeline stage.
 *
 * This method is intended for internal use; usually it is not necessary for a
 * user to call this directly.  It will be called automatically by derived
 * classes when appropriate.
 */
void PandaNode::
mark_bounds_stale(Thread *current_thread) const {
  OPEN_ITERATE_CURRENT_AND_UPSTREAM_NOLOCK(_cycler, current_thread) {
    mark_bounds_stale(pipeline_stage, current_thread);
  }
  CLOSE_ITERATE_CURRENT_AND_UPSTREAM_NOLOCK(_cycler);
}

/**
 * Should be called by a derived class to mark the internal bounding volume
 * stale, so that compute_internal_bounds() will be called when the bounding
 * volume is next requested.
 *
 * With no parameters, this means to iterate through all stages including and
 * upstream of the current pipeline stage.
 *
 * It is normally not necessary to call this method directly; each node should
 * be responsible for calling it when its internals have changed.
 */
void PandaNode::
mark_internal_bounds_stale(Thread *current_thread) {
  OPEN_ITERATE_CURRENT_AND_UPSTREAM_NOLOCK(_cycler, current_thread) {
    mark_internal_bounds_stale(pipeline_stage, current_thread);
  }
  CLOSE_ITERATE_CURRENT_AND_UPSTREAM_NOLOCK(_cycler);
}

/**
 * A simple downcast check.  Returns true if this kind of node happens to
 * inherit from GeomNode, false otherwise.
 *
 * This is provided as a a faster alternative to calling
 * is_of_type(GeomNode::get_class_type()), since this test is so important to
 * rendering.
 */
bool PandaNode::
is_geom_node() const {
  return false;
}

/**
 * A simple downcast check.  Returns true if this kind of node happens to
 * inherit from LODNode, false otherwise.
 *
 * This is provided as a a faster alternative to calling
 * is_of_type(LODNode::get_class_type()).
 */
bool PandaNode::
is_lod_node() const {
  return false;
}

/**
 * A simple downcast check.  Returns true if this kind of node happens to
 * inherit from CollisionNode, false otherwise.
 *
 * This is provided as a a faster alternative to calling
 * is_of_type(CollisionNode::get_class_type()).
 */
bool PandaNode::
is_collision_node() const {
  return false;
}

/**
 * Cross-casts the node to a Light pointer, if it is one of the four kinds of
 * Light nodes, or returns NULL if it is not.
 */
Light *PandaNode::
as_light() {
  return nullptr;
}

/**
 * Returns true if this is an AmbientLight, false if it is not a light, or it
 * is some other kind of light.
 */
bool PandaNode::
is_ambient_light() const {
  return false;
}

/**
 * Reads the bytes created by a previous call to encode_to_bam_stream(), and
 * extracts and returns the single object on those bytes.  Returns NULL on
 * error.
 *
 * This method is intended to replace decode_raw_from_bam_stream() when you
 * know the stream in question returns an object of type PandaNode, allowing
 * for easier reference count management.  Note that the caller is still
 * responsible for maintaining the reference count on the return value.
 */
PT(PandaNode) PandaNode::
decode_from_bam_stream(vector_uchar data, BamReader *reader) {
  TypedWritable *object;
  ReferenceCount *ref_ptr;

  if (TypedWritable::decode_raw_from_bam_stream(object, ref_ptr, std::move(data), reader)) {
    return DCAST(PandaNode, object);
  } else {
    return nullptr;
  }
}

/**
 * Returns the node's internal bounding volume.  This is the bounding volume
 * around the node alone, without including children.
 */
CPT(BoundingVolume) PandaNode::
get_internal_bounds(int pipeline_stage, Thread *current_thread) const {
  while (true) {
    UpdateSeq mark;
    {
      CDStageReader cdata(_cycler, pipeline_stage, current_thread);
      if (cdata->_user_bounds != nullptr) {
        return cdata->_user_bounds;
      }

      if (cdata->_internal_bounds_mark == cdata->_internal_bounds_computed) {
        return cdata->_internal_bounds;
      }

      mark = cdata->_internal_bounds_mark;
    }

    // First, call compute_internal_bounds without acquiring the lock.  This
    // avoids a deadlock condition.
    CPT(BoundingVolume) internal_bounds;
    int internal_vertices;
    compute_internal_bounds(internal_bounds, internal_vertices,
                            pipeline_stage, current_thread);
    nassertr(!internal_bounds.is_null(), nullptr);

    // Now, acquire the lock, and apply the above-computed bounds.
    CDStageWriter cdataw(((PandaNode *)this)->_cycler, pipeline_stage);
    if (cdataw->_internal_bounds_mark == mark) {
      cdataw->_internal_bounds_computed = mark;
      cdataw->_internal_bounds = internal_bounds;
      cdataw->_internal_vertices = internal_vertices;
      ((PandaNode *)this)->mark_bam_modified();
      return cdataw->_internal_bounds;
    }

    // Dang, someone in another thread incremented _internal_bounds_mark while
    // we weren't holding the lock.  That means we need to go back and do it
    // again.
  }
}

/**
 * Returns the total number of vertices that will be rendered by this
 * particular node alone, not accounting for its children.
 *
 * This may not include all vertices for certain dynamic effects.
 */
int PandaNode::
get_internal_vertices(int pipeline_stage, Thread *current_thread) const {
  while (true) {
    UpdateSeq mark;
    {
      CDStageReader cdata(_cycler, pipeline_stage, current_thread);
      if (cdata->_internal_bounds_mark == cdata->_internal_bounds_computed) {
        return cdata->_internal_vertices;
      }

      mark = cdata->_internal_bounds_mark;
    }

    // First, call compute_internal_bounds without acquiring the lock.  This
    // avoids a deadlock condition.
    CPT(BoundingVolume) internal_bounds;
    int internal_vertices;
    compute_internal_bounds(internal_bounds, internal_vertices,
                            pipeline_stage, current_thread);
    nassertr(!internal_bounds.is_null(), 0);

    // Now, acquire the lock, and apply the above-computed bounds.
    CDStageWriter cdataw(((PandaNode *)this)->_cycler, pipeline_stage);
    if (cdataw->_internal_bounds_mark == mark) {
      cdataw->_internal_bounds_computed = mark;
      cdataw->_internal_bounds = internal_bounds;
      cdataw->_internal_vertices = internal_vertices;
      ((PandaNode *)this)->mark_bam_modified();
      return cdataw->_internal_vertices;
    }

    // Dang, someone in another thread incremented _internal_bounds_mark while
    // we weren't holding the lock.  That means we need to go back and do it
    // again.
  }
}

/**
 * This is provided as an alternate way for a node to set its own internal
 * bounds, rather than overloading compute_internal_bounds().  If this method
 * is called, the internal bounding volume will immediately be set to the
 * indicated pointer.
 */
void PandaNode::
set_internal_bounds(const BoundingVolume *volume) {
  Thread *current_thread = Thread::get_current_thread();
  OPEN_ITERATE_CURRENT_AND_UPSTREAM(_cycler, current_thread) {
    CDStageWriter cdataw(_cycler, pipeline_stage, current_thread);
    cdataw->_internal_bounds = volume;
    cdataw->_internal_bounds_computed = cdataw->_internal_bounds_mark;
  }
  CLOSE_ITERATE_CURRENT_AND_UPSTREAM(_cycler);
  mark_bounds_stale(current_thread);
  mark_bam_modified();
}

/**
 * Similar to mark_bounds_stale(), except that the parents of this node marked
 * stale even if this node was already considered stale.
 *
 * With no parameters, this means to iterate through all stages including and
 * upstream of the current pipeline stage.
 */
void PandaNode::
force_bounds_stale(Thread *current_thread) {
  OPEN_ITERATE_CURRENT_AND_UPSTREAM_NOLOCK(_cycler, current_thread) {
    force_bounds_stale(pipeline_stage, current_thread);
  }
  CLOSE_ITERATE_CURRENT_AND_UPSTREAM_NOLOCK(_cycler);
}

/**
 * Similar to mark_bounds_stale(), except that the parents of this node marked
 * stale even if this node was already considered stale.
 */
void PandaNode::
force_bounds_stale(int pipeline_stage, Thread *current_thread) {
  {
    CDStageWriter cdata(_cycler, pipeline_stage, current_thread);
    ++cdata->_next_update;
    mark_bam_modified();

    // It is important that we allow this lock to be dropped before we
    // continue up the graph; otherwise, we risk deadlock from another thread
    // walking down the graph.
  }

  // It is similarly important that we use get_parents() here to copy the
  // parents list, instead of keeping the lock open while we walk through the
  // parents list directly on the node.
  Parents parents;
  {
    CDStageReader cdata(_cycler, pipeline_stage, current_thread);
    parents = Parents(cdata);
  }
  int num_parents = parents.get_num_parents();
  for (int i = 0; i < num_parents; ++i) {
    PandaNode *parent = parents.get_parent(i);
    parent->mark_bounds_stale(pipeline_stage, current_thread);
  }
}

/**
 * Recursively calls Geom::mark_bounds_stale() on every Geom at this node and
 * below.
 */
void PandaNode::
r_mark_geom_bounds_stale(Thread *current_thread) {
  Children children = get_children(current_thread);

  size_t i;
  for (i = 0; i < children.get_num_children(); i++) {
    PandaNode *child = children.get_child(i);
    child->r_mark_geom_bounds_stale(current_thread);
  }

  Stashed stashed = get_stashed(current_thread);
  for (i = 0; i < stashed.get_num_stashed(); i++) {
    PandaNode *child = stashed.get_stashed(i);
    child->r_mark_geom_bounds_stale(current_thread);
  }
}

/**
 * Returns a newly-allocated BoundingVolume that represents the internal
 * contents of the node.  Should be overridden by PandaNode classes that
 * contain something internally.
 */
void PandaNode::
compute_internal_bounds(CPT(BoundingVolume) &internal_bounds,
                        int &internal_vertices,
                        int pipeline_stage,
                        Thread *current_thread) const {
  internal_bounds = new BoundingSphere;
  internal_vertices = 0;
}

/**
 * Returns a BoundingVolume that represents the external contents of the node.
 * This should encompass the internal bounds, but also the bounding volumes of
 * of all this node's children, which are passed in.
 */
void PandaNode::
compute_external_bounds(CPT(BoundingVolume) &external_bounds,
                        BoundingVolume::BoundsType btype,
                        const BoundingVolume **volumes, size_t num_volumes,
                        int pipeline_stage, Thread *current_thread) const {

  CPT(TransformState) transform = get_transform(current_thread);
  PT(GeometricBoundingVolume) gbv;

  if (btype == BoundingVolume::BT_box) {
    gbv = new BoundingBox;
  }
  else if (btype == BoundingVolume::BT_sphere || !transform->is_identity()) {
    gbv = new BoundingSphere;
  }
  else {
    // If all of the child volumes are a BoundingBox, and we have no
    // transform, then our volume is also a BoundingBox.
    bool all_box = true;

    for (size_t i = 0; i < num_volumes; ++i) {
      if (volumes[i]->as_bounding_box() == nullptr) {
        all_box = false;
      }
    }

    if (all_box) {
      gbv = new BoundingBox;
    } else {
      gbv = new BoundingSphere;
    }
  }

  if (num_volumes > 0) {
    const BoundingVolume **child_begin = &volumes[0];
    const BoundingVolume **child_end = child_begin + num_volumes;
    ((BoundingVolume *)gbv)->around(child_begin, child_end);

    // If we have a transform, apply it to the bounding volume we just
    // computed.
    if (!transform->is_identity()) {
      gbv->xform(transform->get_mat());
    }
  }

  external_bounds = gbv;
}

/**
 * Called after a scene graph update that either adds or remove parents from
 * this node, this just provides a hook for derived PandaNode objects that
 * need to update themselves based on the set of parents the node has.
 */
void PandaNode::
parents_changed() {
  nassertv((_unexpected_change_flags & UC_parents) == 0);
}

/**
 * Called after a scene graph update that either adds or remove children from
 * this node, this just provides a hook for derived PandaNode objects that
 * need to update themselves based on the set of children the node has.
 */
void PandaNode::
children_changed() {
  nassertv((_unexpected_change_flags & UC_children) == 0);
}

/**
 * Called after the node's transform has been changed for any reason, this
 * just provides a hook so derived classes can do something special in this
 * case.
 */
void PandaNode::
transform_changed() {
  nassertv((_unexpected_change_flags & UC_transform) == 0);
}

/**
 * Called after the node's RenderState has been changed for any reason, this
 * just provides a hook so derived classes can do something special in this
 * case.
 */
void PandaNode::
state_changed() {
  nassertv((_unexpected_change_flags & UC_state) == 0);
}

/**
 * Called after the node's DrawMask has been changed for any reason, this just
 * provides a hook so derived classes can do something special in this case.
 */
void PandaNode::
draw_mask_changed() {
  nassertv((_unexpected_change_flags & UC_draw_mask) == 0);
}

/**
 * This is the recursive implementation of copy_subgraph(). It returns a copy
 * of the entire subgraph rooted at this node.
 *
 * Note that it includes the parameter inst_map, which is a map type, and is
 * not (and cannot be) exported from PANDA.DLL.  Thus, any derivative of
 * PandaNode that is not also a member of PANDA.DLL *cannot* access this map.
 */
PT(PandaNode) PandaNode::
r_copy_subgraph(PandaNode::InstanceMap &inst_map, Thread *current_thread) const {
  PT(PandaNode) copy = make_copy();
  nassertr(copy != nullptr, nullptr);
  if (copy->get_type() != get_type()) {
    pgraph_cat.warning()
      << "Don't know how to copy nodes of type " << get_type() << "\n";

    if (no_unsupported_copy) {
      nassert_raise("unsupported copy");
      return nullptr;
    }
  }

  copy->r_copy_children(this, inst_map, current_thread);
  return copy;
}

/**
 * This is called by r_copy_subgraph(); the copy has already been made of this
 * particular node (and this is the copy); this function's job is to copy all
 * of the children from the original.
 *
 * Note that it includes the parameter inst_map, which is a map type, and is
 * not (and cannot be) exported from PANDA.DLL.  Thus, any derivative of
 * PandaNode that is not also a member of PANDA.DLL *cannot* access this map,
 * and probably should not even override this function.
 */
void PandaNode::
r_copy_children(const PandaNode *from, PandaNode::InstanceMap &inst_map,
                Thread *current_thread) {
  CDReader from_cdata(from->_cycler, current_thread);
  CPT(Down) from_down = from_cdata->get_down();
  Down::const_iterator di;
  for (di = from_down->begin(); di != from_down->end(); ++di) {
    int sort = (*di).get_sort();
    PandaNode *source_child = (*di).get_child();
    PT(PandaNode) dest_child;

    // Check to see if we have already copied this child.  If we have, use the
    // copy.  In this way, a subgraph that contains instances will be
    // correctly duplicated into another subgraph that also contains its own
    // instances.
    InstanceMap::const_iterator ci;
    ci = inst_map.find(source_child);
    if (ci != inst_map.end()) {
      dest_child = (*ci).second;
    } else {
      dest_child = source_child->r_copy_subgraph(inst_map, current_thread);
      inst_map[source_child] = dest_child;
    }

    quick_add_new_child(dest_child, sort, current_thread);
  }
}

/**
 * The recursive implementation of prepare_scene(). Don't call this directly;
 * call PandaNode::prepare_scene() or NodePath::prepare_scene() instead.
 */
void PandaNode::
r_prepare_scene(GraphicsStateGuardianBase *gsg, const RenderState *node_state,
                GeomTransformer &transformer, Thread *current_thread) {
  Children children = get_children(current_thread);
  // We must call get_num_children() each time through the loop, in case we're
  // running SIMPLE_THREADS and we get interrupted.
  size_t i;
  for (i = 0; i < children.get_num_children(); i++) {
    PandaNode *child = children.get_child(i);
    CPT(RenderState) child_state = node_state->compose(child->get_state());
    child->r_prepare_scene(gsg, child_state, transformer, current_thread);
  }

  Stashed stashed = get_stashed(current_thread);
  for (i = 0; i < stashed.get_num_stashed(); i++) {
    PandaNode *child = stashed.get_stashed(i);
    CPT(RenderState) child_state = node_state->compose(child->get_state());
    child->r_prepare_scene(gsg, child_state, transformer, current_thread);
  }
}

/**
 * Intended to be called in the constructor by any subclass that defines
 * cull_callback(), this sets up the flags to indicate that the cullback needs
 * to be called.
 */
void PandaNode::
set_cull_callback() {
  Thread *current_thread = Thread::get_current_thread();
  OPEN_ITERATE_CURRENT_AND_UPSTREAM(_cycler, current_thread) {
    CDStageWriter cdata(_cycler, pipeline_stage, current_thread);
    cdata->set_fancy_bit(FB_cull_callback, true);
  }
  CLOSE_ITERATE_CURRENT_AND_UPSTREAM(_cycler);
  mark_bam_modified();
}

/**
 * disables the call back
 */
void PandaNode::
disable_cull_callback() {
  Thread *current_thread = Thread::get_current_thread();
  OPEN_ITERATE_CURRENT_AND_UPSTREAM(_cycler, current_thread) {
    CDStageWriter cdata(_cycler, pipeline_stage, current_thread);
    cdata->set_fancy_bit(FB_cull_callback, false);
  }
  CLOSE_ITERATE_CURRENT_AND_UPSTREAM(_cycler);
  mark_bam_modified();
}

/**
 * Called by a derived class to indicate that there is some value to visiting
 * this particular node during the cull traversal for any camera.  This will be
 * used to optimize the result of get_net_draw_show_mask(), so that any subtrees
 * that contain only nodes for which is_renderable() is false need not be
 * visited.  It also indicates that add_for_draw() should be called if the
 * object is determined to be in view of the camera.
 */
void PandaNode::
set_renderable() {
  Thread *current_thread = Thread::get_current_thread();
  OPEN_ITERATE_CURRENT_AND_UPSTREAM(_cycler, current_thread) {
    CDStageWriter cdata(_cycler, pipeline_stage, current_thread);
    cdata->set_fancy_bit(FB_renderable, true);
  }
  CLOSE_ITERATE_CURRENT_AND_UPSTREAM(_cycler);
}

/**
 * The private implementation of remove_child(), for a particular pipeline
 * stage.
 */
bool PandaNode::
stage_remove_child(PandaNode *child_node, int pipeline_stage,
                   Thread *current_thread) {
  CDStageWriter cdata(_cycler, pipeline_stage, current_thread);

  // First, look for the parent in the child's up list, to ensure the child is
  // known.
  CDStageWriter cdata_child(child_node->_cycler, pipeline_stage,
                            current_thread);
  int parent_index = child_node->do_find_parent(this, cdata_child);
  if (parent_index < 0) {
    // Nope, no relation.
    return false;
  }

  PT(Down) down = cdata->modify_down();
  int child_index = do_find_child(child_node, down);
  if (child_index >= 0) {
    // The child exists; remove it.
    down->erase(down->begin() + child_index);
    int num_erased = cdata_child->modify_up()->erase(UpConnection(this));
    nassertr(num_erased == 1, false);
    return true;
  }

  PT(Down) stashed = cdata->modify_stashed();
  int stashed_index = do_find_child(child_node, stashed);
  if (stashed_index >= 0) {
    // The child has been stashed; remove it.
    stashed->erase(stashed->begin() + stashed_index);
    int num_erased = cdata_child->modify_up()->erase(UpConnection(this));
    nassertr(num_erased == 1, false);
    return true;
  }

  // Never heard of this child.  This shouldn't be possible, because the
  // parent was in the child's up list, above.  Must be some internal error.
  nassertr(false, false);
  return false;
}

/**
 * The private implementation of replace_child(), for a particular pipeline
 * stage.
 */
bool PandaNode::
stage_replace_child(PandaNode *orig_child, PandaNode *new_child,
                    int pipeline_stage, Thread *current_thread) {
  {
    CDStageWriter cdata(_cycler, pipeline_stage, current_thread);
    CDStageWriter cdata_orig_child(orig_child->_cycler, pipeline_stage, current_thread);
    CDStageWriter cdata_new_child(new_child->_cycler, pipeline_stage, current_thread);

    // First, look for the parent in the child's up list, to ensure the child
    // is known.
    int parent_index = orig_child->do_find_parent(this, cdata_orig_child);
    if (parent_index < 0) {
      // Nope, no relation.
      return false;
    }

    if (orig_child == new_child) {
      // Trivial no-op.
      return true;
    }

    // Don't let orig_child be destructed yet.
    PT(PandaNode) keep_orig_child = orig_child;

    // If we already have new_child as a child, remove it first.
    if (stage_remove_child(new_child, pipeline_stage, current_thread)) {
      sever_connection(this, new_child, pipeline_stage, current_thread);
    }

    PT(Down) down = cdata->modify_down();
    int child_index = do_find_child(orig_child, down);
    if (child_index >= 0) {
      // The child exists; replace it.
      DownConnection &dc = (*down)[child_index];
      nassertr(dc.get_child() == orig_child, false);
      dc.set_child(new_child);

    } else {
      PT(Down) stashed = cdata->modify_stashed();
      int stashed_index = do_find_child(orig_child, stashed);
      if (stashed_index >= 0) {
        // The child has been stashed; remove it.
        DownConnection &dc = (*stashed)[stashed_index];
        nassertr(dc.get_child() == orig_child, false);
        dc.set_child(new_child);

      } else {
        // Never heard of this child.  This shouldn't be possible, because the
        // parent was in the child's up list, above.  Must be some internal
        // error.
        nassertr(false, false);
        return false;
      }
    }

    // Now adjust the bookkeeping on both children.
    cdata_new_child->modify_up()->insert(UpConnection(this));
    int num_erased = cdata_orig_child->modify_up()->erase(UpConnection(this));
    nassertr(num_erased == 1, false);
  }

  sever_connection(this, orig_child, pipeline_stage, current_thread);
  new_connection(this, new_child, pipeline_stage, current_thread);

  force_bounds_stale(pipeline_stage, current_thread);
  orig_child->parents_changed();
  new_child->parents_changed();
  mark_bam_modified();
  orig_child->mark_bam_modified();
  new_child->mark_bam_modified();

  return true;
}

/**
 * Similar to add_child(), but performs fewer checks.  The purpose of this
 * method is to add a child node that was newly constructed, to a parent node
 * that was newly constructed, so we know we have to make fewer sanity checks.
 * This is a private method; do not call it directly.
 */
void PandaNode::
quick_add_new_child(PandaNode *child_node, int sort, Thread *current_thread) {
  // Apply this operation to the current stage as well as to all upstream
  // stages.
  OPEN_ITERATE_CURRENT_AND_UPSTREAM(_cycler, current_thread) {
    CDStageWriter cdata(_cycler, pipeline_stage, current_thread);
    CDStageWriter cdata_child(child_node->_cycler, pipeline_stage, current_thread);

    cdata->modify_down()->insert(DownConnection(child_node, sort));
    cdata_child->modify_up()->insert(UpConnection(this));
  }
  CLOSE_ITERATE_CURRENT_AND_UPSTREAM(_cycler);
}

/**
 * Raises an assertion when a graph cycle attempt is detected (and aborted).
 */
void PandaNode::
report_cycle(PandaNode *child_node) {
  ostringstream strm;
  strm << "Detected attempt to create a cycle in the scene graph: "
       << NodePath::any_path(this) << " : " << *child_node;
  nassert_raise(strm.str());
}

/**
 * Returns true if the indicated node is this node, or any ancestor of this
 * node; or false if it is not in this node's ancestry.
 */
bool PandaNode::
find_node_above(PandaNode *node) {
  if (node == this) {
    return true;
  }

  Parents parents = get_parents();
  for (size_t i = 0; i < parents.get_num_parents(); ++i) {
    PandaNode *parent = parents.get_parent(i);
    if (parent->find_node_above(node)) {
      return true;
    }
  }

  return false;
}

/**
 * Creates a new parent-child relationship, and returns the new
 * NodePathComponent.  If the child was already attached to the indicated
 * parent, repositions it and returns the original NodePathComponent.
 *
 * This operation is automatically propagated back up to pipeline 0, from the
 * specified pipeline stage.
 */
PT(NodePathComponent) PandaNode::
attach(NodePathComponent *parent, PandaNode *child_node, int sort,
       int pipeline_stage, Thread *current_thread) {
  if (parent == nullptr) {
    // Attaching to NULL means to create a new "instance" with no attachments,
    // and no questions asked.
    PT(NodePathComponent) child =
      new NodePathComponent(child_node, nullptr,
                            pipeline_stage, current_thread);
    LightReMutexHolder holder(child_node->_paths_lock);
    child_node->_paths.insert(child);
    return child;
  }

  // See if the child was already attached to the parent.  If it was, we'll
  // use that same NodePathComponent.
  PT(NodePathComponent) child = get_component(parent, child_node, pipeline_stage, current_thread);

  if (child == nullptr) {
    // The child was not already attached to the parent, so get a new
    // component.
    child = get_top_component(child_node, true, pipeline_stage, current_thread);
  }

  reparent(parent, child, sort, false, pipeline_stage, current_thread);

  return child;
}

/**
 * Breaks a parent-child relationship.
 *
 * This operation is automatically propagated back up to pipeline 0, from the
 * specified pipeline stage.
 */
void PandaNode::
detach(NodePathComponent *child, int pipeline_stage, Thread *current_thread) {
  nassertv(child != nullptr);

  for (int pipeline_stage_i = pipeline_stage;
       pipeline_stage_i >= 0;
       --pipeline_stage_i) {
    detach_one_stage(child, pipeline_stage_i, current_thread);
  }

  child->get_node()->parents_changed();
}

/**
 * Breaks a parent-child relationship.
 *
 * This operation is not automatically propagated upstream.  It is applied to
 * the indicated pipeline stage only.
 */
void PandaNode::
detach_one_stage(NodePathComponent *child, int pipeline_stage,
                 Thread *current_thread) {
  nassertv(child != nullptr);
  if (child->is_top_node(pipeline_stage, current_thread)) {
    return;
  }

  PT(PandaNode) child_node = child->get_node();
  PT(PandaNode) parent_node = child->get_next(pipeline_stage, current_thread)->get_node();

  CDStageWriter cdata_parent(parent_node->_cycler, pipeline_stage, current_thread);
  CDStageWriter cdata_child(child_node->_cycler, pipeline_stage, current_thread);
  int parent_index = child_node->do_find_parent(parent_node, cdata_child);
  if (parent_index >= 0) {
    // Now look for the child and break the actual connection.

    // First, look for and remove the parent node from the child's up list.
    int num_erased = cdata_child->modify_up()->erase(UpConnection(parent_node));
    nassertv(num_erased == 1);

    // Now, look for and remove the child node from the parent's down list.
    // We also check in the stashed list, in case the child node has been
    // stashed.
    Down::iterator di;
    bool found = false;
    PT(Down) down = cdata_parent->modify_down();
    for (di = down->begin(); di != down->end(); ++di) {
      if ((*di).get_child() == child_node) {
        down->erase(di);
        found = true;
        break;
      }
    }
    if (!found) {
      PT(Down) stashed = cdata_parent->modify_stashed();
      for (di = stashed->begin(); di != stashed->end(); ++di) {
        if ((*di).get_child() == child_node) {
          stashed->erase(di);
          found = true;
          break;
        }
      }
    }
    nassertv(found);
  }

  // Finally, break the NodePathComponent connection.
  sever_connection(parent_node, child_node, pipeline_stage, current_thread);

  parent_node->force_bounds_stale(pipeline_stage, current_thread);
  parent_node->children_changed();
  parent_node->mark_bam_modified();
}

/**
 * Switches a node from one parent to another.  Returns true if the new
 * connection is allowed, or false if it conflicts with another instance (that
 * is, another instance of the child is already attached to the indicated
 * parent).
 *
 * This operation is automatically propagated back up to pipeline 0, from the
 * specified pipeline stage.
 */
bool PandaNode::
reparent(NodePathComponent *new_parent, NodePathComponent *child, int sort,
         bool as_stashed, int pipeline_stage, Thread *current_thread) {
  bool any_ok = false;

  if (new_parent != nullptr &&
      !new_parent->get_node()->verify_child_no_cycles(child->get_node())) {
    // Whoops, adding this child node would introduce a cycle in the scene
    // graph.
    return false;
  }

  for (int pipeline_stage_i = pipeline_stage;
       pipeline_stage_i >= 0;
       --pipeline_stage_i) {
    if (reparent_one_stage(new_parent, child, sort, as_stashed,
                           pipeline_stage_i, current_thread)) {
      any_ok = true;
    }
  }

  if (new_parent != nullptr) {
    new_parent->get_node()->children_changed();
    new_parent->get_node()->mark_bam_modified();
  }
  child->get_node()->parents_changed();
  child->get_node()->mark_bam_modified();

  return any_ok;
}

/**
 * Switches a node from one parent to another.  Returns true if the new
 * connection is allowed, or false if it conflicts with another instance (that
 * is, another instance of the child is already attached to the indicated
 * parent).
 *
 * This operation is not automatically propagated upstream.  It is applied to
 * the indicated pipeline stage only.
 */
bool PandaNode::
reparent_one_stage(NodePathComponent *new_parent, NodePathComponent *child,
                   int sort, bool as_stashed, int pipeline_stage,
                   Thread *current_thread) {
  nassertr(child != nullptr, false);

  // Keep a reference count to the new parent, since detaching the child might
  // lose the count.
  PT(NodePathComponent) keep_parent = new_parent;

  if (!child->is_top_node(pipeline_stage, current_thread)) {
    detach(child, pipeline_stage, current_thread);
  }

  if (new_parent != nullptr) {
    PandaNode *child_node = child->get_node();
    PandaNode *parent_node = new_parent->get_node();

    {
      CDStageReader cdata_child(child_node->_cycler, pipeline_stage, current_thread);
      int parent_index = child_node->do_find_parent(parent_node, cdata_child);

      if (parent_index >= 0) {
        // Whoops, there's already another instance of the child there.
        return false;
      }
    }

    // Redirect the connection to the indicated new parent.
    child->set_next(new_parent, pipeline_stage, current_thread);

    // Now reattach the child node at the indicated sort position.
    {
      CDStageWriter cdata_parent(parent_node->_cycler, pipeline_stage, current_thread);
      CDStageWriter cdata_child(child_node->_cycler, pipeline_stage, current_thread);

      if (as_stashed) {
        cdata_parent->modify_stashed()->insert(DownConnection(child_node, sort));
      } else {
        cdata_parent->modify_down()->insert(DownConnection(child_node, sort));
      }
      cdata_child->modify_up()->insert(UpConnection(parent_node));

#ifndef NDEBUG
      // The NodePathComponent should already be in the set.
      {
        LightReMutexHolder holder(child_node->_paths_lock);
        nassertr(child_node->_paths.find(child) != child_node->_paths.end(), false);
      }
#endif // NDEBUG
    }

    child_node->fix_path_lengths(pipeline_stage, current_thread);
    parent_node->force_bounds_stale(pipeline_stage, current_thread);
  }

  return true;
}

/**
 * Returns the NodePathComponent based on the indicated child of the given
 * parent, or NULL if there is no such parent-child relationship.
 */
PT(NodePathComponent) PandaNode::
get_component(NodePathComponent *parent, PandaNode *child_node,
              int pipeline_stage, Thread *current_thread) {
  nassertr(parent != nullptr, nullptr);
  PandaNode *parent_node = parent->get_node();

  LightReMutexHolder holder(child_node->_paths_lock);

  // First, walk through the list of NodePathComponents we already have on the
  // child, looking for one that already exists, referencing the indicated
  // parent component.
  for (NodePathComponent *child : child_node->_paths) {
    if (child->get_next(pipeline_stage, current_thread) == parent) {
      // If we already have such a component, just return it.
      // But before we do, we have to make sure it's not in the middle of being
      // destructed.
#ifdef HAVE_THREADS
      if (child->ref_if_nonzero()) {
        PT(NodePathComponent) result;
        result.cheat() = child;
        return result;
      }
#else
      // If we're not building with threading, increment as normal.
      return child;
#endif
    }
  }

  // We don't already have a NodePathComponent referring to this parent-child
  // relationship.  Are they actually related?
  CDStageReader cdata_child(child_node->_cycler, pipeline_stage, current_thread);
  int parent_index = child_node->do_find_parent(parent_node, cdata_child);

  if (parent_index >= 0) {
    // They are.  Create and return a new one.
    PT(NodePathComponent) child =
      new NodePathComponent(child_node, parent, pipeline_stage, current_thread);
    child_node->_paths.insert(child);
    return child;
  } else {
    // They aren't related.  Return NULL.
    return nullptr;
  }
}

/**
 * Returns a NodePathComponent referencing the indicated node as a singleton.
 * It is invalid to call this for a node that has parents, unless you are
 * about to create a new instance (and immediately reconnect the
 * NodePathComponent elsewhere).
 *
 * If force is true, this will always return something, even if it needs to
 * create a new top component; otherwise, if force is false, it will return
 * NULL if there is not already a top component available.
 */
PT(NodePathComponent) PandaNode::
get_top_component(PandaNode *child_node, bool force, int pipeline_stage,
                  Thread *current_thread) {
  LightReMutexHolder holder(child_node->_paths_lock);

  // Walk through the list of NodePathComponents we already have on the child,
  // looking for one that already exists as a top node.
  for (NodePathComponent *child : child_node->_paths) {
    if (child->is_top_node(pipeline_stage, current_thread)) {
      // If we already have such a component, just return it.
      // But before we do, we have to make sure it's not in the middle of being
      // destructed.
#ifdef HAVE_THREADS
      if (child->ref_if_nonzero()) {
        PT(NodePathComponent) result;
        result.cheat() = child;
        return result;
      }
#else
      // If we're not building with threading, increment as normal.
      return child;
#endif
    }
  }

  if (!force) {
    // If we don't care to force the point, return NULL to indicate there's
    // not already a top component.
    return nullptr;
  }

  // We don't already have such a NodePathComponent; create and return a new
  // one.
  PT(NodePathComponent) child =
    new NodePathComponent(child_node, nullptr,
                          pipeline_stage, current_thread);
  child_node->_paths.insert(child);

  return child;
}

/**
 * Returns a NodePathComponent referencing this node as a path from the root.
 *
 * Unless accept_ambiguity is true, it is only valid to call this if there is
 * an unambiguous path from the root; otherwise, a warning will be issued and
 * one path will be chosen arbitrarily.
 */
PT(NodePathComponent) PandaNode::
get_generic_component(bool accept_ambiguity, int pipeline_stage,
                      Thread *current_thread) {
  bool ambiguity_detected = false;
  PT(NodePathComponent) result =
    r_get_generic_component(accept_ambiguity, ambiguity_detected,
                            pipeline_stage, current_thread);

  if (!accept_ambiguity && ambiguity_detected) {
    pgraph_cat.warning()
      << "Chose: " << *result << "\n";
    nassertr(!unambiguous_graph, result);
  }

  return result;
}

/**
 * The recursive implementation of get_generic_component, this simply sets the
 * flag when the ambiguity is detected (so we can report the bottom node that
 * started the ambiguous search).
 */
PT(NodePathComponent) PandaNode::
r_get_generic_component(bool accept_ambiguity, bool &ambiguity_detected,
                        int pipeline_stage, Thread *current_thread) {
  PT(PandaNode) parent_node;

  {
    CDStageReader cdata(_cycler, pipeline_stage, current_thread);

    int num_parents = cdata->get_up()->size();
    if (num_parents == 0) {
      // No parents; no ambiguity.  This is the root.
      return get_top_component(this, true, pipeline_stage, current_thread);
    }

    PT(NodePathComponent) result;
    if (num_parents == 1) {
      // Only one parent; no ambiguity.
      PT(NodePathComponent) parent =
        get_parent(0)->r_get_generic_component(accept_ambiguity, ambiguity_detected, pipeline_stage, current_thread);
      return get_component(parent, this, pipeline_stage, current_thread);
    }

    // Oops, multiple parents; the NodePath is ambiguous.
    if (!accept_ambiguity) {
      pgraph_cat.warning()
        << *this << " has " << num_parents
        << " parents; choosing arbitrary path to root.\n";
    }
    ambiguity_detected = true;
    CPT(Up) up = cdata->get_up();
    parent_node = (*up)[0].get_parent();
  }

  // Now that the lock is released, it's safe to recurse.
  PT(NodePathComponent) parent =
    parent_node->r_get_generic_component(accept_ambiguity, ambiguity_detected, pipeline_stage, current_thread);
  return get_component(parent, this, pipeline_stage, current_thread);
}

/**
 * Removes a NodePathComponent from the set prior to its deletion.  This
 * should only be called by the NodePathComponent destructor.
 */
void PandaNode::
delete_component(NodePathComponent *component) {
  LightReMutexHolder holder(_paths_lock);
  int num_erased = _paths.erase(component);
  nassertv(num_erased == 1);
}

/**
 * This is called internally when a parent-child connection is broken to
 * update the NodePathComponents that reflected this connection.
 *
 * It severs any NodePathComponents on the child node that reference the
 * indicated parent node.  These components remain unattached; there may
 * therefore be multiple "instances" of a node that all have no parent, even
 * while there are other instances that do have parents.
 *
 * This operation is not automatically propagated upstream.  It is applied to
 * the indicated pipeline stage only.
 */
void PandaNode::
sever_connection(PandaNode *parent_node, PandaNode *child_node,
                 int pipeline_stage, Thread *current_thread) {
  {
    LightReMutexHolder holder(child_node->_paths_lock);
    Paths::iterator pi;
    for (pi = child_node->_paths.begin(); pi != child_node->_paths.end(); ++pi) {
      if (!(*pi)->is_top_node(pipeline_stage, current_thread) &&
          (*pi)->get_next(pipeline_stage, current_thread)->get_node() == parent_node) {
        // Sever the component here.
        (*pi)->set_top_node(pipeline_stage, current_thread);
      }
    }
  }
  child_node->fix_path_lengths(pipeline_stage, current_thread);
}

/**
 * This is called internally when a parent-child connection is established to
 * update the NodePathComponents that might be involved.
 *
 * It adjusts any NodePathComponents the child has that reference the child as
 * a top node.  Any other components we can leave alone, because we are making
 * a new instance of the child.
 *
 * This operation is not automatically propagated upstream.  It is applied to
 * the indicated pipeline stage only.
 */
void PandaNode::
new_connection(PandaNode *parent_node, PandaNode *child_node,
               int pipeline_stage, Thread *current_thread) {
  {
    LightReMutexHolder holder(child_node->_paths_lock);
    Paths::iterator pi;
    for (pi = child_node->_paths.begin(); pi != child_node->_paths.end(); ++pi) {
      if ((*pi)->is_top_node(pipeline_stage, current_thread)) {
        (*pi)->set_next(parent_node->get_generic_component(false, pipeline_stage, current_thread), pipeline_stage, current_thread);
      }
    }
  }
  child_node->fix_path_lengths(pipeline_stage, current_thread);
}

/**
 * Recursively fixes the _length member of each NodePathComponent at this
 * level and below, after an add or delete child operation that might have
 * messed these up.
 *
 * This operation is not automatically propagated upstream.  It is applied to
 * the indicated pipeline stage only.
 */
void PandaNode::
fix_path_lengths(int pipeline_stage, Thread *current_thread) {
  LightReMutexHolder holder(_paths_lock);

  bool any_wrong = false;

  Paths::const_iterator pi;
  for (pi = _paths.begin(); pi != _paths.end(); ++pi) {
    if ((*pi)->fix_length(pipeline_stage, current_thread)) {
      any_wrong = true;
    }
  }

  // If any paths were updated, we have to recurse on all of our children,
  // since any one of those paths might be shared by any of our child nodes.
  // Don't hold any locks while we recurse.
  if (any_wrong) {
    Children children;
    Stashed stashed;
    {
      CDStageReader cdata(_cycler, pipeline_stage, current_thread);
      children = Children(cdata);
      stashed = Stashed(cdata);
    }

    int num_children = children.get_num_children();
    int i;
    for (i = 0; i < num_children; ++i) {
      PandaNode *child_node = children.get_child(i);
      child_node->fix_path_lengths(pipeline_stage, current_thread);
    }
    int num_stashed = stashed.get_num_stashed();
    for (i = 0; i < num_stashed; ++i) {
      PandaNode *child_node = stashed.get_stashed(i);
      child_node->fix_path_lengths(pipeline_stage, current_thread);
    }
  }
}

/**
 * The recursive implementation of ls().
 */
void PandaNode::
r_list_descendants(ostream &out, int indent_level) const {
  write(out, indent_level);

  Children children = get_children();
  int num_children = children.get_num_children();

  for (int i = 0; i < num_children; ++i) {
    PandaNode *child = children.get_child(i);
    child->r_list_descendants(out, indent_level + 2);
  }

  // Also report the number of stashed nodes at this level.
  int num_stashed = get_num_stashed();
  if (num_stashed != 0) {
    indent(out, indent_level) << "(" << num_stashed << " stashed)\n";
  }
}

/**
 * The private implementation of find_child().
 */
int PandaNode::
do_find_child(PandaNode *node, const PandaNode::Down *down) const {
  nassertr(node != nullptr, -1);

  // We have to search for the child by brute force, since we don't know what
  // sort index it was added as.
  Down::const_iterator di;
  for (di = down->begin(); di != down->end(); ++di) {
    if ((*di).get_child() == node) {
      return di - down->begin();
    }
  }

  return -1;
}

/**
 * Updates the cached values of the node that are dependent on its children,
 * such as the external bounding volume, the _net_collide_mask, and the
 * _off_clip_planes.
 *
 * If update_bounds is false, it will not update the bounding volume or vertex
 * count.
 *
 * The old value should be passed in; it will be released.  The new value is
 * returned.
 */
PandaNode::CDStageWriter PandaNode::
update_cached(bool update_bounds, int pipeline_stage, PandaNode::CDLockedStageReader &cdata) {
  // We might need to try this a couple of times, in case someone else steps
  // on our result.
  if (drawmask_cat.is_debug()) {
    drawmask_cat.debug(false)
      << *this << "::update_cached() {\n";
  }
  Thread *current_thread = cdata.get_current_thread();

  do {
    // Grab the last_update counter.
    UpdateSeq last_update = cdata->_last_update;
    UpdateSeq next_update = cdata->_next_update;
    UpdateSeq last_bounds_update = cdata->_last_bounds_update;
    nassertr(last_update != next_update ||
             (update_bounds && last_bounds_update != next_update),
             CDStageWriter(_cycler, pipeline_stage, cdata));

    // Start with a clean slate.
    CollideMask net_collide_mask = cdata->_into_collide_mask;
    DrawMask net_draw_control_mask, net_draw_show_mask;
    bool renderable = (cdata->_fancy_bits & FB_renderable) != 0;

    if (renderable) {
      // If this node is itself renderable, it contributes to the net draw
      // mask.
      net_draw_control_mask = cdata->_draw_control_mask;
      net_draw_show_mask = cdata->_draw_show_mask;
    }

    if (drawmask_cat.is_debug()) {
      drawmask_cat.debug(false)
        << "net_draw_control_mask = " << net_draw_control_mask
        << "\nnet_draw_show_mask = " << net_draw_show_mask
        << "\n";
    }
    CPT(RenderAttrib) off_clip_planes = cdata->_state->get_attrib(ClipPlaneAttrib::get_class_slot());
    if (off_clip_planes == nullptr) {
      off_clip_planes = ClipPlaneAttrib::make();
    }

<<<<<<< HEAD
    int num_vertices = cdata->_internal_vertices;

    // Also get the list of the node's children.  When the cdataw destructs, it
    // will also release the lock, since we've got all the data we need from the
    // node.
    PT(Down) down;
    {
      CDStageWriter cdataw(_cycler, pipeline_stage, cdata);
      down = cdataw->modify_down();
    }
=======
    // Also get the list of the node's children.
    Children children(cdata);
>>>>>>> a71b417a

    // Now that we've got all the data we need from the node, we can release
    // the lock.
    //_cycler.release_read_stage(pipeline_stage, cdata.take_pointer());

    int num_children = down->size();

    // We need to keep references to the bounding volumes, since in a threaded
    // environment the pointers might go away while we're working (since we're
    // not holding a lock on our set of children right now).  But we also need
    // the regular pointers, to pass to BoundingVolume::around().
    const BoundingVolume **child_volumes;
#if defined(HAVE_THREADS) && !defined(SIMPLE_THREADS)
    pvector<CPT(BoundingVolume) > child_volumes_ref;
    if (update_bounds) {
      child_volumes_ref.reserve(num_children + 1);
    }
#endif
    int child_volumes_i = 0;

    CPT(BoundingVolume) internal_bounds = nullptr;

    if (update_bounds) {
      child_volumes = (const BoundingVolume **)alloca(sizeof(BoundingVolume *) * (num_children + 1));
      internal_bounds = get_internal_bounds(pipeline_stage, current_thread);

      if (!internal_bounds->is_empty()) {
#if defined(HAVE_THREADS) && !defined(SIMPLE_THREADS)
        child_volumes_ref.push_back(internal_bounds);
#endif
        nassertr(child_volumes_i < num_children + 1, CDStageWriter(_cycler, pipeline_stage, cdata));
        child_volumes[child_volumes_i++] = internal_bounds;
      }
    }

    // Now expand those contents to include all of our children.
    int child_vertices = 0;

    for (int i = 0; i < num_children; ++i) {
      DownConnection &connection = (*down)[i];
      PandaNode *child = connection.get_child();

      const ClipPlaneAttrib *orig_cp = DCAST(ClipPlaneAttrib, off_clip_planes);

      CDLockedStageReader child_cdata(child->_cycler, pipeline_stage, current_thread);

      UpdateSeq last_child_update = update_bounds
                                  ? child_cdata->_last_bounds_update
                                  : child_cdata->_last_update;

      if (last_child_update != child_cdata->_next_update) {
        // Child needs update.
        CDStageWriter child_cdataw = child->update_cached(update_bounds, pipeline_stage, child_cdata);

        CollideMask child_collide_mask = child_cdataw->_net_collide_mask;
        net_collide_mask |= child_collide_mask;
        connection._net_collide_mask = child_collide_mask;

        if (drawmask_cat.is_debug()) {
          drawmask_cat.debug(false)
            << "\nchild update " << *child << ":\n";
        }

        DrawMask child_control_mask = child_cdataw->_net_draw_control_mask;
        DrawMask child_show_mask = child_cdataw->_net_draw_show_mask;
        if (!(child_control_mask | child_show_mask).is_zero()) {
          // This child includes a renderable node or subtree.  Thus, we
          // should propagate its draw masks.
          renderable = true;

          // For each bit position in the masks, we have assigned the
          // following semantic meaning.  The number on the left represents
          // the pairing of the corresponding bit from the control mask and
          // from the show mask:

          // 00 : not a renderable node   (control 0, show 0) 01 : a normally
          // visible node (control 0, show 1) 10 : a hidden node
          // (control 1, show 0) 11 : a show-through node     (control 1, show
          // 1)

          // Now, when we accumulate these masks, we want to do so according
          // to the following table, for each bit position:

          // 00   01   10   11     (child) --------------------- 00 | 00   01
          // 10   11 01 | 01   01   01*  11 10 | 10   01*  10   11 11 | 11
          // 11   11   11 (parent)

          // This table is almost the same as the union of both masks, with
          // one exception, marked with a * in the above table: if one is 10
          // and the other is 01--that is, one is hidden and the other is
          // normally visible--then the result should be 01, normally visible.
          // This is because we only want to propagate the hidden bit upwards
          // if *all* renderable nodes are hidden.

          // Get the set of exception bits for which the above rule applies.
          // These are the bits for which both bits have flipped, but which
          // were not the same in the original.
          DrawMask exception_mask = (net_draw_control_mask ^ child_control_mask) & (net_draw_show_mask ^ child_show_mask);
          exception_mask &= (net_draw_control_mask ^ net_draw_show_mask);

          if (drawmask_cat.is_debug()) {
            drawmask_cat.debug(false)
              << "exception_mask = " << exception_mask << "\n";
          }

          // Now compute the union, applying the above exception.
          net_draw_control_mask |= child_control_mask;
          net_draw_show_mask |= child_show_mask;

          net_draw_control_mask &= ~exception_mask;
          net_draw_show_mask |= exception_mask;
        }

        if (drawmask_cat.is_debug()) {
          drawmask_cat.debug(false)
            << "child_control_mask = " << child_control_mask
            << "\nchild_show_mask = " << child_show_mask
            << "\nnet_draw_control_mask = " << net_draw_control_mask
            << "\nnet_draw_show_mask = " << net_draw_show_mask
            << "\n";
        }

        off_clip_planes = orig_cp->compose_off(child_cdataw->_off_clip_planes);

        if (update_bounds) {
          if (!child_cdataw->_external_bounds->is_empty()) {
#if defined(HAVE_THREADS) && !defined(SIMPLE_THREADS)
            child_volumes_ref.push_back(child_cdataw->_external_bounds);
#endif
            nassertr(child_volumes_i < num_children + 1, CDStageWriter(_cycler, pipeline_stage, cdata));
            child_volumes[child_volumes_i++] = child_cdataw->_external_bounds;
          }
<<<<<<< HEAD
          num_vertices += child_cdataw->_nested_vertices;

          connection._external_bounds = child_cdataw->_external_bounds->as_geometric_bounding_volume();
=======
          child_vertices += child_cdataw->_nested_vertices;
>>>>>>> a71b417a
        }

        connection._net_draw_control_mask = child_control_mask;
        connection._net_draw_show_mask = child_show_mask;

      } else {
        // Child is good.
        CollideMask child_collide_mask = child_cdata->_net_collide_mask;
        net_collide_mask |= child_collide_mask;
        connection._net_collide_mask = child_collide_mask;

        // See comments in similar block above.
        if (drawmask_cat.is_debug()) {
          drawmask_cat.debug(false)
            << "\nchild fresh " << *child << ":\n";
        }
        DrawMask child_control_mask = child_cdata->_net_draw_control_mask;
        DrawMask child_show_mask = child_cdata->_net_draw_show_mask;
        if (!(child_control_mask | child_show_mask).is_zero()) {
          renderable = true;

          DrawMask exception_mask = (net_draw_control_mask ^ child_control_mask) & (net_draw_show_mask ^ child_show_mask);
          exception_mask &= (net_draw_control_mask ^ net_draw_show_mask);

          if (drawmask_cat.is_debug()) {
            drawmask_cat.debug(false)
              << "exception_mask = " << exception_mask << "\n";
          }

          // Now compute the union, applying the above exception.
          net_draw_control_mask |= child_control_mask;
          net_draw_show_mask |= child_show_mask;

          net_draw_control_mask &= ~exception_mask;
          net_draw_show_mask |= exception_mask;
        }

        if (drawmask_cat.is_debug()) {
          drawmask_cat.debug(false)
            << "child_control_mask = " << child_control_mask
            << "\nchild_show_mask = " << child_show_mask
            << "\nnet_draw_control_mask = " << net_draw_control_mask
            << "\nnet_draw_show_mask = " << net_draw_show_mask
            << "\n";
        }

        off_clip_planes = orig_cp->compose_off(child_cdata->_off_clip_planes);

        if (update_bounds) {
          if (!child_cdata->_external_bounds->is_empty()) {
#if defined(HAVE_THREADS) && !defined(SIMPLE_THREADS)
            child_volumes_ref.push_back(child_cdata->_external_bounds);
#endif
            nassertr(child_volumes_i < num_children + 1, CDStageWriter(_cycler, pipeline_stage, cdata));
            child_volumes[child_volumes_i++] = child_cdata->_external_bounds;
          }
<<<<<<< HEAD
          num_vertices += child_cdata->_nested_vertices;

          connection._external_bounds = child_cdata->_external_bounds->as_geometric_bounding_volume();
=======
          child_vertices += child_cdata->_nested_vertices;
>>>>>>> a71b417a
        }

        connection._net_draw_control_mask = child_control_mask;
        connection._net_draw_show_mask = child_show_mask;
      }
    }

    {
      // Now grab the write lock on this node.
      CDStageWriter cdataw(_cycler, pipeline_stage, current_thread);
      if (last_update == cdataw->_last_update &&
          next_update == cdataw->_next_update) {
        // Great, no one has monkeyed with these while we were computing the
        // cache.  Safe to store the computed values and return.
        cdataw->_net_collide_mask = net_collide_mask;

        if (renderable) {
          // Any explicit draw control mask on this node trumps anything
          // inherited from below, except a show-through.
          DrawMask draw_control_mask = cdataw->_draw_control_mask;
          DrawMask draw_show_mask = cdataw->_draw_show_mask;

          DrawMask show_through_mask = net_draw_control_mask & net_draw_show_mask;

          net_draw_control_mask |= draw_control_mask;
          net_draw_show_mask = (net_draw_show_mask & ~draw_control_mask) | (draw_show_mask & draw_control_mask);

          net_draw_show_mask |= show_through_mask;

          // There are renderable nodes below, so the implicit draw bits are
          // all on.
          cdataw->_net_draw_control_mask = net_draw_control_mask;
          cdataw->_net_draw_show_mask = net_draw_show_mask | ~net_draw_control_mask;
          if (drawmask_cat.is_debug()) {
            drawmask_cat.debug(false)
              << "renderable, set mask " << cdataw->_net_draw_show_mask << "\n";
          }
        } else {
          // There are no renderable nodes below, so the implicit draw bits
          // are all off.  Also, we don't care about the draw mask on this
          // particular node (since nothing below it is renderable anyway).
          cdataw->_net_draw_control_mask = net_draw_control_mask;
          cdataw->_net_draw_show_mask = net_draw_show_mask;
          if (drawmask_cat.is_debug()) {
            drawmask_cat.debug(false)
              << "not renderable, set mask " << cdataw->_net_draw_show_mask << "\n";
          }
        }

        cdataw->_off_clip_planes = off_clip_planes;

        if (update_bounds) {
          cdataw->_nested_vertices = cdataw->_internal_vertices + child_vertices;

          BoundingVolume::BoundsType btype = cdataw->_bounds_type;
          if (btype == BoundingVolume::BT_default) {
            btype = bounds_type;
          }

          compute_external_bounds(cdataw->_external_bounds, btype,
                                  child_volumes, child_volumes_i,
                                  pipeline_stage, current_thread);

          nassertr(cdataw->_external_bounds != nullptr, cdataw);

          cdataw->_last_bounds_update = next_update;
        }

        cdataw->_last_update = next_update;

        if (drawmask_cat.is_debug()) {
          drawmask_cat.debug(false)
            << "} " << *this << "::update_cached();\n";
        }

        nassertr(cdataw->_last_update == cdataw->_next_update, cdataw);

        // Even though implicit bounding volume is not (yet?) part of the bam
        // stream.
        mark_bam_modified();
        return cdataw;
      }

      if (cdataw->_last_update == cdataw->_next_update &&
          (!update_bounds || cdataw->_last_bounds_update == cdataw->_next_update)) {
        // Someone else has computed the cache for us.  OK.
        return cdataw;
      }
    }

    // We need to go around again.  Release the write lock, and grab the read
    // lock back.
    cdata = CDLockedStageReader(_cycler, pipeline_stage, current_thread);

    if (cdata->_last_update == cdata->_next_update &&
        (!update_bounds || cdata->_last_bounds_update == cdata->_next_update)) {
      // Someone else has computed the cache for us while we were diddling
      // with the locks.  OK.
      return CDStageWriter(_cycler, pipeline_stage, cdata);
    }

  } while (true);
}

/**
 * This is used by the GraphicsEngine to hook in a pointer to the
 * scene_root_func(), the function to determine whether the node is an active
 * scene root.  This back-pointer is necessary because we can't make calls
 * directly into GraphicsEngine, which is in the display module.
 */
void PandaNode::
set_scene_root_func(SceneRootFunc *func) {
  _scene_root_func = func;
}

/**
 * Tells the BamReader how to create objects of type PandaNode.
 */
void PandaNode::
register_with_read_factory() {
  BamReader::get_factory()->register_factory(get_class_type(), make_from_bam);
}

/**
 * Writes the contents of this object to the datagram for shipping out to a
 * Bam file.
 */
void PandaNode::
write_datagram(BamWriter *manager, Datagram &dg) {
  TypedWritable::write_datagram(manager, dg);
  dg.add_string(get_name());

  manager->write_cdata(dg, _cycler);
}

/**
 * Called by the BamWriter when this object has not itself been modified
 * recently, but it should check its nested objects for updates.
 */
void PandaNode::
update_bam_nested(BamWriter *manager) {
  CDReader cdata(_cycler);
  cdata->update_bam_nested(manager);
}

/**
 * This method is provided for the benefit of classes (like MouseRecorder)
 * that inherit from PandaMode and also RecorderBase.  It's not virtual at
 * this level since it doesn't need to be (it's called up from the derived
 * class).
 *
 * This method acts very like write_datagram, but it writes the node as
 * appropriate for writing a RecorderBase object as described in the beginning
 * of a session file, meaning it doesn't need to write things such as
 * children.  It balances with fillin_recorder().
 */
void PandaNode::
write_recorder(BamWriter *, Datagram &dg) {
  dg.add_string(get_name());
}

/**
 * This function is called by the BamReader's factory when a new object of
 * type PandaNode is encountered in the Bam file.  It should create the
 * PandaNode and extract its information from the file.
 */
TypedWritable *PandaNode::
make_from_bam(const FactoryParams &params) {
  PandaNode *node = new PandaNode("");
  DatagramIterator scan;
  BamReader *manager;

  parse_params(params, scan, manager);
  node->fillin(scan, manager);

  return node;
}

/**
 * This internal function is called by make_from_bam to read in all of the
 * relevant data from the BamFile for the new PandaNode.
 */
void PandaNode::
fillin(DatagramIterator &scan, BamReader *manager) {
  TypedWritable::fillin(scan, manager);

  remove_all_children();

  string name = scan.get_string();
  set_name(name);

  manager->read_cdata(scan, _cycler);
}

/**
 * This internal function is called by make_recorder (in classes derived from
 * RecorderBase, such as MouseRecorder) to read in all of the relevant data
 * from the session file.  It balances with write_recorder().
 */
void PandaNode::
fillin_recorder(DatagramIterator &scan, BamReader *) {
  string name = scan.get_string();
  set_name(name);
}

/**
 *
 */
PandaNode::CData::
CData() :
  _state(RenderState::make_empty()),
  _transform(TransformState::make_identity()),
  _prev_transform(TransformState::make_identity()),

  _effects(RenderEffects::make_empty()),
  _draw_control_mask(DrawMask::all_off()),
  _draw_show_mask(DrawMask::all_on()),
  _into_collide_mask(CollideMask::all_off()),
  _bounds_type(BoundingVolume::BT_default),
  _user_bounds(nullptr),
  _final_bounds(false),
  _fancy_bits(0),

  _net_collide_mask(CollideMask::all_off()),
  _net_draw_control_mask(DrawMask::all_off()),
  _net_draw_show_mask(DrawMask::all_off()),

  _down(new PandaNode::Down(PandaNode::get_class_type())),
  _stashed(new PandaNode::Down(PandaNode::get_class_type())),
  _up(new PandaNode::Up(PandaNode::get_class_type()))
{
  ++_next_update;
}

/**
 *
 */
PandaNode::CData::
CData(const PandaNode::CData &copy) :
  BoundsData(copy),
  _state(copy._state),
  _transform(copy._transform),
  _prev_transform(copy._prev_transform),

  _effects(copy._effects),
  _tag_data(copy._tag_data),
  _draw_control_mask(copy._draw_control_mask),
  _draw_show_mask(copy._draw_show_mask),
  _into_collide_mask(copy._into_collide_mask),
  _bounds_type(copy._bounds_type),
  _user_bounds(copy._user_bounds),
  _final_bounds(copy._final_bounds),
  _fancy_bits(copy._fancy_bits),

  _net_collide_mask(copy._net_collide_mask),
  _net_draw_control_mask(copy._net_draw_control_mask),
  _net_draw_show_mask(copy._net_draw_show_mask),
  _off_clip_planes(copy._off_clip_planes),
  _nested_vertices(copy._nested_vertices),
  _external_bounds(copy._external_bounds),
  _last_update(copy._last_update),
  _next_update(copy._next_update),
  _last_bounds_update(copy._last_bounds_update),

  _down(copy._down),
  _stashed(copy._stashed),
  _up(copy._up)
{
  // Note that this copy constructor is not used by the PandaNode copy
  // constructor!  Any elements that must be copied between nodes should also
  // be explicitly copied there.
}

/**
 *
 */
PandaNode::CData::
~CData() {
}

/**
 *
 */
CycleData *PandaNode::CData::
make_copy() const {
  return new CData(*this);
}

/**
 * Writes the contents of this object to the datagram for shipping out to a
 * Bam file.
 */
void PandaNode::CData::
write_datagram(BamWriter *manager, Datagram &dg) const {
  manager->write_pointer(dg, _state);
  manager->write_pointer(dg, _transform);


  manager->write_pointer(dg, _effects);

  dg.add_uint32(_draw_control_mask.get_word());
  dg.add_uint32(_draw_show_mask.get_word());
  dg.add_uint32(_into_collide_mask.get_word());
  dg.add_uint8(_bounds_type);

  dg.add_uint32(_tag_data.size());
  for (size_t n = 0; n < _tag_data.size(); ++n) {
    dg.add_string(_tag_data.get_key(n));
    dg.add_string(_tag_data.get_data(n));
  }

  write_up_list(*get_up(), manager, dg);
  write_down_list(*get_down(), manager, dg);
  write_down_list(*get_stashed(), manager, dg);
}

/**
 * Called by the BamWriter when this object has not itself been modified
 * recently, but it should check its nested objects for updates.
 */
void PandaNode::CData::
update_bam_nested(BamWriter *manager) const {
  // No need to check the state pointers for updates, since they're all
  // immutable objects.  manager->consider_update(_state);
  // manager->consider_update(_transform); manager->consider_update(_effects);

  update_up_list(*get_up(), manager);
  update_down_list(*get_down(), manager);
  update_down_list(*get_stashed(), manager);
}

/**
 * Receives an array of pointers, one for each time manager->read_pointer()
 * was called in fillin(). Returns the number of pointers processed.
 */
int PandaNode::CData::
complete_pointers(TypedWritable **p_list, BamReader *manager) {
  int pi = CycleData::complete_pointers(p_list, manager);

  // Get the state and transform pointers.
  RenderState *state;
  DCAST_INTO_R(state, p_list[pi++], pi);
  _state = state;

  TransformState *transform;
  DCAST_INTO_R(transform, p_list[pi++], pi);
  _prev_transform = _transform = transform;

/*
 * Finalize these pointers now to decrement their artificially-held reference
 * counts.  We do this now, rather than later, in case some other object
 * reassigns them a little later on during initialization, before they can
 * finalize themselves normally (for instance, the character may change the
 * node's transform).  If that happens, the pointer may discover that no one
 * else holds its reference count when it finalizes, which will constitute a
 * memory leak (see the comments in TransformState::finalize(), etc.).
 */
  manager->finalize_now((RenderState *)_state.p());
  manager->finalize_now((TransformState *)_transform.p());



  // Get the effects pointer.
  RenderEffects *effects;
  DCAST_INTO_R(effects, p_list[pi++], pi);
  _effects = effects;

/*
 * Finalize these pointers now to decrement their artificially-held reference
 * counts.  We do this now, rather than later, in case some other object
 * reassigns them a little later on during initialization, before they can
 * finalize themselves normally (for instance, the character may change the
 * node's transform).  If that happens, the pointer may discover that no one
 * else holds its reference count when it finalizes, which will constitute a
 * memory leak (see the comments in TransformState::finalize(), etc.).
 */
  manager->finalize_now((RenderEffects *)_effects.p());



  // Get the parent and child pointers.
  pi += complete_up_list(*modify_up(), "up", p_list + pi, manager);
  pi += complete_down_list(*modify_down(), "down", p_list + pi, manager);
  pi += complete_down_list(*modify_stashed(), "stashed", p_list + pi, manager);

  // Since the _effects and _states members have been finalized by now, this
  // should be safe.
  set_fancy_bit(FB_transform, !_transform->is_identity());
  set_fancy_bit(FB_state, !_state->is_empty());
  set_fancy_bit(FB_effects, !_effects->is_empty());
  set_fancy_bit(FB_tag, !_tag_data.is_empty());
  set_fancy_bit(FB_decal, _effects->has_decal());
  set_fancy_bit(FB_show_bounds, _effects->has_show_bounds());
  set_fancy_bit(FB_show_tight_bounds, _effects->has_show_tight_bounds());

  // Mark the bounds stale.
  ++_next_update;

  nassertr(!_transform->is_invalid(), pi);
  nassertr(!_prev_transform->is_invalid(), pi);

  return pi;
}

/**
 * This internal function is called by make_from_bam to read in all of the
 * relevant data from the BamFile for the new PandaNode.
 */
void PandaNode::CData::
fillin(DatagramIterator &scan, BamReader *manager) {
  // Read the state and transform pointers.
  manager->read_pointer(scan);
  manager->read_pointer(scan);

  // Read the effects pointer.
  manager->read_pointer(scan);

  if (manager->get_file_minor_ver() < 2) {
    DrawMask draw_mask;
    draw_mask.set_word(scan.get_uint32());

    if (draw_mask == DrawMask::all_off()) {
      // Hidden.
      _draw_control_mask = _overall_bit;
      _draw_show_mask = ~_overall_bit;

    } else if (draw_mask == DrawMask::all_on()) {
      // Normally visible.
      _draw_control_mask = DrawMask::all_off();
      _draw_show_mask = DrawMask::all_on();

    } else {
      // Some per-camera combination.
      draw_mask &= ~_overall_bit;
      _draw_control_mask = ~draw_mask;
      _draw_show_mask = draw_mask;
    }

  } else {
    _draw_control_mask.set_word(scan.get_uint32());
    _draw_show_mask.set_word(scan.get_uint32());
  }

  _into_collide_mask.set_word(scan.get_uint32());

  _bounds_type = BoundingVolume::BT_default;
  if (manager->get_file_minor_ver() >= 19) {
    _bounds_type = (BoundingVolume::BoundsType)scan.get_uint8();
  }

  // Read in the tag list.
  int num_tags = scan.get_uint32();
  for (int i = 0; i < num_tags; i++) {
    string key = scan.get_string();
    string value = scan.get_string();
    _tag_data.store(key, value);
  }


  fillin_up_list(*modify_up(), "up", scan, manager);
  fillin_down_list(*modify_down(), "down", scan, manager);
  fillin_down_list(*modify_stashed(), "stashed", scan, manager);
}

/**
 * Writes the indicated list of parent node pointers to the datagram.
 */
void PandaNode::CData::
write_up_list(const PandaNode::Up &up_list,
              BamWriter *manager, Datagram &dg) const {
/*
 * When we write a PandaNode, we write out its complete list of child node
 * pointers, but we only write out the parent node pointers that have already
 * been added to the bam file by a previous write operation.  This is a bit of
 * trickery that allows us to write out just a subgraph (instead of the
 * complete graph) when we write out an arbitrary node in the graph, yet also
 * allows us to keep nodes completely in sync when we use the bam format for
 * streaming scene graph operations over the network.
 */

  int num_parents = 0;
  Up::const_iterator ui;
  for (ui = up_list.begin(); ui != up_list.end(); ++ui) {
    PandaNode *parent_node = (*ui).get_parent();
    if (manager->has_object(parent_node)) {
      num_parents++;
    }
  }
  nassertv(num_parents == (int)(uint16_t)num_parents);
  dg.add_uint16(num_parents);
  for (ui = up_list.begin(); ui != up_list.end(); ++ui) {
    PandaNode *parent_node = (*ui).get_parent();
    if (manager->has_object(parent_node)) {
      manager->write_pointer(dg, parent_node);
    }
  }
}

/**
 * Writes the indicated list of child node pointers to the datagram.
 */
void PandaNode::CData::
write_down_list(const PandaNode::Down &down_list,
                BamWriter *manager, Datagram &dg) const {
  int num_children = down_list.size();
  nassertv(num_children == (int)(uint16_t)num_children);
  dg.add_uint16(num_children);

  // Should we smarten up the writing of the sort number?  Most of the time
  // these will all be zero.
  Down::const_iterator di;
  for (di = down_list.begin(); di != down_list.end(); ++di) {
    PandaNode *child_node = (*di).get_child();
    int sort = (*di).get_sort();
    manager->write_pointer(dg, child_node);
    dg.add_int32(sort);
  }
}

/**
 * Calls consider_update on each node of the indicated up list.
 */
void PandaNode::CData::
update_up_list(const PandaNode::Up &up_list, BamWriter *manager) const {
  Up::const_iterator ui;
  for (ui = up_list.begin(); ui != up_list.end(); ++ui) {
    PandaNode *parent_node = (*ui).get_parent();
    if (manager->has_object(parent_node)) {
      manager->consider_update(parent_node);
    }
  }
}

/**
 * Calls consider_update on each node of the indicated up list.
 */
void PandaNode::CData::
update_down_list(const PandaNode::Down &down_list, BamWriter *manager) const {
  Down::const_iterator di;
  for (di = down_list.begin(); di != down_list.end(); ++di) {
    PandaNode *child_node = (*di).get_child();
    manager->consider_update(child_node);
  }
}

/**
 * Calls complete_pointers() on the list of parent node pointers.
 */
int PandaNode::CData::
complete_up_list(PandaNode::Up &up_list, const string &tag,
                 TypedWritable **p_list, BamReader *manager) {
  int pi = 0;

  int num_parents = manager->get_int_tag(tag);
  Up new_up_list(PandaNode::get_class_type());
  new_up_list.reserve(num_parents);
  for (int i = 0; i < num_parents; i++) {
    PandaNode *parent_node = DCAST(PandaNode, p_list[pi++]);
    UpConnection connection(parent_node);
    new_up_list.push_back(connection);
  }

  // Now we should sort the list, since the sorting is based on pointer order,
  // which might be different from one session to the next.
  new_up_list.sort();

  // Make it permanent.
  up_list.swap(new_up_list);
  new_up_list.clear();

  return pi;
}

/**
 * Calls complete_pointers() on the list of child node pointers.
 */
int PandaNode::CData::
complete_down_list(PandaNode::Down &down_list, const string &tag,
                   TypedWritable **p_list, BamReader *manager) {
  int pi = 0;

  BamReaderAuxDataDown *aux;
  DCAST_INTO_R(aux, manager->get_aux_tag(tag), pi);

  Down &new_down_list = aux->_down_list;
  for (Down::iterator di = new_down_list.begin();
       di != new_down_list.end();
       ++di) {
    PandaNode *child_node = DCAST(PandaNode, p_list[pi++]);
    (*di).set_child(child_node);
  }

  // Unlike the up list, we should *not* sort the down list.  The down list is
  // stored in a specific order, not related to pointer order; and this order
  // should be preserved from one session to the next.

  // Make it permanent.
  down_list.swap(new_down_list);
  new_down_list.clear();

  return pi;
}

/**
 * Reads the indicated list parent node pointers from the datagram (or at
 * least calls read_pointer() for each one).
 */
void PandaNode::CData::
fillin_up_list(PandaNode::Up &up_list, const string &tag,
               DatagramIterator &scan, BamReader *manager) {
  int num_parents = scan.get_uint16();
  manager->set_int_tag(tag, num_parents);
  manager->read_pointers(scan, num_parents);
}

/**
 * Reads the indicated list child node pointers from the datagram (or at least
 * calls read_pointer() for each one).
 */
void PandaNode::CData::
fillin_down_list(PandaNode::Down &down_list, const string &tag,
                 DatagramIterator &scan, BamReader *manager) {
  int num_children = scan.get_uint16();

  // Create a temporary down_list, with the right number of elements, but a
  // NULL value for each pointer (we'll fill in the pointers later).  We need
  // to do this to associate the sort values with their pointers.
  Down new_down_list(PandaNode::get_class_type());
  new_down_list.reserve(num_children);
  for (int i = 0; i < num_children; i++) {
    manager->read_pointer(scan);
    int sort = scan.get_int32();
    DownConnection connection(nullptr, sort);
    new_down_list.push_back(connection);
  }

  // Now store the temporary down_list in the BamReader, so we can get it
  // during the call to complete_down_list().
  PT(BamReaderAuxDataDown) aux = new BamReaderAuxDataDown;
  aux->_down_list.swap(new_down_list);
  manager->set_aux_tag(tag, aux);
}

/**
 * Ensures that the draw masks etc.  are properly computed on this node.  If
 * update_bounds is true, also checks the bounding volume.
 */
void PandaNodePipelineReader::
check_cached(bool update_bounds) const {
  UpdateSeq last_update = update_bounds
                        ? _cdata->_last_bounds_update
                        : _cdata->_last_update;

  if (last_update != _cdata->_next_update) {
    // The cache is stale; it needs to be rebuilt.

    // We'll need to get a fresh read pointer, since another thread might
    // already have modified the pointer on the object since we queried it.
#ifdef DO_PIPELINING
    node_unref_delete((CycleData *)_cdata);
#endif  // DO_PIPELINING
    ((PandaNodePipelineReader *)this)->_cdata = nullptr;
    int pipeline_stage = _current_thread->get_pipeline_stage();
    PandaNode::CDLockedStageReader fresh_cdata(_node->_cycler, pipeline_stage, _current_thread);
    if (fresh_cdata->_last_update == fresh_cdata->_next_update &&
        (!update_bounds || fresh_cdata->_last_bounds_update == fresh_cdata->_next_update)) {
      // What luck, some other thread has already freshened the cache for us.
      // Save the new pointer, and let the lock release itself.
      if (_cdata != (const PandaNode::CData *)fresh_cdata) {
        ((PandaNodePipelineReader *)this)->_cdata = fresh_cdata;
#ifdef DO_PIPELINING
        _cdata->node_ref();
#endif  // DO_PIPELINING
      }

    } else {
      // No, the cache is still stale.  We have to do the work of freshening
      // it.
      PStatTimer timer(PandaNode::_update_bounds_pcollector);
      PandaNode::CDStageWriter cdataw = ((PandaNode *)_node)->update_cached(update_bounds, pipeline_stage, fresh_cdata);
      nassertv(cdataw->_last_update == cdataw->_next_update);
      // As above, we save the new pointer, and then let the lock release
      // itself.
      if (_cdata != (const PandaNode::CData *)cdataw) {
        ((PandaNodePipelineReader *)this)->_cdata = cdataw;
#ifdef DO_PIPELINING
        _cdata->node_ref();
#endif  // DO_PIPELINING
      }
    }
  }

  nassertv(_cdata->_last_update == _cdata->_next_update);
  nassertv(!update_bounds || _cdata->_last_bounds_update == _cdata->_next_update);
}<|MERGE_RESOLUTION|>--- conflicted
+++ resolved
@@ -3261,9 +3261,6 @@
       off_clip_planes = ClipPlaneAttrib::make();
     }
 
-<<<<<<< HEAD
-    int num_vertices = cdata->_internal_vertices;
-
     // Also get the list of the node's children.  When the cdataw destructs, it
     // will also release the lock, since we've got all the data we need from the
     // node.
@@ -3272,10 +3269,6 @@
       CDStageWriter cdataw(_cycler, pipeline_stage, cdata);
       down = cdataw->modify_down();
     }
-=======
-    // Also get the list of the node's children.
-    Children children(cdata);
->>>>>>> a71b417a
 
     // Now that we've got all the data we need from the node, we can release
     // the lock.
@@ -3408,13 +3401,9 @@
             nassertr(child_volumes_i < num_children + 1, CDStageWriter(_cycler, pipeline_stage, cdata));
             child_volumes[child_volumes_i++] = child_cdataw->_external_bounds;
           }
-<<<<<<< HEAD
-          num_vertices += child_cdataw->_nested_vertices;
+          child_vertices += child_cdataw->_nested_vertices;
 
           connection._external_bounds = child_cdataw->_external_bounds->as_geometric_bounding_volume();
-=======
-          child_vertices += child_cdataw->_nested_vertices;
->>>>>>> a71b417a
         }
 
         connection._net_draw_control_mask = child_control_mask;
@@ -3471,13 +3460,9 @@
             nassertr(child_volumes_i < num_children + 1, CDStageWriter(_cycler, pipeline_stage, cdata));
             child_volumes[child_volumes_i++] = child_cdata->_external_bounds;
           }
-<<<<<<< HEAD
-          num_vertices += child_cdata->_nested_vertices;
+          child_vertices += child_cdata->_nested_vertices;
 
           connection._external_bounds = child_cdata->_external_bounds->as_geometric_bounding_volume();
-=======
-          child_vertices += child_cdata->_nested_vertices;
->>>>>>> a71b417a
         }
 
         connection._net_draw_control_mask = child_control_mask;
