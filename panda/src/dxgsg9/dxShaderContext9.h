--- conflicted
+++ resolved
@@ -70,14 +70,9 @@
 
   pmap<CPT(GeomVertexFormat), std::pair<LPDIRECT3DVERTEXDECLARATION9, BitMask32> > _vertex_declarations;
 
-<<<<<<< HEAD
   int _frame_number = -1;
   LVecBase4 *_mat_part_cache = nullptr;
-  size_t _scratch_space_size = 0;
-=======
-  LVecBase4f *_mat_part_cache = nullptr;
-  LVecBase4f *_mat_scratch_space = nullptr;
->>>>>>> fc394e4c
+  LVecBase4 *_mat_scratch_space = nullptr;
 
 private:
   void release_resources(void);
