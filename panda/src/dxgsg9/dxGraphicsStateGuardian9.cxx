/**
 * PANDA 3D SOFTWARE
 * Copyright (c) Carnegie Mellon University.  All rights reserved.
 *
 * All use of this software is subject to the terms of the revised BSD
 * license.  You should have received a copy of this license along
 * with this source code in a file named "LICENSE."
 *
 * @file dxGraphicsStateGuardian9.cxx
 * @author mike
 * @date 1999-02-02
 * @author fperazzi, PandaSE
 * @date 2010-05-05
 */

#include "dxGraphicsStateGuardian9.h"
#include "config_dxgsg9.h"
#include "displayRegion.h"
#include "renderBuffer.h"
#include "geom.h"
#include "graphicsWindow.h"
#include "graphicsEngine.h"
#include "lens.h"
#include "ambientLight.h"
#include "directionalLight.h"
#include "pointLight.h"
#include "spotlight.h"
#include "textureAttrib.h"
#include "texGenAttrib.h"
#include "shadeModelAttrib.h"
#include "cullFaceAttrib.h"
#include "transparencyAttrib.h"
#include "alphaTestAttrib.h"
#include "depthTestAttrib.h"
#include "depthWriteAttrib.h"
#include "colorWriteAttrib.h"
#include "texMatrixAttrib.h"
#include "materialAttrib.h"
#include "renderModeAttrib.h"
#include "rescaleNormalAttrib.h"
#include "fogAttrib.h"
#include "depthOffsetAttrib.h"
#include "lightAttrib.h"
#include "stencilAttrib.h"
#include "scissorAttrib.h"
#include "clipPlaneAttrib.h"
#include "fog.h"
#include "throw_event.h"
#include "geomVertexFormat.h"
#include "geomVertexData.h"
#include "geomTriangles.h"
#include "geomTristrips.h"
#include "geomTrifans.h"
#include "geomLines.h"
#include "geomLinestrips.h"
#include "geomPoints.h"
#include "geomVertexReader.h"
#include "dxGeomMunger9.h"
#include "config_gobj.h"
#include "dxVertexBufferContext9.h"
#include "dxIndexBufferContext9.h"
#include "dxOcclusionQueryContext9.h"
#include "pStatTimer.h"
#include "pStatCollector.h"
#include "wdxGraphicsBuffer9.h"
#include "config_pgraph.h"
#include "shaderGenerator.h"

#include <mmsystem.h>

#include <dxsdkver.h>

#define tostring(x) #x
#define SDK_VERSION(major,minor) tostring(major) << "." << tostring(minor)
#define DIRECTX_SDK_VERSION  SDK_VERSION (_DXSDK_PRODUCT_MAJOR, _DXSDK_PRODUCT_MINOR) << "." << SDK_VERSION (_DXSDK_BUILD_MAJOR, _DXSDK_BUILD_MINOR)

using std::endl;
using std::max;
using std::min;

TypeHandle DXGraphicsStateGuardian9::_type_handle;

D3DMATRIX DXGraphicsStateGuardian9::_d3d_ident_mat;

unsigned char *DXGraphicsStateGuardian9::_temp_buffer = nullptr;
unsigned char *DXGraphicsStateGuardian9::_safe_buffer_start = nullptr;

#define __D3DLIGHT_RANGE_MAX ((PN_stdfloat)sqrt(FLT_MAX))  //for some reason this is missing in dx9 hdrs

#define MY_D3DRGBA(r, g, b, a) ((D3DCOLOR) D3DCOLOR_COLORVALUE(r, g, b, a))

/**
 *
 */
DXGraphicsStateGuardian9::
DXGraphicsStateGuardian9(GraphicsEngine *engine, GraphicsPipe *pipe) :
  GraphicsStateGuardian(CS_yup_left, engine, pipe)
{
  if (dxgsg9_cat.is_debug()) {
    dxgsg9_cat.debug()
      << "DXGraphicsStateGuardian9 " << this << " constructing\n";
  }

  // Assume that we will get a hardware-accelerated context, unless the window
  // tells us otherwise.
  _is_hardware = true;

  _screen = nullptr;
  _d3d_device = nullptr;

  _dx_is_ready = false;
  _vertex_blending_enabled = false;
  _overlay_windows_supported = false;
  _tex_stats_retrieval_impossible = false;
  _supports_render_texture = false;

  _active_ibuffer = nullptr;

  // This is a static member, but we initialize it here in the constructor
  // anyway.  It won't hurt if it gets repeatedly initalized.
  ZeroMemory(&_d3d_ident_mat, sizeof(D3DMATRIX));
  _d3d_ident_mat._11 = _d3d_ident_mat._22 = _d3d_ident_mat._33 = _d3d_ident_mat._44 = 1.0f;

  _cur_read_pixel_buffer = RenderBuffer::T_front;

  // DirectX drivers seem to consistently invert the texture when they copy
  // framebuffer-to-texture.  Ok.
  _copy_texture_inverted = true;

  _gsg_managed_textures = dx_management | dx_texture_management;
  _gsg_managed_vertex_buffers = dx_management;
  _gsg_managed_index_buffers = dx_management;

  _last_fvf = 0;
  _num_bound_streams = 0;
  _instancing_enabled = false;
  _constant_vbuffer = nullptr;

  _vertex_shader_version_major = 0;
  _vertex_shader_version_minor = 0;
  _pixel_shader_version_major = 0;
  _pixel_shader_version_minor = 0;

  _vertex_shader_profile = 0;
  _pixel_shader_profile = 0;

  _supports_stream_offset = false;

  get_gamma_table();
  atexit (atexit_function);
}

/**
 *
 */
DXGraphicsStateGuardian9::
~DXGraphicsStateGuardian9() {
  if (dxgsg9_cat.is_debug()) {
    dxgsg9_cat.debug()
      << "DXGraphicsStateGuardian9 " << this << " destructing\n";
  }

  if (IS_VALID_PTR(_d3d_device)) {
    _d3d_device->SetTexture(0, nullptr);  // this frees reference to the old texture
  }
}

/**
 * Creates a new retained-mode representation of the given texture, and
 * returns a newly-allocated TextureContext pointer to reference it.  It is
 * the responsibility of the calling function to later call release_texture()
 * with this same pointer (which will also delete the pointer).
 *
 * This function should not be called directly to prepare a texture.  Instead,
 * call Texture::prepare().
 */
TextureContext *DXGraphicsStateGuardian9::
prepare_texture(Texture *tex) {
  DXTextureContext9 *dtc = new DXTextureContext9(_prepared_objects, tex);

  if (!get_supports_compressed_texture_format(tex->get_ram_image_compression())) {
    dxgsg9_cat.error()
      << *dtc->get_texture() << " is stored in an unsupported compressed format.\n";
    return nullptr;
  }

  return dtc;
}

/**
 * Makes the texture the currently available texture for rendering on the ith
 * stage.
 */
void DXGraphicsStateGuardian9::
apply_texture(int i, TextureContext *tc, int view, const SamplerState &sampler) {
  if (tc == nullptr) {
    // The texture wasn't bound properly or something, so ensure texturing is
    // disabled and just return.
    set_texture_stage_state(i, D3DTSS_COLOROP, D3DTOP_DISABLE);
    return;
  }
  if (!update_texture(tc, false)) {
    // Couldn't get the texture image or something.
    set_texture_stage_state(i, D3DTSS_COLOROP, D3DTOP_DISABLE);
    return;
  }

  tc->set_active(true);

  DXTextureContext9 *dtc = DCAST(DXTextureContext9, tc);
  Texture *tex = tc->get_texture();

  // if (tex->get_color_space() == CS_srgb) {
  if (Texture::is_srgb(tex->get_format())) {
    set_sampler_state(i, D3DSAMP_SRGBTEXTURE, TRUE);
  } else {
    set_sampler_state(i, D3DSAMP_SRGBTEXTURE, FALSE);
  }

  set_sampler_state(i, D3DSAMP_ADDRESSU,
    get_texture_wrap_mode(sampler.get_wrap_u()));

  set_sampler_state(i, D3DSAMP_ADDRESSV,
    get_texture_wrap_mode(sampler.get_wrap_v()));

  set_sampler_state(i, D3DSAMP_ADDRESSW,
    get_texture_wrap_mode(sampler.get_wrap_w()));

  DWORD border_color;
  border_color = LColor_to_D3DCOLOR(sampler.get_border_color());

  set_sampler_state(i, D3DSAMP_BORDERCOLOR, border_color);

  unsigned int aniso_degree = sampler.get_effective_anisotropic_degree();
  SamplerState::FilterType ft = sampler.get_effective_magfilter();

  if (aniso_degree >= 1) {
    set_sampler_state(i, D3DSAMP_MAXANISOTROPY, aniso_degree);
  }

  int supports_anisotropic_mag_filter;
  D3DTEXTUREFILTERTYPE new_mag_filter;

  supports_anisotropic_mag_filter = (_screen -> _d3dcaps.TextureFilterCaps & D3DPTFILTERCAPS_MAGFANISOTROPIC) != 0;
  if (aniso_degree <= 1 || supports_anisotropic_mag_filter == 0) {
    new_mag_filter = ((ft != SamplerState::FT_nearest) ? D3DTEXF_LINEAR : D3DTEXF_POINT);
  } else {
    new_mag_filter = D3DTEXF_ANISOTROPIC;
  }

  HRESULT hr;
  hr = set_sampler_state(i, D3DSAMP_MAGFILTER, new_mag_filter);
  if (hr != D3D_OK) {
    dxgsg9_cat.error()
      << "ERROR: set_sampler_state (D3DSAMP_MAGFILTER, "
      << new_mag_filter << ") failed for sampler: " << sampler << endl;
  }

  // map Panda composite min+mip filter types to d3d's separate min & mip
  // filter types
  D3DTEXTUREFILTERTYPE new_min_filter = get_d3d_min_type(sampler.get_effective_minfilter());
  D3DTEXTUREFILTERTYPE new_mip_filter = get_d3d_mip_type(sampler.get_effective_minfilter());

  if (!tex->might_have_ram_image()) {
    // If the texture is completely dynamic, don't try to issue mipmaps--
    // pandadx doesn't support auto-generated mipmaps at this point.
    new_mip_filter = D3DTEXF_NONE;
  }

  // sanity check
  if (!dtc->has_mipmaps()) {
    new_mip_filter = D3DTEXF_NONE;
  }

  if (aniso_degree >= 2) {
    new_min_filter = D3DTEXF_ANISOTROPIC;
  }

  set_sampler_state(i, D3DSAMP_MINFILTER, new_min_filter);
  set_sampler_state(i, D3DSAMP_MIPFILTER, new_mip_filter);

  float lod_bias = sampler.get_lod_bias();
  set_sampler_state(i, D3DSAMP_MIPMAPLODBIAS, *(DWORD*)&lod_bias);

  _d3d_device->SetTexture(i, dtc->get_d3d_texture(view));
}

/**
 * Ensures that the current Texture data is refreshed onto the GSG.  This
 * means updating the texture properties and/or re-uploading the texture
 * image, if necessary.  This should only be called within the draw thread.
 *
 * If force is true, this function will not return until the texture has been
 * fully uploaded.  If force is false, the function may choose to upload a
 * simple version of the texture instead, if the texture is not fully resident
 * (and if get_incomplete_render() is true).
 */
bool DXGraphicsStateGuardian9::
update_texture(TextureContext *tc, bool force) {
  DXTextureContext9 *dtc = DCAST(DXTextureContext9, tc);

  // If the texture image has changed, or if its use of mipmaps has changed,
  // we need to re-create the image.

  if (dtc->was_modified()) {
    if (!upload_texture(dtc, force)) {
      // Oops, we can't re-create the texture for some reason.
      Texture *tex = tc->get_texture();
      dxgsg9_cat.error()
        << "Unable to re-create texture " << *tex << endl;
      return false;
    }
  }
  dtc->enqueue_lru(&_prepared_objects->_graphics_memory_lru);

  return true;
}

/**
 * Creates a texture surface on the graphics card and fills it with its pixel
 * data.
 */
bool DXGraphicsStateGuardian9::
upload_texture(DXTextureContext9 *dtc, bool force) {
  Texture *tex = dtc->get_texture();
  if (!get_supports_compressed_texture_format(tex->get_ram_image_compression())) {
    dxgsg9_cat.error()
      << *tex << " is stored in an unsupported compressed format.\n";
    return false;
  }

  dtc->delete_texture();
  dtc->update_data_size_bytes(0);
  dtc->mark_unloaded();

  if (_effective_incomplete_render && !force) {
    bool has_image = _supports_compressed_texture ? tex->has_ram_image() : tex->has_uncompressed_ram_image();
    if (!has_image && tex->might_have_ram_image() &&
        tex->has_simple_ram_image() &&
        !_loader.is_null()) {
      // If we don't have the texture data right now, go get it, but in the
      // meantime load a temporary simple image in its place.
      async_reload_texture(dtc);
      has_image = _supports_compressed_texture ? tex->has_ram_image() : tex->has_uncompressed_ram_image();
      if (!has_image) {
        return dtc->create_simple_texture(*_screen);
      }
    }
  }

  return dtc->create_texture(*_screen);
}

/**
 * Frees the GL resources previously allocated for the texture.
 */
void DXGraphicsStateGuardian9::
release_texture(TextureContext *tc) {
  DXTextureContext9 *dtc = DCAST(DXTextureContext9, tc);
  delete dtc;
}

/**
 * This method should only be called by the GraphicsEngine.  Do not call it
 * directly; call GraphicsEngine::extract_texture_data() instead.
 *
 * This method will be called in the draw thread to download the texture
 * memory's image into its ram_image value.  It returns true on success, false
 * otherwise.
 */
bool DXGraphicsStateGuardian9::
extract_texture_data(Texture *tex) {
  TextureContext *tc = tex->prepare_now(get_prepared_objects(), this);
  nassertr(tc != nullptr, false);
  DXTextureContext9 *dtc = DCAST(DXTextureContext9, tc);
  return dtc->extract_texture_data(*_screen);
}

/**
 *
 */
ShaderContext *DXGraphicsStateGuardian9::
prepare_shader(Shader *se) {
  nassertr(get_supports_basic_shaders(), nullptr);

  PStatTimer timer(_prepare_shader_pcollector);
  return new DXShaderContext9(se, this);
}

/**
 *
 */
void DXGraphicsStateGuardian9::
release_shader(ShaderContext *sc) {
  DXShaderContext9 *gsc = DCAST(DXShaderContext9, sc);
  delete gsc;
}

/**
 * Creates a new retained-mode representation of the given data, and returns a
 * newly-allocated VertexBufferContext pointer to reference it.  It is the
 * responsibility of the calling function to later call
 * release_vertex_buffer() with this same pointer (which will also delete the
 * pointer).
 *
 * This function should not be called directly to prepare a buffer.  Instead,
 * call Geom::prepare().
 */
VertexBufferContext *DXGraphicsStateGuardian9::
prepare_vertex_buffer(GeomVertexArrayData *data) {
  DXVertexBufferContext9 *dvbc = new DXVertexBufferContext9(this, _prepared_objects, data);

  DWORD usage;
  D3DPOOL pool;
  if (_screen->_managed_vertex_buffers) {
    pool = D3DPOOL_MANAGED;
    usage = D3DUSAGE_WRITEONLY;
  } else {
    pool = D3DPOOL_DEFAULT;
    usage = D3DUSAGE_WRITEONLY | D3DUSAGE_DYNAMIC;
  }

  int num_bytes = data->get_data_size_bytes();

  PStatTimer timer(_create_vertex_buffer_pcollector, Thread::get_current_thread());

  HRESULT hr;
  int attempts = 0;
  do
  {
    hr = _screen->_d3d_device->CreateVertexBuffer(num_bytes, usage, dvbc->_fvf, pool, &dvbc->_vbuffer, nullptr);
    attempts++;
  }
  while (check_dx_allocation(hr, num_bytes, attempts));

  if (!FAILED(hr)) {
    #if 0
    if (dxgsg9_cat.is_debug() && DXdebug_buffers9) {
      dxgsg9_cat.debug()
        << "creating vertex buffer " << dvbc->_vbuffer << ": "
        << data->get_num_rows() << " vertices "
        << *data->get_array_format() << "\n";
    }
    #endif

    dvbc->update_data_size_bytes(num_bytes);
    return dvbc;
  } else {
    dxgsg9_cat.error()
      << "CreateVertexBuffer failed" << D3DERRORSTRING(hr);

    dvbc->_vbuffer = nullptr;
  }

  return nullptr;
}

/**
 * Updates the vertex buffer with the current data, and makes it the current
 * vertex buffer for rendering.
 */
bool DXGraphicsStateGuardian9::
apply_vertex_buffer(VertexBufferContext *vbc,
                    const GeomVertexArrayDataHandle *reader, bool force ) {

  DXVertexBufferContext9 *dvbc = DCAST(DXVertexBufferContext9, vbc);

  if (dvbc->was_modified(reader)) {
    int num_bytes = reader->get_data_size_bytes();
    #if 0
    if (dxgsg9_cat.is_debug() && DXdebug_buffers9) {
      dxgsg9_cat.debug()
        << "copying " << num_bytes
        << " bytes into vertex buffer " << dvbc->_vbuffer << "\n";
    }
    #endif

    if ( num_bytes != 0 ) {
      const unsigned char *client_pointer = reader->get_read_pointer(force);
      if (client_pointer == nullptr) {
        return false;
      }


      if (dvbc->changed_size(reader)) {
        // Destroy and recreate the buffer.
        if (dvbc->_vbuffer != nullptr) {
          dvbc->_vbuffer->Release();
          dvbc->_vbuffer = nullptr;
        }

        DWORD usage;
        D3DPOOL pool;
        if (_screen->_managed_vertex_buffers) {
          pool = D3DPOOL_MANAGED;
          usage = D3DUSAGE_WRITEONLY;
        } else {
          pool = D3DPOOL_DEFAULT;
          usage = D3DUSAGE_WRITEONLY | D3DUSAGE_DYNAMIC;
        }

        PStatTimer timer(_create_vertex_buffer_pcollector, Thread::get_current_thread());

        HRESULT hr;
        int attempts = 0;
        do {
          hr = _screen->_d3d_device->CreateVertexBuffer(num_bytes, usage, dvbc->_fvf, pool, &dvbc->_vbuffer, nullptr);
          attempts++;
        } while (check_dx_allocation(hr, num_bytes, attempts));

        if (FAILED(hr)) {
          dvbc->_vbuffer = nullptr;
          dxgsg9_cat.error()
            << "CreateVertexBuffer failed" << D3DERRORSTRING(hr);
          return false;
        }
      }

      PStatTimer timer(_load_vertex_buffer_pcollector, reader->get_current_thread());

      HRESULT hr;
      BYTE *local_pointer;
      if (_screen->_managed_vertex_buffers) {
        hr = dvbc->_vbuffer->Lock(0, num_bytes, (void **) &local_pointer, 0);
      } else {
        hr = dvbc->_vbuffer->Lock(0, num_bytes, (void **) &local_pointer, D3DLOCK_DISCARD);
      }
      if (FAILED(hr)) {
        dxgsg9_cat.error()
          << "VertexBuffer::Lock failed" << D3DERRORSTRING(hr);
        return false;
      }

      memcpy(local_pointer, client_pointer, num_bytes);

      dvbc->_vbuffer->Unlock();

      _data_transferred_pcollector.add_level(num_bytes);
    }

    dvbc->mark_loaded(reader);
  }
  dvbc->enqueue_lru(&_prepared_objects->_graphics_memory_lru);

  return true;
}

/**
 * Frees the GL resources previously allocated for the data.  This function
 * should never be called directly; instead, call Data::release() (or simply
 * let the Data destruct).
 */
void DXGraphicsStateGuardian9::
release_vertex_buffer(VertexBufferContext *vbc) {

  DXVertexBufferContext9 *dvbc = DCAST(DXVertexBufferContext9, vbc);

  #if 0
  if (dxgsg9_cat.is_debug() && DXdebug_buffers9) {
    dxgsg9_cat.debug()
      << "deleting vertex buffer " << dvbc->_vbuffer << "\n";
  }
  #endif

  if (dvbc->_vbuffer != nullptr) {
    dvbc->_vbuffer->Release();
    dvbc->_vbuffer = nullptr;
  }

  delete dvbc;
}

/**
 * Internal function to bind a buffer object for the indicated data array, if
 * appropriate, or to unbind a buffer object if it should be rendered from
 * client memory.
 *
 * If the buffer object is bound, this function sets client_pointer to NULL
 * (representing the start of the buffer object in server memory); if the
 * buffer object is not bound, this function sets client_pointer the pointer
 * to the data array in client memory, that is, the data array passed in.
 *
 * If force is not true, the function may return false indicating the data is
 * not currently available.
 */
bool DXGraphicsStateGuardian9::
setup_array_data(DXVertexBufferContext9*& dvbc,
                 const GeomVertexArrayDataHandle* array_reader,
                 bool force) {

  // Prepare the buffer object and bind it.
  VertexBufferContext* vbc = ((GeomVertexArrayData *)array_reader->get_object())->prepare_now(get_prepared_objects(), this);
  nassertr(vbc != nullptr, false);
  if (!apply_vertex_buffer(vbc, array_reader, force)) {
    return false;
  }

  dvbc = (DXVertexBufferContext9*)vbc;
  return true;
}

/**
 * Creates a new retained-mode representation of the given data, and returns a
 * newly-allocated IndexBufferContext pointer to reference it.  It is the
 * responsibility of the calling function to later call release_index_buffer()
 * with this same pointer (which will also delete the pointer).
 *
 * This function should not be called directly to prepare a buffer.  Instead,
 * call Geom::prepare().
 */
IndexBufferContext *DXGraphicsStateGuardian9::
prepare_index_buffer(GeomPrimitive *data) {
  DXIndexBufferContext9 *dibc = new DXIndexBufferContext9(_prepared_objects, data);
  return dibc;
}

/**
 * Updates the index buffer with the current data, and makes it the current
 * index buffer for rendering.
 */
bool DXGraphicsStateGuardian9::
apply_index_buffer(IndexBufferContext *ibc,
                   const GeomPrimitivePipelineReader *reader, bool force) {
  DXIndexBufferContext9 *dibc = DCAST(DXIndexBufferContext9, ibc);

  if (dibc->_ibuffer == nullptr) {
    // Attempt to create a new index buffer.
    dibc->create_ibuffer(*_screen, reader);

    if (dibc->_ibuffer != nullptr) {
      if (!dibc->upload_data(reader, force)) {
        return false;
      }
      dibc->mark_loaded(reader);

      _d3d_device->SetIndices(dibc->_ibuffer);
      _active_ibuffer = dibc;
      dibc->set_active(true);

    } else {
      _d3d_device->SetIndices(nullptr);
      _active_ibuffer = nullptr;
    }

  } else {
    if (dibc->was_modified(reader)) {
      if (dibc->changed_size(reader)) {
        // We have to destroy the old index buffer and create a new one.
        dibc->create_ibuffer(*_screen, reader);
      }

      if (!dibc->upload_data(reader, force)) {
        return false;
      }

      dibc->mark_loaded(reader);
      _active_ibuffer = nullptr;
    }

    if (_active_ibuffer != dibc) {
      _d3d_device->SetIndices(dibc->_ibuffer);
      _active_ibuffer = dibc;
      dibc->set_active(true);
    }
  }
  dibc->enqueue_lru(&_prepared_objects->_graphics_memory_lru);

  return true;
}

/**
 * Frees the GL resources previously allocated for the data.  This function
 * should never be called directly; instead, call Data::release() (or simply
 * let the Data destruct).
 */
void DXGraphicsStateGuardian9::
release_index_buffer(IndexBufferContext *ibc) {
  DXIndexBufferContext9 *dibc = DCAST(DXIndexBufferContext9, ibc);
  delete dibc;
}

/**
 * Begins a new occlusion query.  After this call, you may call
 * begin_draw_primitives() and draw_triangles()/draw_whatever() repeatedly.
 * Eventually, you should call end_occlusion_query() before the end of the
 * frame; that will return a new OcclusionQueryContext object that will tell
 * you how many pixels represented by the bracketed geometry passed the depth
 * test.
 *
 * It is not valid to call begin_occlusion_query() between another
 * begin_occlusion_query() .. end_occlusion_query() sequence.
 */
void DXGraphicsStateGuardian9::
begin_occlusion_query() {
  nassertv(_supports_occlusion_query);
  nassertv(_current_occlusion_query == nullptr);

  IDirect3DQuery9 *query;
  HRESULT hr = _d3d_device->CreateQuery(D3DQUERYTYPE_OCCLUSION, &query);
  if (FAILED(hr)) {
    dxgsg9_cat.warning()
      << "Occlusion query failed.\n";
    return;
  }

  PT(DXOcclusionQueryContext9) queryobj = new DXOcclusionQueryContext9(query);

  if (dxgsg9_cat.is_debug()) {
    dxgsg9_cat.debug()
      << "beginning occlusion query " << query << "\n";
  }

  query->Issue(D3DISSUE_BEGIN);
  _current_occlusion_query = queryobj;
}

/**
 * Ends a previous call to begin_occlusion_query(). This call returns the
 * OcclusionQueryContext object that will (eventually) report the number of
 * pixels that passed the depth test between the call to
 * begin_occlusion_query() and end_occlusion_query().
 */
PT(OcclusionQueryContext) DXGraphicsStateGuardian9::
end_occlusion_query() {
  if (_current_occlusion_query == nullptr) {
    return nullptr;
  }

  PT(OcclusionQueryContext) result = _current_occlusion_query;

  IDirect3DQuery9 *query = DCAST(DXOcclusionQueryContext9, result)->_query;

  if (dxgsg9_cat.is_debug()) {
    dxgsg9_cat.debug()
      << "ending occlusion query " << query << "\n";
  }

  _current_occlusion_query = nullptr;
  query->Issue(D3DISSUE_END);

  return result;
}

/**
 * Creates a new GeomMunger object to munge vertices appropriate to this GSG
 * for the indicated state.
 */
PT(GeomMunger) DXGraphicsStateGuardian9::
make_geom_munger(const RenderState *state, Thread *current_thread) {
  PT(DXGeomMunger9) munger = new DXGeomMunger9(this, state);
  return GeomMunger::register_munger(munger, current_thread);
}

/**
 * Clears all of the indicated buffers to their assigned colors.
 */
void DXGraphicsStateGuardian9::
clear(DrawableRegion *clearable) {

  DWORD main_flags = 0;
  DWORD aux_flags = 0;

  if ((!clearable->get_clear_color_active())&&
      (!clearable->get_clear_depth_active())&&
      (!clearable->get_clear_stencil_active())) {
    return;
  }

  set_state_and_transform(RenderState::make_empty(), _internal_transform);

  D3DCOLOR color_clear_value = LColor_to_D3DCOLOR(clearable->get_clear_color());
  PN_stdfloat depth_clear_value = clearable->get_clear_depth();
  DWORD stencil_clear_value = (DWORD)(clearable->get_clear_stencil());

  // set appropriate flags
  if (clearable->get_clear_color_active()) {
    main_flags |=  D3DCLEAR_TARGET;
  }

  if (clearable->get_clear_depth_active() &&
      _screen->_presentation_params.EnableAutoDepthStencil) {
    aux_flags |=  D3DCLEAR_ZBUFFER;
  }

  if (clearable->get_clear_stencil_active()) {
    // clear only if there is a stencil buffer
    if (_screen->_presentation_params.EnableAutoDepthStencil &&
      IS_STENCIL_FORMAT(_screen->_presentation_params.AutoDepthStencilFormat)) {
      aux_flags |=  D3DCLEAR_STENCIL;
    }
  }

  if ((main_flags | aux_flags) != 0) {
    HRESULT hr = _d3d_device->Clear(0, nullptr, main_flags | aux_flags, color_clear_value,
                                    depth_clear_value, stencil_clear_value);
    if (FAILED(hr) && main_flags == D3DCLEAR_TARGET && aux_flags != 0) {
      // Maybe there's a problem with the one or more of the auxiliary
      // buffers.
      hr = _d3d_device->Clear(0, nullptr, D3DCLEAR_TARGET, color_clear_value,
                              depth_clear_value, stencil_clear_value);
      if (!FAILED(hr)) {
        // Yep, it worked without them.  That's a problem.  Which buffer poses
        // the problem?
        if (clearable->get_clear_depth_active()) {
          aux_flags |=  D3DCLEAR_ZBUFFER;
          HRESULT hr2 = _d3d_device->Clear(0, nullptr, D3DCLEAR_ZBUFFER, color_clear_value,
                                           depth_clear_value, stencil_clear_value);
          if (FAILED(hr2)) {
            dxgsg9_cat.error()
              << "Unable to clear depth buffer; removing.\n";
            // This is really hacky code.
            ((FrameBufferProperties *)_current_properties)->set_depth_bits(0);
          }
        }
        if (clearable->get_clear_stencil_active()) {
          aux_flags |=  D3DCLEAR_STENCIL;
          HRESULT hr2 = _d3d_device->Clear(0, nullptr, D3DCLEAR_STENCIL, color_clear_value,
                                           stencil_clear_value, stencil_clear_value);
          if (FAILED(hr2)) {
            dxgsg9_cat.error()
              << "Unable to clear stencil buffer; removing.\n";
            // This is really hacky code.
            ((FrameBufferProperties *)_current_properties)->set_stencil_bits(0);
            _supports_stencil = false;
          }
        }
      }
    }

    if (FAILED(hr)) {
      dxgsg9_cat.error()
        << "clear_buffer failed:  Clear returned " << D3DERRORSTRING(hr);
    }
  }
}

/**
 * Prepare a display region for rendering (set up scissor region and viewport)
 */
void DXGraphicsStateGuardian9::
prepare_display_region(DisplayRegionPipelineReader *dr) {
  nassertv(dr != nullptr);
  GraphicsStateGuardian::prepare_display_region(dr);

  int l, u, w, h;
  dr->get_region_pixels_i(l, u, w, h);

  // Create the viewport
  D3DVIEWPORT9 vp = { (DWORD)l, (DWORD)u, (DWORD)w, (DWORD)h, 0.0f, 1.0f };
  _current_viewport = vp;
  HRESULT hr = _d3d_device->SetViewport(&_current_viewport);
  if (FAILED(hr)) {
    dxgsg9_cat.error()
      << "_screen->_swap_chain = " << _screen->_swap_chain << " _swap_chain = " << _swap_chain << "\n";
    dxgsg9_cat.error()
      << "SetViewport(" << l << ", " << u << ", " << w << ", " << h
      << ") failed" << D3DERRORSTRING(hr);

    D3DVIEWPORT9 vp_old;
    _d3d_device->GetViewport(&vp_old);
    dxgsg9_cat.error()
      << "GetViewport(" << vp_old.X << ", " << vp_old.Y << ", " << vp_old.Width << ", "
      << vp_old.Height << ") returned: Trying to set that vp---->\n";
    hr = _d3d_device->SetViewport(&vp_old);
    set_render_state(D3DRS_SCISSORTESTENABLE, FALSE);

    if (FAILED(hr)) {
      dxgsg9_cat.error() << "Failed again\n";
      throw_event("panda3d-render-error");
      nassertv(false);
    }
  }

  if (_screen->_can_direct_disable_color_writes) {
    set_render_state(D3DRS_COLORWRITEENABLE, _color_write_mask);
  }
}

/**
 * Given a lens, calculates the appropriate projection matrix for use with
 * this gsg.  Note that the projection matrix depends a lot upon the
 * coordinate system of the rendering API.
 *
 * The return value is a TransformState if the lens is acceptable, NULL if it
 * is not.
 */
CPT(TransformState) DXGraphicsStateGuardian9::
calc_projection_mat(const Lens *lens) {
  if (lens == nullptr) {
    return nullptr;
  }

  if (!lens->is_linear()) {
    return nullptr;
  }

  // DirectX also uses a Z range of 0 to 1, whereas the Panda convention is
  // for the projection matrix to produce a Z range of -1 to 1.  We have to
  // rescale to compensate.
  static const LMatrix4 rescale_mat
    (1, 0, 0, 0,
     0, 1, 0, 0,
     0, 0, 0.5, 0,
     0, 0, 0.5, 1);

  LMatrix4 result =
    LMatrix4::convert_mat(CS_yup_left, _current_lens->get_coordinate_system()) *
    lens->get_projection_mat(_current_stereo_channel) *
    rescale_mat;

  if (_scene_setup->get_inverted()) {
    // If the scene is supposed to be inverted, then invert the projection
    // matrix.
    result *= LMatrix4::scale_mat(1.0f, -1.0f, 1.0f);
  }

  return TransformState::make_mat(result);
}

/**
 * Makes the current lens (whichever lens was most recently specified with
 * set_scene()) active, so that it will transform future rendered geometry.
 * Normally this is only called from the draw process, and usually it is
 * called by set_scene().
 *
 * The return value is true if the lens is acceptable, false if it is not.
 */
bool DXGraphicsStateGuardian9::
prepare_lens() {
  LMatrix4f mat = LCAST(float, _projection_mat->get_mat());
  HRESULT hr =
    _d3d_device->SetTransform(D3DTS_PROJECTION,
                              (D3DMATRIX*)mat.get_data());
  return SUCCEEDED(hr);
}

/**
 * Called before each frame is rendered, to allow the GSG a chance to do any
 * internal cleanup before beginning the frame.
 *
 * The return value is true if successful (in which case the frame will be
 * drawn and end_frame() will be called later), or false if unsuccessful (in
 * which case nothing will be drawn and end_frame() will not be called).
 */
bool DXGraphicsStateGuardian9::
begin_frame(Thread *current_thread) {

  GraphicsStateGuardian::begin_frame(current_thread);

  if (_d3d_device == nullptr) {
    if (dxgsg9_cat.is_debug()) {
      dxgsg9_cat.debug()
        << this << "::begin_frame(): no device.\n";
    }
    return false;
  }

  HRESULT hr = _d3d_device->BeginScene();

  if (FAILED(hr)) {
    if (hr == D3DERR_DEVICELOST) {
      if (dxgsg9_cat.is_debug()) {
        dxgsg9_cat.debug()
          << "BeginScene returns D3DERR_DEVICELOST" << endl;
      }

      check_cooperative_level();

    } else {
      dxgsg9_cat.error()
        << "BeginScene failed, unhandled error hr == "
        << D3DERRORSTRING(hr) << endl;
      throw_event("panda3d-render-error");
    }
    return false;
  }

  if (_current_properties->get_srgb_color()) {
    set_render_state(D3DRS_SRGBWRITEENABLE, TRUE);
  } else {
    set_render_state(D3DRS_SRGBWRITEENABLE, FALSE);
  }

  return true;
}

/**
 * Called between begin_frame() and end_frame() to mark the beginning of
 * drawing commands for a "scene" (usually a particular DisplayRegion) within
 * a frame.  All 3-D drawing commands, except the clear operation, must be
 * enclosed within begin_scene() .. end_scene().
 *
 * The return value is true if successful (in which case the scene will be
 * drawn and end_scene() will be called later), or false if unsuccessful (in
 * which case nothing will be drawn and end_scene() will not be called).
 */
bool DXGraphicsStateGuardian9::
begin_scene() {
  if (!GraphicsStateGuardian::begin_scene()) {
    return false;
  }

/*
  HRESULT hr = _d3d_device->BeginScene();

  if (FAILED(hr)) {
    if (hr == D3DERR_DEVICELOST) {
      if (dxgsg9_cat.is_debug()) {
        dxgsg9_cat.debug()
          << "BeginScene returns D3DERR_DEVICELOST" << endl;
      }

      check_cooperative_level();

    } else {
      dxgsg9_cat.error()
        << "BeginScene failed, unhandled error hr == "
        << D3DERRORSTRING(hr) << endl;
      throw_event("panda3d-render-error");
    }
    return false;
  }
*/

  return true;
}

/**
 * Called between begin_frame() and end_frame() to mark the end of drawing
 * commands for a "scene" (usually a particular DisplayRegion) within a frame.
 * All 3-D drawing commands, except the clear operation, must be enclosed
 * within begin_scene() .. end_scene().
 */
void DXGraphicsStateGuardian9::
end_scene() {
  GraphicsStateGuardian::end_scene();

  // Unbind streams.
  _d3d_device->SetVertexDeclaration(nullptr);
  for (int array_index = 0; array_index < _num_bound_streams; ++array_index) {
    _d3d_device->SetStreamSource(array_index, nullptr, 0, 0);
    if (_instancing_enabled) {
      _d3d_device->SetStreamSourceFreq(array_index, 1);
    }
  }
  _num_bound_streams = 0;
  _instancing_enabled = false;

  if (_texture_binding_shader_context != 0) {
    _texture_binding_shader_context->disable_shader_texture_bindings(this);
    _texture_binding_shader = nullptr;
    _texture_binding_shader_context = nullptr;
  }
  if (_current_shader_context != 0) {
    _current_shader_context->unbind(this);
    _current_shader = nullptr;
    _current_shader_context = nullptr;
  }

  _dlights.clear();

/*
  HRESULT hr = _d3d_device->EndScene();

  if (FAILED(hr)) {
    if (hr == D3DERR_DEVICELOST) {
      if (dxgsg9_cat.is_debug()) {
        dxgsg9_cat.debug()
          << "EndScene returns DeviceLost\n";
      }
      check_cooperative_level();

    } else {
      dxgsg9_cat.error()
        << "EndScene failed, unhandled error hr == " << D3DERRORSTRING(hr);
      throw_event("panda3d-render-error");
    }
    return;
  }
*/

}

/**
 * Called after each frame is rendered, to allow the GSG a chance to do any
 * internal cleanup after rendering the frame, and before the window flips.
 */
void DXGraphicsStateGuardian9::
end_frame(Thread *current_thread) {

  HRESULT hr = _d3d_device->EndScene();

  if (FAILED(hr)) {
    if (hr == D3DERR_DEVICELOST) {
      if (dxgsg9_cat.is_debug()) {
        dxgsg9_cat.debug()
          << "EndScene returns DeviceLost\n";
      }
      check_cooperative_level();

    } else {
      dxgsg9_cat.error()
        << "EndScene failed, unhandled error hr == " << D3DERRORSTRING(hr);
      throw_event("panda3d-render-error");
    }
    return;
  }

#if defined(DO_PSTATS)
  if (_texmgrmem_total_pcollector.is_active()) {
#define TICKS_PER_GETTEXINFO (2.5*1000)   // 2.5 second interval
    static DWORD last_tick_count = 0;
    DWORD cur_tick_count = GetTickCount();

    if (cur_tick_count - last_tick_count > TICKS_PER_GETTEXINFO) {
      last_tick_count = cur_tick_count;
      report_texmgr_stats();
    }
  }
#endif

  // Note: regular GraphicsWindow::end_frame is being called, but we override
  // gsg::end_frame, so need to explicitly call it here (currently it's an
  // empty fn)
  GraphicsStateGuardian::end_frame(current_thread);
}

/**
 * Called before a sequence of draw_primitive() functions are called, this
 * should prepare the vertex data for rendering.  It returns true if the
 * vertices are ok, false to abort this group of primitives.
 */
bool DXGraphicsStateGuardian9::
begin_draw_primitives(const GeomPipelineReader *geom_reader,
                      const GeomVertexDataPipelineReader *data_reader,
                      size_t num_instances, bool force) {
  if (!GraphicsStateGuardian::begin_draw_primitives(geom_reader, data_reader, num_instances, force)) {
    return false;
  }
  nassertr(_data_reader != nullptr, false);

  const GeomVertexFormat *format = _data_reader->get_format();
  LPDIRECT3DDEVICE9 device = _d3d_device;

  const GeomVertexAnimationSpec &animation =
    data_reader->get_format()->get_animation();
  if (animation.get_animation_type() == Geom::AT_hardware &&
      _current_shader_context == nullptr) {
    // Set up vertex blending.
    switch (animation.get_num_transforms()) {
    case 1:
      // The MSDN docs suggest we should use D3DVBF_0WEIGHTS here, but that
      // doesn't seem to work at all.  On the other hand, D3DVBF_DISABLE
      // *does* work, because it disables special handling, meaning only the
      // world matrix affects these vertices--and by accident or design, the
      // first matrix, D3DTS_WORLDMATRIX(0), *is* the world matrix.
      set_render_state(D3DRS_VERTEXBLEND, D3DVBF_DISABLE);
      break;
    case 2:
      set_render_state(D3DRS_VERTEXBLEND, D3DVBF_1WEIGHTS);
      break;
    case 3:
      set_render_state(D3DRS_VERTEXBLEND, D3DVBF_2WEIGHTS);
      break;
    case 4:
      set_render_state(D3DRS_VERTEXBLEND, D3DVBF_3WEIGHTS);
      break;
    }

    if (animation.get_indexed_transforms()) {
      // Set up indexed vertex blending.
      set_render_state(D3DRS_INDEXEDVERTEXBLENDENABLE, TRUE);
    } else {
      set_render_state(D3DRS_INDEXEDVERTEXBLENDENABLE, FALSE);
    }

    const TransformTable *table = data_reader->get_transform_table();
    if (table != nullptr) {
      for (size_t i = 0; i < table->get_num_transforms(); ++i) {
        LMatrix4 mat;
        table->get_transform(i)->mult_matrix(mat, _internal_transform->get_mat());
        const D3DMATRIX *d3d_mat = (const D3DMATRIX *)mat.get_data();
        device->SetTransform(D3DTS_WORLDMATRIX(i), d3d_mat);
      }

      // Setting the first animation matrix steps on the world matrix, so we
      // have to set a flag to reload the world matrix later.
      _transform_stale = true;
    }
    _vertex_blending_enabled = true;

  } else {
    // We're not using vertex blending.
    if (_vertex_blending_enabled) {
      set_render_state(D3DRS_INDEXEDVERTEXBLENDENABLE, FALSE);
      set_render_state(D3DRS_VERTEXBLEND, D3DVBF_DISABLE);
      _vertex_blending_enabled = false;
    }

    if (_transform_stale && !_data_reader->is_vertex_transformed()) {
      const D3DMATRIX *d3d_mat = (const D3DMATRIX *)_internal_transform->get_mat().get_data();
      device->SetTransform(D3DTS_WORLD, d3d_mat);
      _transform_stale = false;
    }
  }

  if (_data_reader->is_vertex_transformed()) {
    // If the vertex data claims to be already transformed into clip
    // coordinates, wipe out the current projection and modelview matrix (so
    // we don't attempt to transform it again).

    // It's tempting just to use the D3DFVF_XYZRHW specification on these
    // vertices, but that turns out to be a bigger hammer than we want: that
    // also prevents lighting calculations and user clip planes.
    device->SetTransform(D3DTS_WORLD, &_d3d_ident_mat);
    static const LMatrix4f rescale_mat
      (1, 0, 0, 0,
       0, 1, 0, 0,
       0, 0, 0.5, 0,
       0, 0, 0.5, 1);
    _transform_stale = true;

    device->SetTransform(D3DTS_PROJECTION, (const D3DMATRIX *)rescale_mat.get_data());
  }

  if (_current_shader_context == nullptr) {
    // No shader.
    device->SetVertexDeclaration(nullptr);
    if (!update_standard_vertex_arrays(force)) {
      return false;
    }
  } else {
    // Set the vertex declaration for the shader.
    BitMask32 used_streams;
    LPDIRECT3DVERTEXDECLARATION9 decl =
      _current_shader_context->get_vertex_declaration(this, format, used_streams);
    if (decl == nullptr) {
      return false;
    }

    HRESULT hr = device->SetVertexDeclaration(decl);
    if (FAILED(hr)) {
      dxgsg9_cat.error()
        << "SetVertexDeclaration failed: " << D3DERRORSTRING(hr);
      return false;
    }

    if (num_instances == 1 && _instancing_enabled) {
      // Reset the divisors.
      for (size_t i = 0; i < _num_bound_streams; ++i) {
        _d3d_device->SetStreamSourceFreq(i, 1);
      }
    }

    // Prepare and bind the vertex buffers.
    size_t num_arrays = _data_reader->get_num_arrays();
    size_t i;
    for (i = 0; i < num_arrays; ++i) {
      const GeomVertexArrayDataHandle *array_reader = _data_reader->get_array_reader(i);
      if (!used_streams.get_bit(i)) {
        _d3d_device->SetStreamSource(i, nullptr, 0, 0);
        continue;
      }

      // Get the vertex buffer for this array.
      DXVertexBufferContext9 *dvbc;
      if (!setup_array_data(dvbc, array_reader, force)) {
        dxgsg9_cat.error()
          << "Unable to setup vertex buffer for array " << i << "\n";
        _d3d_device->SetStreamSource(i, nullptr, 0, 0);
        continue;
      }

      // Determine stride and divisor.
      const GeomVertexArrayFormat *array_format = array_reader->get_array_format();
      int stride = array_format->get_stride();
      int divisor = array_format->get_divisor();
      if (num_instances == 1) {
        if (divisor != 0) {
          // With only one instance, this is equivalent.
          stride = 0;
        }
      }
      else if (divisor == 0) {
        _d3d_device->SetStreamSourceFreq(i, D3DSTREAMSOURCE_INDEXEDDATA | num_instances);
      }
      else {
        _d3d_device->SetStreamSourceFreq(i, D3DSTREAMSOURCE_INSTANCEDATA | divisor);
      }

      // Bind this array as the data source for the corresponding stream.
      hr = device->SetStreamSource(i, dvbc->_vbuffer, 0, stride);
      if (FAILED(hr)) {
        dxgsg9_cat.error() << "SetStreamSource failed" << D3DERRORSTRING(hr);
      }
    }

    // The bit after the last array is set if the shader context wants us to
    // bind the vertex buffer containing constants.
    if (used_streams.get_bit(i)) {
      // Has no vertex colors, so bind a vertex buffer with stride 0 and write
      // our desired color value to it.
      LPDIRECT3DVERTEXBUFFER9 vbuffer = get_constant_vbuffer(_scene_graph_color);
      hr = device->SetStreamSource(i, vbuffer, 0, 0);
      if (FAILED(hr)) {
        dxgsg9_cat.error() << "SetStreamSource failed" << D3DERRORSTRING(hr);
      }
      if (num_instances != 1) {
        _d3d_device->SetStreamSourceFreq(i, (D3DSTREAMSOURCE_INSTANCEDATA | 1));
      }
      ++i;
    }

    // Unbind any other streams.
    for (; i < _num_bound_streams; ++i) {
      _d3d_device->SetStreamSource(i, nullptr, 0, 0);
    }

    _num_bound_streams = used_streams.get_highest_on_bit() + 1;
    _instancing_enabled = (num_instances != 1);

    // Update transform/slider tables.
    _current_shader_context->update_tables(this, _data_reader);
  }

  return true;
}

/**
 * Binds vertex buffers as stream sources and sets the correct FVF format for
 * fixed-function rendering.  Used only when the standard (non-shader)
 * pipeline is about to be used - dxShaderContexts are responsible for setting
 * up their own vertex arrays.
 */
bool DXGraphicsStateGuardian9::
update_standard_vertex_arrays(bool force) {

  int fvf = 0;
  HRESULT hr;

  int num_arrays = _data_reader->get_num_arrays();
  for (int array_index = 0; array_index < num_arrays; ++array_index) {
    const GeomVertexArrayDataHandle *array_reader = _data_reader->get_array_reader(array_index);
    if (array_reader == nullptr) {
      dxgsg9_cat.error() << "Unable to get reader for array " << array_index << "\n";
      return false;
    }

    // Get the vertex buffer for this array.
    DXVertexBufferContext9 *dvbc;
    if (!setup_array_data(dvbc, array_reader, force)) {
      dxgsg9_cat.error() << "Unable to setup vertex buffer for array " << array_index << "\n";
      return false;
    }

    // Bind this array as the data source for the corresponding stream.
    const GeomVertexArrayFormat *array_format = array_reader->get_array_format();
    hr = _d3d_device->SetStreamSource(array_index, dvbc->_vbuffer, 0, array_format->get_stride());
    if (FAILED(hr)) {
      dxgsg9_cat.error() << "SetStreamSource failed" << D3DERRORSTRING(hr);
      return false;
    }

    // Update our combined set of FVF flags
    fvf |= dvbc->_fvf;
  }

  for (int array_index = num_arrays; array_index < _num_bound_streams; ++array_index) {
    _d3d_device->SetStreamSource(array_index, nullptr, 0, 0);
  }

  _num_bound_streams = num_arrays;

  hr = _d3d_device->SetFVF(fvf);
  if (FAILED(hr)) {
    dxgsg9_cat.error() << "SetFVF failed" << D3DERRORSTRING(hr);
    return false;
  }

  return true;
}

/**
 * Unbinds all of the streams that are currently enabled.  dxShaderContexts
 * are responsible for setting up their own streams, but before they can do
 * so, the standard streams need to be disabled to get them "out of the way."
 * Called only from begin_draw_primitives.
 */
void DXGraphicsStateGuardian9::
disable_standard_vertex_arrays() {
  for (int array_index = 0; array_index < _num_bound_streams; ++array_index) {
    _d3d_device->SetStreamSource(array_index, nullptr, 0, 0);
  }
  _num_bound_streams = 0;
}

/**
 * Draws a series of disconnected triangles.
 */
bool DXGraphicsStateGuardian9::
draw_triangles(const GeomPrimitivePipelineReader *reader, bool force) {
  // PStatTimer timer(_draw_primitive_pcollector);

  _vertices_tri_pcollector.add_level(reader->get_num_vertices());
  _primitive_batches_tri_pcollector.add_level(1);

  if (reader->is_indexed()) {
    int min_vertex = dx_broken_max_index ? 0 : reader->get_min_vertex();
    int max_vertex = reader->get_max_vertex();

    // Indexed, vbuffers.
    IndexBufferContext *ibc = ((GeomPrimitive *)(reader->get_object()))->prepare_now(get_prepared_objects(), this);
    nassertr(ibc != nullptr, false);
    if (!apply_index_buffer(ibc, reader, force)) {
      return false;
    }

    _d3d_device->DrawIndexedPrimitive( D3DPT_TRIANGLELIST,
                                       0,
                                       min_vertex, max_vertex - min_vertex + 1,
                                       0, reader->get_num_primitives() );

    #if 0
    // Indexed, client arrays.
    const unsigned char *index_pointer = reader->get_read_pointer(force);
    if (index_pointer == nullptr) {
      return false;
    }
    D3DFORMAT index_type = get_index_type(reader->get_index_type());
    const unsigned char *vertex_pointer = _data_reader->get_array_reader(0)->get_read_pointer(force);
    if (vertex_pointer == nullptr) {
      return false;
    }

    draw_indexed_primitive_up( D3DPT_TRIANGLELIST,
                               min_vertex, max_vertex,
                               reader->get_num_primitives(),
                               index_pointer, index_type, vertex_pointer,
                               _data_reader->get_format()->get_array(0)->get_stride() );
    #endif
  } else {
    // Nonindexed, vbuffers.
    _d3d_device->DrawPrimitive( D3DPT_TRIANGLELIST,
                                reader->get_first_vertex(),
                                reader->get_num_primitives() );

    #if 0
    // Nonindexed, client arrays.
    const unsigned char *vertex_pointer = _data_reader->get_array_reader(0)->get_read_pointer(force);
    if (vertex_pointer == nullptr) {
      return false;
    }

    draw_primitive_up(D3DPT_TRIANGLELIST, reader->get_num_primitives(),
    reader->get_first_vertex(),
    reader->get_num_vertices(), vertex_pointer,
    _data_reader->get_format()->get_array(0)->get_stride());
    #endif
  }

  return true;
}

/**
 * Draws a series of triangle strips.
 */
bool DXGraphicsStateGuardian9::
draw_tristrips(const GeomPrimitivePipelineReader *reader, bool force) {
  // PStatTimer timer(_draw_primitive_pcollector);

  if (connect_triangle_strips && _current_fill_mode != RenderModeAttrib::M_wireframe) {
    // One long triangle strip, connected by the degenerate vertices that have
    // already been set up within the primitive.
    _vertices_tristrip_pcollector.add_level(reader->get_num_vertices());
    _primitive_batches_tristrip_pcollector.add_level(1);

    if (reader->is_indexed()) {
      int min_vertex = dx_broken_max_index ? 0 : reader->get_min_vertex();
      int max_vertex = reader->get_max_vertex();

      // Indexed, vbuffers, one long triangle strip.
      IndexBufferContext *ibc = ((GeomPrimitive *)(reader->get_object()))->prepare_now(get_prepared_objects(), this);
      nassertr(ibc != nullptr, false);
      if (!apply_index_buffer(ibc, reader, force)) {
        return false;
      }

      _d3d_device->DrawIndexedPrimitive( D3DPT_TRIANGLESTRIP,
                                         0,
                                         min_vertex, max_vertex - min_vertex + 1,
                                         0, reader->get_num_vertices() - 2 );

      #if 0
      // Indexed, client arrays, one long triangle strip.
      const unsigned char *index_pointer = reader->get_read_pointer(force);
      if (index_pointer == nullptr) {
        return false;
      }
      D3DFORMAT index_type = get_index_type(reader->get_index_type());
      const unsigned char *vertex_pointer = _data_reader->get_array_reader(0)->get_read_pointer(force);
      if (vertex_pointer == nullptr) {
        return false;
      }

      draw_indexed_primitive_up
        (D3DPT_TRIANGLESTRIP,
         min_vertex, max_vertex,
         reader->get_num_vertices() - 2,
         index_pointer, index_type, vertex_pointer,
         _data_reader->get_format()->get_array(0)->get_stride());
      #endif
    } else {
      // Nonindexed, vbuffers, one long triangle strip.
      _d3d_device->DrawPrimitive( D3DPT_TRIANGLESTRIP,
                                  reader->get_first_vertex(),
                                  reader->get_num_vertices() - 2 );

      #if 0
      // Indexed, client arrays, one long triangle strip.
      const unsigned char *vertex_pointer = _data_reader->get_array_reader(0)->get_read_pointer(force);
      if (vertex_pointer == nullptr) {
        return false;
      }
      draw_primitive_up(D3DPT_TRIANGLESTRIP,
      reader->get_num_vertices() - 2,
      reader->get_first_vertex(),
      reader->get_num_vertices(), vertex_pointer,
      _data_reader->get_format()->get_array(0)->get_stride());
      #endif
    }

  } else {
    // Send the individual triangle strips, stepping over the degenerate
    // vertices.
    CPTA_int ends = reader->get_ends();
    _primitive_batches_tristrip_pcollector.add_level(ends.size());

    if (reader->is_indexed()) {
      CPTA_int ends = reader->get_ends();
      int index_stride = reader->get_index_stride();
      _primitive_batches_tristrip_pcollector.add_level(ends.size());

      GeomVertexReader mins(reader->get_mins(), 0);
      GeomVertexReader maxs(reader->get_maxs(), 0);
      nassertr(reader->get_mins()->get_num_rows() == (int)ends.size() &&
               reader->get_maxs()->get_num_rows() == (int)ends.size(), false);

      // Indexed, vbuffers, individual triangle strips.
      IndexBufferContext *ibc = ((GeomPrimitive *)(reader->get_object()))->prepare_now(get_prepared_objects(), this);
      nassertr(ibc != nullptr, false);
      if (!apply_index_buffer(ibc, reader, force)) {
        return false;
      }

      unsigned int start = 0;
      for (size_t i = 0; i < ends.size(); i++) {
        _vertices_tristrip_pcollector.add_level(ends[i] - start);
        unsigned int min = mins.get_data1i();
        unsigned int max = maxs.get_data1i();
        _d3d_device->DrawIndexedPrimitive( D3DPT_TRIANGLESTRIP,
                                           0,
                                           min, max - min + 1,
                                           start, ends[i] - start - 2 );
        start = ends[i] + 2;
      }

      #if 0
      // Indexed, client arrays, individual triangle strips.
      int stride = _data_reader->get_format()->get_array(0)->get_stride();
      const unsigned char *index_pointer = reader->get_read_pointer(force);
      if (index_pointer == nullptr) {
        return false;
      }
      D3DFORMAT index_type = get_index_type(reader->get_index_type());
      const unsigned char *vertex_pointer = _data_reader->get_array_reader(0)->get_read_pointer(force);
      if (vertex_pointer == nullptr) {
        return false;
      }

      unsigned int start = 0;
      for (size_t i = 0; i < ends.size(); i++) {
        _vertices_tristrip_pcollector.add_level(ends[i] - start);
        unsigned int min = mins.get_data1i();
        unsigned int max = maxs.get_data1i();
        draw_indexed_primitive_up
          (D3DPT_TRIANGLESTRIP,
           min, max,
           ends[i] - start - 2,
           index_pointer + start * index_stride, index_type,
           vertex_pointer, stride);

        start = ends[i] + 2;
      }
      #endif
    } else {
      unsigned int first_vertex = reader->get_first_vertex();

      // Nonindexed, vbuffers, individual triangle strips.
      unsigned int start = 0;
      for (size_t i = 0; i < ends.size(); i++) {
        _vertices_tristrip_pcollector.add_level(ends[i] - start);
        _d3d_device->DrawPrimitive( D3DPT_TRIANGLESTRIP,
                                    first_vertex + start,
                                    ends[i] - start - 2 );
        start = ends[i] + 2;
      }

      #if 0
      // Nonindexed, client arrays, individual triangle strips.
      const unsigned char *vertex_pointer = _data_reader->get_array_reader(0)->get_read_pointer(force);
      if (vertex_pointer == nullptr) {
        return false;
      }
      int stride = _data_reader->get_format()->get_array(0)->get_stride();

      unsigned int start = 0;
      for (size_t i = 0; i < ends.size(); i++) {
        _vertices_tristrip_pcollector.add_level(ends[i] - start);
        draw_primitive_up(D3DPT_TRIANGLESTRIP, ends[i] - start - 2,
        first_vertex + start,
        ends[i] - start,
        vertex_pointer, stride);

        start = ends[i] + 2;
      }
      #endif
    }
  }
  return true;
}

/**
 * Draws a series of triangle fans.
 */
bool DXGraphicsStateGuardian9::
draw_trifans(const GeomPrimitivePipelineReader *reader, bool force) {
  // PStatTimer timer(_draw_primitive_pcollector);

  CPTA_int ends = reader->get_ends();
  _primitive_batches_trifan_pcollector.add_level(ends.size());

  if (reader->is_indexed()) {
    int min_vertex = dx_broken_max_index ? 0 : reader->get_min_vertex();
    int max_vertex = reader->get_max_vertex();

    // Send the individual triangle fans.  There's no connecting fans with
    // degenerate vertices, so no worries about that.
    int index_stride = reader->get_index_stride();

    GeomVertexReader mins(reader->get_mins(), 0);
    GeomVertexReader maxs(reader->get_maxs(), 0);
    nassertr(reader->get_mins()->get_num_rows() == (int)ends.size() &&
             reader->get_maxs()->get_num_rows() == (int)ends.size(), false);

    // Indexed, vbuffers.
    IndexBufferContext *ibc = ((GeomPrimitive *)(reader->get_object()))->prepare_now(get_prepared_objects(), this);
    nassertr(ibc != nullptr, false);
    if (!apply_index_buffer(ibc, reader, force)) {
      return false;
    }

    unsigned int start = 0;
    for (size_t i = 0; i < ends.size(); i++) {
      _vertices_trifan_pcollector.add_level(ends[i] - start);
      unsigned int min = mins.get_data1i();
      unsigned int max = maxs.get_data1i();
      _d3d_device->DrawIndexedPrimitive( D3DPT_TRIANGLEFAN,
                                         0,
                                         min, max - min + 1,
                                         start, ends[i] - start - 2 );
      start = ends[i];
    }

    #if 0
    // Indexed, client arrays.
    int stride = _data_reader->get_format()->get_array(0)->get_stride();
    const unsigned char *index_pointer = reader->get_read_pointer(force);
    if (index_pointer == nullptr) {
      return false;
    }
    D3DFORMAT index_type = get_index_type(reader->get_index_type());
    const unsigned char *vertex_pointer = _data_reader->get_array_reader(0)->get_read_pointer(force);
    if (vertex_pointer == nullptr) {
      return false;
    }

    unsigned int start = 0;
    for (size_t i = 0; i < ends.size(); i++) {
      _vertices_trifan_pcollector.add_level(ends[i] - start);
      unsigned int min = mins.get_data1i();
      unsigned int max = maxs.get_data1i();
      draw_indexed_primitive_up
        (D3DPT_TRIANGLEFAN,
         min, max,
         ends[i] - start - 2,
         index_pointer + start * index_stride, index_type,
         vertex_pointer, stride);

      start = ends[i];
    }
    #endif
  } else {
    unsigned int first_vertex = reader->get_first_vertex();

    // Nonindexed, vbuffers.
    unsigned int start = 0;
    for (size_t i = 0; i < ends.size(); i++) {
      _vertices_trifan_pcollector.add_level(ends[i] - start);
      _d3d_device->DrawPrimitive( D3DPT_TRIANGLEFAN,
                                  first_vertex + start,
                                  ends[i] - start - 2 );
      start = ends[i];
    }

    #if 0
    // Nonindexed, client arrays.
    const unsigned char *vertex_pointer = _data_reader->get_array_reader(0)->get_read_pointer(force);
    if (vertex_pointer == nullptr) {
      return false;
    }
    int stride = _data_reader->get_format()->get_array(0)->get_stride();

    unsigned int start = 0;
    for (size_t i = 0; i < ends.size(); i++) {
      _vertices_trifan_pcollector.add_level(ends[i] - start);
      draw_primitive_up(D3DPT_TRIANGLEFAN,
      ends[i] - start - 2,
      first_vertex,
      ends[i] - start,
      vertex_pointer, stride);
      start = ends[i];
    }
    #endif
  }
  return true;
}

/**
 * Draws a series of disconnected line segments.
 */
bool DXGraphicsStateGuardian9::
draw_lines(const GeomPrimitivePipelineReader *reader, bool force) {
  // PStatTimer timer(_draw_primitive_pcollector);

  _vertices_other_pcollector.add_level(reader->get_num_vertices());
  _primitive_batches_other_pcollector.add_level(1);

  if (reader->is_indexed()) {
    int min_vertex = dx_broken_max_index ? 0 : reader->get_min_vertex();
    int max_vertex = reader->get_max_vertex();

    // Indexed, vbuffers.
    IndexBufferContext *ibc = ((GeomPrimitive *)(reader->get_object()))->prepare_now(get_prepared_objects(), this);
    nassertr(ibc != nullptr, false);
    if (!apply_index_buffer(ibc, reader, force)) {
      return false;
    }

    _d3d_device->DrawIndexedPrimitive( D3DPT_LINELIST,
                                       0,
                                       min_vertex, max_vertex - min_vertex + 1,
                                       0, reader->get_num_primitives() );

    #if 0
    // Indexed, client arrays.
    const unsigned char *index_pointer = reader->get_read_pointer(force);
    if (index_pointer == nullptr) {
      return false;
    }
    D3DFORMAT index_type = get_index_type(reader->get_index_type());
    const unsigned char *vertex_pointer = _data_reader->get_array_reader(0)->get_read_pointer(force);
    if (vertex_pointer == nullptr) {
      return false;
    }

    draw_indexed_primitive_up
      (D3DPT_LINELIST,
       min_vertex, max_vertex,
       reader->get_num_primitives(),
       index_pointer, index_type, vertex_pointer,
       _data_reader->get_format()->get_array(0)->get_stride());
    #endif
  } else {
    // Nonindexed, vbuffers.
    _d3d_device->DrawPrimitive( D3DPT_LINELIST,
                                reader->get_first_vertex(),
                                reader->get_num_primitives() );

    #if 0
    // Nonindexed, client arrays.
    const unsigned char *vertex_pointer = _data_reader->get_array_reader(0)->get_read_pointer(force);
    if (vertex_pointer == nullptr) {
      return false;
    }
    draw_primitive_up(D3DPT_LINELIST, reader->get_num_primitives(),
    reader->get_first_vertex(),
    reader->get_num_vertices(), vertex_pointer,
    _data_reader->get_format()->get_array(0)->get_stride());
    #endif
  }
  return true;
}

/**
 * Draws a series of line strips.
 */
bool DXGraphicsStateGuardian9::
draw_linestrips(const GeomPrimitivePipelineReader *reader, bool force) {
  return false;
}

/**
 * Draws a series of disconnected points.
 */
bool DXGraphicsStateGuardian9::
draw_points(const GeomPrimitivePipelineReader *reader, bool force) {
  // PStatTimer timer(_draw_primitive_pcollector);

  _vertices_other_pcollector.add_level(reader->get_num_vertices());
  _primitive_batches_other_pcollector.add_level(1);

  // The munger should have protected us from indexed points--DirectX doesn't
  // support them.
  nassertr(!reader->is_indexed(), false);

  // Nonindexed, vbuffers.
  _d3d_device->DrawPrimitive( D3DPT_POINTLIST,
                              reader->get_first_vertex(),
                              reader->get_num_primitives() );

  #if 0
  // Nonindexed, client arrays.
  const unsigned char *vertex_pointer = _data_reader->get_array_reader(0)->get_read_pointer(force);
  if (vertex_pointer == nullptr) {
    return false;
  }
  draw_primitive_up(D3DPT_POINTLIST, reader->get_num_primitives(),
                    reader->get_first_vertex(),
                    reader->get_num_vertices(), vertex_pointer,
                    _data_reader->get_format()->get_array(0)->get_stride());
  #endif

  return true;
}

/**
 * Called after a sequence of draw_primitive() functions are called, this
 * should do whatever cleanup is appropriate.
 */
void DXGraphicsStateGuardian9::
end_draw_primitives() {
  // Turn off vertex blending--it seems to cause problems if we leave it on.
  if (_vertex_blending_enabled) {
    set_render_state(D3DRS_INDEXEDVERTEXBLENDENABLE, FALSE);
    set_render_state(D3DRS_VERTEXBLEND, D3DVBF_DISABLE);
    _vertex_blending_enabled = false;
  }

  if (_data_reader->is_vertex_transformed()) {
    // Restore the projection matrix that we wiped out above.
    LMatrix4f mat = LCAST(float, _projection_mat->get_mat());
    _d3d_device->SetTransform(D3DTS_PROJECTION,
                              (D3DMATRIX*)mat.get_data());
  }

  GraphicsStateGuardian::end_draw_primitives();
}

/**
 * Copy the pixels within the indicated display region from the framebuffer
 * into texture memory.
 *
 * If z > -1, it is the cube map index into which to copy.
 */
bool DXGraphicsStateGuardian9::
framebuffer_copy_to_texture(Texture *tex, int view, int z,
                            const DisplayRegion *dr, const RenderBuffer &rb) {
  set_read_buffer(rb);

  int orig_x = tex->get_x_size();
  int orig_y = tex->get_y_size();

  HRESULT hr;
  int xo, yo, w, h;
  dr->get_region_pixels_i(xo, yo, w, h);
  tex->set_size_padded(w, h);

  // must use a render target type texture for StretchRect
  tex->set_render_to_texture(true);

  TextureContext *tc = tex->prepare_now(get_prepared_objects(), this);
  if (tc == nullptr) {
    return false;
  }
  DXTextureContext9 *dtc = DCAST(DXTextureContext9, tc);
  if (!dtc->create_texture(*_screen)) {
    // Oops, we can't re-create the texture for some reason.
    dxgsg9_cat.error()
      << "Unable to re-create texture " << *dtc->get_texture() << endl;
    return false;
  }

  if (tex->get_texture_type() != Texture::TT_2d_texture) {
    // For a specialty texture like a cube map, go the slow route through RAM
    // for now.
    return do_framebuffer_copy_to_ram(tex, view, z, dr, rb, true);
  }
  IDirect3DTexture9 *d3d_2d_texture = dtc->get_d3d_2d_texture(view);
  nassertr(d3d_2d_texture != nullptr, false);

  IDirect3DSurface9 *tex_level_0;
  hr = d3d_2d_texture->GetSurfaceLevel(0, &tex_level_0);
  if (FAILED(hr)) {
    dxgsg9_cat.error() << "GetSurfaceLev failed in copy_texture" << D3DERRORSTRING(hr);
    return false;
  }

  // If the texture is the wrong size, we need to do something about it.
  D3DSURFACE_DESC texdesc;
  hr = tex_level_0->GetDesc(&texdesc);
  if (FAILED(hr)) {
    dxgsg9_cat.error() << "GetDesc failed in copy_texture" << D3DERRORSTRING(hr);
    SAFE_RELEASE(tex_level_0);
    return false;
  }
  if ((texdesc.Width != tex->get_x_size())||(texdesc.Height != tex->get_y_size())) {
    if ((orig_x != tex->get_x_size()) || (orig_y != tex->get_y_size())) {
      // Texture might be wrong size because we resized it and need to
      // recreate.
      SAFE_RELEASE(tex_level_0);
      if (!dtc->create_texture(*_screen)) {
        // Oops, we can't re-create the texture for some reason.
        dxgsg9_cat.error()
          << "Unable to re-create texture " << *dtc->get_texture() << endl;
        return false;
      }
      hr = d3d_2d_texture->GetSurfaceLevel(0, &tex_level_0);
      if (FAILED(hr)) {
        dxgsg9_cat.error() << "GetSurfaceLev failed in copy_texture" << D3DERRORSTRING(hr);
        return false;
      }
      hr = tex_level_0->GetDesc(&texdesc);
      if (FAILED(hr)) {
        dxgsg9_cat.error() << "GetDesc 2 failed in copy_texture" << D3DERRORSTRING(hr);
        SAFE_RELEASE(tex_level_0);
        return false;
      }
    }
    if ((texdesc.Width != tex->get_x_size())||(texdesc.Height != tex->get_y_size())) {
      // If it's still the wrong size, it's because driver can't create size
      // that we want.  In that case, there's no helping it, we have to give
      // up.
      dxgsg9_cat.error()
        << "Unable to copy to texture, texture is wrong size: " << *dtc->get_texture() << endl;
      SAFE_RELEASE(tex_level_0);
      return false;
    }
  }

  DWORD render_target_index;
  IDirect3DSurface9 *render_target;

  /* ***** DX9 GetRenderTarget, assume only one render target so index = 0 */
  render_target_index = 0;

  hr = _d3d_device->GetRenderTarget(render_target_index, &render_target);
  if (FAILED(hr)) {
    dxgsg9_cat.error()
      << "GetRenderTarget failed in framebuffer_copy_to_texture"
      << D3DERRORSTRING(hr);
    SAFE_RELEASE(tex_level_0);
    return false;
  }

  RECT src_rect;

  src_rect.left = xo;
  src_rect.right = xo+w;
  src_rect.top = yo;
  src_rect.bottom = yo+h;

// THE DX8 WAY hr = _d3d_device->CopyRects(render_target, &src_rect, 1,
// tex_level_0, 0);

// DX9
  D3DTEXTUREFILTERTYPE filter;

  filter = D3DTEXF_POINT;

  bool okflag = true;
  hr = _d3d_device->StretchRect(render_target, &src_rect,
                                tex_level_0, &src_rect,
                                filter);
  if (FAILED(hr)) {
    if (dxgsg9_cat.is_debug()) {
      dxgsg9_cat.debug()
        << "StretchRect failed in framebuffer_copy_to_texture"
        << D3DERRORSTRING(hr);
    }
    okflag = false;
  }

  SAFE_RELEASE(render_target);
  SAFE_RELEASE(tex_level_0);

  if (okflag) {
    dtc->mark_loaded();
    dtc->enqueue_lru(&_prepared_objects->_graphics_memory_lru);

  } else {
    // The copy failed.  Fall back to copying it to RAM and back.  Terribly
    // slow, but what are you going to do?
    return do_framebuffer_copy_to_ram(tex, view, z, dr, rb, true);
  }

  return true;
}


/**
 * Copy the pixels within the indicated display region from the framebuffer
 * into system memory, not texture memory.  Returns true on success, false on
 * failure.
 *
 * This completely redefines the ram image of the indicated texture.
 */
bool DXGraphicsStateGuardian9::
framebuffer_copy_to_ram(Texture *tex, int view, int z,
                        const DisplayRegion *dr, const RenderBuffer &rb,
                        ScreenshotRequest *request) {
  bool success = do_framebuffer_copy_to_ram(tex, view, z, dr, rb, false);
  if (request != nullptr) {
    if (success) {
      request->finish();
    } else {
      request->cancel();
    }
  }
  return success;
}

/**
 * This is the implementation of framebuffer_copy_to_ram(); it adds one
 * additional parameter, which should be true if the framebuffer is to be
 * inverted during the copy (as in the same way it copies to texture memory).
 */
bool DXGraphicsStateGuardian9::
do_framebuffer_copy_to_ram(Texture *tex, int view, int z,
                           const DisplayRegion *dr, const RenderBuffer &rb,
                           bool inverted) {
  set_read_buffer(rb);

  RECT rect;
  nassertr(tex != nullptr && dr != nullptr, false);

  int xo, yo, w, h;
  dr->get_region_pixels_i(xo, yo, w, h);

  Texture::Format format = tex->get_format();
  Texture::ComponentType component_type = tex->get_component_type();

  switch (format) {
  case Texture::F_depth_stencil:
    // Sorry, not (yet?) supported in pandadx.
    return false;

  default:
    format = Texture::F_rgb;
    component_type = Texture::T_unsigned_byte;
  }

  Texture::TextureType texture_type;
  if (z >= 0) {
    texture_type = Texture::TT_cube_map;
  } else {
    texture_type = Texture::TT_2d_texture;
  }

  if (tex->get_x_size() != w || tex->get_y_size() != h ||
      tex->get_component_type() != component_type ||
      tex->get_format() != format ||
      tex->get_texture_type() != texture_type) {
    // Re-setup the texture; its properties have changed.
    tex->setup_texture(texture_type, w, h, tex->get_z_size(),
                       component_type, format);
  }

  rect.top = yo;
  rect.left = xo;
  rect.right = xo + w;
  rect.bottom = yo + h;
  bool copy_inverted = false;

  IDirect3DSurface9 *temp_surface = nullptr;
  HRESULT hr;

  // Note if you try to grab the backbuffer and full-screen anti-aliasing is
  // on, the backbuffer might be larger than the window size.  For screenshots
  // it's safer to get the front buffer.
  if (_cur_read_pixel_buffer & RenderBuffer::T_back) {
    DWORD render_target_index;
    IDirect3DSurface9 *backbuffer = nullptr;
    // GetRenderTarget() seems to be a little more reliable than
    // GetBackBuffer().  Might just be related to the swap_chain thing.

    render_target_index = 0;
    hr = _d3d_device->GetRenderTarget(render_target_index, &backbuffer);

    if (FAILED(hr)) {
      dxgsg9_cat.error() << "GetRenderTarget failed" << D3DERRORSTRING(hr);
      return false;
    }

    // Since we might not be able to Lock the back buffer, we will need to
    // copy it to a temporary surface of the appropriate type first.
    D3DPOOL pool;
    D3DSURFACE_DESC surface_description;

    backbuffer -> GetDesc (&surface_description);

    // We can't directly call GetRenderTargetData on a multisampled buffer.
    // Instead, blit it into a temporary target.
    if (surface_description.MultiSampleType != D3DMULTISAMPLE_NONE) {
      IDirect3DSurface9 *resolved;
      hr = _d3d_device->CreateRenderTarget(surface_description.Width,
                                           surface_description.Height,
                                           surface_description.Format,
                                           D3DMULTISAMPLE_NONE, 0, FALSE,
                                           &resolved, nullptr);
      if (FAILED(hr)) {
        dxgsg9_cat.error()
          << "CreateRenderTarget failed" << D3DERRORSTRING(hr) << "\n";
        backbuffer->Release();
        return false;
      }

      _d3d_device->StretchRect(backbuffer, nullptr, resolved, nullptr, D3DTEXF_NONE);
      if (FAILED(hr)) {
        dxgsg9_cat.error()
          << "StretchRect failed" << D3DERRORSTRING(hr) << "\n";
        backbuffer->Release();
        resolved->Release();
        return false;
      }

      backbuffer->Release();
      backbuffer = resolved;
    }

    pool = D3DPOOL_SYSTEMMEM;
    hr = _d3d_device->CreateOffscreenPlainSurface(
                                                  surface_description.Width,
                                                  surface_description.Height,
                                                  surface_description.Format,
                                                  pool,
                                                  &temp_surface,
                                                  nullptr);
    if (FAILED(hr)) {
      dxgsg9_cat.error()
        << "CreateImageSurface failed in copy_pixel_buffer()"
        << D3DERRORSTRING(hr);
      backbuffer->Release();
      return false;
    }

    // Now we must copy from the backbuffer to our temporary surface.
    hr = _d3d_device -> GetRenderTargetData (backbuffer, temp_surface);
    if (FAILED(hr)) {
      dxgsg9_cat.error() << "GetRenderTargetData failed" << D3DERRORSTRING(hr);
      temp_surface->Release();
      backbuffer->Release();
      return false;
    }

    copy_inverted = true;

    RELEASE(backbuffer, dxgsg9, "backbuffer", RELEASE_ONCE);

  } else if (_cur_read_pixel_buffer & RenderBuffer::T_front) {

    if (_screen->_presentation_params.Windowed) {
      // GetFrontBuffer() retrieves the entire desktop for a monitor, so we
      // need to reserve space for that.

      // We have to use GetMonitorInfo(), since this GSG may not be for the
      // primary monitor.
      MONITORINFO minfo;
      minfo.cbSize = sizeof(MONITORINFO);
      GetMonitorInfo(_screen->_monitor, &minfo);

      w = RECT_XSIZE(minfo.rcMonitor);
      h = RECT_YSIZE(minfo.rcMonitor);

      // set rect to client area of window in scrn coords
      ClientToScreen(_screen->_window, (POINT*)&rect.left);
      ClientToScreen(_screen->_window, (POINT*)&rect.right);
    }

    // For GetFrontBuffer(), we need a temporary surface of type A8R8G8B8.
    // Unlike GetBackBuffer(), GetFrontBuffer() implicitly performs a copy.
    hr = _d3d_device->CreateOffscreenPlainSurface(w, h, D3DFMT_A8R8G8B8, D3DPOOL_SCRATCH, &temp_surface, nullptr);
    if (FAILED(hr)) {
      dxgsg9_cat.error()
        << "CreateImageSurface failed in copy_pixel_buffer()"
        << D3DERRORSTRING(hr);
      return false;
    }

    UINT swap_chain;

    swap_chain = 0;
    hr = _d3d_device->GetFrontBufferData(swap_chain,temp_surface);

    if (hr == D3DERR_DEVICELOST) {
      dxgsg9_cat.error()
        << "copy_pixel_buffer failed: device lost\n";
      temp_surface->Release();
      return false;
    }

    copy_inverted = true;

  } else {
    dxgsg9_cat.error()
      << "copy_pixel_buffer: unhandled current_read_pixel_buffer type\n";
    temp_surface->Release();
    return false;
  }

  if (inverted) {
    copy_inverted = !copy_inverted;
  }
  DXTextureContext9::d3d_surface_to_texture(rect, temp_surface,
                                            copy_inverted, tex, view, z);

  RELEASE(temp_surface, dxgsg9, "temp_surface", RELEASE_ONCE);

  nassertr(tex->has_ram_image(), false);
  return true;
}

void DXGraphicsStateGuardian9::reset_render_states (void)
{
  int index;
  int maximum_texture_stages;

  maximum_texture_stages = D3D_MAXTEXTURESTAGES;

  // set to invalid values so that the state will always be set the first time
  memset (_render_state_array, -1, sizeof (_render_state_array));
  memset (_texture_stage_states_array, -1, sizeof (_texture_stage_states_array));

  // states that may be set intially to -1 by the user, so set it to D3D's
  // default value
  _render_state_array [D3DRS_FOGCOLOR] = 0;
  _render_state_array [D3DRS_AMBIENT] = 0;

  // set to D3D default values or invalid values so that the state will always
  // be set the first time
  memset (_texture_render_states_array, 0, sizeof (_texture_render_states_array));

  // states that may be set intially to 0 by the user, so set it to D3D's
  // default value
  for (index = 0; index < MAXIMUM_TEXTURES; index++) {
    TextureRenderStates *texture_render_states;

    texture_render_states = &_texture_render_states_array [index];
    texture_render_states -> state_array [D3DSAMP_MAGFILTER] = D3DTEXF_POINT;
    texture_render_states -> state_array [D3DSAMP_MINFILTER] = D3DTEXF_POINT;
    texture_render_states -> state_array [D3DSAMP_MAXANISOTROPY] = 1;
  }
  _num_active_texture_stages = 0;

  set_render_state(D3DRS_NORMALIZENORMALS, false);

  _last_fvf = 0;
}

/**
 * Resets all internal state as if the gsg were newly created.  The
 * GraphicsWindow pointer represents a typical window that might be used for
 * this context; it may be required to set up the frame buffer properly the
 * first time.
 */
void DXGraphicsStateGuardian9::
reset() {
  GraphicsStateGuardian::reset();

  // Build _inv_state_mask as a mask of 1's where we don't care, and 0's where
  // we do care, about the state.
  _inv_state_mask.clear_bit(ShaderAttrib::get_class_slot());
  _inv_state_mask.clear_bit(AlphaTestAttrib::get_class_slot());
  _inv_state_mask.clear_bit(ClipPlaneAttrib::get_class_slot());
  _inv_state_mask.clear_bit(ColorAttrib::get_class_slot());
  _inv_state_mask.clear_bit(ColorScaleAttrib::get_class_slot());
  _inv_state_mask.clear_bit(CullFaceAttrib::get_class_slot());
  _inv_state_mask.clear_bit(DepthOffsetAttrib::get_class_slot());
  _inv_state_mask.clear_bit(DepthTestAttrib::get_class_slot());
  _inv_state_mask.clear_bit(DepthWriteAttrib::get_class_slot());
  _inv_state_mask.clear_bit(RenderModeAttrib::get_class_slot());
  _inv_state_mask.clear_bit(RescaleNormalAttrib::get_class_slot());
  _inv_state_mask.clear_bit(ShadeModelAttrib::get_class_slot());
  _inv_state_mask.clear_bit(TransparencyAttrib::get_class_slot());
  _inv_state_mask.clear_bit(ColorWriteAttrib::get_class_slot());
  _inv_state_mask.clear_bit(ColorBlendAttrib::get_class_slot());
  _inv_state_mask.clear_bit(TextureAttrib::get_class_slot());
  _inv_state_mask.clear_bit(TexGenAttrib::get_class_slot());
  _inv_state_mask.clear_bit(TexMatrixAttrib::get_class_slot());
  _inv_state_mask.clear_bit(MaterialAttrib::get_class_slot());
  _inv_state_mask.clear_bit(LightAttrib::get_class_slot());
  _inv_state_mask.clear_bit(StencilAttrib::get_class_slot());
  _inv_state_mask.clear_bit(FogAttrib::get_class_slot());
  _inv_state_mask.clear_bit(ScissorAttrib::get_class_slot());

  // D3DRS_POINTSPRITEENABLE doesn't seem to support remapping the texture
  // coordinates via a texture matrix, so we don't advertise
  // GR_point_sprite_tex_matrix.
  _supported_geom_rendering =
    Geom::GR_point | Geom::GR_point_uniform_size |
    Geom::GR_point_perspective | Geom::GR_point_sprite |
    Geom::GR_indexed_other |
    Geom::GR_triangle_strip | Geom::GR_triangle_fan |
    Geom::GR_flat_first_vertex |
    Geom::GR_render_mode_wireframe | Geom::GR_render_mode_point;

  // overwrite gsg defaults with these values

  HRESULT hr;

  // make sure gsg passes all current state down to us
  // set_state_and_transform(RenderState::make_empty(),
  // TransformState::make_identity()); want gsg to pass all state settings
  // down so any non-matching defaults we set here get overwritten

  nassertv(_screen->_d3d9 != nullptr);

  if (_d3d_device == nullptr) {
    return;
  }

  D3DCAPS9 d3d_caps;
  _d3d_device->GetDeviceCaps(&d3d_caps);

  _vertex_shader_version_major = D3DSHADER_VERSION_MAJOR (d3d_caps.VertexShaderVersion);
  _vertex_shader_version_minor = D3DSHADER_VERSION_MINOR (d3d_caps.VertexShaderVersion);
  _pixel_shader_version_major = D3DSHADER_VERSION_MAJOR (d3d_caps.PixelShaderVersion);
  _pixel_shader_version_minor = D3DSHADER_VERSION_MINOR (d3d_caps.PixelShaderVersion);

  // We require at least shader model 3.
  _supports_hlsl = (_pixel_shader_version_major >= 3);

  _supported_shader_caps = 0;
  if (_supports_hlsl) {
    _supported_shader_caps = Shader::C_basic_shader
                           | Shader::C_standard_derivatives
                           | Shader::C_shadow_samplers
                           | Shader::C_non_square_matrices
                           | Shader::C_texture_lod;

    _supports_geometry_instancing = true;
  }

  if (d3d_caps.VertexTextureFilterCaps != 0) {
    _supported_shader_caps |= Shader::C_vertex_texture;
  }

  _vertex_shader_profile = (char *) D3DXGetVertexShaderProfile (_d3d_device);
  _pixel_shader_profile = (char *) D3DXGetPixelShaderProfile (_d3d_device);

  _max_vertex_shader_parameter_vectors = d3d_caps.MaxVertexShaderConst;

  switch (_pixel_shader_version_major)
  {
    case 0:
      _shader_model = SM_00;
      break;
    case 1:
      _shader_model = SM_11;
      break;
    case 2:
      // minimim specification for pixel shader 2.0 is 96 instruction slots
      _shader_model = SM_20;
      if (d3d_caps.PS20Caps.NumInstructionSlots >= 512) {
        _shader_model = SM_2X;
      }
      break;
    case 3:
      _shader_model = SM_30;
      break;
    case 4:
      _shader_model = SM_40;
      break;
    case 5:
    default:
      _shader_model = SM_50;
      break;
  }

  _auto_detect_shader_model = _shader_model;

  _supports_stream_offset = (d3d_caps.DevCaps2 & D3DDEVCAPS2_STREAMOFFSET) != 0;
  _screen->_supports_dynamic_textures = ((d3d_caps.Caps2 & D3DCAPS2_DYNAMICTEXTURES) != 0);
  _screen->_supports_automatic_mipmap_generation = ((d3d_caps.Caps2 & D3DCAPS2_CANAUTOGENMIPMAP) != 0);

  if (support_stencil) {
    int min_stencil = D3DSTENCILCAPS_ZERO | D3DSTENCILCAPS_REPLACE | D3DSTENCILCAPS_INCR | D3DSTENCILCAPS_DECR;
    if ((d3d_caps.StencilCaps & min_stencil) == min_stencil) {
      if (dxgsg9_cat.is_debug()) {
        dxgsg9_cat.debug()
          << "Checking for stencil; mode = "
          << D3DFormatStr(_screen->_presentation_params.AutoDepthStencilFormat)
          << "\n";
      }
      switch (_screen->_presentation_params.AutoDepthStencilFormat) {
        // These are the only formats that support stencil.
      case D3DFMT_D15S1:
      case D3DFMT_D24S8:
      case D3DFMT_D24X4S4:
        _supports_stencil = true;
        if (dxgsg9_cat.is_debug()) {
          dxgsg9_cat.debug()
            << "Stencils supported.\n";
        }
        break;

      default:
        if (dxgsg9_cat.is_debug()) {
          dxgsg9_cat.debug()
            << "Stencils NOT supported.\n";
        }
      }
    }
  }

  _supports_stencil_wrap = (d3d_caps.StencilCaps & D3DSTENCILCAPS_INCR) && (d3d_caps.StencilCaps & D3DSTENCILCAPS_DECR);
  _supports_two_sided_stencil = ((d3d_caps.StencilCaps & D3DSTENCILCAPS_TWOSIDED) != 0);

  _max_color_targets = d3d_caps.NumSimultaneousRTs;

  _supports_depth_bias = ((d3d_caps.RasterCaps & (D3DPRASTERCAPS_DEPTHBIAS | D3DPRASTERCAPS_SLOPESCALEDEPTHBIAS)) == (D3DPRASTERCAPS_DEPTHBIAS | D3DPRASTERCAPS_SLOPESCALEDEPTHBIAS));

  _supports_gamma_calibration = ((d3d_caps.Caps2 & D3DCAPS2_CANCALIBRATEGAMMA) != 0);

  // Test for occlusion query support
  hr = _d3d_device->CreateQuery(D3DQUERYTYPE_OCCLUSION, nullptr);
  _supports_occlusion_query = !FAILED(hr);

  if (dxgsg9_cat.is_debug()) {
    dxgsg9_cat.debug()
      << "\nHwTransformAndLight = " << ((d3d_caps.DevCaps & D3DDEVCAPS_HWTRANSFORMANDLIGHT) != 0)
      << "\nMaxTextureWidth = " << d3d_caps.MaxTextureWidth
      << "\nMaxTextureHeight = " << d3d_caps.MaxTextureHeight
      << "\nMaxVolumeExtent = " << d3d_caps.MaxVolumeExtent
      << "\nMaxTextureAspectRatio = " << d3d_caps.MaxTextureAspectRatio
      << "\nTexCoordCount = " << (d3d_caps.FVFCaps & D3DFVFCAPS_TEXCOORDCOUNTMASK)
      << "\nMaxTextureBlendStages = " << d3d_caps.MaxTextureBlendStages
      << "\nMaxSimultaneousTextures = " << d3d_caps.MaxSimultaneousTextures
      << "\nMaxActiveLights = " << d3d_caps.MaxActiveLights
      << "\nMaxUserClipPlanes = " << d3d_caps.MaxUserClipPlanes
      << "\nMaxVertexBlendMatrices = " << d3d_caps.MaxVertexBlendMatrices
      << "\nMaxVertexBlendMatrixIndex = " << d3d_caps.MaxVertexBlendMatrixIndex
      << "\nMaxPointSize = " << d3d_caps.MaxPointSize
      << "\nMaxPrimitiveCount = " << d3d_caps.MaxPrimitiveCount
      << "\nMaxVertexIndex = " << d3d_caps.MaxVertexIndex
      << "\nMaxStreams = " << d3d_caps.MaxStreams
      << "\nMaxStreamStride = " << d3d_caps.MaxStreamStride
      << "\nD3DTEXOPCAPS_MULTIPLYADD = " << ((d3d_caps.TextureOpCaps & D3DTEXOPCAPS_MULTIPLYADD) != 0)
      << "\nD3DTEXOPCAPS_LERP = " << ((d3d_caps.TextureOpCaps & D3DTEXOPCAPS_LERP) != 0)
      << "\nD3DPMISCCAPS_TSSARGTEMP = " << ((d3d_caps.PrimitiveMiscCaps & D3DPMISCCAPS_TSSARGTEMP) != 0)
      << "\nD3DPRASTERCAPS_DEPTHBIAS = " << ((d3d_caps.RasterCaps & D3DPRASTERCAPS_DEPTHBIAS) != 0)
      << "\nD3DPRASTERCAPS_SLOPESCALEDEPTHBIAS = " << ((d3d_caps.RasterCaps & D3DPRASTERCAPS_SLOPESCALEDEPTHBIAS) != 0)
      << "\nVertexShaderVersion = " << _vertex_shader_version_major << "." << _vertex_shader_version_minor
      << "\nPixelShaderVersion = " << _pixel_shader_version_major << "." << _pixel_shader_version_minor
      << "\nMaxVertexShaderConst = " << _max_vertex_shader_parameter_vectors
      << "\nsupports_stream_offset = " << _supports_stream_offset
      << "\nsupports_dynamic_textures = " << _screen->_supports_dynamic_textures
      << "\nsupports_automatic_mipmap_generation = " << _screen->_supports_automatic_mipmap_generation
      << "\nsupports_stencil_wrap = " << _supports_stencil_wrap
      << "\nsupports_two_sided_stencil = " << _supports_two_sided_stencil
      << "\nsupports_occlusion_query = " << _supports_occlusion_query
      << "\nsupports_gamma_calibration = " << _supports_gamma_calibration
      << "\nMaxAnisotropy = " << d3d_caps.MaxAnisotropy
      << "\nNumSimultaneousRTs = " << d3d_caps.NumSimultaneousRTs
      << "\nD3DPMISCCAPS_MRTPOSTPIXELSHADERBLENDING = " << ((d3d_caps.PrimitiveMiscCaps & D3DPMISCCAPS_MRTPOSTPIXELSHADERBLENDING) != 0)
      << "\nDirectX SDK version " DIRECTX_SDK_VERSION
      << "\n";
  }

  // OVERRIDE SUPPORT SINCE IT DOES NOT WORK WELL
  _screen->_supports_automatic_mipmap_generation = false;

  reset_render_states();

  _max_vertices_per_array = d3d_caps.MaxVertexIndex;
  _max_vertices_per_primitive = d3d_caps.MaxPrimitiveCount;

  _max_texture_stages = d3d_caps.MaxSimultaneousTextures;

  _max_texture_dimension = min(d3d_caps.MaxTextureWidth, d3d_caps.MaxTextureHeight);

  _supports_tex_non_pow2 = !(d3d_caps.TextureCaps & D3DPTEXTURECAPS_POW2);

  _supports_texture_combine = ((d3d_caps.TextureOpCaps & D3DTEXOPCAPS_LERP) != 0);
  _supports_texture_saved_result = ((d3d_caps.PrimitiveMiscCaps & D3DPMISCCAPS_TSSARGTEMP) != 0);
  _supports_texture_constant_color = ((d3d_caps.PrimitiveMiscCaps & D3DPMISCCAPS_PERSTAGECONSTANT) != 0);
  _supports_texture_dot3 = true;

  if (_supports_texture_constant_color) {
    _constant_color_operand = D3DTA_CONSTANT;
  } else {
    _constant_color_operand = D3DTA_TFACTOR;
  }

  _screen->_managed_textures = _gsg_managed_textures;
  _screen->_managed_vertex_buffers = _gsg_managed_vertex_buffers;
  _screen->_managed_index_buffers = _gsg_managed_index_buffers;

  UINT available_texture_memory;

  available_texture_memory = _d3d_device->GetAvailableTextureMem ( );
  if (dxgsg9_cat.is_debug()) {
    dxgsg9_cat.debug() << "*** GetAvailableTextureMem = " <<  available_texture_memory << "\n";
  }
  _available_texture_memory = available_texture_memory;

  // check for render to texture support
  D3DDEVICE_CREATION_PARAMETERS creation_parameters;

  _supports_render_texture = false;
  _screen->_render_to_texture_d3d_format = D3DFMT_UNKNOWN;
  _screen->_framebuffer_d3d_format = D3DFMT_UNKNOWN;

  #define TOTAL_RENDER_TO_TEXTURE_FORMATS 3

  D3DFORMAT render_to_texture_formats [TOTAL_RENDER_TO_TEXTURE_FORMATS] =
  {
    D3DFMT_A8R8G8B8,  // check for this format first
    D3DFMT_X8R8G8B8,
    D3DFMT_UNKNOWN,   // place holder for _screen->_display_mode.Format
  };

  render_to_texture_formats [TOTAL_RENDER_TO_TEXTURE_FORMATS - 1] = _screen->_display_mode.Format;

  hr = _d3d_device->GetCreationParameters (&creation_parameters);
  if (SUCCEEDED (hr)) {
    _screen->_framebuffer_d3d_format = _screen->_display_mode.Format;

    int index;
    for (index = 0; index < TOTAL_RENDER_TO_TEXTURE_FORMATS; index++) {
      hr = _screen->_d3d9->CheckDeviceFormat (
          creation_parameters.AdapterOrdinal,
          creation_parameters.DeviceType,
          _screen->_display_mode.Format,
          D3DUSAGE_RENDERTARGET,
          D3DRTYPE_TEXTURE,
          render_to_texture_formats [index]);
      if (SUCCEEDED (hr)) {
        _screen->_render_to_texture_d3d_format = render_to_texture_formats [index];
        _supports_render_texture = true;
      }
      if (_supports_render_texture) {
        break;
      }
    }
  }
  if (dxgsg9_cat.is_debug()) {
    dxgsg9_cat.debug() << "Render to Texture Support = " << _supports_render_texture << "\n";
  }

  // override default config setting since it is really supported or not ???
  // support_render_texture = _supports_render_texture;

  _supports_3d_texture = ((d3d_caps.TextureCaps & D3DPTEXTURECAPS_VOLUMEMAP) != 0);
  if (_supports_3d_texture) {
    _max_3d_texture_dimension = d3d_caps.MaxVolumeExtent;
  }
  _supports_cube_map = ((d3d_caps.TextureCaps & D3DPTEXTURECAPS_CUBEMAP) != 0);
  if (_supports_cube_map) {
    _max_cube_map_dimension = _max_texture_dimension;
  }

  _max_lights = (int)d3d_caps.MaxActiveLights;
  _max_clip_planes = (int)d3d_caps.MaxUserClipPlanes;
  _max_vertex_transforms = d3d_caps.MaxVertexBlendMatrices;
  _max_vertex_transform_indices = d3d_caps.MaxVertexBlendMatrixIndex;

  set_render_state(D3DRS_AMBIENT, 0x0);

  _clip_plane_bits = 0;
  set_render_state(D3DRS_CLIPPLANEENABLE , 0x0);

  set_render_state(D3DRS_CLIPPING, true);

  set_render_state(D3DRS_SHADEMODE, D3DSHADE_GOURAUD);

  set_render_state(D3DRS_ZWRITEENABLE, TRUE);

/* ***** DX9 ??? D3DRS_EDGEANTIALIAS NOT IN DX9 */
// set_render_state(D3DRS_EDGEANTIALIAS, false);

  set_render_state(D3DRS_ZENABLE, D3DZB_FALSE);

  set_render_state(D3DRS_ALPHABLENDENABLE, FALSE);

  set_render_state(D3DRS_FOGENABLE, FALSE);

  _has_scene_graph_color = false;

  _last_testcooplevel_result = D3D_OK;

  if (dxgsg9_cat.is_debug()) {
    dxgsg9_cat.debug() << "Supported texture formats:\n";
  }

  for(int i = 0; i < MAX_POSSIBLE_TEXFMTS; i++) {
    // look for all possible DX9 texture fmts
    D3DFORMAT_FLAG fmtflag = D3DFORMAT_FLAG(1 << i);
    hr = _screen->_d3d9->CheckDeviceFormat(_screen->_card_id, D3DDEVTYPE_HAL, _screen->_display_mode.Format,
                                          0x0, D3DRTYPE_TEXTURE, g_D3DFORMATmap[fmtflag]);
    if (SUCCEEDED(hr)) {
      if (dxgsg9_cat.is_debug()) {
        dxgsg9_cat.debug() << "  " << D3DFormatStr(g_D3DFORMATmap[fmtflag]) << "\n";
      }
      _screen->_supported_tex_formats_mask |= fmtflag;
    }
  }

  _supports_depth_stencil = ((_screen->_supported_tex_formats_mask & D24S8_FLAG) != 0);
  _supports_depth_texture = _supports_depth_stencil ||
    (_screen->_supported_tex_formats_mask & D16_FLAG) != 0 ||
    (_screen->_supported_tex_formats_mask & D32_FLAG) != 0 ||
    (_screen->_supported_tex_formats_mask & D24X8_FLAG) != 0;

  // In DirectX 9, all built-in depth formats use shadow map filtering.  Some
  // drivers (GeForce 8000+, Radeon HD 4000+, Intel G45+) expose a FourCC
  // format called "INTZ" that allows access to the actual depth.  We don't
  // have a flag to indicate this, though.
  _supports_shadow_filter = _supports_depth_texture;

  // check if compressed textures are supported
  #define CHECK_COMPRESSED_FMT(mode, fmt) \
  if (_screen->_supported_tex_formats_mask & fmt##_FLAG) {\
    if (dxgsg9_cat.is_debug()) {\
      dxgsg9_cat.debug() << "Compressed texture format " << #fmt << " supported\n";\
    }\
    _supports_compressed_texture = true;\
    _compressed_texture_formats.set_bit(Texture::mode);\
  }

  if (_screen->_intel_compressed_texture_bug) {
    dxgsg9_cat.info()
      << "Buggy Intel driver detected; disabling compressed textures.\n";
    _screen->_supported_tex_formats_mask &=
      ~(DXT1_FLAG | DXT2_FLAG | DXT3_FLAG | DXT4_FLAG | DXT5_FLAG);

  } else {
    // Check for available compressed formats normally.
    CHECK_COMPRESSED_FMT(CM_dxt1, DXT1);
    CHECK_COMPRESSED_FMT(CM_dxt2, DXT2);
    CHECK_COMPRESSED_FMT(CM_dxt3, DXT3);
    CHECK_COMPRESSED_FMT(CM_dxt4, DXT4);
    CHECK_COMPRESSED_FMT(CM_dxt5, DXT5);
    CHECK_COMPRESSED_FMT(CM_rgtc, ATI1);
    CHECK_COMPRESSED_FMT(CM_rgtc, ATI2);
  }

  #undef CHECK_COMPRESSED_FMT

  _screen->_supports_rgba16f_texture_format = false;
  hr = _screen->_d3d9->CheckDeviceFormat(_screen->_card_id, D3DDEVTYPE_HAL, _screen->_display_mode.Format, 0x0, D3DRTYPE_TEXTURE, D3DFMT_A16B16G16R16F);
  if (SUCCEEDED(hr)){
    _screen->_supports_rgba16f_texture_format = true;
  }
  _screen->_supports_rgba32_texture_format = false;
  hr = _screen->_d3d9->CheckDeviceFormat(_screen->_card_id, D3DDEVTYPE_HAL, _screen->_display_mode.Format, 0x0, D3DRTYPE_TEXTURE, D3DFMT_A32B32G32R32F);
  if (SUCCEEDED(hr)){
    _screen->_supports_rgba32_texture_format = true;
  }

  // s3 virge drivers sometimes give crap values for these
  if (_screen->_d3dcaps.MaxTextureWidth == 0)
    _screen->_d3dcaps.MaxTextureWidth = 256;

  if (_screen->_d3dcaps.MaxTextureHeight == 0)
    _screen->_d3dcaps.MaxTextureHeight = 256;

  if (_screen->_d3dcaps.RasterCaps & D3DPRASTERCAPS_FOGTABLE) {
    // Watch out for drivers that emulate per-pixel fog with per-vertex fog
    // (Riva128, Matrox Millen G200).  Some of these require gouraud-shading
    // to be set to work, as if you were using vertex fog
    _do_fog_type = PerPixelFog;
  } else {
    // every card is going to have vertex fog, since it's implemented in d3d
    // runtime.
    nassertv((_screen->_d3dcaps.RasterCaps & D3DPRASTERCAPS_FOGVERTEX) != 0);

    // vertex fog may look crappy if you have large polygons in the foreground
    // and they get clipped, so you may want to disable it

    if (dx_no_vertex_fog) {
      _do_fog_type = None;
    } else {
      _do_fog_type = PerVertexFog;

      // range-based fog only works with vertex fog in dx78
      if (dx_use_rangebased_fog && (_screen->_d3dcaps.RasterCaps & D3DPRASTERCAPS_FOGRANGE)) {
        set_render_state(D3DRS_RANGEFOGENABLE, true);
      }
    }
  }

  _screen->_can_direct_disable_color_writes = ((_screen->_d3dcaps.PrimitiveMiscCaps & D3DPMISCCAPS_COLORWRITEENABLE) != 0);

  // Lighting, let's turn it off initially.
  set_render_state(D3DRS_LIGHTING, false);

  // turn on dithering if the rendertarget is < 8bitscolor channel
  bool dither_enabled = ((!dx_no_dithering) && IS_16BPP_DISPLAY_FORMAT(_screen->_presentation_params.BackBufferFormat)
       && (_screen->_d3dcaps.RasterCaps & D3DPRASTERCAPS_DITHER));
  set_render_state(D3DRS_DITHERENABLE, dither_enabled);

  set_render_state(D3DRS_CLIPPING, true);

  // Stencil test is off by default
  set_render_state(D3DRS_STENCILENABLE, FALSE);
  if (_supports_two_sided_stencil) {
    set_render_state(D3DRS_TWOSIDEDSTENCILMODE, FALSE);
  }

  // Antialiasing.
/* ***** DX9 ??? D3DRS_EDGEANTIALIAS NOT IN DX9 */
// set_render_state(D3DRS_EDGEANTIALIAS, FALSE);

  _current_fill_mode = RenderModeAttrib::M_filled;
  set_render_state(D3DRS_FILLMODE, D3DFILL_SOLID);

  // must do SetTSS here because redundant states are filtered out by our code
  // based on current values above, so initial conditions must be correct
  set_texture_stage_state(0, D3DTSS_COLOROP, D3DTOP_DISABLE);  // disables texturing

  _cull_face_mode = CullFaceAttrib::M_cull_none;
  set_render_state(D3DRS_CULLMODE, D3DCULL_NONE);

  set_render_state(D3DRS_ALPHAFUNC, D3DCMP_ALWAYS);
  set_render_state(D3DRS_ALPHAREF, 255);
  set_render_state(D3DRS_ALPHATESTENABLE, FALSE);

  // this is a new DX8 state that lets you do additional operations other than
  // ADD (e.g.  subtractmaxmin) must check
  // (_screen->_d3dcaps.PrimitiveMiscCaps & D3DPMISCCAPS_BLENDOP) (yes on
  // GF2Radeon8500, no on TNT)
  set_render_state(D3DRS_BLENDOP, D3DBLENDOP_ADD);

  _current_shader = nullptr;
  _current_shader_context = nullptr;
  _texture_binding_shader = nullptr;
  _texture_binding_shader_context = nullptr;

  PRINT_REFCNT(dxgsg9, _d3d_device);

  // Now that the GSG has been initialized, make it available for
  // optimizations.
  add_gsg(this);
}

/**
 *
 */
void DXGraphicsStateGuardian9::
apply_fog(Fog *fog) {
  if (_do_fog_type == None)
    return;

  Fog::Mode panda_fogmode = fog->get_mode();
  D3DFOGMODE d3dfogmode = get_fog_mode_type(panda_fogmode);

  set_render_state((D3DRENDERSTATETYPE)_do_fog_type, d3dfogmode);

  const LColor &fog_colr = fog->get_color();
  set_render_state(D3DRS_FOGCOLOR,
                              MY_D3DRGBA(fog_colr[0], fog_colr[1], fog_colr[2], 0.0f));  // Alpha bits are not used

  // do we need to adjust fog startend values based on
  // D3DPRASTERCAPS_WFOGD3DPRASTERCAPS_ZFOG ? if not WFOG, then docs say we
  // need to adjust values to range [0, 1]

  switch (panda_fogmode) {
  case Fog::M_linear:
    {
      PN_stdfloat onset, opaque;
      fog->get_linear_range(onset, opaque);

      set_render_state(D3DRS_FOGSTART,
                                   *((LPDWORD) (&onset)));
      set_render_state(D3DRS_FOGEND,
                                   *((LPDWORD) (&opaque)));
    }
    break;
  case Fog::M_exponential:
  case Fog::M_exponential_squared:
    {
      // Exponential fog is always camera-relative.
      PN_stdfloat fog_density = fog->get_exp_density();
      set_render_state(D3DRS_FOGDENSITY,
                                   *((LPDWORD) (&fog_density)));
    }
    break;
  }
}

/**
 * Sends the indicated transform matrix to the graphics API to be applied to
 * future vertices.
 *
 * This transform is the internal_transform, already converted into the GSG's
 * internal coordinate system.
 */
void DXGraphicsStateGuardian9::
do_issue_transform() {
  const TransformState *transform = _internal_transform;
  DO_PSTATS_STUFF(_transform_state_pcollector.add_level(1));

  if (_current_shader_context) {
// _current_shader_context->issue_transform(this);
    _current_shader_context->issue_parameters(this, Shader::SSD_transform);

// ??? NO NEED TO SET THE D3D TRANSFORM VIA SetTransform SINCE THE TRANSFORM
// IS ONLY USED IN THE SHADER
    LMatrix4f mat = LCAST(float, transform->get_mat());
    const D3DMATRIX *d3d_mat = (const D3DMATRIX *)mat.get_data();
    _d3d_device->SetTransform(D3DTS_WORLD, d3d_mat);

  }
  else {
    LMatrix4f mat = LCAST(float, transform->get_mat());
    const D3DMATRIX *d3d_mat = (const D3DMATRIX *)mat.get_data();
    _d3d_device->SetTransform(D3DTS_WORLD, d3d_mat);

// DEBUG PRINT
/*
    const PN_stdfloat *data;
    data = &d3d_mat -> _11;
        dxgsg9_cat.debug ( ) << "do_issue_transform\n" <<
          data[ 0] << " " << data[ 1] << " " << data[ 2] << " " << data[ 3] << "\n" <<
          data[ 4] << " " << data[ 5] << " " << data[ 6] << " " << data[ 7] << "\n" <<
          data[ 8] << " " << data[ 9] << " " << data[10] << " " << data[11] << "\n" <<
          data[12] << " " << data[13] << " " << data[14] << " " << data[15] << "\n";
*/

  }

  _transform_stale = false;
}

/**
 *
 */
void DXGraphicsStateGuardian9::
do_issue_alpha_test() {
  if (_target_shader->get_flag(ShaderAttrib::F_subsume_alpha_test)) {
    set_render_state(D3DRS_ALPHATESTENABLE, FALSE);
  } else {
    const AlphaTestAttrib *target_alpha_test = DCAST(AlphaTestAttrib, _target_rs->get_attrib_def(AlphaTestAttrib::get_class_slot()));
    AlphaTestAttrib::PandaCompareFunc mode = target_alpha_test->get_mode();
    if (mode == AlphaTestAttrib::M_none) {
      set_render_state(D3DRS_ALPHATESTENABLE, FALSE);
    } else {
      // AlphaTestAttrib::PandaCompareFunc === D3DCMPFUNC
      set_render_state(D3DRS_ALPHAFUNC, (D3DCMPFUNC)mode);
      set_render_state(D3DRS_ALPHAREF, (UINT) (target_alpha_test->get_reference_alpha()*255.0f));  //d3d uses 0x0-0xFF, not a float
      set_render_state(D3DRS_ALPHATESTENABLE, TRUE);
    }
  }
}

/**
 *
 */
void DXGraphicsStateGuardian9::
do_issue_shader() {

  DXShaderContext9 *context = 0;
  Shader *shader = 0;
  if (_target_shader) {
    shader = (Shader *)(_target_shader->get_shader());
  }
  if (shader) {
    context = (DXShaderContext9 *)(shader->prepare_now(get_prepared_objects(), this));
  }

  if (context == 0 || (context && context -> valid (this) == false)) {
    if (_current_shader_context != 0) {
      _current_shader_context->unbind(this);
      _current_shader = 0;
      _current_shader_context = 0;
      disable_standard_texture_bindings();
    }
    return;
  }

  if (context != _current_shader_context) {
    // Use a completely different shader than before.  Unbind old shader, bind
    // the new one.
    if (_current_shader_context != 0) {
      _current_shader_context->unbind(this);
      _current_shader_context = 0;
      _current_shader = 0;
      disable_standard_texture_bindings();
    }
    if (context != 0) {
      context->bind(this);
      _current_shader = shader;
      _current_shader_context = context;
    }
  } else {
    // Use the same shader as before, but with new input arguments.
    context->issue_parameters(this, Shader::SSD_shaderinputs);
  }
}

/**
 *
 */
void DXGraphicsStateGuardian9::
do_issue_render_mode() {
  const RenderModeAttrib *target_render_mode;
  _target_rs->get_attrib_def(target_render_mode);
  RenderModeAttrib::Mode mode = target_render_mode->get_mode();

  switch (mode) {
  case RenderModeAttrib::M_unchanged:
  case RenderModeAttrib::M_filled:
  case RenderModeAttrib::M_filled_flat:
    set_render_state(D3DRS_FILLMODE, D3DFILL_SOLID);
    break;

  case RenderModeAttrib::M_wireframe:
    set_render_state(D3DRS_FILLMODE, D3DFILL_WIREFRAME);
    break;

  case RenderModeAttrib::M_point:
    set_render_state(D3DRS_FILLMODE, D3DFILL_POINT);
    break;

  default:
    dxgsg9_cat.error()
      << "Unknown render mode " << (int)mode << endl;
  }

  // This might also specify the point size.
  PN_stdfloat point_size = target_render_mode->get_thickness();
  set_render_state(D3DRS_POINTSIZE, *((DWORD*)&point_size));

  if (target_render_mode->get_perspective()) {
    set_render_state(D3DRS_POINTSCALEENABLE, TRUE);

    LVector3 height(0.0f, point_size, 1.0f);
    height = height * _projection_mat->get_mat();
    PN_stdfloat s = height[1] / point_size;

    PN_stdfloat zero = 0.0f;
    PN_stdfloat one_over_s2 = 1.0f / (s * s);
    set_render_state(D3DRS_POINTSCALE_A, *((DWORD*)&zero));
    set_render_state(D3DRS_POINTSCALE_B, *((DWORD*)&zero));
    set_render_state(D3DRS_POINTSCALE_C, *((DWORD*)&one_over_s2));

  } else {
    set_render_state(D3DRS_POINTSCALEENABLE, FALSE);
  }

  _current_fill_mode = mode;
}

/**
 *
 */
void DXGraphicsStateGuardian9::
do_issue_rescale_normal() {
  RescaleNormalAttrib::Mode mode = RescaleNormalAttrib::M_none;

  const RescaleNormalAttrib *target_rescale_normal;
  if (_target_rs->get_attrib(target_rescale_normal)) {
    mode = target_rescale_normal->get_mode();
  }

  switch (mode) {
  case RescaleNormalAttrib::M_none:
    set_render_state(D3DRS_NORMALIZENORMALS, false);
    break;

  case RescaleNormalAttrib::M_rescale:
  case RescaleNormalAttrib::M_normalize:
    set_render_state(D3DRS_NORMALIZENORMALS, true);
    break;

  default:
    dxgsg9_cat.error()
      << "Unknown rescale_normal mode " << (int)mode << endl;
  }
}

/**
 *
 */
void DXGraphicsStateGuardian9::
do_issue_depth_test() {
  const DepthTestAttrib *target_depth_test = DCAST(DepthTestAttrib, _target_rs->get_attrib_def(DepthTestAttrib::get_class_slot()));
  DepthTestAttrib::PandaCompareFunc mode = target_depth_test->get_mode();
  if (mode == DepthTestAttrib::M_none) {
    set_render_state(D3DRS_ZENABLE, D3DZB_FALSE);
  } else {
    set_render_state(D3DRS_ZENABLE, D3DZB_TRUE);
    set_render_state(D3DRS_ZFUNC, (D3DCMPFUNC) mode);
  }
}

/**
 *
 */
void DXGraphicsStateGuardian9::
do_issue_depth_write() {
  const DepthWriteAttrib *target_depth_write = DCAST(DepthWriteAttrib, _target_rs->get_attrib_def(DepthWriteAttrib::get_class_slot()));
  DepthWriteAttrib::Mode mode = target_depth_write->get_mode();
  if (mode == DepthWriteAttrib::M_on) {
    set_render_state(D3DRS_ZWRITEENABLE, TRUE);
  } else {
    set_render_state(D3DRS_ZWRITEENABLE, FALSE);
  }
}

/**
 *
 */
void DXGraphicsStateGuardian9::
do_issue_cull_face() {
  const CullFaceAttrib *target_cull_face = DCAST(CullFaceAttrib, _target_rs->get_attrib_def(CullFaceAttrib::get_class_slot()));
  _cull_face_mode = target_cull_face->get_effective_mode();

  switch (_cull_face_mode) {
  case CullFaceAttrib::M_cull_none:
    set_render_state(D3DRS_CULLMODE, D3DCULL_NONE);

// printf ("------------------- D3DCULL_NONE\n");

    break;
  case CullFaceAttrib::M_cull_clockwise:
    set_render_state(D3DRS_CULLMODE, D3DCULL_CW);

// printf ("------------------- D3DCULL_CW -- CLOCKWISE \n");

    break;
  case CullFaceAttrib::M_cull_counter_clockwise:
    set_render_state(D3DRS_CULLMODE, D3DCULL_CCW);

// printf ("------------------- D3DCULL_CCW\n");

    break;
  default:
    dxgsg9_cat.error()
      << "invalid cull face mode " << (int)_cull_face_mode << endl;
    break;
  }
}

/**
 *
 */
void DXGraphicsStateGuardian9::
do_issue_fog() {
  const FogAttrib *target_fog = DCAST(FogAttrib, _target_rs->get_attrib_def(FogAttrib::get_class_slot()));
  if (!target_fog->is_off()) {
    set_render_state(D3DRS_FOGENABLE, TRUE);
    Fog *fog = target_fog->get_fog();
    nassertv(fog != nullptr);
    apply_fog(fog);
  } else {
    set_render_state(D3DRS_FOGENABLE, FALSE);
  }
}

/**
 *
 */
void DXGraphicsStateGuardian9::
do_issue_depth_offset() {
  const DepthOffsetAttrib *target_depth_offset = DCAST(DepthOffsetAttrib, _target_rs->get_attrib_def(DepthOffsetAttrib::get_class_slot()));
  int offset = target_depth_offset->get_offset();

  if (_supports_depth_bias && !dx_broken_depth_bias) {
    set_render_state(D3DRS_DEPTHBIAS, offset);
    set_render_state(D3DRS_SLOPESCALEDEPTHBIAS, offset);

  } else {
    // DirectX depth bias isn't directly supported by the driver.  Cheese a
    // depth bias effect by sliding the viewport backward a bit.
    static const PN_stdfloat bias_scale = dx_depth_bias_scale;
    D3DVIEWPORT9 vp = _current_viewport;
    vp.MinZ -= bias_scale * offset;
    vp.MaxZ -= bias_scale * offset;
    _d3d_device->SetViewport(&vp);
  }
}

/**
 *
 */
void DXGraphicsStateGuardian9::
do_issue_shade_model() {
  const ShadeModelAttrib *target_shade_model = DCAST(ShadeModelAttrib, _target_rs->get_attrib_def(ShadeModelAttrib::get_class_slot()));
  switch (target_shade_model->get_mode()) {
  case ShadeModelAttrib::M_smooth:
    set_render_state(D3DRS_SHADEMODE, D3DSHADE_GOURAUD);
    break;

  case ShadeModelAttrib::M_flat:
    set_render_state(D3DRS_SHADEMODE, D3DSHADE_FLAT);
    break;
  }
}

/**
 * Simultaneously resets the render state and the transform state.
 *
 * This transform specified is the "internal" net transform, already converted
 * into the GSG's internal coordinate space by composing it to
 * get_cs_transform().  (Previously, this used to be the "external" net
 * transform, with the assumption that that GSG would convert it internally,
 * but that is no longer the case.)
 *
 * Special case: if (state==NULL), then the target state is already stored in
 * _target.
 */
void DXGraphicsStateGuardian9::
set_state_and_transform(const RenderState *target,
                        const TransformState *transform) {
#ifndef NDEBUG
  if (gsg_cat.is_spam()) {
    gsg_cat.spam() << "Setting GSG state to " << (void *)target << ":\n";
    target->write(gsg_cat.spam(false), 2);
  }
#endif
  _state_pcollector.add_level(1);
  PStatTimer timer1(_draw_set_state_pcollector);

  if (transform != _internal_transform) {
    // PStatTimer timer(_draw_set_state_transform_pcollector);
    _state_pcollector.add_level(1);
    _internal_transform = transform;
    do_issue_transform();
  }

  if (target == _state_rs && (_state_mask | _inv_state_mask).is_all_on()) {
    return;
  }
  _target_rs = target;

  int shader_deps = 0;
  determine_target_shader();

  int alpha_test_slot = AlphaTestAttrib::get_class_slot();
  if (_target_rs->get_attrib(alpha_test_slot) != _state_rs->get_attrib(alpha_test_slot) ||
      !_state_mask.get_bit(alpha_test_slot)) {
    // PStatTimer timer(_draw_set_state_alpha_test_pcollector);
    do_issue_alpha_test();
    _state_mask.set_bit(alpha_test_slot);
  }

  int clip_plane_slot = ClipPlaneAttrib::get_class_slot();
  if (_target_rs->get_attrib(clip_plane_slot) != _state_rs->get_attrib(clip_plane_slot) ||
      !_state_mask.get_bit(clip_plane_slot)) {
    // PStatTimer timer(_draw_set_state_clip_plane_pcollector);
    do_issue_clip_plane();
    _state_mask.set_bit(clip_plane_slot);
  }

  int color_slot = ColorAttrib::get_class_slot();
  int color_scale_slot = ColorScaleAttrib::get_class_slot();
  if (_target_rs->get_attrib(color_slot) != _state_rs->get_attrib(color_slot) ||
      _target_rs->get_attrib(color_scale_slot) != _state_rs->get_attrib(color_scale_slot) ||
      !_state_mask.get_bit(color_slot) ||
      !_state_mask.get_bit(color_scale_slot)) {
    // PStatTimer timer(_draw_set_state_color_pcollector);
    do_issue_color();
    do_issue_color_scale();
    _state_mask.set_bit(color_slot);
    _state_mask.set_bit(color_scale_slot);
    shader_deps |= Shader::SSD_color | Shader::SSD_colorscale;
  }

  int cull_face_slot = CullFaceAttrib::get_class_slot();
  if (_target_rs->get_attrib(cull_face_slot) != _state_rs->get_attrib(cull_face_slot) ||
      !_state_mask.get_bit(cull_face_slot)) {
    // PStatTimer timer(_draw_set_state_cull_face_pcollector);
    do_issue_cull_face();
    _state_mask.set_bit(cull_face_slot);
  }

  int depth_offset_slot = DepthOffsetAttrib::get_class_slot();
  if (_target_rs->get_attrib(depth_offset_slot) != _state_rs->get_attrib(depth_offset_slot) ||
      !_state_mask.get_bit(depth_offset_slot)) {
    // PStatTimer timer(_draw_set_state_depth_offset_pcollector);
    do_issue_depth_offset();
    _state_mask.set_bit(depth_offset_slot);
  }

  int depth_test_slot = DepthTestAttrib::get_class_slot();
  if (_target_rs->get_attrib(depth_test_slot) != _state_rs->get_attrib(depth_test_slot) ||
      !_state_mask.get_bit(depth_test_slot)) {
    // PStatTimer timer(_draw_set_state_depth_test_pcollector);
    do_issue_depth_test();
    _state_mask.set_bit(depth_test_slot);
  }

  int depth_write_slot = DepthWriteAttrib::get_class_slot();
  if (_target_rs->get_attrib(depth_write_slot) != _state_rs->get_attrib(depth_write_slot) ||
      !_state_mask.get_bit(depth_write_slot)) {
    // PStatTimer timer(_draw_set_state_depth_write_pcollector);
    do_issue_depth_write();
    _state_mask.set_bit(depth_write_slot);
  }

  int render_mode_slot = RenderModeAttrib::get_class_slot();
  if (_target_rs->get_attrib(render_mode_slot) != _state_rs->get_attrib(render_mode_slot) ||
      !_state_mask.get_bit(render_mode_slot)) {
    // PStatTimer timer(_draw_set_state_render_mode_pcollector);
    do_issue_render_mode();
    _state_mask.set_bit(render_mode_slot);
    shader_deps |= Shader::SSD_render_mode;
  }

  int rescale_normal_slot = RescaleNormalAttrib::get_class_slot();
  if (_target_rs->get_attrib(rescale_normal_slot) != _state_rs->get_attrib(rescale_normal_slot) ||
      !_state_mask.get_bit(rescale_normal_slot)) {
    // PStatTimer timer(_draw_set_state_rescale_normal_pcollector);
    do_issue_rescale_normal();
    _state_mask.set_bit(rescale_normal_slot);
  }

  int shade_model_slot = ShadeModelAttrib::get_class_slot();
  if (_target_rs->get_attrib(shade_model_slot) != _state_rs->get_attrib(shade_model_slot) ||
      !_state_mask.get_bit(shade_model_slot)) {
    // PStatTimer timer(_draw_set_state_shade_model_pcollector);
    do_issue_shade_model();
    _state_mask.set_bit(shade_model_slot);
  }

  int transparency_slot = TransparencyAttrib::get_class_slot();
  int color_write_slot = ColorWriteAttrib::get_class_slot();
  int color_blend_slot = ColorBlendAttrib::get_class_slot();
  if (_target_rs->get_attrib(transparency_slot) != _state_rs->get_attrib(transparency_slot) ||
      _target_rs->get_attrib(color_write_slot) != _state_rs->get_attrib(color_write_slot) ||
      _target_rs->get_attrib(color_blend_slot) != _state_rs->get_attrib(color_blend_slot) ||
      !_state_mask.get_bit(transparency_slot) ||
      !_state_mask.get_bit(color_write_slot) ||
      !_state_mask.get_bit(color_blend_slot) ||
      (_target_shader->get_flag(ShaderAttrib::F_disable_alpha_write) !=
       _state_shader->get_flag(ShaderAttrib::F_disable_alpha_write))) {
    // PStatTimer timer(_draw_set_state_blending_pcollector);
    do_issue_blending();
    _state_mask.set_bit(transparency_slot);
    _state_mask.set_bit(color_write_slot);
    _state_mask.set_bit(color_blend_slot);
  }

  int shader_slot = ShaderAttrib::get_class_slot();
  if (_target_shader != _state_shader ||
      !_state_mask.get_bit(shader_slot)) {
    // PStatTimer timer(_draw_set_state_shader_pcollector);
    do_issue_shader();
    _state_shader = _target_shader;
    _state_mask.clear_bit(TextureAttrib::get_class_slot());
    _state_mask.set_bit(shader_slot);
  }

  int texture_slot = TextureAttrib::get_class_slot();
  int tex_matrix_slot = TexMatrixAttrib::get_class_slot();
  int tex_gen_slot = TexGenAttrib::get_class_slot();
  if (_target_rs->get_attrib(texture_slot) != _state_rs->get_attrib(texture_slot) ||
      _target_rs->get_attrib(tex_matrix_slot) != _state_rs->get_attrib(tex_matrix_slot) ||
      _target_rs->get_attrib(tex_gen_slot) != _state_rs->get_attrib(tex_gen_slot) ||
      !_state_mask.get_bit(texture_slot) ||
      !_state_mask.get_bit(tex_matrix_slot) ||
      !_state_mask.get_bit(tex_gen_slot)) {
    // PStatTimer timer(_draw_set_state_texture_pcollector);
    determine_target_texture();
    do_issue_texture();

    _state_texture = _target_texture;
    _state_mask.set_bit(texture_slot);
    _state_mask.set_bit(tex_matrix_slot);
    _state_mask.set_bit(tex_gen_slot);
    shader_deps |= Shader::SSD_tex_matrix | Shader::SSD_tex_gen;
  }

  int material_slot = MaterialAttrib::get_class_slot();
  if (_target_rs->get_attrib(material_slot) != _state_rs->get_attrib(material_slot) ||
      !_state_mask.get_bit(material_slot)) {
    // PStatTimer timer(_draw_set_state_material_pcollector);
    do_issue_material();
    _state_mask.set_bit(material_slot);
    shader_deps |= Shader::SSD_material;
  }

  int light_slot = LightAttrib::get_class_slot();
  if (_target_rs->get_attrib(light_slot) != _state_rs->get_attrib(light_slot) ||
      !_state_mask.get_bit(light_slot)) {
    // PStatTimer timer(_draw_set_state_light_pcollector);
    do_issue_light();
    _state_mask.set_bit(light_slot);
  }

  int stencil_slot = StencilAttrib::get_class_slot();
  if (_target_rs->get_attrib(stencil_slot) != _state_rs->get_attrib(stencil_slot) ||
      !_state_mask.get_bit(stencil_slot)) {
    // PStatTimer timer(_draw_set_state_stencil_pcollector);
    do_issue_stencil();
    _state_mask.set_bit(stencil_slot);
  }

  int fog_slot = FogAttrib::get_class_slot();
  if (_target_rs->get_attrib(fog_slot) != _state_rs->get_attrib(fog_slot) ||
      !_state_mask.get_bit(fog_slot)) {
    // PStatTimer timer(_draw_set_state_fog_pcollector);
    do_issue_fog();
    _state_mask.set_bit(fog_slot);
    shader_deps |= Shader::SSD_fog;
  }

  int scissor_slot = ScissorAttrib::get_class_slot();
  if (_target_rs->get_attrib(scissor_slot) != _state_rs->get_attrib(scissor_slot) ||
      !_state_mask.get_bit(scissor_slot)) {
    // PStatTimer timer(_draw_set_state_scissor_pcollector);
    do_issue_scissor();
    _state_mask.set_bit(scissor_slot);
  }

  if (_current_shader_context != nullptr && shader_deps != 0) {
    _current_shader_context->issue_parameters(this, shader_deps);
  }

  _state_rs = _target_rs;
}

/**
 * Called the first time a particular light has been bound to a given id
 * within a frame, this should set up the associated hardware light with the
 * light's properties.
 */
void DXGraphicsStateGuardian9::
bind_light(PointLight *light_obj, const NodePath &light, int light_id) {
  // Get the light in "world coordinates" (actually, view coordinates).  This
  // means the light in the coordinate space of the camera, converted to DX's
  // coordinate system.
  CPT(TransformState) transform = light.get_transform(_scene_setup->get_camera_path());
  const LMatrix4 &light_mat = transform->get_mat();
  LMatrix4 rel_mat = light_mat * LMatrix4::convert_mat(CS_yup_left, CS_default);
  LPoint3f pos = LCAST(float, light_obj->get_point() * rel_mat);

  D3DCOLORVALUE black;
  black.r = black.g = black.b = black.a = 0.0f;
  D3DLIGHT9 alight;
  alight.Type =  D3DLIGHT_POINT;
  alight.Diffuse  = get_light_color(light_obj);
  alight.Ambient  =  black ;
  LColorf color = LCAST(float, light_obj->get_specular_color());
  alight.Specular = *(D3DCOLORVALUE *)(color.get_data());

  // Position needs to specify x, y, z, and w w == 1 implies non-infinite
  // position
  alight.Position = *(D3DVECTOR *)pos.get_data();

  alight.Range =  __D3DLIGHT_RANGE_MAX;
  alight.Falloff =  1.0f;

  const LVecBase3 &att = light_obj->get_attenuation();
  alight.Attenuation0 = att[0];
  alight.Attenuation1 = att[1];
  alight.Attenuation2 = att[2];

  HRESULT hr = _d3d_device->SetLight(light_id, &alight);
  if (FAILED(hr)) {
    wdxdisplay9_cat.warning()
      << "Could not set light properties for " << light
      << " to id " << light_id << ": " << D3DERRORSTRING(hr) << "\n";
  }
}

/**
 * Called the first time a particular light has been bound to a given id
 * within a frame, this should set up the associated hardware light with the
 * light's properties.
 */
void DXGraphicsStateGuardian9::
bind_light(DirectionalLight *light_obj, const NodePath &light, int light_id) {
  static PStatCollector _draw_set_state_light_bind_directional_pcollector("Draw:Set State:Light:Bind:Directional");
  // PStatTimer timer(_draw_set_state_light_bind_directional_pcollector);

  std::pair<DirectionalLights::iterator, bool> lookup = _dlights.insert(DirectionalLights::value_type(light, D3DLIGHT9()));
  D3DLIGHT9 &fdata = (*lookup.first).second;
  if (lookup.second) {
    // Get the light in "world coordinates" (actually, view coordinates).
    // This means the light in the coordinate space of the camera, converted
    // to DX's coordinate system.
    CPT(TransformState) transform = light.get_transform(_scene_setup->get_camera_path());
    const LMatrix4 &light_mat = transform->get_mat();
    LMatrix4 rel_mat = light_mat * LMatrix4::convert_mat(CS_yup_left, CS_default);
    LVector3f dir = LCAST(float, light_obj->get_direction() * rel_mat);

    D3DCOLORVALUE black;
    black.r = black.g = black.b = black.a = 0.0f;

    ZeroMemory(&fdata, sizeof(D3DLIGHT9));

    fdata.Type =  D3DLIGHT_DIRECTIONAL;
    fdata.Ambient  =  black ;
    LColorf color = LCAST(float, light_obj->get_specular_color());
    fdata.Specular = *(D3DCOLORVALUE *)(color.get_data());

    fdata.Direction = *(D3DVECTOR *)dir.get_data();

    fdata.Range =  __D3DLIGHT_RANGE_MAX;
    fdata.Falloff =  1.0f;

    fdata.Attenuation0 = 1.0f;       // constant
    fdata.Attenuation1 = 0.0f;       // linear
    fdata.Attenuation2 = 0.0f;       // quadratic
  }

  // We have to reset the Diffuse color at each call, because it might have
  // changed independently of the light object itself (due to
  // color_scale_via_lighting being in effect).
  fdata.Diffuse  = get_light_color(light_obj);

  HRESULT hr = _d3d_device->SetLight(light_id, &fdata);
  if (FAILED(hr)) {
    wdxdisplay9_cat.warning()
      << "Could not set light properties for " << light
      << " to id " << light_id << ": " << D3DERRORSTRING(hr) << "\n";
  }
}

/**
 * Called the first time a particular light has been bound to a given id
 * within a frame, this should set up the associated hardware light with the
 * light's properties.
 */
void DXGraphicsStateGuardian9::
bind_light(Spotlight *light_obj, const NodePath &light, int light_id) {
  Lens *lens = light_obj->get_lens();
  nassertv(lens != nullptr);

  // Get the light in "world coordinates" (actually, view coordinates).  This
  // means the light in the coordinate space of the camera, converted to DX's
  // coordinate system.
  CPT(TransformState) transform = light.get_transform(_scene_setup->get_camera_path());
  const LMatrix4 &light_mat = transform->get_mat();
  LMatrix4 rel_mat = light_mat * LMatrix4::convert_mat(CS_yup_left, CS_default);
  LPoint3f pos = LCAST(float, lens->get_nodal_point() * rel_mat);
  LVector3f dir = LCAST(float, lens->get_view_vector() * rel_mat);

  D3DCOLORVALUE black;
  black.r = black.g = black.b = black.a = 0.0f;

  D3DLIGHT9  alight;
  ZeroMemory(&alight, sizeof(D3DLIGHT9));

  alight.Type =  D3DLIGHT_SPOT;
  alight.Ambient  =  black ;
  alight.Diffuse  = get_light_color(light_obj);
  LColorf color = LCAST(float, light_obj->get_specular_color());
  alight.Specular = *(D3DCOLORVALUE *)(color.get_data());

  alight.Position = *(D3DVECTOR *)pos.get_data();

  alight.Direction = *(D3DVECTOR *)dir.get_data();

  alight.Range =  __D3DLIGHT_RANGE_MAX;

  // I determined this formular empirically.  It seems to mostly approximate
  // the OpenGL spotlight equation, for a reasonable range of values for FOV.
  PN_stdfloat fov = lens->get_hfov();
  alight.Falloff =  light_obj->get_exponent() * (fov * fov * fov) / 1620000.0f;

  alight.Theta =  0.0f;
  alight.Phi = deg_2_rad(fov);

  const LVecBase3 &att = light_obj->get_attenuation();
  alight.Attenuation0 = att[0];
  alight.Attenuation1 = att[1];
  alight.Attenuation2 = att[2];

  HRESULT hr = _d3d_device->SetLight(light_id, &alight);
  if (FAILED(hr)) {
    wdxdisplay9_cat.warning()
      << "Could not set light properties for " << light
      << " to id " << light_id << ": " << D3DERRORSTRING(hr) << "\n";
  }
}

/**
 * Maps from the Geom's internal numeric type symbols to DirectX's.
 */
D3DFORMAT DXGraphicsStateGuardian9::
get_index_type(Geom::NumericType numeric_type) {
  switch (numeric_type) {
  // NT_uint8 is automatically promoted to uint16.
  case Geom::NT_uint8:
  case Geom::NT_uint16:
    return D3DFMT_INDEX16;

  case Geom::NT_uint32:
    return D3DFMT_INDEX32;
  }

  dxgsg9_cat.error()
    << "Invalid index NumericType value (" << (int)numeric_type << ")\n";
  return D3DFMT_INDEX16;
}

/**
 *
 */
void DXGraphicsStateGuardian9::
do_issue_material() {
  static Material empty;
  const Material *material;
  const MaterialAttrib *target_material = DCAST(MaterialAttrib, _target_rs->get_attrib_def(MaterialAttrib::get_class_slot()));
  if (target_material->is_off()) {
    material = &empty;
  } else {
    material = target_material->get_material();
  }

  D3DMATERIAL9 cur_material;
  LColorf color = LCAST(float, material->get_diffuse());
  cur_material.Diffuse = *(D3DCOLORVALUE *)(color.get_data());
  color = LCAST(float, material->get_ambient());
  cur_material.Ambient = *(D3DCOLORVALUE *)(color.get_data());
  color = LCAST(float, material->get_specular());
  cur_material.Specular = *(D3DCOLORVALUE *)(color.get_data());
  color = LCAST(float, material->get_emission());
  cur_material.Emissive = *(D3DCOLORVALUE *)(color.get_data());
  cur_material.Power = material->get_shininess();

  if (material->has_diffuse() || material->has_base_color()) {
    // If the material specifies an diffuse color, use it.
    set_render_state(D3DRS_DIFFUSEMATERIALSOURCE, D3DMCS_MATERIAL);
  } else {
    // Otherwise, the diffuse color comes from the object color.
    if (_has_material_force_color) {
      color = LCAST(float, _material_force_color);
      cur_material.Diffuse = *(D3DCOLORVALUE *)color.get_data();
      set_render_state(D3DRS_DIFFUSEMATERIALSOURCE, D3DMCS_MATERIAL);
    } else {
      set_render_state(D3DRS_DIFFUSEMATERIALSOURCE, D3DMCS_COLOR1);
    }
  }
  if (material->has_ambient() || material->has_base_color()) {
    // If the material specifies an ambient color, use it.
    set_render_state(D3DRS_AMBIENTMATERIALSOURCE, D3DMCS_MATERIAL);
  } else {
    // Otherwise, the ambient color comes from the object color.
    if (_has_material_force_color) {
      color = LCAST(float, _material_force_color);
      cur_material.Ambient = *(D3DCOLORVALUE *)color.get_data();
      set_render_state(D3DRS_AMBIENTMATERIALSOURCE, D3DMCS_MATERIAL);
    } else {
      set_render_state(D3DRS_AMBIENTMATERIALSOURCE, D3DMCS_COLOR1);
    }
  }

  if (material->has_specular() || material->has_base_color()) {
    set_render_state(D3DRS_SPECULARENABLE, TRUE);
  } else {
    set_render_state(D3DRS_SPECULARENABLE, FALSE);
  }

  if (material->get_local()) {
    set_render_state(D3DRS_LOCALVIEWER, TRUE);
  } else {
    set_render_state(D3DRS_LOCALVIEWER, FALSE);
  }

  _d3d_device->SetMaterial(&cur_material);
}

/**
 *
 */
void DXGraphicsStateGuardian9::
do_issue_texture() {
  DO_PSTATS_STUFF(_texture_state_pcollector.add_level(1));

  if (_texture_binding_shader_context==0) {
    if (_current_shader_context==0) {
      update_standard_texture_bindings();
    } else {
      disable_standard_texture_bindings();
      _current_shader_context->update_shader_texture_bindings(nullptr,this);
    }
  } else {
    if (_current_shader_context==0) {
      _texture_binding_shader_context->disable_shader_texture_bindings(this);
      update_standard_texture_bindings();
    } else {
      _current_shader_context->
        update_shader_texture_bindings(_texture_binding_shader_context,this);
    }
  }
  _texture_binding_shader = _current_shader;
  _texture_binding_shader_context = _current_shader_context;
}

/**
 *
 */
void DXGraphicsStateGuardian9::
disable_standard_texture_bindings() {
  // Disable the texture stages that are no longer used.
  for (int i = 0; i < _num_active_texture_stages; i++) {
    HRESULT hr;

    hr = _d3d_device -> SetTexture (i, nullptr);
    if (FAILED (hr)) {
      dxgsg9_cat.error()
        << "SetTexture ("
        << i
        << ", NULL) failed "
        << D3DERRORSTRING(hr);
    }
    set_texture_stage_state(i, D3DTSS_COLOROP, D3DTOP_DISABLE);
  }

  _num_active_texture_stages = 0;
}

/**
 *
 */
void DXGraphicsStateGuardian9::
update_standard_texture_bindings() {
  DO_PSTATS_STUFF(_texture_state_pcollector.add_level(1));

  int num_stages = _target_texture->get_num_on_ff_stages();
  int num_old_stages = _max_texture_stages;
  if (_state_texture != nullptr) {
    num_old_stages = _state_texture->get_num_on_ff_stages();
  }

  nassertv(num_stages <= _max_texture_stages &&
           _num_active_texture_stages <= _max_texture_stages);

  _texture_involves_color_scale = false;

  // We have to match up the texcoord stage index to the order written out by
  // the DXGeomMunger.  This means the texcoord names are written in the order
  // indicated by the TextureAttrib.

  int si;
  for (si = 0; si < num_stages; si++) {
    TextureStage *stage = _target_texture->get_on_ff_stage(si);
    int texcoord_index = _target_texture->get_ff_tc_index(si);

    Texture *texture = _target_texture->get_on_texture(stage);
    nassertv(texture != nullptr);
    const SamplerState &sampler = _target_texture->get_on_sampler(stage);

    // We always reissue every stage in DX, just in case the texcoord index or
    // texgen mode or some other property has changed.
    int view = get_current_tex_view_offset() + stage->get_tex_view_offset();
    TextureContext *tc = texture->prepare_now(_prepared_objects, this);
    apply_texture(si, tc, view, sampler);
    set_texture_blend_mode(si, stage);

    int texcoord_dimensions = 2;

    CPT(TransformState) tex_mat = TransformState::make_identity();
    const TexMatrixAttrib *target_tex_matrix = DCAST(TexMatrixAttrib, _target_rs->get_attrib_def(TexMatrixAttrib::get_class_slot()));
    if (target_tex_matrix->has_stage(stage)) {
      tex_mat = target_tex_matrix->get_transform(stage);
    }

    // Issue the texgen mode.
    TexGenAttrib::Mode mode = _target_tex_gen->get_mode(stage);
    bool any_point_sprite = false;

    switch (mode) {
    case TexGenAttrib::M_off:
    case TexGenAttrib::M_unused2:
      set_texture_stage_state(si, D3DTSS_TEXCOORDINDEX, texcoord_index);
      break;

    case TexGenAttrib::M_eye_sphere_map:
      {
        set_texture_stage_state(si, D3DTSS_TEXCOORDINDEX,
                                texcoord_index | D3DTSS_TCI_CAMERASPACEREFLECTIONVECTOR);
        // This texture matrix, applied on top of the texcoord computed by
        // D3DTSS_TCI_CAMERASPACEREFLECTIONVECTOR, approximates the effect
        // produced by OpenGL's GL_SPHERE_MAP.
        static CPT(TransformState) sphere_map =
          TransformState::make_mat(LMatrix4(0.33, 0.0f, 0.0f, 0.0f,
                                             0.0f, 0.33, 0.0f, 0.0f,
                                             0.0f, 0.0f, 1.0f, 0.0f,
                                             0.5f, 0.5f, 0.0f, 1.0f));
        tex_mat = tex_mat->compose(sphere_map);
        texcoord_dimensions = 3;
      }
      break;

    case TexGenAttrib::M_world_cube_map:
      // To achieve world reflection vector, we must transform camera
      // coordinates to world coordinates; i.e.  apply the camera transform.
      // In the case of a vector, we should not apply the pos component of the
      // transform.
      {
        set_texture_stage_state(si, D3DTSS_TEXCOORDINDEX,
                                texcoord_index | D3DTSS_TCI_CAMERASPACEREFLECTIONVECTOR);
        texcoord_dimensions = 3;
        CPT(TransformState) camera_transform = _scene_setup->get_camera_transform()->compose(_inv_cs_transform);
        tex_mat = tex_mat->compose(camera_transform->set_pos(LVecBase3::zero()));
      }
      break;

    case TexGenAttrib::M_eye_cube_map:
      set_texture_stage_state(si, D3DTSS_TEXCOORDINDEX,
                              texcoord_index | D3DTSS_TCI_CAMERASPACEREFLECTIONVECTOR);
      tex_mat = tex_mat->compose(_inv_cs_transform);
      texcoord_dimensions = 3;
      break;

    case TexGenAttrib::M_world_normal:
      // To achieve world normal, we must transform camera coordinates to
      // world coordinates; i.e.  apply the camera transform.  In the case of
      // a normal, we should not apply the pos component of the transform.
      {
        set_texture_stage_state(si, D3DTSS_TEXCOORDINDEX,
                                texcoord_index | D3DTSS_TCI_CAMERASPACENORMAL);
        texcoord_dimensions = 3;
        CPT(TransformState) camera_transform = _scene_setup->get_camera_transform()->compose(_inv_cs_transform);
        tex_mat = tex_mat->compose(camera_transform->set_pos(LVecBase3::zero()));
      }
      break;

    case TexGenAttrib::M_eye_normal:
      set_texture_stage_state(si, D3DTSS_TEXCOORDINDEX,
                              texcoord_index | D3DTSS_TCI_CAMERASPACENORMAL);
      texcoord_dimensions = 3;
      tex_mat = tex_mat->compose(_inv_cs_transform);
      break;

    case TexGenAttrib::M_world_position:
      // To achieve world position, we must transform camera coordinates to
      // world coordinates; i.e.  apply the camera transform.
      {
        set_texture_stage_state(si, D3DTSS_TEXCOORDINDEX,
                                texcoord_index | D3DTSS_TCI_CAMERASPACEPOSITION);
        texcoord_dimensions = 3;
        CPT(TransformState) camera_transform = _scene_setup->get_camera_transform()->compose(_inv_cs_transform);
        tex_mat = tex_mat->compose(camera_transform);
      }
      break;

    case TexGenAttrib::M_eye_position:
      set_texture_stage_state(si, D3DTSS_TEXCOORDINDEX,
                              texcoord_index | D3DTSS_TCI_CAMERASPACEPOSITION);
      texcoord_dimensions = 3;
      tex_mat = tex_mat->compose(_inv_cs_transform);
      break;

    case TexGenAttrib::M_point_sprite:
      set_texture_stage_state(si, D3DTSS_TEXCOORDINDEX, texcoord_index);
      any_point_sprite = true;
      break;

    case TexGenAttrib::M_constant:
      // To generate a constant UV(w) coordinate everywhere, we use
      // CAMERASPACEPOSITION coordinates, but we construct a special matrix
      // that flattens the existing values to zero and then adds our desired
      // value.

      // The only reason we need to specify CAMERASPACEPOSITION at all,
      // instead of using whatever texture coordinates (if any) happen to be
      // on the vertices, is because we need to guarantee that there are 3-d
      // texture coordinates, because of the 3-component texture coordinate in
      // get_constant_value().
      {
        set_texture_stage_state(si, D3DTSS_TEXCOORDINDEX,
                                texcoord_index | D3DTSS_TCI_CAMERASPACEPOSITION);
        texcoord_dimensions = 3;

        const LTexCoord3 &v = _target_tex_gen->get_constant_value(stage);
        CPT(TransformState) squash =
          TransformState::make_pos_hpr_scale(v, LVecBase3::zero(),
                                             LVecBase3::zero());
        tex_mat = tex_mat->compose(squash);
      }
      break;
    }

    set_render_state(D3DRS_POINTSPRITEENABLE, any_point_sprite);

    if (!tex_mat->is_identity()) {
      if (/*tex_mat->is_2d() &&*/ texcoord_dimensions <= 2) {
        // For 2-d texture coordinates, we have to reorder the matrix.
        LMatrix4 m = tex_mat->get_mat();
        LMatrix4f mf;
        mf.set(m(0, 0), m(0, 1), m(0, 3), 0.0f,
               m(1, 0), m(1, 1), m(1, 3), 0.0f,
               m(3, 0), m(3, 1), m(3, 3), 0.0f,
               0.0f, 0.0f, 0.0f, 1.0f);
        _d3d_device->SetTransform(get_tex_mat_sym(si), (D3DMATRIX *)mf.get_data());
        set_texture_stage_state(si, D3DTSS_TEXTURETRANSFORMFLAGS,
                                D3DTTFF_COUNT2);
      } else {
        LMatrix4f mf = LCAST(float, tex_mat->get_mat());
        _d3d_device->SetTransform(get_tex_mat_sym(si), (D3DMATRIX *)mf.get_data());
        DWORD transform_flags = texcoord_dimensions;
        if (mf.get_col(3) != LVecBase4f(0.0f, 0.0f, 0.0f, 1.0f)) {
          // If we have a projected texture matrix, we also need to set
          // D3DTTFF_COUNT4.
          transform_flags = D3DTTFF_COUNT4 | D3DTTFF_PROJECTED;
        }
        set_texture_stage_state(si, D3DTSS_TEXTURETRANSFORMFLAGS,
                                transform_flags);
      }

    } else {
      set_texture_stage_state(si, D3DTSS_TEXTURETRANSFORMFLAGS,
                              D3DTTFF_DISABLE);
      // For some reason, "disabling" texture coordinate transforms doesn't
      // seem to be sufficient.  We'll load an identity matrix to underscore
      // the point.
      _d3d_device->SetTransform(get_tex_mat_sym(si), &_d3d_ident_mat);
    }
  }

  // Disable the texture stages that are no longer used.
  for (si = num_stages; si < _num_active_texture_stages; si++) {
    set_texture_stage_state(si, D3DTSS_COLOROP, D3DTOP_DISABLE);
    _d3d_device->SetTexture(si, nullptr);
  }

  // Save the count of texture stages for next time.
  _num_active_texture_stages = num_stages;
}

/**
 * Called after any of the things that might change blending state have
 * changed, this function is responsible for setting the appropriate color
 * blending mode based on the current properties.
 */
void DXGraphicsStateGuardian9::
do_issue_blending() {
  // Handle the color_write attrib.  If color_write is off, then all the other
  // blending-related stuff doesn't matter.  If the device doesn't support
  // color-write, we use blending tricks to effectively disable color write.
  const ColorWriteAttrib *target_color_write = DCAST(ColorWriteAttrib, _target_rs->get_attrib_def(ColorWriteAttrib::get_class_slot()));
  unsigned int color_channels =
    target_color_write->get_channels() & _color_write_mask;
  if (_target_shader->get_flag(ShaderAttrib::F_disable_alpha_write)) {
    color_channels &= ~(ColorWriteAttrib::C_alpha);
  }
  if (color_channels == ColorWriteAttrib::C_off) {
    if (_screen->_can_direct_disable_color_writes) {
      set_render_state(D3DRS_ALPHABLENDENABLE, FALSE);
      set_render_state(D3DRS_COLORWRITEENABLE, (DWORD)0x0);
    } else {
      set_render_state(D3DRS_ALPHABLENDENABLE, TRUE);
      set_render_state(D3DRS_SRCBLEND, D3DBLEND_ZERO);
      set_render_state(D3DRS_DESTBLEND, D3DBLEND_ONE);
    }
    return;
  } else {
    if (_screen->_can_direct_disable_color_writes) {
      set_render_state(D3DRS_COLORWRITEENABLE, color_channels);
    }
  }

  const ColorBlendAttrib *color_blend;
  _target_rs->get_attrib_def(color_blend);
  ColorBlendAttrib::Mode color_blend_mode = color_blend->get_mode();

  const TransparencyAttrib *target_transparency;
  _target_rs->get_attrib_def(target_transparency);
  TransparencyAttrib::Mode transparency_mode = target_transparency->get_mode();

  // Is there a color blend set?
  if (color_blend_mode != ColorBlendAttrib::M_none) {
    set_render_state(D3DRS_ALPHABLENDENABLE, TRUE);
    set_render_state(D3DRS_SEPARATEALPHABLENDENABLE, TRUE);
    set_render_state(D3DRS_BLENDOP, get_blend_mode(color_blend_mode));
    set_render_state(D3DRS_BLENDOPALPHA, get_blend_mode(color_blend->get_alpha_mode()));
    set_render_state(D3DRS_SRCBLEND, get_blend_func(color_blend->get_operand_a()));
    set_render_state(D3DRS_DESTBLEND, get_blend_func(color_blend->get_operand_b()));
    set_render_state(D3DRS_SRCBLENDALPHA, get_blend_func(color_blend->get_alpha_operand_a()));
    set_render_state(D3DRS_DESTBLENDALPHA, get_blend_func(color_blend->get_alpha_operand_b()));
    return;
  }

  // No color blend; is there a transparency set?
  switch (transparency_mode) {
  case TransparencyAttrib::M_none:
  case TransparencyAttrib::M_binary:
    break;

  case TransparencyAttrib::M_alpha:
  case TransparencyAttrib::M_multisample:
  case TransparencyAttrib::M_multisample_mask:
  case TransparencyAttrib::M_dual:
    set_render_state(D3DRS_ALPHABLENDENABLE, TRUE);
    if (old_alpha_blend) {
      set_render_state(D3DRS_SEPARATEALPHABLENDENABLE, FALSE);
    } else {
      set_render_state(D3DRS_SEPARATEALPHABLENDENABLE, TRUE);
      set_render_state(D3DRS_BLENDOPALPHA, D3DBLENDOP_ADD);
      set_render_state(D3DRS_SRCBLENDALPHA, D3DBLEND_ONE);
      set_render_state(D3DRS_DESTBLENDALPHA, D3DBLEND_INVSRCALPHA);
    }
    set_render_state(D3DRS_BLENDOP, D3DBLENDOP_ADD);
    set_render_state(D3DRS_SRCBLEND, D3DBLEND_SRCALPHA);
    set_render_state(D3DRS_DESTBLEND, D3DBLEND_INVSRCALPHA);
    return;

  case TransparencyAttrib::M_premultiplied_alpha:
    set_render_state(D3DRS_ALPHABLENDENABLE, TRUE);
    set_render_state(D3DRS_SEPARATEALPHABLENDENABLE, FALSE);
    set_render_state(D3DRS_BLENDOP, D3DBLENDOP_ADD);
    set_render_state(D3DRS_SRCBLEND, D3DBLEND_ONE);
    set_render_state(D3DRS_DESTBLEND, D3DBLEND_INVSRCALPHA);
    return;

  default:
    dxgsg9_cat.error()
      << "invalid transparency mode " << (int)transparency_mode << endl;
    break;
  }

  // Nothing's set, so disable blending.
  set_render_state(D3DRS_ALPHABLENDENABLE, FALSE);
}

/**
 * Called by clear_state_and_transform() to ensure that the current modelview
 * and projection matrices are properly loaded in the graphics state, after a
 * callback might have mucked them up.
 */
void DXGraphicsStateGuardian9::
reissue_transforms() {
  prepare_lens();
  do_issue_transform();
}

/**
 * Intended to be overridden by a derived class to enable or disable the use
 * of lighting overall.  This is called by issue_light() according to whether
 * any lights are in use or not.
 */
void DXGraphicsStateGuardian9::
enable_lighting(bool enable) {
  set_render_state(D3DRS_LIGHTING, (DWORD)enable);
}

/**
 * Intended to be overridden by a derived class to indicate the color of the
 * ambient light that should be in effect.  This is called by issue_light()
 * after all other lights have been enabled or disabled.
 */
void DXGraphicsStateGuardian9::
set_ambient_light(const LColor &color) {
  LColor c = color;
  c.set(c[0] * _light_color_scale[0],
        c[1] * _light_color_scale[1],
        c[2] * _light_color_scale[2],
        c[3] * _light_color_scale[3]);

  set_render_state(D3DRS_AMBIENT, LColor_to_D3DCOLOR(c));
}

/**
 * Intended to be overridden by a derived class to enable the indicated light
 * id.  A specific Light will already have been bound to this id via
 * bind_light().
 */
void DXGraphicsStateGuardian9::
enable_light(int light_id, bool enable) {
  HRESULT hr = _d3d_device->LightEnable(light_id, enable);

  if (FAILED(hr)) {
    wdxdisplay9_cat.warning()
      << "Could not enable light " << light_id << ": "
      << D3DERRORSTRING(hr) << "\n";
  }
}

/**
 * Intended to be overridden by a derived class to enable the indicated
 * clip_plane id.  A specific PlaneNode will already have been bound to this
 * id via bind_clip_plane().
 */
void DXGraphicsStateGuardian9::
enable_clip_plane(int plane_id, bool enable) {
  if (enable) {
    _clip_plane_bits |= ((DWORD)1 << plane_id);
  } else {
    _clip_plane_bits &= ~((DWORD)1 << plane_id);
  }
  set_render_state(D3DRS_CLIPPLANEENABLE, _clip_plane_bits);
}

/**
 * Called the first time a particular clip_plane has been bound to a given id
 * within a frame, this should set up the associated hardware clip_plane with
 * the clip_plane's properties.
 */
void DXGraphicsStateGuardian9::
bind_clip_plane(const NodePath &plane, int plane_id) {
  // Get the plane in "world coordinates" (actually, view coordinates).  This
  // means the plane in the coordinate space of the camera, converted to DX's
  // coordinate system.
  CPT(TransformState) transform = plane.get_transform(_scene_setup->get_camera_path());
  const LMatrix4 &plane_mat = transform->get_mat();
  LMatrix4 rel_mat = plane_mat * LMatrix4::convert_mat(CS_yup_left, CS_default);
  const PlaneNode *plane_node;
  DCAST_INTO_V(plane_node, plane.node());
  LPlanef world_plane = LCAST(float, plane_node->get_plane() * rel_mat);

  HRESULT hr = _d3d_device->SetClipPlane(plane_id, world_plane.get_data());
  if (FAILED(hr)) {
    wdxdisplay9_cat.warning()
      << "Could not set clip plane for " << plane
      << " to id " << plane_id << ": " << D3DERRORSTRING(hr) << "\n";
  }
}

/**
 * This is called by the associated GraphicsWindow when close_window() is
 * called.  It should null out the _win pointer and possibly free any open
 * resources associated with the GSG.
 */
void DXGraphicsStateGuardian9::
close_gsg() {
  GraphicsStateGuardian::close_gsg();

  if (_prepared_objects.is_null()) {
    return;
  }

  if (dxgsg9_cat.is_debug()) {
    dxgsg9_cat.debug()
      << "Closing GSG, prepared_objects count = "
      << _prepared_objects->get_ref_count() << "\n";
  }

  // Unlike in OpenGL, in DX9 it is safe to try to explicitly release any
  // textures here.  And it may even be a good idea.
  if (_prepared_objects->get_ref_count() == 1) {
    release_all();

    // Now we need to actually delete all of the objects we just released.
    Thread *current_thread = Thread::get_current_thread();
    _prepared_objects->begin_frame(this, current_thread);
    _prepared_objects->end_frame(current_thread);
  }
}

/**
 * setup for re-calling dx_init(), this is not the final exit cleanup routine
 * (see dx_cleanup)
 */
void DXGraphicsStateGuardian9::
free_d3d_device() {
  // dont want a full reset of gsg, just a state clear
  _state_rs = RenderState::make_empty();
  _state_mask.clear();

  // want gsg to pass all state settings through

  _dx_is_ready = false;

  if (_d3d_device != nullptr) {
    for(int i = 0; i < D3D_MAXTEXTURESTAGES; i++) {
      // d3d should release this stuff internally anyway, but whatever
      _d3d_device->SetTexture(i, nullptr);
    }
  }

  release_all();

  if (_d3d_device != nullptr) {
    RELEASE(_d3d_device, dxgsg9, "d3dDevice", RELEASE_DOWN_TO_ZERO);
  }

  // obviously we dont release ID3D9, just ID3DDevice9
}

/**
 * Sets up the glDrawBuffer to render into the buffer indicated by the
 * RenderBuffer object.  This only sets up the color bits; it does not affect
 * the depth, stencil, accum layers.
 */
void DXGraphicsStateGuardian9::
set_draw_buffer(const RenderBuffer &rb) {
  dxgsg9_cat.fatal() << "DX set_draw_buffer unimplemented!!!";
  return;
}

/**
 * Vestigial analog of glReadBuffer
 */
void DXGraphicsStateGuardian9::
set_read_buffer(const RenderBuffer &rb) {
  if (rb._buffer_type & RenderBuffer::T_front) {
    _cur_read_pixel_buffer = RenderBuffer::T_front;
  } else  if (rb._buffer_type & RenderBuffer::T_back) {
    _cur_read_pixel_buffer = RenderBuffer::T_back;
  } else  if (rb._buffer_type & RenderBuffer::T_aux_rgba_ALL) {
    _cur_read_pixel_buffer = RenderBuffer::T_back;
  } else {
    dxgsg9_cat.error() << "Invalid or unimplemented Argument to set_read_buffer!\n";
  }
  return;
}

/**
 * Returns the array of four floats that should be issued as the light's
 * color, as scaled by the current value of _light_color_scale, in the case of
 * color_scale_via_lighting.
 */
const D3DCOLORVALUE &DXGraphicsStateGuardian9::
get_light_color(Light *light) const {
  LColor c = light->get_color();
  static LColorf cf;
  cf.set(c[0] * _light_color_scale[0],
         c[1] * _light_color_scale[1],
         c[2] * _light_color_scale[2],
         c[3] * _light_color_scale[3]);
  return *(D3DCOLORVALUE *)cf.get_data();
}

/**
 * Maps from ColorBlendAttrib::Mode to D3DBLENDOP vaule.
 */
D3DBLENDOP DXGraphicsStateGuardian9::
get_blend_mode(ColorBlendAttrib::Mode mode) {
  switch (mode) {
  case ColorBlendAttrib::M_add:
    return D3DBLENDOP_ADD;

  case ColorBlendAttrib::M_subtract:
    return D3DBLENDOP_SUBTRACT;

  case ColorBlendAttrib::M_inv_subtract:
    return D3DBLENDOP_REVSUBTRACT;

  case ColorBlendAttrib::M_min:
    return D3DBLENDOP_MIN;

  case ColorBlendAttrib::M_max:
    return D3DBLENDOP_MAX;
  }

  dxgsg9_cat.error()
    << "Unknown color blend mode " << (int)mode << endl;
  return D3DBLENDOP_ADD;
}

/**
 * Maps from ColorBlendAttrib::Operand to D3DBLEND value.
 */
D3DBLEND DXGraphicsStateGuardian9::
get_blend_func(ColorBlendAttrib::Operand operand) {
  switch (operand) {
  case ColorBlendAttrib::O_zero:
    return D3DBLEND_ZERO;

  case ColorBlendAttrib::O_one:
    return D3DBLEND_ONE;

  case ColorBlendAttrib::O_incoming_color:
    return D3DBLEND_SRCCOLOR;

  case ColorBlendAttrib::O_one_minus_incoming_color:
    return D3DBLEND_INVSRCCOLOR;

  case ColorBlendAttrib::O_fbuffer_color:
    return D3DBLEND_DESTCOLOR;

  case ColorBlendAttrib::O_one_minus_fbuffer_color:
    return D3DBLEND_INVDESTCOLOR;

  case ColorBlendAttrib::O_incoming_alpha:
    return D3DBLEND_SRCALPHA;

  case ColorBlendAttrib::O_one_minus_incoming_alpha:
    return D3DBLEND_INVSRCALPHA;

  case ColorBlendAttrib::O_fbuffer_alpha:
    return D3DBLEND_DESTALPHA;

  case ColorBlendAttrib::O_one_minus_fbuffer_alpha:
    return D3DBLEND_INVDESTALPHA;

  case ColorBlendAttrib::O_constant_color:
    // Not supported by DX.
    return D3DBLEND_SRCCOLOR;

  case ColorBlendAttrib::O_one_minus_constant_color:
    // Not supported by DX.
    return D3DBLEND_INVSRCCOLOR;

  case ColorBlendAttrib::O_constant_alpha:
    // Not supported by DX.
    return D3DBLEND_SRCALPHA;

  case ColorBlendAttrib::O_one_minus_constant_alpha:
    // Not supported by DX.
    return D3DBLEND_INVSRCALPHA;

  case ColorBlendAttrib::O_incoming_color_saturate:
    return D3DBLEND_SRCALPHASAT;

  case ColorBlendAttrib::O_incoming1_color:
    return (D3DBLEND)16; //D3DBLEND_SRCCOLOR2;

  case ColorBlendAttrib::O_one_minus_incoming1_color:
    return (D3DBLEND)17; //D3DBLEND_INVSRCCOLOR2;

  case ColorBlendAttrib::O_incoming1_alpha:
    // Not supported by DX9.
    return (D3DBLEND)18;

  case ColorBlendAttrib::O_one_minus_incoming1_alpha:
    // Not supported by DX9.
    return (D3DBLEND)19;
  }

  dxgsg9_cat.error()
    << "Unknown color blend operand " << (int)operand << endl;
  return D3DBLEND_ZERO;
}

/**
 * Reports the DX texture manager's activity to PStats.
 */
void DXGraphicsStateGuardian9::
report_texmgr_stats() {

#ifdef DO_PSTATS
  HRESULT hr;
  hr = 0;

#ifdef TEXMGRSTATS_USES_GETAVAILVIDMEM
  DWORD dwTexTotal, dwTexFree, dwVidTotal, dwVidFree;

  if (_total_texmem_pcollector.is_active()) {
    DDSCAPS2 ddsCaps;

    ZeroMemory(&ddsCaps, sizeof(ddsCaps));

    ddsCaps.dwCaps = DDSCAPS_VIDEOMEMORY | DDSCAPS_PRIMARYSURFACE | DDSCAPS_3DDEVICE;
    if (FAILED( hr = _d3d_device->GetAvailableVidMem(&ddsCaps, &dwVidTotal, &dwVidFree))) {
      dxgsg9_cat.fatal() << "report_texmgr GetAvailableVidMem for VIDMEM failed : result = " << D3DERRORSTRING(hr);
      throw_event("panda3d-render-error");
      return;
    }

    ddsCaps.dwCaps = DDSCAPS_TEXTURE;
    if (FAILED( hr = _d3d_device->GetAvailableVidMem(&ddsCaps, &dwTexTotal, &dwTexFree))) {
      dxgsg9_cat.fatal() << "report_texmgr GetAvailableVidMem for TEXTURE failed : result = " << D3DERRORSTRING(hr);
      throw_event("panda3d-render-error");
      return;
    }
  }
#endif  // TEXMGRSTATS_USES_GETAVAILVIDMEM

  D3DDEVINFO_RESOURCEMANAGER all_resource_stats;
  ZeroMemory(&all_resource_stats, sizeof(D3DDEVINFO_RESOURCEMANAGER));

/* ***** DX9, GetInfo ( ) NOT IN DX9 */
/*
  if (!_tex_stats_retrieval_impossible) {
    hr = _d3d_device->GetInfo(D3DDEVINFOID_RESOURCEMANAGER, &all_resource_stats, sizeof(D3DDEVINFO_RESOURCEMANAGER));
    if (hr != D3D_OK) {
      if (hr == S_FALSE) {
        static int PrintedMsg = 2;
        if (PrintedMsg>0) {
          if (dxgsg9_cat.is_debug()) {
            dxgsg9_cat.debug()
              << "texstats GetInfo() requires debug DX DLLs to be installed!!\n";
          }
          ZeroMemory(&all_resource_stats, sizeof(D3DDEVINFO_RESOURCEMANAGER));
          _tex_stats_retrieval_impossible = true;
        }
      } else {
        dxgsg9_cat.error() << "GetInfo(RESOURCEMANAGER) failed to get tex stats: result = " << D3DERRORSTRING(hr);
        return;
      }
    }
  }
*/

  // Tell PStats about the state of the texture memory.

  if (_texmgrmem_total_pcollector.is_active()) {
    // report zero if no debug dlls, to signal this info is invalid
    _texmgrmem_total_pcollector.set_level(all_resource_stats.stats[D3DRTYPE_TEXTURE].TotalBytes);
    _texmgrmem_resident_pcollector.set_level(all_resource_stats.stats[D3DRTYPE_TEXTURE].WorkingSetBytes);
  }
#ifdef TEXMGRSTATS_USES_GETAVAILVIDMEM
  if (_total_texmem_pcollector.is_active()) {
    _total_texmem_pcollector.set_level(dwTexTotal);
    _used_texmem_pcollector.set_level(dwTexTotal - dwTexFree);
  }
#endif  // TEXMGRSTATS_USES_GETAVAILVIDMEM
#endif  // DO_PSTATS
}

/**
 *
 */
void DXGraphicsStateGuardian9::
set_context(DXScreenData *new_context) {
  nassertv(new_context != nullptr);
  _screen = new_context;
  _d3d_device = _screen->_d3d_device;   //copy this one field for speed of deref
  _swap_chain = _screen->_swap_chain;   //copy this one field for speed of deref

  _screen->_dxgsg9 = this;
}

/**
 * Set render target to the backbuffer of current swap chain.
 */
void DXGraphicsStateGuardian9::
set_render_target() {
  if (_d3d_device == nullptr) {
    return;
  }

  LPDIRECT3DSURFACE9 back = nullptr, stencil = nullptr;

  UINT swap_chain;

  /* ***** DX9 swap_chain ??? */
  swap_chain = 0;

  if (!_swap_chain)  //maybe fullscreen mode or main/single window
    _d3d_device->GetBackBuffer(swap_chain, 0, D3DBACKBUFFER_TYPE_MONO, &back);
  else
    _swap_chain->GetBackBuffer(0, D3DBACKBUFFER_TYPE_MONO, &back);

  // wdxdisplay9_cat.debug() << "swapchain is " << _swap_chain << "\n";
  // wdxdisplay9_cat.debug() << "back buffer is " << back << "\n";

  _d3d_device->GetDepthStencilSurface(&stencil);

// _d3d_device->SetRenderTarget(back, stencil);
  DWORD render_target_index;
  render_target_index = 0;
  _d3d_device->SetRenderTarget(render_target_index, back);

  if (back) {
    back->Release();
  }
  if (stencil) {
    stencil->Release();
  }
}

/**
 *
 */
void DXGraphicsStateGuardian9::
set_texture_blend_mode(int i, const TextureStage *stage) {
  switch (stage->get_mode()) {
  case TextureStage::M_modulate:
  case TextureStage::M_modulate_glow:
  case TextureStage::M_modulate_gloss:
    // emulates GL_MODULATE glTexEnv mode
    set_texture_stage_state(i, D3DTSS_COLOROP, D3DTOP_MODULATE);
    set_texture_stage_state(i, D3DTSS_COLORARG1, D3DTA_TEXTURE);
    set_texture_stage_state(i, D3DTSS_COLORARG2, D3DTA_CURRENT);
    set_texture_stage_state(i, D3DTSS_ALPHAOP, D3DTOP_MODULATE);
    set_texture_stage_state(i, D3DTSS_ALPHAARG1, D3DTA_TEXTURE);
    set_texture_stage_state(i, D3DTSS_ALPHAARG2, D3DTA_CURRENT);
    break;

  case TextureStage::M_decal:
    // emulates GL_DECAL glTexEnv mode
    set_texture_stage_state(i, D3DTSS_COLOROP, D3DTOP_BLENDTEXTUREALPHA);
    set_texture_stage_state(i, D3DTSS_COLORARG1, D3DTA_TEXTURE);
    set_texture_stage_state(i, D3DTSS_COLORARG2, D3DTA_CURRENT);

    set_texture_stage_state(i, D3DTSS_ALPHAOP, D3DTOP_SELECTARG1);
    set_texture_stage_state(i, D3DTSS_ALPHAARG1, D3DTA_CURRENT);
    break;

  case TextureStage::M_replace:
    set_texture_stage_state(i, D3DTSS_COLOROP, D3DTOP_SELECTARG1);
    set_texture_stage_state(i, D3DTSS_COLORARG1, D3DTA_TEXTURE);

    set_texture_stage_state(i, D3DTSS_ALPHAOP, D3DTOP_SELECTARG1);
    set_texture_stage_state(i, D3DTSS_ALPHAARG1, D3DTA_TEXTURE);
    break;

  case TextureStage::M_add:
    set_texture_stage_state(i, D3DTSS_COLOROP, D3DTOP_ADD);
    set_texture_stage_state(i, D3DTSS_COLORARG1, D3DTA_TEXTURE);
    set_texture_stage_state(i, D3DTSS_COLORARG2, D3DTA_CURRENT);

    set_texture_stage_state(i, D3DTSS_ALPHAOP, D3DTOP_MODULATE);
    set_texture_stage_state(i, D3DTSS_ALPHAARG1, D3DTA_TEXTURE);
    set_texture_stage_state(i, D3DTSS_ALPHAARG2, D3DTA_CURRENT);
    break;

  case TextureStage::M_blend:
  case TextureStage::M_blend_color_scale:
    {
      set_texture_stage_state(i, D3DTSS_COLOROP, D3DTOP_LERP);
      set_texture_stage_state(i, D3DTSS_COLORARG0, D3DTA_TEXTURE);
      set_texture_stage_state(i, D3DTSS_COLORARG2, D3DTA_CURRENT);
      set_texture_stage_state(i, D3DTSS_COLORARG1, _constant_color_operand);

      set_texture_stage_state(i, D3DTSS_ALPHAOP, D3DTOP_MODULATE);
      set_texture_stage_state(i, D3DTSS_ALPHAARG1, D3DTA_TEXTURE);
      set_texture_stage_state(i, D3DTSS_ALPHAARG2, D3DTA_CURRENT);
    }
    break;

  case TextureStage::M_combine:
    // M_combine mode begins a collection of more sophisticated modes, which
    // match up more closely with DirectX's built-in modes.
    set_texture_stage_state
      (i, D3DTSS_COLOROP,
       get_texture_operation(stage->get_combine_rgb_mode(),
                             stage->get_rgb_scale()));

    switch (stage->get_num_combine_rgb_operands()) {
    case 3:
      set_texture_stage_state
        (i, D3DTSS_COLORARG0,
         get_texture_argument(stage->get_combine_rgb_source2(),
                              stage->get_combine_rgb_operand2()));
      // fall through

    case 2:
      set_texture_stage_state
        (i, D3DTSS_COLORARG2,
         get_texture_argument(stage->get_combine_rgb_source1(),
                              stage->get_combine_rgb_operand1()));
      // fall through

    case 1:
      set_texture_stage_state
        (i, D3DTSS_COLORARG1,
         get_texture_argument(stage->get_combine_rgb_source0(),
                              stage->get_combine_rgb_operand0()));
      // fall through

    default:
      break;
    }

    set_texture_stage_state
      (i, D3DTSS_ALPHAOP,
       get_texture_operation(stage->get_combine_alpha_mode(),
                             stage->get_alpha_scale()));

    switch (stage->get_num_combine_alpha_operands()) {
    case 3:
      set_texture_stage_state
        (i, D3DTSS_ALPHAARG0,
         get_texture_argument(stage->get_combine_alpha_source2(),
                              stage->get_combine_alpha_operand2()));
      // fall through

    case 2:
      set_texture_stage_state
        (i, D3DTSS_ALPHAARG2,
         get_texture_argument(stage->get_combine_alpha_source1(),
                              stage->get_combine_alpha_operand1()));
      // fall through

    case 1:
      set_texture_stage_state
        (i, D3DTSS_ALPHAARG1,
         get_texture_argument(stage->get_combine_alpha_source0(),
                              stage->get_combine_alpha_operand0()));
      // fall through

    default:
      break;
    }
    break;

  default:
    dxgsg9_cat.error()
      << "Unknown texture mode " << (int)stage->get_mode() << endl;
    break;
  }

  if (stage->get_saved_result()) {
    set_texture_stage_state(i, D3DTSS_RESULTARG, D3DTA_TEMP);
  } else {
    set_texture_stage_state(i, D3DTSS_RESULTARG, D3DTA_CURRENT);
  }

  if (stage->uses_color() || stage->involves_color_scale()) {
    // Set up the constant color for this stage.

    D3DCOLOR constant_color;
    if (stage->involves_color_scale() && _color_scale_enabled) {
      LColor color = stage->get_color();
      color.set(color[0] * _current_color_scale[0],
                color[1] * _current_color_scale[1],
                color[2] * _current_color_scale[2],
                color[3] * _current_color_scale[3]);
      _texture_involves_color_scale = true;
      constant_color = LColor_to_D3DCOLOR(color);
    } else {
      constant_color = LColor_to_D3DCOLOR(stage->get_color());
    }
    if (_supports_texture_constant_color) {
      set_texture_stage_state(i, D3DTSS_CONSTANT, constant_color);
    } else {
      // This device doesn't supoprt a per-stage constant color, so we have to
      // fall back to a single constant color for the overall texture
      // pipeline.
      set_render_state(D3DRS_TEXTUREFACTOR, constant_color);
    }
  }
}

/**
 * Clean up the DirectX environment, accounting for exit()
 */
void DXGraphicsStateGuardian9::
dx_cleanup() {
  if (!_d3d_device) {
    return;
  }

  PRINT_REFCNT(dxgsg9, _d3d_device);

  // Do a safe check for releasing the D3DDEVICE. RefCount should be zero.  if
  // we're called from exit(), _d3d_device may already have been released
  RELEASE(_d3d_device, dxgsg9, "d3dDevice", RELEASE_DOWN_TO_ZERO);
  _screen->_d3d_device = nullptr;

  // Releasing pD3D is now the responsibility of the GraphicsPipe destructor
}

/**
 * This function checks current device's framebuffer dimension against passed
 * p_presentation_params backbuffer dimension to determine a device reset if
 * there is only one window or it is the main window or fullscreen mode then,
 * it resets the device.  Finally it returns the new DXScreenData through
 * parameter screen
 */
HRESULT DXGraphicsStateGuardian9::
reset_d3d_device(D3DPRESENT_PARAMETERS *presentation_params,
                 DXScreenData **screen) {
  HRESULT hr;

  nassertr(IS_VALID_PTR(presentation_params), E_FAIL);
  nassertr(IS_VALID_PTR(_screen->_d3d9), E_FAIL);
  nassertr(IS_VALID_PTR(_d3d_device), E_FAIL);

  // for windowed mode make sure our format matches the desktop fmt, in case
  // the desktop mode has been changed
  _screen->_d3d9->GetAdapterDisplayMode(_screen->_card_id, &_screen->_display_mode);
  presentation_params->BackBufferFormat = _screen->_display_mode.Format;

  // here we have to look at the _presentation_reset frame buffer dimension if
  // current window's dimension is bigger than _presentation_reset we have to
  // reset the device before creating new swapchain.  inorder to reset
  // properly, we need to release all swapchains

  if (true || !(_screen->_swap_chain)
      || (_presentation_reset.BackBufferWidth < presentation_params->BackBufferWidth)
      || (_presentation_reset.BackBufferHeight < presentation_params->BackBufferHeight)) {
    if (wdxdisplay9_cat.is_debug()) {
      wdxdisplay9_cat.debug()
        << "swap_chain = " << _screen->_swap_chain << " _presentation_reset = "
        << _presentation_reset.BackBufferWidth << "x" << _presentation_reset.BackBufferHeight
        << " presentation_params = "
        << presentation_params->BackBufferWidth << "x" << presentation_params->BackBufferHeight << "\n";
    }

    get_engine()->reset_all_windows(false);// reset old swapchain by releasing

    if (_screen->_swap_chain) {  //other windows might be using bigger buffers
      _presentation_reset.BackBufferWidth = max(_presentation_reset.BackBufferWidth, presentation_params->BackBufferWidth);
      _presentation_reset.BackBufferHeight = max(_presentation_reset.BackBufferHeight, presentation_params->BackBufferHeight);

    } else {  // single window, must reset to the new presentation_params dimension
      _presentation_reset.BackBufferWidth = presentation_params->BackBufferWidth;
      _presentation_reset.BackBufferHeight = presentation_params->BackBufferHeight;
    }

    // Calling this forces all of the textures and vbuffers to be regenerated,
    // a prerequisite to calling Reset().
    release_all();

    // Just to be extra-conservative for now, we'll go ahead and release the
    // vbuffers and ibuffers at least; they're relatively cheap to replace.
    release_all_vertex_buffers();
    release_all_index_buffers();

    if (_constant_vbuffer != nullptr) {
      _constant_vbuffer->Release();
      _constant_vbuffer = nullptr;
    }

    // must be called before reset
    Thread *current_thread = Thread::get_current_thread();
    _prepared_objects->begin_frame(this, current_thread);

    // release graphics buffer surfaces
    {
      wdxGraphicsBuffer9 *graphics_buffer;
      std::list <wdxGraphicsBuffer9 **>::iterator graphics_buffer_iterator;

      for (graphics_buffer_iterator = _graphics_buffer_list.begin( ); graphics_buffer_iterator != _graphics_buffer_list.end( ); graphics_buffer_iterator++)
      {
        graphics_buffer = **graphics_buffer_iterator;
        if (graphics_buffer -> _color_backing_store)
        {
          graphics_buffer -> _color_backing_store -> Release ( );
          graphics_buffer -> _color_backing_store = 0;
        }
        if (graphics_buffer -> _depth_backing_store)
        {
          graphics_buffer -> _depth_backing_store -> Release ( );
          graphics_buffer -> _depth_backing_store = 0;
        }
      }
    }

    mark_new();
    hr = _d3d_device->Reset(&_presentation_reset);
    if (FAILED(hr) && hr != D3DERR_DEVICELOST) {
      return hr;
    }

    get_engine()->reset_all_windows(true);// reset with new swapchains by creating
    if (screen) {
      *screen = nullptr;
    }

    if (presentation_params != &_screen->_presentation_params) {
      memcpy(&_screen->_presentation_params, presentation_params, sizeof(D3DPRESENT_PARAMETERS));
    }

    return hr;
  }

  // release the old swapchain and create a new one
  if (_screen && _screen->_swap_chain) {
    _screen->_swap_chain->Release();
    if (wdxdisplay9_cat.is_debug()) {
      wdxdisplay9_cat.debug()
        << "swap chain " << _screen->_swap_chain << " is released\n";
    }
    _screen->_swap_chain = nullptr;
    hr = _d3d_device->CreateAdditionalSwapChain(presentation_params, &_screen->_swap_chain);
  }
  if (SUCCEEDED(hr)) {
    if (presentation_params != &_screen->_presentation_params) {
      memcpy(&_screen->_presentation_params, presentation_params, sizeof(D3DPRESENT_PARAMETERS));
    }
    if (screen) {
      *screen = _screen;
    }
  }
  return hr;
}

/**
 *
 */
bool DXGraphicsStateGuardian9::
check_cooperative_level() {
  bool bDoReactivateWindow = false;
  if (_d3d_device == nullptr) {
    return false;
  }

  HRESULT hr = _d3d_device->TestCooperativeLevel();

  if (SUCCEEDED(hr)) {
    nassertr(SUCCEEDED(_last_testcooplevel_result), false);
    return true;
  }

  switch (hr) {
  case D3DERR_DEVICENOTRESET:
    _dx_is_ready = false;

    // call this just in case
    _prepared_objects->begin_frame(this, Thread::get_current_thread());

    hr = reset_d3d_device(&_screen->_presentation_params);
    if (FAILED(hr)) {
      // I think this shouldnt fail unless I've screwed up the
      // _presentation_params from the original working ones somehow
      dxgsg9_cat.error()
        << "check_cooperative_level Reset() failed, hr = " << D3DERRORSTRING(hr);
    }

    hr = _d3d_device->TestCooperativeLevel();
    if (FAILED(hr)) {
      // internal chk, shouldnt fail
      dxgsg9_cat.error()
        << "TestCooperativeLevel following Reset() failed, hr = " << D3DERRORSTRING(hr);

    }

    _dx_is_ready = TRUE;
    break;

  case D3DERR_DEVICELOST:
    // sleep while the device is lost to free up the CPU
    Sleep (10);

    if (SUCCEEDED(_last_testcooplevel_result)) {
      if (_dx_is_ready) {
        _dx_is_ready = false;
        if (dxgsg9_cat.is_debug()) {
          dxgsg9_cat.debug() << "D3D Device was Lost, waiting...\n";
        }
      }
    }
  }

  _last_testcooplevel_result = hr;
  return SUCCEEDED(hr);
}

/**
 * redraw primary buffer
 */
void DXGraphicsStateGuardian9::
show_frame() {
  if (_d3d_device == nullptr) {
    return;
  }

  HRESULT hr;

  if (_swap_chain) {
    DWORD flags;
    flags = 0;

    hr = _swap_chain->Present(nullptr, nullptr, (HWND)nullptr, nullptr, flags);
  } else {
    hr = _d3d_device->Present(nullptr, nullptr, (HWND)nullptr, nullptr);
  }

  if (FAILED(hr)) {
    if (hr == D3DERR_DEVICELOST) {
      check_cooperative_level();
    } else {
      dxgsg9_cat.error()
        << "show_frame() - Present() failed" << D3DERRORSTRING(hr);
      throw_event("panda3d-render-error");
    }
  }
}

/**
 *
 */
bool DXGraphicsStateGuardian9::
create_swap_chain(DXScreenData *new_context) {
  // Instead of creating a device and rendering as d3ddevice->present() we
  // should render using SwapChain->present(). This is done to support
  // multiple windows rendering.  For that purpose, we need to set additional
  // swap chains here.

  HRESULT hr;
  hr = new_context->_d3d_device->CreateAdditionalSwapChain(&new_context->_presentation_params, &new_context->_swap_chain);
  if (FAILED(hr)) {
    if (wdxdisplay9_cat.is_debug()) {
      wdxdisplay9_cat.debug()
        << "Swapchain creation failed :" << D3DERRORSTRING(hr) << "\n";
    }
    return false;
  }
  return true;
}

/**
 * Release the swap chain on this DXScreenData
 */
bool DXGraphicsStateGuardian9::
release_swap_chain(DXScreenData *new_context) {
  HRESULT hr;
  if (new_context->_swap_chain) {
    hr = new_context->_swap_chain->Release();
    if (FAILED(hr)) {
      if (wdxdisplay9_cat.is_debug()) {
        wdxdisplay9_cat.debug()
          << "Swapchain release failed:" << D3DERRORSTRING(hr) << "\n";
      }
      return false;
    }
    if (new_context->_swap_chain == _swap_chain) {
      _swap_chain = nullptr;
    }
  }
  return true;
}

/**
 * copies the PresReset from passed DXScreenData
 */
void DXGraphicsStateGuardian9::
copy_pres_reset(DXScreenData *screen) {
  memcpy(&_presentation_reset, &_screen->_presentation_params, sizeof(D3DPRESENT_PARAMETERS));
}

/**
 *
 */
D3DTEXTUREFILTERTYPE DXGraphicsStateGuardian9::
get_d3d_min_type(SamplerState::FilterType filter_type) {
  switch (filter_type) {
  case SamplerState::FT_nearest:
    return D3DTEXF_POINT;

  case SamplerState::FT_linear:
    return D3DTEXF_LINEAR;

  case SamplerState::FT_nearest_mipmap_nearest:
    return D3DTEXF_POINT;

  case SamplerState::FT_linear_mipmap_nearest:
    return D3DTEXF_LINEAR;

  case SamplerState::FT_nearest_mipmap_linear:
    return D3DTEXF_POINT;

  case SamplerState::FT_linear_mipmap_linear:
    return D3DTEXF_LINEAR;

  case SamplerState::FT_shadow:
  case SamplerState::FT_default:
    return D3DTEXF_LINEAR;
  }

  dxgsg9_cat.error()
    << "Invalid FilterType value (" << (int)filter_type << ")\n";
  return D3DTEXF_POINT;
}

/**
 *
 */
D3DTEXTUREFILTERTYPE DXGraphicsStateGuardian9::
get_d3d_mip_type(SamplerState::FilterType filter_type) {
  switch (filter_type) {
  case SamplerState::FT_nearest:
    return D3DTEXF_NONE;

  case SamplerState::FT_linear:
    return D3DTEXF_NONE;

  case SamplerState::FT_nearest_mipmap_nearest:
    return D3DTEXF_POINT;

  case SamplerState::FT_linear_mipmap_nearest:
    return D3DTEXF_POINT;

  case SamplerState::FT_nearest_mipmap_linear:
    return D3DTEXF_LINEAR;

  case SamplerState::FT_linear_mipmap_linear:
    return D3DTEXF_LINEAR;

  case SamplerState::FT_shadow:
  case SamplerState::FT_default:
    return D3DTEXF_NONE;
  }

  dxgsg9_cat.error()
    << "Invalid FilterType value (" << (int)filter_type << ")\n";
  return D3DTEXF_NONE;
}

/**
 * Returns the D3DTEXTUREOP value corresponding to the indicated
 * TextureStage::CombineMode enumerated type.
 */
D3DTEXTUREOP DXGraphicsStateGuardian9::
get_texture_operation(TextureStage::CombineMode mode, int scale) {
  switch (mode) {
  case TextureStage::CM_undefined:
  case TextureStage::CM_replace:
    return D3DTOP_SELECTARG1;

  case TextureStage::CM_modulate:
    if (scale < 2) {
      return D3DTOP_MODULATE;
    } else if (scale < 4) {
      return D3DTOP_MODULATE2X;
    } else {
      return D3DTOP_MODULATE4X;
    }

  case TextureStage::CM_add:
    return D3DTOP_ADD;

  case TextureStage::CM_add_signed:
    if (scale < 2) {
      return D3DTOP_ADDSIGNED;
    } else {
      return D3DTOP_ADDSIGNED2X;
    }

  case TextureStage::CM_interpolate:
    return D3DTOP_LERP;

  case TextureStage::CM_subtract:
    return D3DTOP_SUBTRACT;

  case TextureStage::CM_dot3_rgb:
  case TextureStage::CM_dot3_rgba:
    return D3DTOP_DOTPRODUCT3;
  }

  dxgsg9_cat.error()
    << "Invalid TextureStage::CombineMode value (" << (int)mode << ")\n";
  return D3DTOP_DISABLE;
}

/**
 * Returns the D3DTA value corresponding to the indicated
 * TextureStage::CombineSource and TextureStage::CombineOperand enumerated
 * types.
 */
DWORD DXGraphicsStateGuardian9::
get_texture_argument(TextureStage::CombineSource source,
                     TextureStage::CombineOperand operand) const {
  switch (source) {
  case TextureStage::CS_undefined:
  case TextureStage::CS_texture:
    return D3DTA_TEXTURE | get_texture_argument_modifier(operand);

  case TextureStage::CS_constant:
  case TextureStage::CS_constant_color_scale:
    return _constant_color_operand | get_texture_argument_modifier(operand);

  case TextureStage::CS_primary_color:
    return D3DTA_DIFFUSE | get_texture_argument_modifier(operand);

  case TextureStage::CS_previous:
    return D3DTA_CURRENT | get_texture_argument_modifier(operand);

  case TextureStage::CS_last_saved_result:
    return D3DTA_TEMP | get_texture_argument_modifier(operand);
  }
  dxgsg9_cat.error()
    << "Invalid TextureStage::CombineSource value (" << (int)source << ")\n";
  return D3DTA_CURRENT;
}

/**
 * Returns the extra bits that modify the D3DTA argument, according to the
 * indicated TextureStage::CombineOperand enumerated type.
 */
DWORD DXGraphicsStateGuardian9::
get_texture_argument_modifier(TextureStage::CombineOperand operand) {
  switch (operand) {
  case TextureStage::CO_src_color:
    return 0;

  case TextureStage::CO_one_minus_src_color:
    return D3DTA_COMPLEMENT;

  case TextureStage::CO_src_alpha:
    return D3DTA_ALPHAREPLICATE;

  case TextureStage::CO_one_minus_src_alpha:
    return D3DTA_ALPHAREPLICATE | D3DTA_COMPLEMENT;

  case TextureStage::CO_undefined:
    break;
  }
  dxgsg9_cat.error()
    << "Invalid TextureStage::CombineOperand value (" << (int)operand << ")\n";
  return 0;
}

/**
 * Issues the DrawPrimitiveUP call to draw the indicated primitive_type from
 * the given buffer.  We add the num_vertices parameter, so we can determine
 * the size of the buffer.
 */
void DXGraphicsStateGuardian9::
draw_primitive_up(D3DPRIMITIVETYPE primitive_type,
      unsigned int primitive_count,
      unsigned int first_vertex,
      unsigned int num_vertices,
      const unsigned char *buffer, size_t stride) {

  // It appears that the common ATI driver seems to fail to draw anything in
  // the DrawPrimitiveUP() call if the address range of the buffer supplied
  // crosses over a multiple of 0x10000.  That's incredibly broken, yet it
  // undeniably appears to be true.  We'll have to hack around it.

  const unsigned char *buffer_start = buffer + stride * first_vertex;
  const unsigned char *buffer_end = buffer_start + stride * num_vertices;

  if (buffer_end - buffer_start > 0x10000) {
    // Actually, the buffer doesn't fit within the required limit anyway.  Go
    // ahead and draw it and hope for the best.
    _d3d_device->DrawPrimitiveUP(primitive_type, primitive_count,
         buffer_start, stride);

  } else if ((((uintptr_t)buffer_end ^ (uintptr_t)buffer_start) & ~0xffff) == 0) {
    // No problem; we can draw the buffer directly.
    _d3d_device->DrawPrimitiveUP(primitive_type, primitive_count,
         buffer_start, stride);

  } else {
    // We have a problem--the buffer crosses over a 0x10000 boundary.  We have
    // to copy the buffer to a temporary buffer that we can draw from.
    unsigned char *safe_buffer_start = get_safe_buffer_start();
    memcpy(safe_buffer_start, buffer_start, buffer_end - buffer_start);
    _d3d_device->DrawPrimitiveUP(primitive_type, primitive_count,
         safe_buffer_start, stride);

  }
}

/**
 * Issues the DrawIndexedPrimitiveUP call to draw the indicated primitive_type
 * from the given buffer.  As in draw_primitive_up(), above, the parameter
 * list is not exactly one-for-one with the DrawIndexedPrimitiveUP() call, but
 * it's similar (in particular, we pass max_index instead of NumVertices,
 * which always seemed ambiguous to me).
 */
void DXGraphicsStateGuardian9::
draw_indexed_primitive_up(D3DPRIMITIVETYPE primitive_type,
        unsigned int min_index, unsigned int max_index,
        unsigned int num_primitives,
        const unsigned char *index_data,
        D3DFORMAT index_type,
        const unsigned char *buffer, size_t stride) {
  // As above, we'll hack the case of the buffer crossing the 0x10000
  // boundary.
  const unsigned char *buffer_start = buffer + stride * min_index;
  const unsigned char *buffer_end = buffer + stride * (max_index + 1);

  if (buffer_end - buffer_start > 0x10000) {
    // Actually, the buffer doesn't fit within the required limit anyway.  Go
    // ahead and draw it and hope for the best.
    _d3d_device->DrawIndexedPrimitiveUP
      (primitive_type, min_index, max_index - min_index + 1, num_primitives,
       index_data, index_type, buffer, stride);

  } else if ((((uintptr_t)buffer_end ^ (uintptr_t)buffer_start) & ~0xffff) == 0) {
    // No problem; we can draw the buffer directly.
    _d3d_device->DrawIndexedPrimitiveUP
      (primitive_type, min_index, max_index - min_index + 1, num_primitives,
       index_data, index_type, buffer, stride);

  } else {
    // We have a problem--the buffer crosses over a 0x10000 boundary.  We have
    // to copy the buffer to a temporary buffer that we can draw from.
    unsigned char *safe_buffer_start = get_safe_buffer_start();
    memcpy(safe_buffer_start, buffer_start, buffer_end - buffer_start);
    _d3d_device->DrawIndexedPrimitiveUP
      (primitive_type, min_index, max_index - min_index + 1, num_primitives,
       index_data, index_type, safe_buffer_start - stride * min_index, stride);
  }
}

/**
 * This function is called after the creation of textures, vertex buffers, and
 * index buffers to check if DirectX is out of memory.  If DirectX is out of
 * memory and the LRU is being used, then page out some memory.  This function
 * is a fail-safe just in case another process allocates video memory, DirectX
 * is fragmented, or there are some borderline memory allocation cases, ...
 */
bool DXGraphicsStateGuardian9::
check_dx_allocation (HRESULT result, int allocation_size, int attempts)
{
  bool retry;

  retry = false;
  if (attempts <= 4)
  {
    switch (result) {
      case D3D_OK:
        break;

      case D3DERR_OUTOFVIDEOMEMORY:
      case E_OUTOFMEMORY:
        // increase the page out size as the number of attempts increases
        {
          size_t current_size = _prepared_objects->_graphics_memory_lru.get_total_size();
          size_t target_size = max(current_size - allocation_size * attempts, (size_t) 0);
          _prepared_objects->_graphics_memory_lru.evict_to(target_size);
          dxgsg9_cat.info()
            << "Evicted " << current_size - _prepared_objects->_graphics_memory_lru.get_total_size() << " bytes of texture memory to make room for more.\n";
          if (_prepared_objects->_graphics_memory_lru.get_total_size() < current_size) {
            retry = true;
          }
        }
        break;

      default:
        break;
    }
  }

  return retry;
}

// DX stencil code section
static int dx_stencil_comparison_function_array[] = {
  D3DCMP_NEVER,
  D3DCMP_LESS,
  D3DCMP_EQUAL,
  D3DCMP_LESSEQUAL,
  D3DCMP_GREATER,
  D3DCMP_NOTEQUAL,
  D3DCMP_GREATEREQUAL,
  D3DCMP_ALWAYS,
};

static int dx_stencil_operation_array[] = {
  D3DSTENCILOP_KEEP,
  D3DSTENCILOP_ZERO,
  D3DSTENCILOP_REPLACE,
  D3DSTENCILOP_INCR,
  D3DSTENCILOP_DECR,
  D3DSTENCILOP_INVERT,

  D3DSTENCILOP_INCRSAT,
  D3DSTENCILOP_DECRSAT,
};

/**
 * Set stencil render states.
 */
void DXGraphicsStateGuardian9::
do_issue_stencil() {
  if (!_supports_stencil) {
    return;
  }

  const StencilAttrib *stencil = DCAST(StencilAttrib, _target_rs->get_attrib(StencilAttrib::get_class_slot()));

  if (stencil != nullptr) {
    // DEBUG
    if (false) {
      dxgsg9_cat.debug() << "STENCIL STATE CHANGE\n";
      dxgsg9_cat.debug() << "\n"
        << "SRS_front_comparison_function " << stencil->get_render_state(StencilAttrib::SRS_front_comparison_function) << "\n"
        << "SRS_front_stencil_fail_operation " << stencil->get_render_state(StencilAttrib::SRS_front_stencil_fail_operation) << "\n"
        << "SRS_front_stencil_pass_z_fail_operation " << stencil->get_render_state(StencilAttrib::SRS_front_stencil_pass_z_fail_operation) << "\n"
        << "SRS_front_stencil_pass_z_pass_operation " << stencil->get_render_state(StencilAttrib::SRS_front_stencil_pass_z_pass_operation) << "\n"
        << "SRS_reference " << stencil->get_render_state(StencilAttrib::SRS_reference) << "\n"
        << "SRS_read_mask " << stencil->get_render_state(StencilAttrib::SRS_read_mask) << "\n"
        << "SRS_write_mask " << stencil->get_render_state(StencilAttrib::SRS_write_mask) << "\n"
        << "SRS_back_comparison_function " << stencil->get_render_state(StencilAttrib::SRS_back_comparison_function) << "\n"
        << "SRS_back_stencil_fail_operation " << stencil->get_render_state(StencilAttrib::SRS_back_stencil_fail_operation) << "\n"
        << "SRS_back_stencil_pass_z_fail_operation " << stencil->get_render_state(StencilAttrib::SRS_back_stencil_pass_z_fail_operation) << "\n"
        << "SRS_back_stencil_pass_z_pass_operation " << stencil->get_render_state(StencilAttrib::SRS_back_stencil_pass_z_pass_operation) << "\n";
    }

    bool on = false;

    unsigned int front_compare;
    front_compare = stencil->get_render_state(StencilAttrib::SRS_front_comparison_function);

    if (front_compare != RenderAttrib::M_none) {
      set_render_state(D3DRS_STENCILENABLE, TRUE);
      set_render_state(D3DRS_STENCILFUNC, dx_stencil_comparison_function_array[front_compare]);
      set_render_state(D3DRS_STENCILFAIL, dx_stencil_operation_array[
        stencil->get_render_state(StencilAttrib::SRS_front_stencil_fail_operation)]);
      set_render_state(D3DRS_STENCILZFAIL, dx_stencil_operation_array[
        stencil->get_render_state(StencilAttrib::SRS_front_stencil_pass_z_fail_operation)]);
      set_render_state(D3DRS_STENCILPASS, dx_stencil_operation_array[
        stencil->get_render_state(StencilAttrib::SRS_front_stencil_pass_z_pass_operation)]);
      on = true;
    } else {
      set_render_state(D3DRS_STENCILENABLE, FALSE);
    }

    if (_supports_two_sided_stencil) {
      unsigned int back_compare;
      back_compare = stencil->get_render_state(StencilAttrib::SRS_back_comparison_function);

      if (back_compare != RenderAttrib::M_none) {
        set_render_state(D3DRS_TWOSIDEDSTENCILMODE, TRUE);
        set_render_state(D3DRS_CCW_STENCILFUNC, dx_stencil_comparison_function_array[back_compare]);
        set_render_state(D3DRS_CCW_STENCILFAIL, dx_stencil_operation_array[
          stencil->get_render_state(StencilAttrib::SRS_back_stencil_fail_operation)]);
        set_render_state(D3DRS_CCW_STENCILZFAIL, dx_stencil_operation_array[
          stencil->get_render_state(StencilAttrib::SRS_back_stencil_pass_z_fail_operation)]);
        set_render_state(D3DRS_CCW_STENCILPASS, dx_stencil_operation_array[
          stencil->get_render_state(StencilAttrib::SRS_back_stencil_pass_z_pass_operation)]);
        on = true;
      } else {
        set_render_state(D3DRS_TWOSIDEDSTENCILMODE, FALSE);
      }
    }

    if (on) {
      set_render_state(D3DRS_STENCILREF, stencil->get_render_state(StencilAttrib::SRS_reference));
      set_render_state(D3DRS_STENCILMASK, stencil->get_render_state(StencilAttrib::SRS_read_mask));
      set_render_state(D3DRS_STENCILWRITEMASK, stencil->get_render_state(StencilAttrib::SRS_write_mask));
    }

    if (stencil->get_render_state(StencilAttrib::SRS_clear)) {
      _d3d_device->Clear(0, nullptr, D3DCLEAR_STENCIL, 0, 0.0f, stencil->get_render_state(StencilAttrib::SRS_clear_value));
    }

  } else {
    // DEBUG
    if (false) {
      dxgsg9_cat.debug() << "STENCIL STATE CHANGE TO OFF\n";
    }

    set_render_state(D3DRS_STENCILENABLE, FALSE);
    if (_supports_two_sided_stencil) {
      set_render_state(D3DRS_TWOSIDEDSTENCILMODE, FALSE);
    }
  }
}

/**
 *
 */
void DXGraphicsStateGuardian9::
do_issue_scissor() {
  const ScissorAttrib *target_scissor = DCAST(ScissorAttrib, _target_rs->get_attrib_def(ScissorAttrib::get_class_slot()));
  const LVecBase4 &frame = target_scissor->get_frame();

  RECT r;
  r.left = _current_viewport.X + _current_viewport.Width * frame[0];
  r.top = _current_viewport.Y + _current_viewport.Height * (1.0f - frame[3]);
  r.right = _current_viewport.X + _current_viewport.Width * frame[1];
  r.bottom = _current_viewport.Y + _current_viewport.Height * (1.0f - frame[2]);
  _d3d_device->SetScissorRect(&r);
  set_render_state(D3DRS_SCISSORTESTENABLE, TRUE);
}

/**
 * Convert DirectX framebuffer format ids into a FrameBufferProperties
 * structure.
 */
FrameBufferProperties DXGraphicsStateGuardian9::
calc_fb_properties(DWORD cformat, DWORD dformat,
                   DWORD multisampletype, DWORD multisamplequality) {
  FrameBufferProperties props;
  int index=0;
  int r=0, g=0, b=0, a=0;
  switch (cformat) {
  case D3DFMT_R8G8B8:      r=8; g=8; b=8; a=0; break;
  case D3DFMT_A8R8G8B8:    r=8; g=8; b=8; a=8; break;
  case D3DFMT_X8R8G8B8:    r=8; g=8; b=8; a=0; break;
  case D3DFMT_R5G6B5:      r=5; g=6; b=5; a=0; break;
  case D3DFMT_X1R5G5B5:    r=5; g=5; b=5; a=0; break;
  case D3DFMT_A1R5G5B5:    r=5; g=5; b=5; a=1; break;
  case D3DFMT_A4R4G4B4:    r=4; g=4; b=4; a=4; break;
  case D3DFMT_R3G3B2:      r=3; g=3; b=2; a=0; break;
  case D3DFMT_A8R3G3B2:    r=3; g=3; b=2; a=8; break;
  case D3DFMT_X4R4G4B4:    r=4; g=4; b=4; a=0; break;
  case D3DFMT_A2B10G10R10: r=10;g=10;b=10;a=2; break;
  case D3DFMT_A8P8:        index=8; a=8; break;
  case D3DFMT_P8:          index=8; a=0; break;
  default: break;
  }
  if (index > 0) {
    props.set_rgb_color(0);
    props.set_indexed_color(1);
    props.set_color_bits(index);
  } else if (r + g + b > 0) {
    props.set_rgb_color(1);
    props.set_indexed_color(0);
    props.set_rgba_bits(r, g, b, a);
  }
  props.set_alpha_bits(a);

  int depth=0;
  int stencil=0;
  switch (dformat) {
  case D3DFMT_D32:     depth=32; stencil=0; break;
  case D3DFMT_D15S1:   depth=15; stencil=1; break;
  case D3DFMT_D24S8:   depth=24; stencil=8; break;
  case D3DFMT_D16:     depth=16; stencil=0; break;
  case D3DFMT_D24X8:   depth=24; stencil=0; break;
  case D3DFMT_D24X4S4: depth=24; stencil=4; break;
  default: break;
  }
  props.set_depth_bits(depth);
  props.set_stencil_bits(stencil);
  if (multisampletype == D3DMULTISAMPLE_NONMASKABLE) {
    props.set_multisamples(2);
  } else {
    props.set_multisamples(multisampletype);
  }
  return props;
}


#define GAMMA_1 (255.0 * 256.0)

static bool _gamma_table_initialized = false;
static bool _gamma_changed = false;
static unsigned short _original_gamma_table [256 * 3];

void _create_gamma_table_dx9 (PN_stdfloat gamma, unsigned short *original_red_table, unsigned short *original_green_table, unsigned short *original_blue_table, unsigned short *red_table, unsigned short *green_table, unsigned short *blue_table) {
  int i;
  double gamma_correction;

  if (gamma <= 0.0) {
    // avoid divide by zero and negative exponents
    gamma = 1.0;
  }
  gamma_correction = 1.0 / (double) gamma;

  for (i = 0; i < 256; i++) {
    double r;
    double g;
    double b;

    if (original_red_table) {
      r = (double) original_red_table [i] / GAMMA_1;
      g = (double) original_green_table [i] / GAMMA_1;
      b = (double) original_blue_table [i] / GAMMA_1;
    }
    else {
      r = ((double) i / 255.0);
      g = r;
      b = r;
    }

    r = pow (r, gamma_correction);
    g = pow (g, gamma_correction);
    b = pow (b, gamma_correction);

    if (r > 1.00) {
      r = 1.0;
    }
    if (g > 1.00) {
      g = 1.0;
    }
    if (b > 1.00) {
      b = 1.0;
    }

    r = r * GAMMA_1;
    g = g * GAMMA_1;
    b = b * GAMMA_1;

    red_table [i] = r;
    green_table [i] = g;
    blue_table [i] = b;
  }
}

/**
 * Static function for getting the original gamma.
 */
bool DXGraphicsStateGuardian9::
get_gamma_table(void) {
  bool get;

  get = false;
  if (_gamma_table_initialized == false) {
    HDC hdc = GetDC(nullptr);

    if (hdc) {
      if (GetDeviceGammaRamp (hdc, (LPVOID) _original_gamma_table)) {
        _gamma_table_initialized = true;
        get = true;
      }

      ReleaseDC (nullptr, hdc);
    }
  }

  return get;
}

/**
 * Static function for setting gamma which is needed for atexit.
 */
bool DXGraphicsStateGuardian9::
static_set_gamma(bool restore, PN_stdfloat gamma) {
  bool set;
  HDC hdc = GetDC(nullptr);

  set = false;
  if (hdc) {
    unsigned short ramp [256 * 3];

    if (restore && _gamma_table_initialized) {
      _create_gamma_table_dx9 (gamma, &_original_gamma_table [0], &_original_gamma_table [256], &_original_gamma_table [512], &ramp [0], &ramp [256], &ramp [512]);
    }
    else {
      _create_gamma_table_dx9 (gamma, 0, 0, 0, &ramp [0], &ramp [256], &ramp [512]);
    }

    if (SetDeviceGammaRamp (hdc, ramp)) {
      set = true;
      _gamma_changed = !restore;
    }

    ReleaseDC (nullptr, hdc);
  }

  return set;
}

/**
 * Non static version of setting gamma.  Returns true on success.
 */
bool DXGraphicsStateGuardian9::
set_gamma(PN_stdfloat gamma) {
  bool set;

  set = static_set_gamma(false, gamma);
  if (set) {
    _gamma = gamma;
  }

  return set;
}

/**
 * Restore original gamma.
 */
void DXGraphicsStateGuardian9::
restore_gamma() {
  static_set_gamma(true, 1.0f);
}

/**
 * This function is passed to the atexit function.
 */
void DXGraphicsStateGuardian9::
atexit_function(void) {
  if (_gamma_changed) {
    static_set_gamma(true, 1.0f);
  }
}

/**
 * Returns a vertex buffer containing certain constant values.
 */
LPDIRECT3DVERTEXBUFFER9 DXGraphicsStateGuardian9::
get_constant_vbuffer(const LColor &color) {
  LPDIRECT3DVERTEXBUFFER9 vbuffer = _constant_vbuffer;
<<<<<<< HEAD

  // The buffer consists of the following:
  // 4 bytes of current vertex color
  // 4 bytes of 0 1 2 3 (used for transform_index)
  // 12 bytes of the identity matrix (used for instance_matrix)
  // Last row of identity matrix is (0, 0, 0, 1), so doesn't need to be stored
  static const size_t size = 4 + 4 + 4 * 3;

=======

  // The buffer consists of the following:
  // 4 bytes of current vertex color
  // 4 bytes of 0 1 2 3 (used for transform_index)
  // 12 bytes of the identity matrix (used for instance_matrix)
  // Last row of identity matrix is (0, 0, 0, 1), so doesn't need to be stored
  static const size_t size = 4 + 4 + 4 * 3;

>>>>>>> 67b205a0
  D3DCOLOR cval = LColor_to_D3DCOLOR(color);

  HRESULT hr;
  if (vbuffer == nullptr) {
    hr = _screen->_d3d_device->CreateVertexBuffer(size, D3DUSAGE_WRITEONLY, D3DFVF_DIFFUSE, D3DPOOL_DEFAULT, &vbuffer, nullptr);

    if (FAILED(hr)) {
      dxgsg9_cat.error()
        << "CreateVertexBuffer failed" << D3DERRORSTRING(hr);
      return nullptr;
    }

    _constant_vbuffer = vbuffer;
    _constant_vbuffer_color = ~cval;
  }

  if (cval != _constant_vbuffer_color) {
    uint32_t *local_pointer;
    hr = vbuffer->Lock(0, size, (void **)&local_pointer, D3DLOCK_DISCARD);
    if (FAILED(hr)) {
      dxgsg9_cat.error()
        << "VertexBuffer::Lock failed" << D3DERRORSTRING(hr);
      return false;
    }

    local_pointer[0] = cval;
    local_pointer[1] = 0x03020100;
    local_pointer[2] = 0x000000ff;
    local_pointer[3] = 0x0000ff00;
    local_pointer[4] = 0x00ff0000;
    vbuffer->Unlock();

    _constant_vbuffer_color = cval;
  }
  return vbuffer;
}

typedef std::string KEY;

typedef struct _KEY_ELEMENT
{
  KEY key;
  int count;
  int secondary_count;

  struct _KEY_ELEMENT *next;
}
KEY_ELEMENT;

typedef struct _KEY_LIST
{
  int total_key_elements;
  KEY_ELEMENT *key_element;
}
KEY_LIST;

KEY_ELEMENT *new_key_element (KEY key, KEY_LIST *key_list)
{
  KEY_ELEMENT *key_element;

  key_element = new KEY_ELEMENT;
  key_element -> key = key;
  key_element -> count = 1;
  key_element -> secondary_count = 0;
  key_element -> next = 0;

  key_list -> total_key_elements++;

  return key_element;
}

KEY_ELEMENT *first_key_element (KEY_LIST *key_list)
{
  return key_list -> key_element;
}

KEY_ELEMENT *next_key_element (KEY_ELEMENT *key_element)
{
  return key_element -> next;
}

void delete_key_list (KEY_LIST *key_list)
{
  if (key_list)
  {
    KEY_ELEMENT *key_element;
    KEY_ELEMENT *key_element_next;

    key_element = first_key_element (key_list);
    while (key_element)
    {
      key_element_next = next_key_element (key_element);
      delete key_element;
      key_element = key_element_next;
    }

    delete key_list;
  }
}

KEY_LIST *new_key_list (void)
{
  KEY_LIST *key_list;

  key_list = new KEY_LIST;
  memset (key_list, 0, sizeof (KEY_LIST));

  return key_list;
}

KEY_ELEMENT *add_to_key_list (KEY key, KEY_LIST *key_list)
{
  KEY_ELEMENT *key_element;
  KEY_ELEMENT *last_key_element;
  KEY_ELEMENT *current_key_element;

  key_element = 0;
  last_key_element = 0;
  current_key_element = key_list -> key_element;
  if (current_key_element == 0)
  {
    key_element = new_key_element (key, key_list);
    key_list -> key_element = key_element;
  }
  else
  {
    while (current_key_element)
    {
      if (key < current_key_element -> key)
      {
        key_element = new_key_element (key, key_list);
        key_element -> next = current_key_element;

        if (last_key_element == 0)
        {
          key_list -> key_element = key_element;
        }
        else
        {
          last_key_element -> next = key_element;
        }
        break;
      }
      else
      {
        if (key > current_key_element -> key)
        {
          if (current_key_element -> next == 0)
          {
            key_element = new_key_element (key, key_list);
            current_key_element -> next = key_element;
            break;
          }
          else
          {

          }
        }
        else
        {
          current_key_element -> count++;
          break;
        }
      }

      last_key_element = current_key_element;
      current_key_element = current_key_element -> next;
    }
  }

  return key_element;
}<|MERGE_RESOLUTION|>--- conflicted
+++ resolved
@@ -5458,7 +5458,6 @@
 LPDIRECT3DVERTEXBUFFER9 DXGraphicsStateGuardian9::
 get_constant_vbuffer(const LColor &color) {
   LPDIRECT3DVERTEXBUFFER9 vbuffer = _constant_vbuffer;
-<<<<<<< HEAD
 
   // The buffer consists of the following:
   // 4 bytes of current vertex color
@@ -5467,16 +5466,6 @@
   // Last row of identity matrix is (0, 0, 0, 1), so doesn't need to be stored
   static const size_t size = 4 + 4 + 4 * 3;
 
-=======
-
-  // The buffer consists of the following:
-  // 4 bytes of current vertex color
-  // 4 bytes of 0 1 2 3 (used for transform_index)
-  // 12 bytes of the identity matrix (used for instance_matrix)
-  // Last row of identity matrix is (0, 0, 0, 1), so doesn't need to be stored
-  static const size_t size = 4 + 4 + 4 * 3;
-
->>>>>>> 67b205a0
   D3DCOLOR cval = LColor_to_D3DCOLOR(color);
 
   HRESULT hr;
