/**
 * PANDA 3D SOFTWARE
 * Copyright (c) Carnegie Mellon University.  All rights reserved.
 *
 * All use of this software is subject to the terms of the revised BSD
 * license.  You should have received a copy of this license along
 * with this source code in a file named "LICENSE."
 *
 * @file dxShaderContext9.cxx
 * @author jyelon
 * @date 2005-09-01
 */

#include "dxGraphicsStateGuardian9.h"
#include "dxShaderContext9.h"
#include "dxVertexBufferContext9.h"
#include "shaderModuleSpirV.h"

#include <io.h>
#include <stdio.h>
#include <stdlib.h>
#include <fcntl.h>
#include <sys/types.h>
#include <sys/stat.h>

#include <spirv_cross/spirv_hlsl.hpp>

#define DEBUG_SHADER 0

TypeHandle DXShaderContext9::_type_handle;

/**
 * xyz
 */
DXShaderContext9::
DXShaderContext9(Shader *s, GSG *gsg) : ShaderContext(s) {
  DWORD *vs_data;
  CPT(ShaderModule) vertex_module = s->get_module(Shader::Stage::vertex);
  if (compile_module(vertex_module, vs_data)) {
    HRESULT result = gsg->_d3d_device->CreateVertexShader(vs_data, &_vertex_shader);
    if (FAILED(result)) {
      dxgsg9_cat.error()
        << "Failed to create vertex shader: " << D3DERRORSTRING(result) << "\n";
    }
  }

  DWORD *ps_data;
  CPT(ShaderModule) fragment_module = s->get_module(Shader::Stage::fragment);
  if (compile_module(fragment_module, ps_data)) {
    HRESULT result = gsg->_d3d_device->CreatePixelShader(ps_data, &_pixel_shader);
    if (FAILED(result)) {
      dxgsg9_cat.error()
        << "Failed to create pixel shader: " << D3DERRORSTRING(result) << "\n";
    }
  }

  _mat_part_cache = new LMatrix4[s->cp_get_mat_cache_size()];
}

/**
 * xyz
 */
DXShaderContext9::
~DXShaderContext9() {
  release_resources();

  delete[] _mat_part_cache;
}

/**
 * Compiles the given shader module.
 */
bool DXShaderContext9::
compile_module(const ShaderModule *module, DWORD *&data) {
  const ShaderModuleSpirV *spv;
  DCAST_INTO_R(spv, module, false);

  if (dxgsg9_cat.is_debug()) {
    dxgsg9_cat.debug()
      << "Transpiling SPIR-V " << spv->get_stage() << " shader "
      << spv->get_source_filename() << "\n";
  }

  spirv_cross::CompilerHLSL compiler(std::vector<uint32_t>(spv->get_data(), spv->get_data() + spv->get_data_size()));
  spirv_cross::CompilerHLSL::Options options;
  options.shader_model = 30;
  options.flatten_matrix_vertex_input_semantics = true;
  compiler.set_hlsl_options(options);

  // Bind certain known attributes to specific semantics.
  int texcoord_index = 0;
  for (const Shader::ShaderVarSpec &spec : _shader->_var_spec) {
    uint32_t idx = (uint32_t)spec._id._location;
    if (spec._name == InternalName::get_vertex()) {
      compiler.add_vertex_attribute_remap({idx, "POSITION"});
    }
    else if (spec._name == InternalName::get_transform_weight()) {
      compiler.add_vertex_attribute_remap({idx, "BLENDWEIGHT"});
    }
    else if (spec._name == InternalName::get_transform_index()) {
      compiler.add_vertex_attribute_remap({idx, "BLENDINDICES"});
    }
    else if (spec._name == InternalName::get_normal()) {
      compiler.add_vertex_attribute_remap({idx, "NORMAL"});
    }
    else if (spec._name == InternalName::get_tangent()) {
      compiler.add_vertex_attribute_remap({idx, "TANGENT"});
    }
    else if (spec._name == InternalName::get_binormal()) {
      compiler.add_vertex_attribute_remap({idx, "BINORMAL"});
    }
    else if (spec._name == InternalName::get_color()) {
      compiler.add_vertex_attribute_remap({idx, "COLOR"});
    }
    else {
      // The rest gets mapped to TEXCOORD + location.
      for (size_t i = 0; i < spec._elements; ++i) {
        char buffer[16];
        sprintf(buffer, "TEXCOORD%d", (int)texcoord_index);
        compiler.add_vertex_attribute_remap({idx, buffer});
        ++texcoord_index;
        ++idx;
      }
    }
  }

  // Create a mapping from locations to parameter index.  This makes
  // reflection a little easier later on.
  pmap<int, unsigned int> params_by_location;
  for (size_t i = 0; i < module->get_num_parameters(); ++i) {
    const ShaderModule::Variable &var = module->get_parameter(i);
    if (var.has_location()) {
      params_by_location[var.get_location()] = (unsigned int)i;
    }
  }

  // Tell spirv-cross to rename the constants to "p#", where # is the index of
  // the original parameter.  This makes it easier to map the compiled
  // constants back to the original parameters later on.
  for (spirv_cross::VariableID id : compiler.get_active_interface_variables()) {
    uint32_t loc = compiler.get_decoration(id, spv::DecorationLocation);
    spv::StorageClass sc = compiler.get_storage_class(id);

    char buf[24];
    if (sc == spv::StorageClassUniformConstant) {
      nassertd(params_by_location.count(loc)) continue;

      unsigned int index = params_by_location[loc];
      sprintf(buf, "p%u", index);
      compiler.set_name(id, buf);
    }
  }

  // Optimize out unused variables.
  compiler.set_enabled_interface_variables(compiler.get_active_interface_variables());

  std::string code = compiler.compile();

  if (dxgsg9_cat.is_debug()) {
    dxgsg9_cat.debug()
      << "SPIRV-Cross compilation resulted in HLSL shader:\n"
      << code << "\n";
  }

  const char *profile;
  switch (spv->get_stage()) {
  case Shader::Stage::vertex:
    profile = "vs_3_0";
    break;

  case Shader::Stage::fragment:
    profile = "ps_3_0";
    break;

  default:
    return false;
  }

  ID3DXBuffer *shader;
  ID3DXBuffer *errors;
  HRESULT result = D3DXCompileShader(code.c_str(), code.size(), nullptr, nullptr, "main", profile, D3DXSHADER_PACKMATRIX_ROWMAJOR, &shader, &errors, nullptr);
  if (SUCCEEDED(result)) {
    nassertr(shader != nullptr, false);
    data = (DWORD *)shader->GetBufferPointer();

#ifndef NDEBUG
    if (dxgsg9_cat.is_debug()) {
      std::ostream &out = dxgsg9_cat.debug()
        << "Disassembly of compiled " << profile << " module:\n";
      LPD3DXBUFFER dis;
      if (SUCCEEDED(D3DXDisassembleShader(data, FALSE, NULL, &dis))) {
        out << (char *)dis->GetBufferPointer();
        dis->Release();
      }
    }
#endif

    if (errors != nullptr) {
      errors->Release();
    }

    return query_constants(module, data);
  }
  else {
    dxgsg9_cat.error()
      << "Failed to compile " << module->get_stage() << " shader ("
      << DXGetErrorString(result) << "):\n";

    if (errors != nullptr) {
      std::string messages((const char *)errors->GetBufferPointer(), errors->GetBufferSize());
      dxgsg9_cat.error(false) << messages << "\n";
      errors->Release();
    }
    return false;
  }
}

/**
 * Walks the constant table.
 */
bool DXShaderContext9::
query_constants(const ShaderModule *module, DWORD *data) {
  if (memcmp(data + 2, "CTAB", 4) != 0) {
    dxgsg9_cat.error()
      << "Could not find constant table!\n";
    return false;
  }

  BYTE *offset = (BYTE *)(data + 3);
  D3DXSHADER_CONSTANTTABLE *table = (D3DXSHADER_CONSTANTTABLE *)offset;
  D3DXSHADER_CONSTANTINFO *constants = (D3DXSHADER_CONSTANTINFO *)(offset + table->ConstantInfo);

  if (dxgsg9_cat.is_debug()) {
    if (table->Constants != 0) {
      dxgsg9_cat.debug()
        << "Constant table for compiled " << *module << ":\n";
    } else {
      dxgsg9_cat.debug()
        << "Empty constant table for compiled " << *module << "\n";
    }
  }

  Shader::Stage stage = module->get_stage();

  for (DWORD ci = 0; ci < table->Constants; ++ci) {
    D3DXSHADER_CONSTANTINFO &constant = constants[ci];
    D3DXSHADER_TYPEINFO *type = (D3DXSHADER_TYPEINFO *)(offset + constant.TypeInfo);

    // We renamed the constants to p# earlier on, so extract the original
    // parameter index.
    const char *name = (const char *)(offset + constant.Name);
    if (name[0] != 'p') {
      if (stage == Shader::Stage::vertex && strcmp(name, "gl_HalfPixel") == 0) {
        // This is a special input generated by spirv-cross.
        _half_pixel_register = constant.RegisterIndex;
        continue;
      }
      dxgsg9_cat.warning()
        << "Ignoring unknown " << stage << " shader constant " << name << "\n";
      continue;
    }
    int index = atoi(name + 1);
    const ShaderModule::Variable &var = module->get_parameter(index);
    nassertd(var.has_location()) continue;
    int loc = var.get_location();

    int loc_end = loc + var.type->get_num_interface_locations();
    if ((size_t)loc_end > _register_map.size()) {
      _register_map.resize((size_t)loc_end);
    }

    const ShaderType *element_type = var.type;
    size_t num_elements = 1;

    if (const ShaderType::Array *array_type = var.type->as_array()) {
      element_type = array_type->get_element_type();
      num_elements = array_type->get_num_elements();
    }

    int reg_set = constant.RegisterSet;
    int reg_idx = constant.RegisterIndex;
    int reg_end = reg_idx + constant.RegisterCount;
    if (!r_query_constants(stage, offset, *type, loc, reg_set, reg_idx, reg_end)) {
      return false;
    }

#ifndef NDEBUG
    if (dxgsg9_cat.is_debug()) {
      const char sets[] = {'b', 'i', 'c', 's'};
      if (type->Class == D3DXPC_STRUCT) {
        dxgsg9_cat.debug()
          << "  struct " << name << "[" << type->Elements << "] (" << *var.name
          << "@" << loc << ") at register " << sets[constant.RegisterSet]
          << constant.RegisterIndex;
      } else {
        const char *types[] = {"void", "bool", "int", "float", "string", "texture", "texture1D", "texture2D", "texture3D", "textureCUBE", "sampler", "sampler1D", "sampler2D", "sampler3D", "samplerCUBE"};
        dxgsg9_cat.debug()
          << "  " << ((type->Type <= D3DXPT_SAMPLERCUBE) ? types[type->Type] : "unknown")
          << " " << name << "[" << type->Elements << "] (" << *var.name
          << "@" << loc << ") at register " << sets[constant.RegisterSet]
          << constant.RegisterIndex;
      }
      if (constant.RegisterCount > 1) {
        dxgsg9_cat.debug(false)
          << ".." << (constant.RegisterIndex + constant.RegisterCount - 1);
      }
      dxgsg9_cat.debug(false) << std::endl;
    }
#endif
  }

  return true;
}

/**
 * Recursive method used by query_constants.
 */
bool DXShaderContext9::
r_query_constants(Shader::Stage stage, BYTE *offset, D3DXSHADER_TYPEINFO &typeinfo,
                  int &loc, int reg_set, int &reg_idx, int reg_end) {
  if (typeinfo.Class == D3DXPC_STRUCT) {
    //const ShaderType::Struct *struct_type = element_type->as_struct();
    //nassertr(struct_type != nullptr, false);
    D3DXSHADER_STRUCTMEMBERINFO *members = (D3DXSHADER_STRUCTMEMBERINFO *)(offset + typeinfo.StructMemberInfo);

    for (WORD ei = 0; ei < typeinfo.Elements && reg_idx < reg_end; ++ei) {
      for (DWORD mi = 0; mi < typeinfo.StructMembers && reg_idx < reg_end; ++mi) {
        D3DXSHADER_TYPEINFO *typeinfo = (D3DXSHADER_TYPEINFO *)(offset + members[mi].TypeInfo);

        if (!r_query_constants(stage, offset, *typeinfo, loc, reg_set, reg_idx, reg_end)) {
          return false;
        }
      }
    }
  } else {
    // Non-aggregate type.  Note that arrays of arrays are not supported.
    //nassertr(!element_type->is_aggregate_type(), false);

    // Note that RegisterCount may be lower than Rows * Elements if the
    // optimizer decided that eg. the last row of a matrix is not used!

    nassertr((size_t)loc < _register_map.size(), false);

    ConstantRegister &reg = _register_map[(size_t)loc];
    reg.set = (D3DXREGISTER_SET)reg_set;
    reg.count = std::max(reg.count, (UINT)(reg_end - reg_idx));
    switch (stage) {
    case ShaderModule::Stage::vertex:
      reg.vreg = reg_idx;
      break;
    case ShaderModule::Stage::fragment:
      reg.freg = reg_idx;
      break;
    default:
      reg.count = 0;
      break;
    }

    loc += typeinfo.Elements;
    reg_idx += typeinfo.Elements * typeinfo.Rows;
  }

  return true;
}

/**
 * Should deallocate all system resources (such as vertex program handles or
 * Cg contexts).
 */
void DXShaderContext9::
release_resources() {
  if (_vertex_shader != nullptr) {
    _vertex_shader->Release();
    _vertex_shader = nullptr;
  }
  if (_vertex_shader != nullptr) {
    _vertex_shader->Release();
    _vertex_shader = nullptr;
  }

  for (const auto &it : _vertex_declarations) {
    it.second.first->Release();
  }
  _vertex_declarations.clear();
}

/**
 * This function is to be called to enable a new shader.  It also initializes
 * all of the shader's input parameters.
 */
bool DXShaderContext9::
bind(GSG *gsg) {
  if (!valid(gsg)) {
    return false;
  }

  // clear the last cached FVF to make sure the next SetFVF call goes
  // through
  gsg->_last_fvf = 0;

  // Pass in k-parameters and transform-parameters.
  // Since the shader is always unbound at the end of a frame, this is a good
  // place to check for frame parameter as well.
  int altered = Shader::SSD_general;
  int frame_number = ClockObject::get_global_clock()->get_frame_count();
  if (frame_number != _frame_number) {
     altered |= Shader::SSD_frame;
    _frame_number = frame_number;
  }
  issue_parameters(gsg, altered);

  // Bind the shaders.
  HRESULT result;
  result = gsg->_d3d_device->SetVertexShader(_vertex_shader);
  if (FAILED(result)) {
    dxgsg9_cat.error() << "SetVertexShader failed " << D3DERRORSTRING(result);
    return false;
  }

  result = gsg->_d3d_device->SetPixelShader(_pixel_shader);
  if (FAILED(result)) {
    dxgsg9_cat.error() << "SetPixelShader failed " << D3DERRORSTRING(result);
    gsg->_d3d_device->SetVertexShader(nullptr);
    return false;
  }

  return true;
}

/**
 * This function disables a currently-bound shader.
 */
void DXShaderContext9::
unbind(GSG *gsg) {
  gsg->_d3d_device->SetVertexShader(nullptr);
  gsg->_d3d_device->SetPixelShader(nullptr);
}

/**
 * This function gets called whenever the RenderState or TransformState has
 * changed, but the Shader itself has not changed.  It loads new values into
 * the shader's parameters.
 *
 * If "altered" is false, that means you promise that the parameters for this
 * shader context have already been issued once, and that since the last time
 * the parameters were issued, no part of the render state has changed except
 * the external and internal transforms.
 */
void DXShaderContext9::
issue_parameters(GSG *gsg, int altered) {
  if (!valid(gsg)) {
    return;
  }

  LPDIRECT3DDEVICE9 device = gsg->_d3d_device;

  // We have no way to track modifications to PTAs, so we assume that they are
  // modified every frame and when we switch ShaderAttribs.
  if (altered & (Shader::SSD_shaderinputs | Shader::SSD_frame)) {
    // Iterate through _ptr parameters
    for (const Shader::ShaderPtrSpec &spec : _shader->_ptr_spec) {
      Shader::ShaderPtrData ptr_data;
      if (!gsg->fetch_ptr_parameter(spec, ptr_data)) { //the input is not contained in ShaderPtrData
        release_resources();
        return;
      }
      if (spec._id._location < 0 || (size_t)spec._id._location >= _register_map.size()) {
        continue;
      }

      ConstantRegister &reg = _register_map[spec._id._location];
      if (reg.count == 0) {
        continue;
      }

      // Calculate how many elements to transfer; no more than it expects,
      // but certainly no more than we have.
      size_t num_cols = spec._dim[2];
      if (num_cols == 0) {
        continue;
      }
      size_t num_rows = std::min((size_t)spec._dim[0] * (size_t)spec._dim[1],
                                 (size_t)(ptr_data._size / num_cols));

      switch (reg.set) {
      case D3DXRS_BOOL:
        {
          BOOL *data = (BOOL *)alloca(sizeof(BOOL) * 4 * num_rows);
          memset(data, 0, sizeof(BOOL) * 4 * num_rows);
          switch (ptr_data._type) {
          case ShaderType::ST_int:
          case ShaderType::ST_uint:
          case ShaderType::ST_float:
            // All have the same 0-representation.
            if (num_cols == 1) {
              for (size_t i = 0; i < num_rows; ++i) {
                data[i * 4] = ((int *)ptr_data._ptr)[i] != 0;
              }
            } else if (num_cols == 2) {
              for (size_t i = 0; i < num_rows; ++i) {
                data[i * 4 + 0] = ((int *)ptr_data._ptr)[i * 2] != 0;
                data[i * 4 + 1] = ((int *)ptr_data._ptr)[i * 2 + 1] != 0;
              }
            } else if (num_cols == 3) {
              for (size_t i = 0; i < num_rows; ++i) {
                data[i * 4 + 0] = ((int *)ptr_data._ptr)[i * 3] != 0;
                data[i * 4 + 1] = ((int *)ptr_data._ptr)[i * 3 + 1] != 0;
                data[i * 4 + 2] = ((int *)ptr_data._ptr)[i * 3 + 2] != 0;
              }
            } else {
              for (size_t i = 0; i < num_rows * 4; ++i) {
                data[i] = ((int *)ptr_data._ptr)[i] != 0;
              }
            }
            break;

          case ShaderType::ST_double:
            if (num_cols == 1) {
              for (size_t i = 0; i < num_rows; ++i) {
                data[i * 4] = ((double *)ptr_data._ptr)[i] != 0;
              }
            } else if (num_cols == 2) {
              for (size_t i = 0; i < num_rows; ++i) {
                data[i * 4 + 0] = ((double *)ptr_data._ptr)[i * 2] != 0;
                data[i * 4 + 1] = ((double *)ptr_data._ptr)[i * 2 + 1] != 0;
              }
            } else if (num_cols == 3) {
              for (size_t i = 0; i < num_rows; ++i) {
                data[i * 4 + 0] = ((double *)ptr_data._ptr)[i * 3] != 0;
                data[i * 4 + 1] = ((double *)ptr_data._ptr)[i * 3 + 1] != 0;
                data[i * 4 + 2] = ((double *)ptr_data._ptr)[i * 3 + 2] != 0;
              }
            } else {
              for (size_t i = 0; i < num_rows * 4; ++i) {
                data[i] = ((double *)ptr_data._ptr)[i] != 0;
              }
            }
            break;
          }
          if (reg.vreg >= 0) {
            device->SetVertexShaderConstantB(reg.vreg, data, num_rows);
          }
          if (reg.freg >= 0) {
            device->SetPixelShaderConstantB(reg.freg, data, num_rows);
          }
        }
        break;

      case D3DXRS_INT4:
        if (ptr_data._type != ShaderType::ST_int &&
            ptr_data._type != ShaderType::ST_uint) {
          dxgsg9_cat.error()
            << "Cannot pass floating-point data to integer shader input '" << spec._id._name << "'\n";

          // Deactivate it to make sure the user doesn't get flooded with this
          // error.
          reg.count = -1;
        }
        else if (num_cols == 4) {
          // Straight passthrough, hooray!
          void *data = ptr_data._ptr;
          if (reg.vreg >= 0) {
            device->SetVertexShaderConstantI(reg.vreg, (int *)data, num_rows);
          }
          if (reg.freg >= 0) {
            device->SetPixelShaderConstantI(reg.freg, (int *)data, num_rows);
          }
        }
        else {
          // Need to pad out the rows.
          LVecBase4i *data = (LVecBase4i *)alloca(sizeof(LVecBase4i) * num_rows);
          memset(data, 0, sizeof(LVecBase4i) * num_rows);
          if (num_cols == 1) {
            for (size_t i = 0; i < num_rows; ++i) {
              data[i].set(((int *)ptr_data._ptr)[i], 0, 0, 0);
            }
          } else if (num_cols == 2) {
            for (size_t i = 0; i < num_rows; ++i) {
              data[i].set(((int *)ptr_data._ptr)[i * 2],
                          ((int *)ptr_data._ptr)[i * 2 + 1],
                          0, 0);
            }
          } else if (num_cols == 3) {
            for (size_t i = 0; i < num_rows; ++i) {
              data[i].set(((int *)ptr_data._ptr)[i * 3],
                          ((int *)ptr_data._ptr)[i * 3 + 1],
                          ((int *)ptr_data._ptr)[i * 3 + 2],
                          0);
            }
          }
          if (reg.vreg >= 0) {
            device->SetVertexShaderConstantI(reg.vreg, (int *)data, num_rows);
          }
          if (reg.freg >= 0) {
            device->SetPixelShaderConstantI(reg.freg, (int *)data, num_rows);
          }
        }
        break;

      case D3DXRS_FLOAT4:
        if (ptr_data._type == ShaderType::ST_float && num_cols == 4) {
          // Straight passthrough, hooray!
          void *data = ptr_data._ptr;
          if (reg.vreg >= 0) {
            device->SetVertexShaderConstantF(reg.vreg, (float *)data, num_rows);
          }
          if (reg.freg >= 0) {
            device->SetPixelShaderConstantF(reg.freg, (float *)data, num_rows);
          }
        }
        else {
          // Need to pad out the rows.
          LVecBase4f *data = (LVecBase4f *)alloca(sizeof(LVecBase4f) * num_rows);
          memset(data, 0, sizeof(LVecBase4f) * num_rows);
          switch (ptr_data._type) {
          case ShaderType::ST_int:
            if (num_cols == 1) {
              for (size_t i = 0; i < num_rows; ++i) {
                data[i].set((float)((int *)ptr_data._ptr)[i], 0, 0, 0);
              }
            } else if (num_cols == 2) {
              for (size_t i = 0; i < num_rows; ++i) {
                data[i].set((float)((int *)ptr_data._ptr)[i * 2],
                            (float)((int *)ptr_data._ptr)[i * 2 + 1],
                            0, 0);
              }
            } else if (num_cols == 3) {
              for (size_t i = 0; i < num_rows; ++i) {
                data[i].set((float)((int *)ptr_data._ptr)[i * 3],
                            (float)((int *)ptr_data._ptr)[i * 3 + 1],
                            (float)((int *)ptr_data._ptr)[i * 3 + 2],
                            0);
              }
            } else {
              for (size_t i = 0; i < num_rows * 4; ++i) {
                ((float *)data)[i] = (float)((int *)ptr_data._ptr)[i];
              }
            }
            break;

          case ShaderType::ST_uint:
            if (num_cols == 1) {
              for (size_t i = 0; i < num_rows; ++i) {
                data[i].set((float)((unsigned int *)ptr_data._ptr)[i], 0, 0, 0);
              }
            } else if (num_cols == 2) {
              for (size_t i = 0; i < num_rows; ++i) {
                data[i].set((float)((unsigned int *)ptr_data._ptr)[i * 2],
                            (float)((unsigned int *)ptr_data._ptr)[i * 2 + 1],
                            0, 0);
              }
            } else if (num_cols == 3) {
              for (size_t i = 0; i < num_rows; ++i) {
                data[i].set((float)((unsigned int *)ptr_data._ptr)[i * 3],
                            (float)((unsigned int *)ptr_data._ptr)[i * 3 + 1],
                            (float)((unsigned int *)ptr_data._ptr)[i * 3 + 2],
                            0);
              }
            } else {
              for (size_t i = 0; i < num_rows * 4; ++i) {
                ((float *)data)[i] = (float)((unsigned int *)ptr_data._ptr)[i];
              }
            }
            break;

          case ShaderType::ST_float:
            if (num_cols == 1) {
              for (size_t i = 0; i < num_rows; ++i) {
                data[i].set(((float *)ptr_data._ptr)[i], 0, 0, 0);
              }
            } else if (num_cols == 2) {
              for (size_t i = 0; i < num_rows; ++i) {
                data[i].set(((float *)ptr_data._ptr)[i * 2],
                            ((float *)ptr_data._ptr)[i * 2 + 1],
                            0, 0);
              }
            } else if (num_cols == 3) {
              for (size_t i = 0; i < num_rows; ++i) {
                data[i].set(((float *)ptr_data._ptr)[i * 3],
                            ((float *)ptr_data._ptr)[i * 3 + 1],
                            ((float *)ptr_data._ptr)[i * 3 + 2],
                            0);
              }
            } else {
              for (size_t i = 0; i < num_rows * 4; ++i) {
                ((float *)data)[i] = ((float *)ptr_data._ptr)[i];
              }
            }
            break;

          case ShaderType::ST_double:
            if (num_cols == 1) {
              for (size_t i = 0; i < num_rows; ++i) {
                data[i].set((float)((double *)ptr_data._ptr)[i], 0, 0, 0);
              }
            } else if (num_cols == 2) {
              for (size_t i = 0; i < num_rows; ++i) {
                data[i].set((float)((double *)ptr_data._ptr)[i * 2],
                            (float)((double *)ptr_data._ptr)[i * 2 + 1],
                            0, 0);
              }
            } else if (num_cols == 3) {
              for (size_t i = 0; i < num_rows; ++i) {
                data[i].set((float)((double *)ptr_data._ptr)[i * 3],
                            (float)((double *)ptr_data._ptr)[i * 3 + 1],
                            (float)((double *)ptr_data._ptr)[i * 3 + 2],
                            0);
              }
            } else {
              for (size_t i = 0; i < num_rows * 4; ++i) {
                ((float *)data)[i] = (float)((double *)ptr_data._ptr)[i];
              }
            }
            break;
          }

          if (reg.vreg >= 0) {
            device->SetVertexShaderConstantF(reg.vreg, (float *)data, num_rows);
          }
          if (reg.freg >= 0) {
            device->SetPixelShaderConstantF(reg.freg, (float *)data, num_rows);
          }
        }
        break;

      default:
        continue;
      }
    }
  }

  if (altered & _shader->_mat_deps) {
    gsg->update_shader_matrix_cache(_shader, _mat_part_cache, altered);

    for (Shader::ShaderMatSpec &spec : _shader->_mat_spec) {
      if ((altered & spec._dep) == 0) {
        continue;
      }
      if (spec._id._location < 0 || (size_t)spec._id._location >= _register_map.size()) {
        continue;
      }

      ConstantRegister &reg = _register_map[spec._id._location];
      if (reg.count == 0) {
        continue;
      }
      nassertd(reg.set == D3DXRS_FLOAT4) continue;

      const LMatrix4 *val = gsg->fetch_specified_value(spec, _mat_part_cache, altered);
      if (!val) continue;

#ifndef STDFLOAT_DOUBLE
      // In this case, the data is already single-precision.
      const PN_float32 *data = val->get_data();
#else
      // In this case, we have to convert it.
      LMatrix4f valf = LCAST(PN_float32, *val);
      const PN_float32 *data = valf.get_data();
#endif
      PN_float32 scratch[16];

      switch (spec._piece) {
      case Shader::SMP_whole:
      case Shader::SMP_upper3x4:
      case Shader::SMP_upper4x3:
        break;
      case Shader::SMP_transpose:
      case Shader::SMP_transpose3x4:
      case Shader::SMP_transpose4x3:
        scratch[0] = data[0];
        scratch[1] = data[4];
        scratch[2] = data[8];
        scratch[3] = data[12];
        scratch[4] = data[1];
        scratch[5] = data[5];
        scratch[6] = data[9];
        scratch[7] = data[13];
        scratch[8] = data[2];
        scratch[9] = data[6];
        scratch[10] = data[10];
        scratch[11] = data[14];
        scratch[12] = data[3];
        scratch[13] = data[7];
        scratch[14] = data[11];
        scratch[15] = data[15];
        data = scratch;
        break;
      case Shader::SMP_row0:
        break;
      case Shader::SMP_row1:
        data = data + 4;
        break;
      case Shader::SMP_row2:
        data = data + 8;
        break;
      case Shader::SMP_row3:
        data = data + 12;
        break;
      case Shader::SMP_col0:
        scratch[0] = data[0];
        scratch[1] = data[4];
        scratch[2] = data[8];
        scratch[3] = data[12];
        data = scratch;
        break;
      case Shader::SMP_col1:
        scratch[0] = data[1];
        scratch[1] = data[5];
        scratch[2] = data[9];
        scratch[3] = data[13];
        data = scratch;
        break;
      case Shader::SMP_col2:
        scratch[0] = data[2];
        scratch[1] = data[6];
        scratch[2] = data[10];
        scratch[3] = data[14];
        data = scratch;
        break;
      case Shader::SMP_col3:
        scratch[0] = data[3];
        scratch[1] = data[7];
        scratch[2] = data[11];
        scratch[3] = data[15];
        data = scratch;
        break;
      case Shader::SMP_row3x1:
      case Shader::SMP_row3x2:
      case Shader::SMP_row3x3:
        data = data + 12;
        break;
      case Shader::SMP_upper3x3:
        scratch[0] = data[0];
        scratch[1] = data[1];
        scratch[2] = data[2];
        scratch[3] = data[4];
        scratch[4] = data[5];
        scratch[5] = data[6];
        scratch[6] = data[8];
        scratch[7] = data[9];
        scratch[8] = data[10];
        data = scratch;
        break;
      case Shader::SMP_transpose3x3:
        scratch[0] = data[0];
        scratch[1] = data[4];
        scratch[2] = data[8];
        scratch[3] = data[1];
        scratch[4] = data[5];
        scratch[5] = data[9];
        scratch[6] = data[2];
        scratch[7] = data[6];
        scratch[8] = data[10];
        data = scratch;
        break;
      case Shader::SMP_cell15:
        // Need to copy to scratch, otherwise D3D will read out of bounds.
        scratch[0] = data[15];
        scratch[1] = 0;
        scratch[2] = 0;
        scratch[3] = 0;
        data = scratch;
        break;
      case Shader::SMP_cell14:
        scratch[0] = data[14];
        scratch[1] = 0;
        scratch[2] = 0;
        scratch[3] = 0;
        data = scratch;
        break;
      case Shader::SMP_cell13:
        scratch[0] = data[13];
        scratch[1] = 0;
        scratch[2] = 0;
        scratch[3] = 0;
        data = scratch;
        break;
      }

      if (reg.vreg >= 0) {
        device->SetVertexShaderConstantF(reg.vreg, data, reg.count);
      }
      if (reg.freg >= 0) {
        device->SetPixelShaderConstantF(reg.freg, data, reg.count);
      }
    }
  }

  if (altered & Shader::SSD_frame) {
    //TODO: what should we set this to?
    if (_half_pixel_register >= 0) {
      const float data[4] = {0, 0, 0, 0};
      gsg->_d3d_device->SetVertexShaderConstantF(_half_pixel_register, data, 1);
    }
  }
}

/**
 * Changes the active transform and slider table, used for hardware skinning.
 */
void DXShaderContext9::
update_tables(GSG *gsg, const GeomVertexDataPipelineReader *data_reader) {
  int loc = _shader->_transform_table_loc;
  if (loc >= 0) {
    ConstantRegister &reg = _register_map[(size_t)loc];

    float *data;
    const TransformTable *table = data_reader->get_transform_table();
    if (!_shader->_transform_table_reduced) {
      // reg.count is the number of registers, which is 4 per matrix.  However,
      // due to optimization, the last row of the last matrix may be cut off.
      size_t num_matrices = (reg.count + 3) / 4;
      data = (float *)alloca(num_matrices * sizeof(LMatrix4f));
      LMatrix4f *matrices = (LMatrix4f *)data;

      size_t i = 0;
      if (table != nullptr) {
        bool transpose = (_shader->get_language() == Shader::SL_Cg);
        size_t num_transforms = std::min(num_matrices, table->get_num_transforms());
        for (; i < num_transforms; ++i) {
#ifdef STDFLOAT_DOUBLE
          LMatrix4 matrix;
          table->get_transform(i)->get_matrix(matrix);
          if (transpose) {
            matrix.transpose_in_place();
          }
          matrices[i] = LCAST(float, matrix);
#else
          table->get_transform(i)->get_matrix(matrices[i]);
          if (transpose) {
            matrices[i].transpose_in_place();
          }
#endif
        }
      }
      for (; i < num_matrices; ++i) {
        matrices[i] = LMatrix4f::ident_mat();
      }
    }
    else {
      // Reduced 3x4 matrix, used by shader generator
      size_t num_matrices = (reg.count + 2) / 3;
      data = (float *)alloca(num_matrices * sizeof(LVecBase4f) * 3);
      LVecBase4f *vectors = (LVecBase4f *)data;

      size_t i = 0;
      if (table != nullptr) {
        size_t num_transforms = std::min(num_matrices, table->get_num_transforms());
        for (; i < num_transforms; ++i) {
          LMatrix4f matrix;
#ifdef STDFLOAT_DOUBLE
          LMatrix4d matrixd;
          table->get_transform(i)->get_matrix(matrixd);
          matrix = LCAST(float, matrixd);
#else
          table->get_transform(i)->get_matrix(matrix);
#endif
          vectors[i * 3 + 0] = matrix.get_col(0);
          vectors[i * 3 + 1] = matrix.get_col(1);
          vectors[i * 3 + 2] = matrix.get_col(2);
        }
      }
      for (; i < num_matrices; ++i) {
        vectors[i * 3 + 0].set(1, 0, 0, 0);
        vectors[i * 3 + 1].set(0, 1, 0, 0);
        vectors[i * 3 + 2].set(0, 0, 1, 0);
      }
    }

    if (reg.vreg >= 0) {
      gsg->_d3d_device->SetVertexShaderConstantF(reg.vreg, data, reg.count);
    }
    if (reg.freg >= 0) {
      gsg->_d3d_device->SetPixelShaderConstantF(reg.freg, data, reg.count);
    }
  }

  loc = _shader->_slider_table_loc;
  if (loc >= 0) {
    ConstantRegister &reg = _register_map[(size_t)loc];

    LVecBase4f *sliders = (LVecBase4f *)alloca(reg.count * sizeof(LVecBase4f));
    memset(sliders, 0, reg.count * sizeof(LVecBase4f));

    const SliderTable *table = data_reader->get_slider_table();
    if (table != nullptr) {
      size_t num_sliders = std::min((size_t)reg.count, table->get_num_sliders());
      for (size_t i = 0; i < num_sliders; ++i) {
        sliders[i] = table->get_slider(i)->get_slider();
      }
    }

    if (reg.vreg >= 0) {
      gsg->_d3d_device->SetVertexShaderConstantF(reg.vreg, (float *)sliders, reg.count);
    }
    if (reg.freg >= 0) {
      gsg->_d3d_device->SetPixelShaderConstantF(reg.freg, (float *)sliders, reg.count);
    }
  }
}

/**
 * Disable all the texture bindings used by this shader.
 */
void DXShaderContext9::
disable_shader_texture_bindings(GSG *gsg) {
  for (Shader::ShaderTexSpec &spec : _shader->_tex_spec) {
    ConstantRegister &reg = _register_map[spec._id._location];
    if (reg.count == 0) {
      continue;
    }

    int texunit = reg.freg;
    if (texunit == -1) {
      texunit = reg.vreg;
      if (texunit == -1) {
        continue;
      }
    }

    HRESULT hr = gsg->_d3d_device->SetTexture(texunit, nullptr);
    if (FAILED(hr)) {
      dxgsg9_cat.error()
        << "SetTexture(" << texunit << ", NULL) failed "
        << D3DERRORSTRING(hr);
    }
  }
}

/**
 * Disables all texture bindings used by the previous shader, then enables all
 * the texture bindings needed by this shader.  Extracts the relevant vertex
 * array data from the gsg.  The current implementation is inefficient,
 * because it may unnecessarily disable textures then immediately reenable
 * them.  We may optimize this someday.
 */
void DXShaderContext9::
update_shader_texture_bindings(DXShaderContext9 *prev, GSG *gsg) {
  if (prev) {
    prev->disable_shader_texture_bindings(gsg);
  }
  if (!valid(gsg)) {
    return;
  }

  for (Shader::ShaderTexSpec &spec : _shader->_tex_spec) {
    if (spec._id._location < 0 || (size_t)spec._id._location >= _register_map.size()) {
      continue;
    }

    ConstantRegister &reg = _register_map[spec._id._location];
    if (reg.count == 0) {
      continue;
    }
    nassertd(reg.set == D3DXRS_SAMPLER) continue;

    int view = gsg->get_current_tex_view_offset();
    SamplerState sampler;

<<<<<<< HEAD
    PT(Texture) tex = gsg->fetch_specified_texture(spec, sampler, view);
    if (tex.is_null()) {
      continue;
    }

    if (spec._suffix != 0) {
      // The suffix feature is inefficient.  It is a temporary hack.
      tex = tex->load_related(spec._suffix);
    }
=======
      if (spec._suffix != nullptr) {
        // The suffix feature is inefficient.  It is a temporary hack.
        tex = tex->load_related(spec._suffix);
      }
>>>>>>> d239f48a

    Texture::TextureType tex_type = tex->get_texture_type();
    if (tex_type != spec._desired_type) {
      // Permit binding 2D texture to a 1D target, if it is one pixel high.
      if (tex_type != Texture::TT_2d_texture ||
          spec._desired_type != Texture::TT_1d_texture ||
          tex->get_y_size() != 1) {
        continue;
      }
    }

    int texunit = reg.freg;
    if (texunit == -1) {
      texunit = reg.vreg;
      if (texunit == -1) {
        continue;
      }
    }

    TextureContext *tc = tex->prepare_now(view, gsg->_prepared_objects, gsg);
    if (tc == nullptr) {
      continue;
    }

    gsg->apply_texture(texunit, tc, sampler);
  }
}

/**
 * Returns a vertex declaration object suitable for rendering geometry with the
 * given GeomVertexFormat.
 */
LPDIRECT3DVERTEXDECLARATION9 DXShaderContext9::
get_vertex_declaration(GSG *gsg, const GeomVertexFormat *format, BitMask32 &used_streams) {
  // Look up the GeomVertexFormat in the cache.
  auto it = _vertex_declarations.find(format);
  if (it != _vertex_declarations.end()) {
    // We've previously rendered geometry with this GeomVertexFormat, so we
    // already have a vertex declaration.
    used_streams = it->second.second;
    return it->second.first;
  }

  used_streams = 0;
  int texcoord_index = 0;
  size_t const num_arrays = format->get_num_arrays();
  std::vector<D3DVERTEXELEMENT9> elements;

  for (const Shader::ShaderVarSpec &spec : _shader->_var_spec) {
    D3DDECLUSAGE usage;
    if (spec._name == InternalName::get_vertex()) {
      usage = D3DDECLUSAGE_POSITION;
    }
    else if (spec._name == InternalName::get_transform_weight()) {
      usage = D3DDECLUSAGE_BLENDWEIGHT;
    }
    else if (spec._name == InternalName::get_transform_index()) {
      usage = D3DDECLUSAGE_BLENDINDICES;
    }
    else if (spec._name == InternalName::get_normal()) {
      usage = D3DDECLUSAGE_NORMAL;
    }
    else if (spec._name == InternalName::get_tangent()) {
      usage = D3DDECLUSAGE_TANGENT;
    }
    else if (spec._name == InternalName::get_binormal()) {
      usage = D3DDECLUSAGE_BINORMAL;
    }
    else if (spec._name == InternalName::get_color()) {
      usage = D3DDECLUSAGE_COLOR;
    }
    else {
      usage = D3DDECLUSAGE_TEXCOORD;
    }

    int array_index;
    const GeomVertexColumn *column;
    if (!format->get_array_info(spec._name, array_index, column)) {
      // Certain missing ones need to be gotten from the "constant vbuffer",
      // rather than receive the default value of (0, 0, 0, 1).
      if (spec._name == InternalName::get_color()) {
        elements.push_back({
          (WORD)num_arrays,
          (WORD)0,
          (BYTE)D3DDECLTYPE_D3DCOLOR,
          (BYTE)D3DDECLMETHOD_DEFAULT,
          (BYTE)D3DDECLUSAGE_COLOR,
          (BYTE)0,
        });
        used_streams.set_bit(num_arrays);
      }
      else if (spec._name == InternalName::get_transform_index()) {
        elements.push_back({
          (WORD)num_arrays,
          (WORD)4,
          (BYTE)D3DDECLTYPE_UBYTE4,
          (BYTE)D3DDECLMETHOD_DEFAULT,
          (BYTE)D3DDECLUSAGE_BLENDINDICES,
          (BYTE)0,
        });
        used_streams.set_bit(num_arrays);
      }
      else if (spec._name == InternalName::get_instance_matrix()) {
        // Binding the last row isn't necessary; the default is (0, 0, 0, 1)
        for (size_t ei = 0; ei < 3 && ei < spec._elements; ++ei) {
          elements.push_back({
            (WORD)num_arrays,
            (WORD)(8 + 4 * ei),
            (BYTE)D3DDECLTYPE_UBYTE4N,
            (BYTE)D3DDECLMETHOD_DEFAULT,
            (BYTE)D3DDECLUSAGE_TEXCOORD,
            (BYTE)(texcoord_index + ei),
          });
        }
        used_streams.set_bit(num_arrays);
        texcoord_index += spec._elements;
      }
      else if (usage == D3DDECLUSAGE_TEXCOORD) {
        texcoord_index += spec._elements;
      }
      continue;
    }
    used_streams.set_bit(array_index);

    if (column->get_contents() == GeomEnums::C_clip_point &&
        column->get_name() == InternalName::get_vertex()) {
      usage = D3DDECLUSAGE_POSITIONT;
    }
    size_t offset = column->get_start();
    bool normalized = (column->get_contents() == GeomEnums::C_color);
    int num_components = column->get_num_components();

    D3DDECLTYPE type;
    switch (column->get_numeric_type()) {
    case GeomEnums::NT_uint8:
      type = normalized ? D3DDECLTYPE_UBYTE4N : D3DDECLTYPE_UBYTE4;
      break;
    case GeomEnums::NT_uint16:
      type = (num_components > 2) ? D3DDECLTYPE_USHORT4N : D3DDECLTYPE_USHORT2N;
      break;
    case GeomEnums::NT_packed_dcba:
      type = normalized ? D3DDECLTYPE_UBYTE4N : D3DDECLTYPE_UBYTE4;
      break;
    case GeomEnums::NT_packed_dabc:
      type = normalized ? D3DDECLTYPE_D3DCOLOR : D3DDECLTYPE_UBYTE4;
      break;
#ifndef STDFLOAT_DOUBLE
    case GeomEnums::NT_stdfloat:
#endif
    case GeomEnums::NT_float32:
      type = (D3DDECLTYPE)(D3DDECLTYPE_FLOAT1 + num_components - 1);
      break;
    case GeomEnums::NT_int16:
      type = (num_components > 2)
        ? (normalized ? D3DDECLTYPE_SHORT4N : D3DDECLTYPE_SHORT4)
        : (normalized ? D3DDECLTYPE_SHORT2N : D3DDECLTYPE_SHORT2);
      break;
    default:
      dxgsg9_cat.error()
        << "Unsupported numeric type " << column->get_numeric_type()
        << " for vertex column " << *spec._name << "\n";
      continue;
    }

    for (size_t ei = 0; ei < spec._elements; ++ei) {
      elements.push_back({
        (WORD)array_index,
        (WORD)offset,
        (BYTE)type,
        (BYTE)D3DDECLMETHOD_DEFAULT,
        (BYTE)usage,
        (BYTE)((usage == D3DDECLUSAGE_TEXCOORD) ? texcoord_index++ : 0),
      });
      offset += column->get_element_stride();
    }
  }

  // Sort the elements, as D3D seems to require them to be in order.
  struct less_than {
    bool operator () (const D3DVERTEXELEMENT9 &a, const D3DVERTEXELEMENT9 &b) {
      if (a.Stream != b.Stream) {
        return a.Stream < b.Stream;
      }
      return a.Offset < b.Offset;
    }
  };
  std::sort(elements.begin(), elements.end(), less_than());

  // CreateVertexDeclaration is fickle so it helps to have some good debugging
  // info here.
  if (dxgsg9_cat.is_debug()) {
    const char *types[] = {"FLOAT1", "FLOAT2", "FLOAT3", "FLOAT4", "D3DCOLOR", "UBYTE4", "SHORT2", "SHORT4", "UBYTE4N", "SHORT2N", "SHORT4N", "USHORT2N", "USHORT4N", "UDEC3", "DEC3N", "FLOAT16_2", "FLOAT16_4", "UNUSED"};
    const char *usages[] = {"POSITION", "BLENDWEIGHT", "BLENDINDICES", "NORMAL", "PSIZE", "TEXCOORD", "TANGENT", "BINORMAL", "TESSFACTOR", "POSITIONT", "COLOR", "FOG", "DEPTH", "SAMPLE"};
    dxgsg9_cat.debug()
      << "Creating vertex declaration for format " << *format << ":\n";

    for (const D3DVERTEXELEMENT9 &element : elements) {
      dxgsg9_cat.debug()
        << "  {" << element.Stream << ", " << element.Offset << ", "
        << "D3DDECLTYPE_" << types[element.Type] << ", "
        << "D3DDECLMETHOD_DEFAULT, "
        << "D3DDECLUSAGE_" << usages[element.Usage] << ", "
        << (int)element.UsageIndex << "}\n";
    }
  }

  elements.push_back(D3DDECL_END());

  LPDIRECT3DVERTEXDECLARATION9 decl;
  HRESULT result = gsg->_d3d_device->CreateVertexDeclaration(elements.data(), &decl);
  if (FAILED(result)) {
    dxgsg9_cat.error()
      << "CreateVertexDeclaration failed" << D3DERRORSTRING(result);
    return nullptr;
  }

  _vertex_declarations[format] = std::make_pair(decl, used_streams);
  return decl;
}<|MERGE_RESOLUTION|>--- conflicted
+++ resolved
@@ -1057,22 +1057,15 @@
     int view = gsg->get_current_tex_view_offset();
     SamplerState sampler;
 
-<<<<<<< HEAD
     PT(Texture) tex = gsg->fetch_specified_texture(spec, sampler, view);
     if (tex.is_null()) {
       continue;
     }
 
-    if (spec._suffix != 0) {
+    if (spec._suffix != nullptr) {
       // The suffix feature is inefficient.  It is a temporary hack.
       tex = tex->load_related(spec._suffix);
     }
-=======
-      if (spec._suffix != nullptr) {
-        // The suffix feature is inefficient.  It is a temporary hack.
-        tex = tex->load_related(spec._suffix);
-      }
->>>>>>> d239f48a
 
     Texture::TextureType tex_type = tex->get_texture_type();
     if (tex_type != spec._desired_type) {
