/**
 * PANDA 3D SOFTWARE
 * Copyright (c) Carnegie Mellon University.  All rights reserved.
 *
 * All use of this software is subject to the terms of the revised BSD
 * license.  You should have received a copy of this license along
 * with this source code in a file named "LICENSE."
 *
 * @file dxShaderContext9.cxx
 * @author jyelon
 * @date 2005-09-01
 */

#include "dxGraphicsStateGuardian9.h"
#include "dxShaderContext9.h"
#include "dxVertexBufferContext9.h"

#include <io.h>
#include <stdio.h>
#include <stdlib.h>
#include <fcntl.h>
#include <sys/types.h>
#include <sys/stat.h>

#ifdef HAVE_CG
#include <Cg/cgD3D9.h>
#endif

#define DEBUG_SHADER 0

TypeHandle CLP(ShaderContext)::_type_handle;

/**
 * xyz
 */
CLP(ShaderContext)::
CLP(ShaderContext)(Shader *s, GSG *gsg) : ShaderContext(s) {
  _vertex_element_array = NULL;
  _vertex_declaration = NULL;

  _num_bound_streams = 0;

  _name = s->get_filename();

#ifdef HAVE_CG
  CGcontext context = DCAST(DXGraphicsStateGuardian9, gsg)->_cg_context;

  if (s->get_language() == Shader::SL_Cg) {
<<<<<<< HEAD

    // Ask the shader to compile itself for us and to give us the resulting Cg
    // program objects.
=======
    // Ask the shader to compile itself for us and
    // to give us the resulting Cg program objects.
>>>>>>> e098da90
    if (!s->cg_compile_for(gsg->_shader_caps, context,
                           _cg_program, _cg_parameter_map)) {
      return;
    }

    // Load the program.
    DWORD assembly_flags = 0;
#if DEBUG_SHADER
    assembly_flags |= D3DXSHADER_DEBUG;
#endif

    HRESULT hr;
    bool success = true;
    hr = cgD3D9LoadProgram(_cg_program, FALSE, assembly_flags);
    if (FAILED (hr)) {
      dxgsg9_cat.error()
        << "cgD3D9LoadProgram failed " << D3DERRORSTRING(hr);

      CGerror error = cgGetError();
      if (error != CG_NO_ERROR) {
        dxgsg9_cat.error() << "  CG ERROR: " << cgGetErrorString(error) << "\n";
      }
      release_resources();
    }
  }
#endif
}

/**
 * xyz
 */
CLP(ShaderContext)::
~CLP(ShaderContext)() {
  release_resources();

  if ( _vertex_declaration != NULL ) {
    _vertex_declaration->Release();
    _vertex_declaration = NULL;
  }

  if ( _vertex_element_array != NULL ) {
    delete _vertex_element_array;
    _vertex_element_array = NULL;
  }
}

/*
 * int save_file (int size, void *data, char *file_path) { int state; int
 * file_handle; state = false; file_handle = _open (file_path, _O_CREAT |
 * _O_RDWR | _O_TRUNC, _S_IREAD | _S_IWRITE); if (file_handle != -1) { if
 * (_write (file_handle, data, size) == size) { state = true; } _close
 * (file_handle); } return state; } if (dxgsg9_cat.is_debug()) { DEBUG: output
 * the generated program const char *vertex_program; const char
 * *pixel_program; vertex_program = cgGetProgramString (_cg_program[0],
 * CG_COMPILED_PROGRAM); pixel_program = cgGetProgramString (_cg_program[1],
 * CG_COMPILED_PROGRAM); dxgsg9_cat.debug() << vertex_program << "\n";
 * dxgsg9_cat.debug() << pixel_program << "\n"; save the generated program to
 * a file int size; char file_path [512]; char drive[_MAX_DRIVE]; char
 * dir[_MAX_DIR]; char fname[_MAX_FNAME]; char ext[_MAX_EXT]; _splitpath
 * (_name.c_str ( ), drive, dir, fname, ext); size = strlen (vertex_program);
 * sprintf (file_path, "%s.vasm", fname); save_file (size, (void *)
 * vertex_program, file_path); size = strlen (pixel_program); sprintf
 * (file_path, "%s.pasm", fname); save_file (size, (void *) pixel_program,
 * file_path); }
 */

/**
 * Should deallocate all system resources (such as vertex program handles or
 * Cg contexts).
 */
void CLP(ShaderContext)::
release_resources() {
#ifdef HAVE_CG
  if (_cg_program) {
    cgDestroyProgram(_cg_program);
    _cg_program = 0;
    _cg_parameter_map.clear();
  }
#endif

  // I think we need to call SetStreamSource for _num_bound_streams --
  // basically the logic from disable_shader_vertex_arrays -- but to do that
  // we need to introduce logic like the GL code has to manage _last_gsg, so
  // we can get at the device.  Sigh.
}

/**
 * This function is to be called to enable a new shader.  It also initializes
 * all of the shader's input parameters.
 */
bool CLP(ShaderContext)::
bind(GSG *gsg) {

  bool bind_state = false;

#ifdef HAVE_CG
  if (_cg_program) {
    // clear the last cached FVF to make sure the next SetFVF call goes
    // through

    gsg -> _last_fvf = 0;

    // Pass in k-parameters and transform-parameters
    issue_parameters(gsg, Shader::SSD_general);

    HRESULT hr;

    // Bind the shaders.
    bind_state = true;
    hr = cgD3D9BindProgram(_cg_program);
    if (FAILED (hr)) {
      dxgsg9_cat.error() << "cgD3D9BindProgram failed " << D3DERRORSTRING(hr);

      CGerror error = cgGetError();
      if (error != CG_NO_ERROR) {
        dxgsg9_cat.error() << "  CG ERROR: " << cgGetErrorString(error) << "\n";
      }

      bind_state = false;
    }
  }
#endif

  return bind_state;
}

/**
 * This function disables a currently-bound shader.
 */
void CLP(ShaderContext)::
unbind(GSG *gsg) {

#ifdef HAVE_CG
  if (_cg_program) {
    HRESULT hr;
    hr = cgD3D9UnbindProgram(_cg_program);
    if (FAILED(hr)) {
      dxgsg9_cat.error()
        << "cgD3D9UnbindProgram failed " << D3DERRORSTRING(hr);
    }
  }
#endif
}

/**
 * This function gets called whenever the RenderState or TransformState has
 * changed, but the Shader itself has not changed.  It loads new values into
 * the shader's parameters.
 *
 * If "altered" is false, that means you promise that the parameters for this
 * shader context have already been issued once, and that since the last time
 * the parameters were issued, no part of the render state has changed except
 * the external and internal transforms.
 */

#if DEBUG_SHADER
PN_stdfloat *global_data = 0;
ShaderContext::ShaderMatSpec *global_shader_mat_spec = 0;
InternalName *global_internal_name_0 = 0;
InternalName *global_internal_name_1 = 0;
#endif

void CLP(ShaderContext)::
issue_parameters(GSG *gsg, int altered) {
#ifdef HAVE_CG
  if (_cg_program) {

    // Iterate through _ptr parameters
    for (size_t i = 0; i < _shader->_ptr_spec.size(); ++i) {
      const Shader::ShaderPtrSpec &spec = _shader->_ptr_spec[i];

      if (altered & (spec._dep[0] | spec._dep[1])) {
        const Shader::ShaderPtrData *ptr_data = gsg->fetch_ptr_parameter(spec);

        if (ptr_data == NULL) { //the input is not contained in ShaderPtrData
          release_resources();
          return;
        }

        // Calculate how many elements to transfer; no more than it expects,
        // but certainly no more than we have.
        int input_size = min(abs(spec._dim[0] * spec._dim[1] * spec._dim[2]), ptr_data->_size);

        CGparameter p = _cg_parameter_map[spec._id._seqno];
        switch (ptr_data->_type) {
        case Shader::SPT_int:
          cgSetParameterValueic(p, input_size, (int *)ptr_data->_ptr);
          break;

        case Shader::SPT_double:
          cgSetParameterValuedc(p, input_size, (double *)ptr_data->_ptr);
          break;

        case Shader::SPT_float:
          cgSetParameterValuefc(p, input_size, (float *)ptr_data->_ptr);
          break;

        default:
          dxgsg9_cat.error()
            << spec._id._name << ": unrecognized parameter type\n";
          release_resources();
          return;
        }
      }
    }

    for (size_t i = 0; i < _shader->_mat_spec.size(); ++i) {
      Shader::ShaderMatSpec &spec = _shader->_mat_spec[i];

      if (altered & (spec._dep[0] | spec._dep[1])) {
        CGparameter p = _cg_parameter_map[spec._id._seqno];
        if (p == NULL) {
          continue;
        }
        const LMatrix4 *val = gsg->fetch_specified_value(spec, altered);
        if (val) {
          HRESULT hr;
          PN_stdfloat v [4];
          LMatrix4f temp_matrix = LCAST(float, *val);

          hr = D3D_OK;

          const float *data;
          data = temp_matrix.get_data();

          #if DEBUG_SHADER
          // DEBUG
          global_data = (PN_stdfloat *) data;
          global_shader_mat_spec = &spec;
          global_internal_name_0 = global_shader_mat_spec -> _arg [0];
          global_internal_name_1 = global_shader_mat_spec -> _arg [1];
          #endif

          switch (spec._piece) {
          case Shader::SMP_whole:
            // TRANSPOSE REQUIRED
            temp_matrix.transpose_in_place();
            data = temp_matrix.get_data();

            hr = cgD3D9SetUniform (p, data);
            break;

          case Shader::SMP_transpose:
            // NO TRANSPOSE REQUIRED
            hr = cgD3D9SetUniform (p, data);
            break;

          case Shader::SMP_row0:
            hr = cgD3D9SetUniform (p, data + 0);
            break;
          case Shader::SMP_row1:
            hr = cgD3D9SetUniform (p, data + 4);
            break;
          case Shader::SMP_row2:
            hr = cgD3D9SetUniform (p, data + 8);
            break;
          case Shader::SMP_row3x1:
          case Shader::SMP_row3x2:
          case Shader::SMP_row3x3:
          case Shader::SMP_row3:
            hr = cgD3D9SetUniform (p, data + 12);
            break;

          case Shader::SMP_col0:
            v[0] = data[0]; v[1] = data[4]; v[2] = data[8]; v[3] = data[12];
            hr = cgD3D9SetUniform (p, v);
            break;
          case Shader::SMP_col1:
            v[0] = data[1]; v[1] = data[5]; v[2] = data[9]; v[3] = data[13];
            hr = cgD3D9SetUniform (p, v);
            break;
          case Shader::SMP_col2:
            v[0] = data[2]; v[1] = data[6]; v[2] = data[10]; v[3] = data[14];
            hr = cgD3D9SetUniform (p, v);
            break;
          case Shader::SMP_col3:
            v[0] = data[3]; v[1] = data[7]; v[2] = data[11]; v[3] = data[15];
            hr = cgD3D9SetUniform (p, v);
            break;

          default:
            dxgsg9_cat.error()
              << "issue_parameters ( ) SMP parameter type not implemented " << spec._piece << "\n";
            break;
          }

          if (FAILED (hr)) {
            string name = "unnamed";

            if (spec._arg[0]) {
              name = spec._arg[0]->get_basename();
            }

            dxgsg9_cat.error()
              << "NAME  " << name << "\n" << "MAT TYPE  " << spec._piece
              << " cgD3D9SetUniform failed " << D3DERRORSTRING(hr);

            CGerror error = cgGetError();
            if (error != CG_NO_ERROR) {
              dxgsg9_cat.error() << "  CG ERROR: " << cgGetErrorString(error) << "\n";
            }
          }
        }
      }
    }
  }
#endif
}

/**
 * Disable all the vertex arrays used by this shader.
 */
void CLP(ShaderContext)::
disable_shader_vertex_arrays(GSG *gsg) {
  LPDIRECT3DDEVICE9 device = gsg->_screen->_d3d_device;

  for ( int array_index = 0; array_index < _num_bound_streams; ++array_index )
  {
    device->SetStreamSource( array_index, NULL, 0, 0 );
  }
  _num_bound_streams = 0;
}

/**
 * Disables all vertex arrays used by the previous shader, then enables all
 * the vertex arrays needed by this shader.  Extracts the relevant vertex
 * array data from the gsg.  The current implementation is inefficient,
 * because it may unnecessarily disable arrays then immediately reenable them.
 * We may optimize this someday.
 */
bool CLP(ShaderContext)::
update_shader_vertex_arrays(CLP(ShaderContext) *prev, GSG *gsg, bool force) {
  if (prev) prev->disable_shader_vertex_arrays(gsg);
#ifdef HAVE_CG
  if (!_cg_program) {
    return true;
  }

#ifdef SUPPORT_IMMEDIATE_MODE
/*
    if (gsg->_use_sender) {
      dxgsg9_cat.error() << "immediate mode shaders not implemented yet\n";
    } else
*/
#endif // SUPPORT_IMMEDIATE_MODE
  {
    int nvarying = _shader->_var_spec.size();
    LPDIRECT3DDEVICE9 device = gsg->_screen->_d3d_device;
    HRESULT hr;

    // Discard and recreate the VertexElementArray.  This thrashes pretty
    // bad....
    if ( _vertex_element_array != NULL ) {
      delete _vertex_element_array;
    }
    _vertex_element_array = new VertexElementArray(nvarying + 2);
    VertexElementArray* vertex_element_array = _vertex_element_array;

    // Experimentally determined that DX doesn't like us crossing the streams!
    // It seems to be okay with out-of-order offsets in both source and
    // destination, but it wants all stream X entries grouped together, then
    // all stream Y entries, etc.  To accomplish this out outer loop processes
    // arrays ("streams"), and we repeatedly iterate the parameters to pull
    // out only those for a single stream.

    int number_of_arrays = gsg->_data_reader->get_num_arrays();
    for ( int array_index = 0; array_index < number_of_arrays; ++array_index ) {
      const GeomVertexArrayDataHandle* array_reader =
        gsg->_data_reader->get_array_reader( array_index );
      if ( array_reader == NULL ) {
        dxgsg9_cat.error() << "Unable to get reader for array " << array_index << "\n";
        continue;
      }

      for ( int var_index = 0; var_index < nvarying; ++var_index ) {
        CGparameter p = _cg_parameter_map[_shader->_var_spec[var_index]._id._seqno];
        if ( p == NULL ) {
          dxgsg9_cat.info() <<
            "No parameter in map for parameter " << var_index <<
            " (probably optimized away)\n";
          continue;
        }

        InternalName *name = _shader->_var_spec[var_index]._name;

        // This is copied from the GL version of this function, and I've yet
        // to 100% convince myself that it works properly....
        int texslot = _shader->_var_spec[var_index]._append_uv;
        if (texslot >= 0 && texslot < gsg->_state_texture->get_num_on_stages()) {
          TextureStage *stage = gsg->_state_texture->get_on_stage(texslot);
          InternalName *texname = stage->get_texcoord_name();
          if (name == InternalName::get_texcoord()) {
            name = texname;
          } else if (texname != InternalName::get_texcoord()) {
            name = name->append(texname->get_basename());
          }
        }

        const GeomVertexArrayDataHandle* param_array_reader;
        Geom::NumericType numeric_type;
        int num_values;
        int start;
        int stride;
        if ( gsg->_data_reader->get_array_info( name,
                                                param_array_reader, num_values, numeric_type,
                                                start, stride ) == false ) {
          // This is apparently not an error (actually I think it is, just not
          // a fatal one). The GL implementation fails silently in this case,
          // but the net result is that we end up not supplying input for a
          // shader parameter, which can cause Bad Things to happen so I'd
          // like to at least get a hint as to what's gone wrong.
          dxgsg9_cat.info() << "Geometry contains no data for shader parameter " << *name << "\n";
          continue;
        }

        // If not associated with the array we're working on, move on.
        if ( param_array_reader != array_reader ) {
          continue;
        }

        const char* semantic = cgGetParameterSemantic( p );
        if ( semantic == NULL ) {
          dxgsg9_cat.error() << "Unable to retrieve semantic for parameter " << var_index << "\n";
          continue;
        }

        if ( strncmp( semantic, "POSITION", strlen( "POSITION" ) ) == 0 ) {
          if (numeric_type == Geom::NT_float32) {
            switch (num_values) {
              case 3:
                vertex_element_array->add_position_xyz_vertex_element(array_index, start);
                break;
              case 4:
                vertex_element_array->add_position_xyzw_vertex_element(array_index, start);
                break;
              default:
                dxgsg9_cat.error() << "VE ERROR: invalid number of vertex coordinate elements " << num_values << "\n";
                break;
            }
          } else {
            dxgsg9_cat.error() << "VE ERROR: invalid vertex type " << numeric_type << "\n";
          }
        } else if ( strncmp( semantic, "TEXCOORD", strlen( "TEXCOORD" ) ) == 0 ) {
          int slot = atoi( semantic + strlen( "TEXCOORD" ) );
          if (numeric_type == Geom::NT_float32) {
            switch (num_values) {
              case 1:
                vertex_element_array->add_u_vertex_element(array_index, start, slot);
                break;
              case 2:
                vertex_element_array->add_uv_vertex_element(array_index, start, slot);
                break;
              case 3:
                vertex_element_array->add_uvw_vertex_element(array_index, start, slot);
                break;
              case 4:
                vertex_element_array->add_xyzw_vertex_element(array_index, start, slot);
                break;
              default:
                dxgsg9_cat.error() << "VE ERROR: invalid number of vertex texture coordinate elements " << num_values <<  "\n";
                break;
            }
          } else {
            dxgsg9_cat.error() << "VE ERROR: invalid texture coordinate type " << numeric_type << "\n";
          }
        } else if ( strncmp( semantic, "COLOR", strlen( "COLOR" ) ) == 0 ) {
          if (numeric_type == Geom::NT_packed_dcba ||
              numeric_type == Geom::NT_packed_dabc ||
              numeric_type == Geom::NT_uint8) {
            switch (num_values) {
              case 4:
                vertex_element_array->add_diffuse_color_vertex_element(array_index, start);
                break;
              default:
                dxgsg9_cat.error() << "VE ERROR: invalid color coordinates " << num_values << "\n";
                break;
            }
          } else {
            dxgsg9_cat.error() << "VE ERROR: invalid color type " << numeric_type << "\n";
          }
        } else if ( strncmp( semantic, "NORMAL", strlen( "NORMAL" ) ) == 0 ) {
          if (numeric_type == Geom::NT_float32) {
            switch (num_values) {
              case 3:
                vertex_element_array->add_normal_vertex_element(array_index, start);
                break;
              default:
                dxgsg9_cat.error() << "VE ERROR: invalid number of normal coordinate elements " << num_values << "\n";
                break;
            }
          } else {
            dxgsg9_cat.error() << "VE ERROR: invalid normal type " << numeric_type << "\n";
          }
        } else if ( strncmp( semantic, "BINORMAL", strlen( "BINORMAL" ) ) == 0 ) {
          if (numeric_type == Geom::NT_float32) {
            switch (num_values) {
              case 3:
                vertex_element_array->add_binormal_vertex_element(array_index, start);
                break;
              default:
                dxgsg9_cat.error() << "VE ERROR: invalid number of binormal coordinate elements " << num_values << "\n";
                break;
            }
          } else {
            dxgsg9_cat.error() << "VE ERROR: invalid binormal type " << numeric_type << "\n";
          }
        } else if ( strncmp( semantic, "TANGENT", strlen( "TANGENT" ) ) == 0 ) {
          if (numeric_type == Geom::NT_float32) {
            switch (num_values) {
              case 3:
                vertex_element_array->add_tangent_vertex_element(array_index, start);
                break;
              default:
                dxgsg9_cat.error() << "VE ERROR: invalid number of tangent coordinate elements " << num_values << "\n";
                break;
            }
          } else {
            dxgsg9_cat.error() << "VE ERROR: invalid tangent type " << numeric_type << "\n";
          }
        } else {
          dxgsg9_cat.error() << "Unsupported semantic " << semantic << " for parameter " << var_index << "\n";
        }
      }

      // Get the vertex buffer for this array.
      CLP(VertexBufferContext)* dvbc;
      if (!gsg->setup_array_data(dvbc, array_reader, force)) {
        dxgsg9_cat.error() << "Unable to setup vertex buffer for array " << array_index << "\n";
        continue;
      }

      // Bind this array as the data source for the corresponding stream.
      const GeomVertexArrayFormat* array_format = array_reader->get_array_format();
      hr = device->SetStreamSource( array_index, dvbc->_vbuffer, 0, array_format->get_stride() );
      if (FAILED(hr)) {
        dxgsg9_cat.error() << "SetStreamSource failed" << D3DERRORSTRING(hr);
      }
    }

    _num_bound_streams = number_of_arrays;

    if (( _vertex_element_array != NULL ) &&
        ( _vertex_element_array->add_end_vertex_element() != false )) {
      if (dxgsg9_cat.is_debug()) {
        // Note that the currently generated vertex declaration works but
        // never validates.  My theory is that this is due to the shader
        // programs always using float4 whereas the vertex declaration
        // correctly sets the number of inputs (float2, float3, etc.).
        if (cgD3D9ValidateVertexDeclaration(_cg_program,
                                            _vertex_element_array->_vertex_element_array) == CG_TRUE) {
          dxgsg9_cat.debug() << "cgD3D9ValidateVertexDeclaration succeeded\n";
        } else {
          dxgsg9_cat.debug() << "cgD3D9ValidateVertexDeclaration failed\n";
        }
      }

      // Discard the old VertexDeclaration.  This thrashes pretty bad....
      if ( _vertex_declaration != NULL ) {
        _vertex_declaration->Release();
        _vertex_declaration = NULL;
      }

      hr = device->CreateVertexDeclaration( _vertex_element_array->_vertex_element_array,
                                            &_vertex_declaration );
      if (FAILED (hr)) {
        dxgsg9_cat.error() << "CreateVertexDeclaration failed" << D3DERRORSTRING(hr);
      } else {
        hr = device->SetVertexDeclaration( _vertex_declaration );
        if (FAILED(hr)) {
          dxgsg9_cat.error() << "SetVertexDeclaration failed" << D3DERRORSTRING(hr);
        }
      }
    } else {
      dxgsg9_cat.error() << "VertexElementArray creation failed\n";
    }
  }
#endif // HAVE_CG

  return true;
}

/**
 * Disable all the texture bindings used by this shader.
 */
void CLP(ShaderContext)::
disable_shader_texture_bindings(GSG *gsg)
{
#ifdef HAVE_CG
  if (_cg_program) {
    for (int i=0; i<(int)_shader->_tex_spec.size(); i++) {
      CGparameter p = _cg_parameter_map[_shader->_tex_spec[i]._id._seqno];
      if (p == NULL) {
        continue;
      }
      int texunit = cgGetParameterResourceIndex(p);

      HRESULT hr;

      hr = gsg -> _d3d_device -> SetTexture (texunit, NULL);
      if (FAILED (hr)) {
        dxgsg9_cat.error()
          << "SetTexture ("
          << texunit
          << ", NULL) failed "
          << D3DERRORSTRING(hr);
      }
    }
  }
#endif
}

/**
 * Disables all texture bindings used by the previous shader, then enables all
 * the texture bindings needed by this shader.  Extracts the relevant vertex
 * array data from the gsg.  The current implementation is inefficient,
 * because it may unnecessarily disable textures then immediately reenable
 * them.  We may optimize this someday.
 */
void CLP(ShaderContext)::
update_shader_texture_bindings(CLP(ShaderContext) *prev, GSG *gsg) {
  if (prev) {
    prev->disable_shader_texture_bindings(gsg);
  }

#ifdef HAVE_CG
  if (_cg_program) {
    for (size_t i = 0; i < _shader->_tex_spec.size(); ++i) {
      const Shader::ShaderTexSpec &spec = _shader->_tex_spec[i];
      CGparameter p = _cg_parameter_map[spec._id._seqno];
      if (p == NULL) {
        continue;
      }

      Texture *tex = NULL;
      int view = gsg->get_current_tex_view_offset();
      SamplerState sampler;

      if (spec._name != NULL) {
        const ShaderInput *input = gsg->_target_shader->get_shader_input(spec._name);
        tex = input->get_texture();
        sampler = input->get_sampler();

      } else {
        // We get the TextureAttrib directly from the _target_rs, not the
        // filtered TextureAttrib in _target_texture.
        const TextureAttrib *texattrib = DCAST(TextureAttrib, gsg->_target_rs->get_attrib_def(TextureAttrib::get_class_slot()));
        nassertv(texattrib != (TextureAttrib *)NULL);

        if (spec._stage >= texattrib->get_num_on_stages()) {
          continue;
        }
        TextureStage *stage = texattrib->get_on_stage(spec._stage);
        tex = texattrib->get_on_texture(stage);
        sampler = texattrib->get_on_sampler(stage);
        view += stage->get_tex_view_offset();
      }
<<<<<<< HEAD
      if (_shader->_tex_spec[i]._suffix != 0) {
=======

      if (spec._suffix != 0) {
>>>>>>> e098da90
        // The suffix feature is inefficient.  It is a temporary hack.
        if (tex == 0) {
          continue;
        }
        tex = tex->load_related(spec._suffix);
      }

      if ((tex == 0) || (tex->get_texture_type() != spec._desired_type)) {
        continue;
      }

      TextureContext *tc = tex->prepare_now(view, gsg->_prepared_objects, gsg);
      if (tc == (TextureContext*)NULL) {
        continue;
      }

      int texunit = cgGetParameterResourceIndex(p);
      gsg->apply_texture(texunit, tc, sampler);
    }
  }
#endif
}

// DEBUG CODE TO TEST ASM CODE GENERATED BY Cg
void assemble_shader_test(char *file_path)
{
  int flags;
  D3DXMACRO *defines;
  LPD3DXINCLUDE include;
  LPD3DXBUFFER shader;
  LPD3DXBUFFER error_messages;

  flags = 0;
  defines = 0;
  include = 0;
  shader = 0;
  error_messages = 0;

  D3DXAssembleShaderFromFile (file_path, defines, include, flags, &shader, &error_messages);
  if (error_messages)
  {
    char *error_message;

    error_message = (char *) (error_messages -> GetBufferPointer ( ));
    if (error_message)
    {
      dxgsg9_cat.error() << error_message;
    }

    error_messages -> Release ( );
  }
}<|MERGE_RESOLUTION|>--- conflicted
+++ resolved
@@ -28,13 +28,13 @@
 
 #define DEBUG_SHADER 0
 
-TypeHandle CLP(ShaderContext)::_type_handle;
+TypeHandle DXShaderContext9::_type_handle;
 
 /**
  * xyz
  */
-CLP(ShaderContext)::
-CLP(ShaderContext)(Shader *s, GSG *gsg) : ShaderContext(s) {
+DXShaderContext9::
+DXShaderContext9(Shader *s, GSG *gsg) : ShaderContext(s) {
   _vertex_element_array = NULL;
   _vertex_declaration = NULL;
 
@@ -46,14 +46,8 @@
   CGcontext context = DCAST(DXGraphicsStateGuardian9, gsg)->_cg_context;
 
   if (s->get_language() == Shader::SL_Cg) {
-<<<<<<< HEAD
-
     // Ask the shader to compile itself for us and to give us the resulting Cg
     // program objects.
-=======
-    // Ask the shader to compile itself for us and
-    // to give us the resulting Cg program objects.
->>>>>>> e098da90
     if (!s->cg_compile_for(gsg->_shader_caps, context,
                            _cg_program, _cg_parameter_map)) {
       return;
@@ -68,7 +62,7 @@
     HRESULT hr;
     bool success = true;
     hr = cgD3D9LoadProgram(_cg_program, FALSE, assembly_flags);
-    if (FAILED (hr)) {
+    if (FAILED(hr)) {
       dxgsg9_cat.error()
         << "cgD3D9LoadProgram failed " << D3DERRORSTRING(hr);
 
@@ -85,46 +79,26 @@
 /**
  * xyz
  */
-CLP(ShaderContext)::
-~CLP(ShaderContext)() {
+DXShaderContext9::
+~DXShaderContext9() {
   release_resources();
 
-  if ( _vertex_declaration != NULL ) {
+  if (_vertex_declaration != NULL) {
     _vertex_declaration->Release();
     _vertex_declaration = NULL;
   }
 
-  if ( _vertex_element_array != NULL ) {
+  if (_vertex_element_array != NULL) {
     delete _vertex_element_array;
     _vertex_element_array = NULL;
   }
 }
 
-/*
- * int save_file (int size, void *data, char *file_path) { int state; int
- * file_handle; state = false; file_handle = _open (file_path, _O_CREAT |
- * _O_RDWR | _O_TRUNC, _S_IREAD | _S_IWRITE); if (file_handle != -1) { if
- * (_write (file_handle, data, size) == size) { state = true; } _close
- * (file_handle); } return state; } if (dxgsg9_cat.is_debug()) { DEBUG: output
- * the generated program const char *vertex_program; const char
- * *pixel_program; vertex_program = cgGetProgramString (_cg_program[0],
- * CG_COMPILED_PROGRAM); pixel_program = cgGetProgramString (_cg_program[1],
- * CG_COMPILED_PROGRAM); dxgsg9_cat.debug() << vertex_program << "\n";
- * dxgsg9_cat.debug() << pixel_program << "\n"; save the generated program to
- * a file int size; char file_path [512]; char drive[_MAX_DRIVE]; char
- * dir[_MAX_DIR]; char fname[_MAX_FNAME]; char ext[_MAX_EXT]; _splitpath
- * (_name.c_str ( ), drive, dir, fname, ext); size = strlen (vertex_program);
- * sprintf (file_path, "%s.vasm", fname); save_file (size, (void *)
- * vertex_program, file_path); size = strlen (pixel_program); sprintf
- * (file_path, "%s.pasm", fname); save_file (size, (void *) pixel_program,
- * file_path); }
- */
-
 /**
  * Should deallocate all system resources (such as vertex program handles or
  * Cg contexts).
  */
-void CLP(ShaderContext)::
+void DXShaderContext9::
 release_resources() {
 #ifdef HAVE_CG
   if (_cg_program) {
@@ -144,9 +118,8 @@
  * This function is to be called to enable a new shader.  It also initializes
  * all of the shader's input parameters.
  */
-bool CLP(ShaderContext)::
+bool DXShaderContext9::
 bind(GSG *gsg) {
-
   bool bind_state = false;
 
 #ifdef HAVE_CG
@@ -154,7 +127,7 @@
     // clear the last cached FVF to make sure the next SetFVF call goes
     // through
 
-    gsg -> _last_fvf = 0;
+    gsg->_last_fvf = 0;
 
     // Pass in k-parameters and transform-parameters
     issue_parameters(gsg, Shader::SSD_general);
@@ -164,7 +137,7 @@
     // Bind the shaders.
     bind_state = true;
     hr = cgD3D9BindProgram(_cg_program);
-    if (FAILED (hr)) {
+    if (FAILED(hr)) {
       dxgsg9_cat.error() << "cgD3D9BindProgram failed " << D3DERRORSTRING(hr);
 
       CGerror error = cgGetError();
@@ -183,9 +156,8 @@
 /**
  * This function disables a currently-bound shader.
  */
-void CLP(ShaderContext)::
+void DXShaderContext9::
 unbind(GSG *gsg) {
-
 #ifdef HAVE_CG
   if (_cg_program) {
     HRESULT hr;
@@ -216,7 +188,7 @@
 InternalName *global_internal_name_1 = 0;
 #endif
 
-void CLP(ShaderContext)::
+void DXShaderContext9::
 issue_parameters(GSG *gsg, int altered) {
 #ifdef HAVE_CG
   if (_cg_program) {
@@ -279,13 +251,13 @@
           const float *data;
           data = temp_matrix.get_data();
 
-          #if DEBUG_SHADER
+#if DEBUG_SHADER
           // DEBUG
-          global_data = (PN_stdfloat *) data;
+          global_data = (PN_stdfloat *)data;
           global_shader_mat_spec = &spec;
-          global_internal_name_0 = global_shader_mat_spec -> _arg [0];
-          global_internal_name_1 = global_shader_mat_spec -> _arg [1];
-          #endif
+          global_internal_name_0 = global_shader_mat_spec->_arg[0];
+          global_internal_name_1 = global_shader_mat_spec->_arg[1];
+#endif
 
           switch (spec._piece) {
           case Shader::SMP_whole:
@@ -293,54 +265,54 @@
             temp_matrix.transpose_in_place();
             data = temp_matrix.get_data();
 
-            hr = cgD3D9SetUniform (p, data);
+            hr = cgD3D9SetUniform(p, data);
             break;
 
           case Shader::SMP_transpose:
             // NO TRANSPOSE REQUIRED
-            hr = cgD3D9SetUniform (p, data);
+            hr = cgD3D9SetUniform(p, data);
             break;
 
           case Shader::SMP_row0:
-            hr = cgD3D9SetUniform (p, data + 0);
+            hr = cgD3D9SetUniform(p, data + 0);
             break;
           case Shader::SMP_row1:
-            hr = cgD3D9SetUniform (p, data + 4);
+            hr = cgD3D9SetUniform(p, data + 4);
             break;
           case Shader::SMP_row2:
-            hr = cgD3D9SetUniform (p, data + 8);
+            hr = cgD3D9SetUniform(p, data + 8);
             break;
           case Shader::SMP_row3x1:
           case Shader::SMP_row3x2:
           case Shader::SMP_row3x3:
           case Shader::SMP_row3:
-            hr = cgD3D9SetUniform (p, data + 12);
+            hr = cgD3D9SetUniform(p, data + 12);
             break;
 
           case Shader::SMP_col0:
             v[0] = data[0]; v[1] = data[4]; v[2] = data[8]; v[3] = data[12];
-            hr = cgD3D9SetUniform (p, v);
+            hr = cgD3D9SetUniform(p, v);
             break;
           case Shader::SMP_col1:
             v[0] = data[1]; v[1] = data[5]; v[2] = data[9]; v[3] = data[13];
-            hr = cgD3D9SetUniform (p, v);
+            hr = cgD3D9SetUniform(p, v);
             break;
           case Shader::SMP_col2:
             v[0] = data[2]; v[1] = data[6]; v[2] = data[10]; v[3] = data[14];
-            hr = cgD3D9SetUniform (p, v);
+            hr = cgD3D9SetUniform(p, v);
             break;
           case Shader::SMP_col3:
             v[0] = data[3]; v[1] = data[7]; v[2] = data[11]; v[3] = data[15];
-            hr = cgD3D9SetUniform (p, v);
+            hr = cgD3D9SetUniform(p, v);
             break;
 
           default:
             dxgsg9_cat.error()
-              << "issue_parameters ( ) SMP parameter type not implemented " << spec._piece << "\n";
-            break;
-          }
-
-          if (FAILED (hr)) {
+              << "issue_parameters () SMP parameter type not implemented " << spec._piece << "\n";
+            break;
+          }
+
+          if (FAILED(hr)) {
             string name = "unnamed";
 
             if (spec._arg[0]) {
@@ -366,13 +338,12 @@
 /**
  * Disable all the vertex arrays used by this shader.
  */
-void CLP(ShaderContext)::
+void DXShaderContext9::
 disable_shader_vertex_arrays(GSG *gsg) {
   LPDIRECT3DDEVICE9 device = gsg->_screen->_d3d_device;
 
-  for ( int array_index = 0; array_index < _num_bound_streams; ++array_index )
-  {
-    device->SetStreamSource( array_index, NULL, 0, 0 );
+  for (int array_index = 0; array_index < _num_bound_streams; ++array_index) {
+    device->SetStreamSource(array_index, NULL, 0, 0);
   }
   _num_bound_streams = 0;
 }
@@ -384,8 +355,8 @@
  * because it may unnecessarily disable arrays then immediately reenable them.
  * We may optimize this someday.
  */
-bool CLP(ShaderContext)::
-update_shader_vertex_arrays(CLP(ShaderContext) *prev, GSG *gsg, bool force) {
+bool DXShaderContext9::
+update_shader_vertex_arrays(DXShaderContext9 *prev, GSG *gsg, bool force) {
   if (prev) prev->disable_shader_vertex_arrays(gsg);
 #ifdef HAVE_CG
   if (!_cg_program) {
@@ -406,7 +377,7 @@
 
     // Discard and recreate the VertexElementArray.  This thrashes pretty
     // bad....
-    if ( _vertex_element_array != NULL ) {
+    if (_vertex_element_array != NULL) {
       delete _vertex_element_array;
     }
     _vertex_element_array = new VertexElementArray(nvarying + 2);
@@ -420,17 +391,17 @@
     // out only those for a single stream.
 
     int number_of_arrays = gsg->_data_reader->get_num_arrays();
-    for ( int array_index = 0; array_index < number_of_arrays; ++array_index ) {
+    for (int array_index = 0; array_index < number_of_arrays; ++array_index) {
       const GeomVertexArrayDataHandle* array_reader =
-        gsg->_data_reader->get_array_reader( array_index );
-      if ( array_reader == NULL ) {
+        gsg->_data_reader->get_array_reader(array_index);
+      if (array_reader == NULL) {
         dxgsg9_cat.error() << "Unable to get reader for array " << array_index << "\n";
         continue;
       }
 
-      for ( int var_index = 0; var_index < nvarying; ++var_index ) {
+      for (int var_index = 0; var_index < nvarying; ++var_index) {
         CGparameter p = _cg_parameter_map[_shader->_var_spec[var_index]._id._seqno];
-        if ( p == NULL ) {
+        if (p == NULL) {
           dxgsg9_cat.info() <<
             "No parameter in map for parameter " << var_index <<
             " (probably optimized away)\n";
@@ -452,14 +423,12 @@
           }
         }
 
-        const GeomVertexArrayDataHandle* param_array_reader;
+        const GeomVertexArrayDataHandle *param_array_reader;
         Geom::NumericType numeric_type;
-        int num_values;
-        int start;
-        int stride;
-        if ( gsg->_data_reader->get_array_info( name,
-                                                param_array_reader, num_values, numeric_type,
-                                                start, stride ) == false ) {
+        int num_values, start, stride;
+        if (!gsg->_data_reader->get_array_info(name, param_array_reader,
+                                               num_values, numeric_type,
+                                               start, stride)) {
           // This is apparently not an error (actually I think it is, just not
           // a fatal one). The GL implementation fails silently in this case,
           // but the net result is that we end up not supplying input for a
@@ -470,105 +439,105 @@
         }
 
         // If not associated with the array we're working on, move on.
-        if ( param_array_reader != array_reader ) {
+        if (param_array_reader != array_reader) {
           continue;
         }
 
-        const char* semantic = cgGetParameterSemantic( p );
-        if ( semantic == NULL ) {
+        const char *semantic = cgGetParameterSemantic(p);
+        if (semantic == NULL) {
           dxgsg9_cat.error() << "Unable to retrieve semantic for parameter " << var_index << "\n";
           continue;
         }
 
-        if ( strncmp( semantic, "POSITION", strlen( "POSITION" ) ) == 0 ) {
+        if (strncmp(semantic, "POSITION", strlen("POSITION")) == 0) {
           if (numeric_type == Geom::NT_float32) {
             switch (num_values) {
-              case 3:
-                vertex_element_array->add_position_xyz_vertex_element(array_index, start);
-                break;
-              case 4:
-                vertex_element_array->add_position_xyzw_vertex_element(array_index, start);
-                break;
-              default:
-                dxgsg9_cat.error() << "VE ERROR: invalid number of vertex coordinate elements " << num_values << "\n";
-                break;
+            case 3:
+              vertex_element_array->add_position_xyz_vertex_element(array_index, start);
+              break;
+            case 4:
+              vertex_element_array->add_position_xyzw_vertex_element(array_index, start);
+              break;
+            default:
+              dxgsg9_cat.error() << "VE ERROR: invalid number of vertex coordinate elements " << num_values << "\n";
+              break;
             }
           } else {
             dxgsg9_cat.error() << "VE ERROR: invalid vertex type " << numeric_type << "\n";
           }
-        } else if ( strncmp( semantic, "TEXCOORD", strlen( "TEXCOORD" ) ) == 0 ) {
-          int slot = atoi( semantic + strlen( "TEXCOORD" ) );
+        } else if (strncmp(semantic, "TEXCOORD", strlen("TEXCOORD")) == 0) {
+          int slot = atoi(semantic + strlen("TEXCOORD"));
           if (numeric_type == Geom::NT_float32) {
             switch (num_values) {
-              case 1:
-                vertex_element_array->add_u_vertex_element(array_index, start, slot);
-                break;
-              case 2:
-                vertex_element_array->add_uv_vertex_element(array_index, start, slot);
-                break;
-              case 3:
-                vertex_element_array->add_uvw_vertex_element(array_index, start, slot);
-                break;
-              case 4:
-                vertex_element_array->add_xyzw_vertex_element(array_index, start, slot);
-                break;
-              default:
-                dxgsg9_cat.error() << "VE ERROR: invalid number of vertex texture coordinate elements " << num_values <<  "\n";
-                break;
+            case 1:
+              vertex_element_array->add_u_vertex_element(array_index, start, slot);
+              break;
+            case 2:
+              vertex_element_array->add_uv_vertex_element(array_index, start, slot);
+              break;
+            case 3:
+              vertex_element_array->add_uvw_vertex_element(array_index, start, slot);
+              break;
+            case 4:
+              vertex_element_array->add_xyzw_vertex_element(array_index, start, slot);
+              break;
+            default:
+              dxgsg9_cat.error() << "VE ERROR: invalid number of vertex texture coordinate elements " << num_values <<  "\n";
+              break;
             }
           } else {
             dxgsg9_cat.error() << "VE ERROR: invalid texture coordinate type " << numeric_type << "\n";
           }
-        } else if ( strncmp( semantic, "COLOR", strlen( "COLOR" ) ) == 0 ) {
+        } else if (strncmp(semantic, "COLOR", strlen("COLOR")) == 0) {
           if (numeric_type == Geom::NT_packed_dcba ||
               numeric_type == Geom::NT_packed_dabc ||
               numeric_type == Geom::NT_uint8) {
             switch (num_values) {
-              case 4:
-                vertex_element_array->add_diffuse_color_vertex_element(array_index, start);
-                break;
-              default:
-                dxgsg9_cat.error() << "VE ERROR: invalid color coordinates " << num_values << "\n";
-                break;
+            case 4:
+              vertex_element_array->add_diffuse_color_vertex_element(array_index, start);
+              break;
+            default:
+              dxgsg9_cat.error() << "VE ERROR: invalid color coordinates " << num_values << "\n";
+              break;
             }
           } else {
             dxgsg9_cat.error() << "VE ERROR: invalid color type " << numeric_type << "\n";
           }
-        } else if ( strncmp( semantic, "NORMAL", strlen( "NORMAL" ) ) == 0 ) {
+        } else if (strncmp(semantic, "NORMAL", strlen("NORMAL")) == 0) {
           if (numeric_type == Geom::NT_float32) {
             switch (num_values) {
-              case 3:
-                vertex_element_array->add_normal_vertex_element(array_index, start);
-                break;
-              default:
-                dxgsg9_cat.error() << "VE ERROR: invalid number of normal coordinate elements " << num_values << "\n";
-                break;
+            case 3:
+              vertex_element_array->add_normal_vertex_element(array_index, start);
+              break;
+            default:
+              dxgsg9_cat.error() << "VE ERROR: invalid number of normal coordinate elements " << num_values << "\n";
+              break;
             }
           } else {
             dxgsg9_cat.error() << "VE ERROR: invalid normal type " << numeric_type << "\n";
           }
-        } else if ( strncmp( semantic, "BINORMAL", strlen( "BINORMAL" ) ) == 0 ) {
+        } else if (strncmp(semantic, "BINORMAL", strlen("BINORMAL")) == 0) {
           if (numeric_type == Geom::NT_float32) {
             switch (num_values) {
-              case 3:
-                vertex_element_array->add_binormal_vertex_element(array_index, start);
-                break;
-              default:
-                dxgsg9_cat.error() << "VE ERROR: invalid number of binormal coordinate elements " << num_values << "\n";
-                break;
+            case 3:
+              vertex_element_array->add_binormal_vertex_element(array_index, start);
+              break;
+            default:
+              dxgsg9_cat.error() << "VE ERROR: invalid number of binormal coordinate elements " << num_values << "\n";
+              break;
             }
           } else {
             dxgsg9_cat.error() << "VE ERROR: invalid binormal type " << numeric_type << "\n";
           }
-        } else if ( strncmp( semantic, "TANGENT", strlen( "TANGENT" ) ) == 0 ) {
+        } else if (strncmp(semantic, "TANGENT", strlen("TANGENT")) == 0) {
           if (numeric_type == Geom::NT_float32) {
             switch (num_values) {
-              case 3:
-                vertex_element_array->add_tangent_vertex_element(array_index, start);
-                break;
-              default:
-                dxgsg9_cat.error() << "VE ERROR: invalid number of tangent coordinate elements " << num_values << "\n";
-                break;
+            case 3:
+              vertex_element_array->add_tangent_vertex_element(array_index, start);
+              break;
+            default:
+              dxgsg9_cat.error() << "VE ERROR: invalid number of tangent coordinate elements " << num_values << "\n";
+              break;
             }
           } else {
             dxgsg9_cat.error() << "VE ERROR: invalid tangent type " << numeric_type << "\n";
@@ -579,15 +548,15 @@
       }
 
       // Get the vertex buffer for this array.
-      CLP(VertexBufferContext)* dvbc;
+      DXVertexBufferContext9 *dvbc;
       if (!gsg->setup_array_data(dvbc, array_reader, force)) {
         dxgsg9_cat.error() << "Unable to setup vertex buffer for array " << array_index << "\n";
         continue;
       }
 
       // Bind this array as the data source for the corresponding stream.
-      const GeomVertexArrayFormat* array_format = array_reader->get_array_format();
-      hr = device->SetStreamSource( array_index, dvbc->_vbuffer, 0, array_format->get_stride() );
+      const GeomVertexArrayFormat *array_format = array_reader->get_array_format();
+      hr = device->SetStreamSource(array_index, dvbc->_vbuffer, 0, array_format->get_stride());
       if (FAILED(hr)) {
         dxgsg9_cat.error() << "SetStreamSource failed" << D3DERRORSTRING(hr);
       }
@@ -595,8 +564,8 @@
 
     _num_bound_streams = number_of_arrays;
 
-    if (( _vertex_element_array != NULL ) &&
-        ( _vertex_element_array->add_end_vertex_element() != false )) {
+    if (_vertex_element_array != NULL &&
+        _vertex_element_array->add_end_vertex_element()) {
       if (dxgsg9_cat.is_debug()) {
         // Note that the currently generated vertex declaration works but
         // never validates.  My theory is that this is due to the shader
@@ -611,17 +580,17 @@
       }
 
       // Discard the old VertexDeclaration.  This thrashes pretty bad....
-      if ( _vertex_declaration != NULL ) {
+      if (_vertex_declaration != NULL) {
         _vertex_declaration->Release();
         _vertex_declaration = NULL;
       }
 
-      hr = device->CreateVertexDeclaration( _vertex_element_array->_vertex_element_array,
-                                            &_vertex_declaration );
-      if (FAILED (hr)) {
+      hr = device->CreateVertexDeclaration(_vertex_element_array->_vertex_element_array,
+                                           &_vertex_declaration);
+      if (FAILED(hr)) {
         dxgsg9_cat.error() << "CreateVertexDeclaration failed" << D3DERRORSTRING(hr);
       } else {
-        hr = device->SetVertexDeclaration( _vertex_declaration );
+        hr = device->SetVertexDeclaration(_vertex_declaration);
         if (FAILED(hr)) {
           dxgsg9_cat.error() << "SetVertexDeclaration failed" << D3DERRORSTRING(hr);
         }
@@ -638,12 +607,11 @@
 /**
  * Disable all the texture bindings used by this shader.
  */
-void CLP(ShaderContext)::
-disable_shader_texture_bindings(GSG *gsg)
-{
+void DXShaderContext9::
+disable_shader_texture_bindings(GSG *gsg) {
 #ifdef HAVE_CG
   if (_cg_program) {
-    for (int i=0; i<(int)_shader->_tex_spec.size(); i++) {
+    for (size_t i = 0; i < _shader->_tex_spec.size(); ++i) {
       CGparameter p = _cg_parameter_map[_shader->_tex_spec[i]._id._seqno];
       if (p == NULL) {
         continue;
@@ -652,12 +620,10 @@
 
       HRESULT hr;
 
-      hr = gsg -> _d3d_device -> SetTexture (texunit, NULL);
-      if (FAILED (hr)) {
+      hr = gsg->_d3d_device->SetTexture(texunit, NULL);
+      if (FAILED(hr)) {
         dxgsg9_cat.error()
-          << "SetTexture ("
-          << texunit
-          << ", NULL) failed "
+          << "SetTexture(" << texunit << ", NULL) failed "
           << D3DERRORSTRING(hr);
       }
     }
@@ -672,8 +638,8 @@
  * because it may unnecessarily disable textures then immediately reenable
  * them.  We may optimize this someday.
  */
-void CLP(ShaderContext)::
-update_shader_texture_bindings(CLP(ShaderContext) *prev, GSG *gsg) {
+void DXShaderContext9::
+update_shader_texture_bindings(DXShaderContext9 *prev, GSG *gsg) {
   if (prev) {
     prev->disable_shader_texture_bindings(gsg);
   }
@@ -681,49 +647,26 @@
 #ifdef HAVE_CG
   if (_cg_program) {
     for (size_t i = 0; i < _shader->_tex_spec.size(); ++i) {
-      const Shader::ShaderTexSpec &spec = _shader->_tex_spec[i];
+      Shader::ShaderTexSpec &spec = _shader->_tex_spec[i];
       CGparameter p = _cg_parameter_map[spec._id._seqno];
       if (p == NULL) {
         continue;
       }
 
-      Texture *tex = NULL;
       int view = gsg->get_current_tex_view_offset();
       SamplerState sampler;
 
-      if (spec._name != NULL) {
-        const ShaderInput *input = gsg->_target_shader->get_shader_input(spec._name);
-        tex = input->get_texture();
-        sampler = input->get_sampler();
-
-      } else {
-        // We get the TextureAttrib directly from the _target_rs, not the
-        // filtered TextureAttrib in _target_texture.
-        const TextureAttrib *texattrib = DCAST(TextureAttrib, gsg->_target_rs->get_attrib_def(TextureAttrib::get_class_slot()));
-        nassertv(texattrib != (TextureAttrib *)NULL);
-
-        if (spec._stage >= texattrib->get_num_on_stages()) {
-          continue;
-        }
-        TextureStage *stage = texattrib->get_on_stage(spec._stage);
-        tex = texattrib->get_on_texture(stage);
-        sampler = texattrib->get_on_sampler(stage);
-        view += stage->get_tex_view_offset();
-      }
-<<<<<<< HEAD
-      if (_shader->_tex_spec[i]._suffix != 0) {
-=======
+      PT(Texture) tex = gsg->fetch_specified_texture(spec, sampler, view);
+      if (tex.is_null()) {
+        continue;
+      }
 
       if (spec._suffix != 0) {
->>>>>>> e098da90
         // The suffix feature is inefficient.  It is a temporary hack.
-        if (tex == 0) {
-          continue;
-        }
         tex = tex->load_related(spec._suffix);
       }
 
-      if ((tex == 0) || (tex->get_texture_type() != spec._desired_type)) {
+      if (tex->get_texture_type() != spec._desired_type) {
         continue;
       }
 
@@ -740,8 +683,7 @@
 }
 
 // DEBUG CODE TO TEST ASM CODE GENERATED BY Cg
-void assemble_shader_test(char *file_path)
-{
+void assemble_shader_test(char *file_path) {
   int flags;
   D3DXMACRO *defines;
   LPD3DXINCLUDE include;
@@ -754,17 +696,15 @@
   shader = 0;
   error_messages = 0;
 
-  D3DXAssembleShaderFromFile (file_path, defines, include, flags, &shader, &error_messages);
-  if (error_messages)
-  {
+  D3DXAssembleShaderFromFile(file_path, defines, include, flags, &shader, &error_messages);
+  if (error_messages) {
     char *error_message;
 
-    error_message = (char *) (error_messages -> GetBufferPointer ( ));
-    if (error_message)
-    {
+    error_message = (char *)error_messages->GetBufferPointer();
+    if (error_message) {
       dxgsg9_cat.error() << error_message;
     }
 
-    error_messages -> Release ( );
+    error_messages->Release();
   }
 }