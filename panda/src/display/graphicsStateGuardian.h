/**
 * PANDA 3D SOFTWARE
 * Copyright (c) Carnegie Mellon University.  All rights reserved.
 *
 * All use of this software is subject to the terms of the revised BSD
 * license.  You should have received a copy of this license along
 * with this source code in a file named "LICENSE."
 *
 * @file graphicsStateGuardian.h
 * @author drose
 * @date 1999-02-02
 * @author fperazzi, PandaSE
 * @date 2010-05-05
 *  _max_2d_texture_array_layers on z axis, get_supports_cg_profile)
 */

#ifndef GRAPHICSSTATEGUARDIAN_H
#define GRAPHICSSTATEGUARDIAN_H

#include "pandabase.h"

#include "frameBufferProperties.h"
#include "preparedGraphicsObjects.h"
#include "lens.h"
#include "graphicsStateGuardianBase.h"
#include "graphicsThreadingModel.h"
#include "graphicsPipe.h"
#include "sceneSetup.h"
#include "displayRegion.h"
#include "luse.h"
#include "coordinateSystem.h"
#include "factory.h"
#include "pStatCollector.h"
#include "transformState.h"
#include "renderState.h"
#include "light.h"
#include "planeNode.h"
#include "config_display.h"
#include "geomMunger.h"
#include "geomVertexData.h"
#include "pnotify.h"
#include "pvector.h"
#include "shaderContext.h"
#include "bitMask.h"
#include "texture.h"
#include "occlusionQueryContext.h"
#include "loader.h"
#include "shaderAttrib.h"
#include "texGenAttrib.h"
#include "textureAttrib.h"
#include "shaderGenerator.h"

class DrawableRegion;
class GraphicsEngine;

/**
 * Encapsulates all the communication with a particular instance of a given
 * rendering backend.  Tries to guarantee that redundant state-change requests
 * are not issued (hence "state guardian").
 *
 * There will be one of these objects for each different graphics context
 * active in the system.
 */
class EXPCL_PANDA_DISPLAY GraphicsStateGuardian : public GraphicsStateGuardianBase {
  // Interfaces all GSGs should have
public:
  GraphicsStateGuardian(CoordinateSystem internal_coordinate_system,
                        GraphicsEngine *engine, GraphicsPipe *pipe);
  virtual ~GraphicsStateGuardian();

PUBLISHED:

  enum ShaderModel {
    SM_00,
    SM_11,
    SM_20,
    SM_2X,
    SM_30,
    SM_40,
    SM_50,
    SM_51,
  };

  INLINE void release_all();
  INLINE int release_all_textures();
  INLINE int release_all_samplers();
  INLINE int release_all_geoms();
  INLINE int release_all_vertex_buffers();
  INLINE int release_all_index_buffers();
  INLINE int release_all_shader_buffers();

  INLINE void set_active(bool active);
  INLINE bool is_active() const;
  INLINE bool is_valid() const;
  INLINE bool needs_reset() const;
  MAKE_PROPERTY(active, is_active, set_active);
  MAKE_PROPERTY(valid, is_valid);

  INLINE void set_incomplete_render(bool incomplete_render);
  virtual INLINE bool get_incomplete_render() const;
  virtual INLINE bool get_effective_incomplete_render() const;
  MAKE_PROPERTY(incomplete_render, get_incomplete_render, set_incomplete_render);
  MAKE_PROPERTY(effective_incomplete_render, get_effective_incomplete_render);

  INLINE void set_loader(Loader *loader);
  INLINE Loader *get_loader() const;
  MAKE_PROPERTY(loader, get_loader, set_loader);

  INLINE void set_shader_generator(ShaderGenerator *shader_generator);
  INLINE ShaderGenerator *get_shader_generator() const;
  MAKE_PROPERTY(shader_generator, get_shader_generator, set_shader_generator);

  INLINE GraphicsPipe *get_pipe() const;
  GraphicsEngine *get_engine() const;
  INLINE const GraphicsThreadingModel &get_threading_model() const;
  MAKE_PROPERTY(pipe, get_pipe);

  INLINE bool is_hardware() const;
  virtual INLINE bool prefers_triangle_strips() const;
  virtual INLINE int get_max_vertices_per_array() const;
  virtual INLINE int get_max_vertices_per_primitive() const;

  INLINE int get_max_texture_stages() const;
  virtual INLINE int get_max_texture_dimension() const;
  INLINE int get_max_3d_texture_dimension() const;
  INLINE int get_max_2d_texture_array_layers() const; //z axis
  INLINE int get_max_cube_map_dimension() const;
  INLINE int get_max_buffer_texture_size() const;

  INLINE bool get_supports_texture_combine() const;
  INLINE bool get_supports_texture_saved_result() const;
  INLINE bool get_supports_texture_dot3() const;

  INLINE bool get_supports_3d_texture() const;
  INLINE bool get_supports_2d_texture_array() const;
  INLINE bool get_supports_cube_map() const;
  INLINE bool get_supports_buffer_texture() const;
  INLINE bool get_supports_cube_map_array() const;
  INLINE bool get_supports_tex_non_pow2() const;
  INLINE bool get_supports_texture_srgb() const;

  INLINE bool get_supports_compressed_texture() const;
  virtual INLINE bool get_supports_compressed_texture_format(int compression_mode) const;

  INLINE int get_max_lights() const;
  INLINE int get_max_clip_planes() const;

  INLINE int get_max_vertex_transforms() const;
  INLINE int get_max_vertex_transform_indices() const;

  INLINE bool get_copy_texture_inverted() const;
  virtual bool get_supports_multisample() const;
  INLINE bool get_supports_generate_mipmap() const;
  INLINE bool get_supports_depth_texture() const;
  INLINE bool get_supports_depth_stencil() const;
  INLINE bool get_supports_luminance_texture() const;
  INLINE bool get_supports_shadow_filter() const;
  INLINE bool get_supports_sampler_objects() const;
  INLINE bool get_supports_basic_shaders() const;
  INLINE bool get_supports_geometry_shaders() const;
  INLINE bool get_supports_tessellation_shaders() const;
  INLINE bool get_supports_compute_shaders() const;
  INLINE bool get_supports_glsl() const;
  INLINE bool get_supports_hlsl() const;
  INLINE bool get_supports_stencil() const;
  INLINE bool get_supports_two_sided_stencil() const;
  INLINE bool get_supports_geometry_instancing() const;
  INLINE bool get_supports_indirect_draw() const;

  INLINE bool get_supports_occlusion_query() const;
  INLINE bool get_supports_timer_query() const;
  INLINE bool get_timer_queries_active() const;

  INLINE int get_max_color_targets() const;
  INLINE int get_maximum_simultaneous_render_targets() const;
  INLINE bool get_supports_dual_source_blending() const;

  MAKE_PROPERTY(max_vertices_per_array, get_max_vertices_per_array);
  MAKE_PROPERTY(max_vertices_per_primitive, get_max_vertices_per_primitive);
  MAKE_PROPERTY(max_texture_stages, get_max_texture_stages);
  MAKE_PROPERTY(max_texture_dimension, get_max_texture_dimension);
  MAKE_PROPERTY(max_3d_texture_dimension, get_max_3d_texture_dimension);
  MAKE_PROPERTY(max_2d_texture_array_layers, get_max_2d_texture_array_layers);
  MAKE_PROPERTY(max_cube_map_dimension, get_max_cube_map_dimension);
  MAKE_PROPERTY(max_buffer_texture_size, get_max_buffer_texture_size);
  MAKE_PROPERTY(supports_texture_combine, get_supports_texture_combine);
  MAKE_PROPERTY(supports_texture_saved_result, get_supports_texture_saved_result);
  MAKE_PROPERTY(supports_texture_dot3, get_supports_texture_dot3);
  MAKE_PROPERTY(supports_3d_texture, get_supports_3d_texture);
  MAKE_PROPERTY(supports_2d_texture_array, get_supports_2d_texture_array);
  MAKE_PROPERTY(supports_cube_map, get_supports_cube_map);
  MAKE_PROPERTY(supports_buffer_texture, get_supports_buffer_texture);
  MAKE_PROPERTY(supports_cube_map_array, get_supports_cube_map_array);
  MAKE_PROPERTY(supports_tex_non_pow2, get_supports_tex_non_pow2);
  MAKE_PROPERTY(supports_texture_srgb, get_supports_texture_srgb);
  MAKE_PROPERTY(supports_compressed_texture, get_supports_compressed_texture);
  MAKE_PROPERTY(max_lights, get_max_lights);
  MAKE_PROPERTY(max_clip_planes, get_max_clip_planes);
  MAKE_PROPERTY(max_vertex_transforms, get_max_vertex_transforms);
  MAKE_PROPERTY(max_vertex_transform_indices, get_max_vertex_transform_indices);
  MAKE_PROPERTY(copy_texture_inverted, get_copy_texture_inverted);
  MAKE_PROPERTY(supports_multisample, get_supports_multisample);
  MAKE_PROPERTY(supports_generate_mipmap, get_supports_generate_mipmap);
  MAKE_PROPERTY(supports_depth_texture, get_supports_depth_texture);
  MAKE_PROPERTY(supports_depth_stencil, get_supports_depth_stencil);
  MAKE_PROPERTY(supports_luminance_texture, get_supports_luminance_texture);
  MAKE_PROPERTY(supports_shadow_filter, get_supports_shadow_filter);
  MAKE_PROPERTY(supports_sampler_objects, get_supports_sampler_objects);
  MAKE_PROPERTY(supports_basic_shaders, get_supports_basic_shaders);
  MAKE_PROPERTY(supports_geometry_shaders, get_supports_geometry_shaders);
  MAKE_PROPERTY(supports_tessellation_shaders, get_supports_tessellation_shaders);
  MAKE_PROPERTY(supports_compute_shaders, get_supports_compute_shaders);
  MAKE_PROPERTY(supports_glsl, get_supports_glsl);
  MAKE_PROPERTY(supports_hlsl, get_supports_hlsl);
  MAKE_PROPERTY(supports_stencil, get_supports_stencil);
  MAKE_PROPERTY(supports_two_sided_stencil, get_supports_two_sided_stencil);
  MAKE_PROPERTY(supports_geometry_instancing, get_supports_geometry_instancing);
  MAKE_PROPERTY(supports_indirect_draw, get_supports_indirect_draw);
  MAKE_PROPERTY(supports_occlusion_query, get_supports_occlusion_query);
  MAKE_PROPERTY(supports_timer_query, get_supports_timer_query);
  MAKE_PROPERTY(timer_queries_active, get_timer_queries_active);
  MAKE_PROPERTY(max_color_targets, get_max_color_targets);
  MAKE_PROPERTY(supports_dual_source_blending, get_supports_dual_source_blending);

  INLINE ShaderModel get_shader_model() const;
  INLINE void set_shader_model(ShaderModel shader_model);
  MAKE_PROPERTY(shader_model, get_shader_model, set_shader_model);

  INLINE uint64_t get_supported_shader_capabilities() const;
  MAKE_PROPERTY(supported_shader_capabilities, get_supported_shader_capabilities);

  virtual int get_supported_geom_rendering() const;

  INLINE bool get_color_scale_via_lighting() const;
  INLINE bool get_alpha_scale_via_texture() const;
  INLINE bool get_alpha_scale_via_texture(const TextureAttrib *tex_attrib) const;
  INLINE bool get_runtime_color_scale() const;

  INLINE static TextureStage *get_alpha_scale_texture_stage();

  void set_coordinate_system(CoordinateSystem cs);
  INLINE CoordinateSystem get_coordinate_system() const;
  virtual CoordinateSystem get_internal_coordinate_system() const;
  MAKE_PROPERTY(coordinate_system, get_coordinate_system, set_coordinate_system);

  virtual PreparedGraphicsObjects *get_prepared_objects();
  MAKE_PROPERTY(prepared_objects, get_prepared_objects);

  virtual bool set_gamma(PN_stdfloat gamma);
  PN_stdfloat get_gamma() const;
  virtual void restore_gamma();
  MAKE_PROPERTY(gamma, get_gamma, set_gamma);

  INLINE void set_texture_quality_override(Texture::QualityLevel quality_level);
  INLINE Texture::QualityLevel get_texture_quality_override() const;
  MAKE_PROPERTY(texture_quality_override, get_texture_quality_override,
                                          set_texture_quality_override);

  PY_EXTENSION(PyObject *get_prepared_textures() const);
  typedef bool TextureCallback(TextureContext *tc, void *callback_arg);
  void traverse_prepared_textures(TextureCallback *func, void *callback_arg);

#if !defined(NDEBUG) || !defined(CPPPARSER)
  void set_flash_texture(Texture *tex);
  void clear_flash_texture();
  Texture *get_flash_texture() const;
  MAKE_PROPERTY(flash_texture, get_flash_texture, set_flash_texture);
#endif // !NDEBUG || !CPPPARSER

PUBLISHED:
  virtual bool has_extension(const std::string &extension) const;

  virtual std::string get_driver_vendor();
  virtual std::string get_driver_renderer();
  virtual std::string get_driver_version();
  virtual int get_driver_version_major();
  virtual int get_driver_version_minor();
  virtual int get_driver_shader_version_major();
  virtual int get_driver_shader_version_minor();

  MAKE_PROPERTY(driver_vendor, get_driver_vendor);
  MAKE_PROPERTY(driver_renderer, get_driver_renderer);
  MAKE_PROPERTY(driver_version, get_driver_version);
  MAKE_PROPERTY(driver_version_major, get_driver_version_major);
  MAKE_PROPERTY(driver_version_minor, get_driver_version_minor);
  MAKE_PROPERTY(driver_shader_version_major, get_driver_shader_version_major);
  MAKE_PROPERTY(driver_shader_version_minor, get_driver_shader_version_minor);

  bool set_scene(SceneSetup *scene_setup);
  virtual SceneSetup *get_scene() const final;
  MAKE_PROPERTY(scene, get_scene, set_scene);

public:
  virtual TextureContext *prepare_texture(Texture *tex);
  virtual bool update_texture(TextureContext *tc, bool force);
  virtual void release_texture(TextureContext *tc);
  virtual void release_textures(const pvector<TextureContext *> &contexts);
  virtual bool extract_texture_data(Texture *tex);

  virtual SamplerContext *prepare_sampler(const SamplerState &sampler);
  virtual void release_sampler(SamplerContext *sc);

  virtual GeomContext *prepare_geom(Geom *geom);
  virtual void release_geom(GeomContext *gc);

  virtual ShaderContext *prepare_shader(Shader *shader);
  virtual void release_shader(ShaderContext *sc);

  virtual VertexBufferContext *prepare_vertex_buffer(GeomVertexArrayData *data);
  virtual void release_vertex_buffer(VertexBufferContext *vbc);
  virtual void release_vertex_buffers(const pvector<BufferContext *> &contexts);

  virtual IndexBufferContext *prepare_index_buffer(GeomPrimitive *data);
  virtual void release_index_buffer(IndexBufferContext *ibc);
  virtual void release_index_buffers(const pvector<BufferContext *> &contexts);

  virtual BufferContext *prepare_shader_buffer(ShaderBuffer *data);
  virtual void release_shader_buffer(BufferContext *ibc);
  virtual void release_shader_buffers(const pvector<BufferContext *> &contexts);

  virtual void begin_occlusion_query();
  virtual PT(OcclusionQueryContext) end_occlusion_query();

  virtual void issue_timer_query(int pstats_index);
  virtual void issue_latency_query(int pstats_index);

  virtual void dispatch_compute(int size_x, int size_y, int size_z);

  virtual PT(GeomMunger) get_geom_munger(const RenderState *state,
                                         Thread *current_thread);
  virtual PT(GeomMunger) make_geom_munger(const RenderState *state,
                                          Thread *current_thread);

  virtual void set_state_and_transform(const RenderState *state,
                                       const TransformState *transform);

  PN_stdfloat compute_distance_to(const LPoint3 &point) const;

  virtual void clear(DrawableRegion *clearable);

<<<<<<< HEAD
  void update_shader_matrix_cache(Shader *shader, LVecBase4 *cache, int altered);
  const LVecBase4 *fetch_specified_value(Shader::ShaderMatSpec &spec, const LVecBase4 *cache, int altered);
  void fetch_specified_part(Shader::ShaderMatInput input, const InternalName *name,
                            LVecBase4 *into, int count = 1);
  void fetch_specified_member(const NodePath &np, CPT_InternalName member,
                              LVecBase4 &v);
=======
  void update_shader_matrix_cache(Shader *shader, LVecBase4f *cache, int altered);
  const LVecBase4f *fetch_specified_value(Shader::ShaderMatSpec &spec, const LVecBase4f *cache, LVecBase4f *scratch);
  const void *fetch_ptr_parameter(Shader::ShaderMatSpec &spec, LVecBase4f *scratch);
  void fetch_specified_part(Shader::ShaderMatInput input, InternalName *name,
                            LVecBase4f *into, int count = 1);
  void fetch_specified_member(const NodePath &np, CPT_InternalName member,
                              LVecBase4f &v);
  void fetch_specified_light(const NodePath &np, LVecBase4f *into);
>>>>>>> fc394e4c
  PT(Texture) fetch_specified_texture(Shader::ShaderTexSpec &spec,
                                      SamplerState &sampler, int &view);
  const Shader::ShaderPtrData *fetch_ptr_parameter(const Shader::ShaderPtrSpec& spec);
  bool fetch_ptr_parameter(const Shader::ShaderPtrSpec &spec, Shader::ShaderPtrData &data);

  virtual void prepare_display_region(DisplayRegionPipelineReader *dr);
  virtual void clear_before_callback();
  virtual void clear_state_and_transform();

  virtual void remove_window(GraphicsOutputBase *window);

  virtual CPT(TransformState) calc_projection_mat(const Lens *lens);
  virtual bool prepare_lens();

  virtual bool begin_frame(Thread *current_thread);
PUBLISHED:
  virtual bool begin_scene();
  virtual void end_scene();
public:
  virtual void end_frame(Thread *current_thread);

  void set_current_properties(const FrameBufferProperties *properties);

  virtual bool depth_offset_decals();
  virtual CPT(RenderState) begin_decal_base_first();
  virtual CPT(RenderState) begin_decal_nested();
  virtual CPT(RenderState) begin_decal_base_second();
  virtual void finish_decal();

  virtual bool begin_draw_primitives(const GeomPipelineReader *geom_reader,
                                     const GeomVertexDataPipelineReader *data_reader,
                                     size_t num_instances, bool force);
  virtual bool draw_triangles(const GeomPrimitivePipelineReader *reader,
                              bool force);
  virtual bool draw_triangles_adj(const GeomPrimitivePipelineReader *reader,
                                  bool force);
  virtual bool draw_tristrips(const GeomPrimitivePipelineReader *reader,
                              bool force);
  virtual bool draw_tristrips_adj(const GeomPrimitivePipelineReader *reader,
                                  bool force);
  virtual bool draw_trifans(const GeomPrimitivePipelineReader *reader,
                            bool force);
  virtual bool draw_patches(const GeomPrimitivePipelineReader *reader,
                            bool force);
  virtual bool draw_lines(const GeomPrimitivePipelineReader *reader,
                          bool force);
  virtual bool draw_lines_adj(const GeomPrimitivePipelineReader *reader,
                              bool force);
  virtual bool draw_linestrips(const GeomPrimitivePipelineReader *reader,
                               bool force);
  virtual bool draw_linestrips_adj(const GeomPrimitivePipelineReader *reader,
                                   bool force);
  virtual bool draw_points(const GeomPrimitivePipelineReader *reader,
                           bool force);
  virtual void end_draw_primitives();

  INLINE bool reset_if_new();
  INLINE void mark_new();
  virtual void reset();

  INLINE CPT(TransformState) get_external_transform() const;
  INLINE CPT(TransformState) get_internal_transform() const;

  RenderBuffer get_render_buffer(int buffer_type, const FrameBufferProperties &prop);

  INLINE const DisplayRegion *get_current_display_region() const;
  INLINE Lens::StereoChannel get_current_stereo_channel() const;
  INLINE int get_current_tex_view_offset() const;
  INLINE const Lens *get_current_lens() const;

  virtual CPT(TransformState) get_cs_transform_for(CoordinateSystem cs) const;
  virtual CPT(TransformState) get_cs_transform() const;
  INLINE CPT(TransformState) get_inv_cs_transform() const;

  void do_issue_clip_plane();
  void do_issue_color();
  void do_issue_color_scale();
  virtual void do_issue_light();

  virtual bool framebuffer_copy_to_texture
  (Texture *tex, int view, int z, const DisplayRegion *dr, const RenderBuffer &rb);
  virtual bool framebuffer_copy_to_ram
  (Texture *tex, int view, int z, const DisplayRegion *dr, const RenderBuffer &rb,
   ScreenshotRequest *request = nullptr);

  virtual void bind_light(PointLight *light_obj, const NodePath &light,
                          int light_id);
  virtual void bind_light(DirectionalLight *light_obj, const NodePath &light,
                          int light_id);
  virtual void bind_light(Spotlight *light_obj, const NodePath &light,
                          int light_id);

  static void create_gamma_table (PN_stdfloat gamma, unsigned short *red_table, unsigned short *green_table, unsigned short *blue_table);

  PT(Texture) get_shadow_map(const NodePath &light_np, GraphicsOutputBase *host=nullptr);
  PT(Texture) get_dummy_shadow_map(Texture::TextureType texture_type) const;
  virtual GraphicsOutput *make_shadow_buffer(LightLensNode *light, Texture *tex, GraphicsOutput *host);

  virtual void ensure_generated_shader(const RenderState *state);

#ifdef DO_PSTATS
  static void init_frame_pstats();
  PStatThread get_pstats_thread();
#endif // DO_PSTATS

protected:
  virtual void reissue_transforms();

  virtual void enable_lighting(bool enable);
  virtual void set_ambient_light(const LColor &color);
  virtual void enable_light(int light_id, bool enable);
  virtual void begin_bind_lights();
  virtual void end_bind_lights();

  virtual void enable_clip_planes(bool enable);
  virtual void enable_clip_plane(int plane_id, bool enable);
  virtual void begin_bind_clip_planes();
  virtual void bind_clip_plane(const NodePath &plane, int plane_id);
  virtual void end_bind_clip_planes();

  void determine_target_texture();
  void determine_target_shader();

  virtual void free_pointers();
  virtual void close_gsg();
  void panic_deactivate();

  void determine_light_color_scale();

  static CPT(RenderState) get_unlit_state();
  static CPT(RenderState) get_unclipped_state();
  static CPT(RenderState) get_untextured_state();

  AsyncFuture *async_reload_texture(TextureContext *tc);

protected:
  PT(SceneSetup) _scene_null;
  PT(SceneSetup) _scene_setup;

  // The current state of the graphics context, as of the last call to
  // set_state_and_transform().
  CPT(RenderState) _state_rs;

  // The desired state of the graphics context, during processing of
  // set_state_and_transform().
  CPT(RenderState) _target_rs;

  // This bitmask contains a 1 bit everywhere that _state_rs has a known
  // value.  If a bit is 0, the corresponding state must be re-sent.  Derived
  // GSGs should initialize _inv_state_mask in reset() as a mask of 1's where
  // they don't care, and 0's where they do care, about the state.
  RenderState::SlotMask _state_mask;
  RenderState::SlotMask _inv_state_mask;

  // The current transform, as of the last call to set_state_and_transform().
  CPT(TransformState) _internal_transform;

  // The current TextureAttrib is a special case; we may further restrict it
  // (according to graphics cards limits) or extend it (according to
  // ColorScaleAttribs in effect) beyond what is specifically requested in the
  // scene graph.
  CPT(TextureAttrib) _target_texture;
  CPT(TextureAttrib) _state_texture;
  CPT(TexGenAttrib) _target_tex_gen;
  CPT(TexGenAttrib) _state_tex_gen;

  // Also, the shader might be the explicitly-requested shader, or it might be
  // an auto-generated one.
  CPT(ShaderAttrib) _state_shader;
  CPT(ShaderAttrib) _target_shader;

  // This is set by begin_draw_primitives(), and are only valid between
  // begin_draw_primitives() and end_draw_primitives().
  const GeomVertexDataPipelineReader *_data_reader;

  unsigned int _color_write_mask;

  PT(DisplayRegion) _current_display_region;
  Lens::StereoChannel _current_stereo_channel;
  int _current_tex_view_offset;
  CPT(Lens) _current_lens;
  CPT(TransformState) _projection_mat;
  CPT(TransformState) _projection_mat_inv;
  const FrameBufferProperties *_current_properties;

  CoordinateSystem _coordinate_system;
  CoordinateSystem _internal_coordinate_system;
  CPT(TransformState) _cs_transform;
  CPT(TransformState) _inv_cs_transform;

  LColor _scene_graph_color;
  bool _has_scene_graph_color;
  bool _transform_stale;
  bool _color_blend_involves_color_scale;
  bool _texture_involves_color_scale;
  bool _vertex_colors_enabled;
  bool _lighting_enabled;
  bool _clip_planes_enabled;
  bool _color_scale_enabled;
  LVecBase4 _current_color_scale;

  bool _has_material_force_color;
  LColor _material_force_color;
  LVecBase4 _light_color_scale;
  bool _has_texture_alpha_scale;

  bool _tex_gen_modifies_mat;
  bool _tex_gen_point_sprite;
  int _last_max_stage_index;

  bool _needs_reset;
  bool _is_valid;
  bool _closing_gsg;
  bool _active;
  bool _incomplete_render;
  bool _effective_incomplete_render;
  PT(Loader) _loader;

  PT(PreparedGraphicsObjects) _prepared_objects;

  bool _is_hardware;
  bool _prefers_triangle_strips;
  int _max_vertices_per_array;
  int _max_vertices_per_primitive;

  int _max_texture_stages;
  int _max_texture_dimension;
  int _max_3d_texture_dimension;
  int _max_2d_texture_array_layers; //on the z axis
  int _max_cube_map_dimension;
  int _max_buffer_texture_size;

  bool _supports_texture_combine;
  bool _supports_texture_saved_result;
  bool _supports_texture_dot3;

  bool _supports_3d_texture;
  bool _supports_2d_texture_array;
  bool _supports_cube_map;
  bool _supports_buffer_texture;
  bool _supports_cube_map_array;
  bool _supports_tex_non_pow2;
  bool _supports_texture_srgb;

  bool _supports_compressed_texture;
  BitMask32 _compressed_texture_formats;

  int _max_lights;
  int _max_clip_planes;

  int _max_vertex_transforms;
  int _max_vertex_transform_indices;

  bool _supports_occlusion_query;
  PT(OcclusionQueryContext) _current_occlusion_query;

  bool _supports_timer_query;
#ifdef DO_PSTATS
  int _pstats_gpu_thread;
  bool _timer_queries_active;
#endif // DO_PSTATS

  bool _copy_texture_inverted;
  bool _supports_multisample;
  bool _supports_generate_mipmap;
  bool _supports_depth_texture;
  bool _supports_depth_stencil;
  bool _supports_luminance_texture;
  bool _supports_shadow_filter;
  bool _supports_sampler_objects;
  bool _supports_glsl;
  bool _supports_hlsl;
  bool _supports_spir_v;
  bool _supports_framebuffer_multisample;
  bool _supports_framebuffer_blit;

  bool _supports_stencil;
  bool _supports_stencil_wrap;
  bool _supports_two_sided_stencil;
  bool _supports_geometry_instancing;
  bool _supports_indirect_draw;

  int _max_color_targets;
  bool _supports_dual_source_blending;

  int  _supported_geom_rendering;
  bool _color_scale_via_lighting;
  bool _alpha_scale_via_texture;
  bool _runtime_color_scale;

  int  _stereo_buffer_mask;

  ShaderModel _auto_detect_shader_model;
  ShaderModel _shader_model;
  uint64_t _supported_shader_caps;

  static PT(TextureStage) _alpha_scale_texture_stage;

  PN_stdfloat _gamma;
  Texture::QualityLevel _texture_quality_override;

  PT(ShaderGenerator) _shader_generator;

#ifndef NDEBUG
  PT(Texture) _flash_texture;
#else // !NDEBUG
  PT(Texture) _flash_texture_unused;
#endif // !NDEBUG

public:
  // Statistics
  //static PStatCollector _vertex_buffer_switch_pcollector;
  //static PStatCollector _index_buffer_switch_pcollector;
  //static PStatCollector _shader_buffer_switch_pcollector;
  static PStatCollector _load_vertex_buffer_pcollector;
  static PStatCollector _load_index_buffer_pcollector;
  static PStatCollector _load_shader_buffer_pcollector;
  static PStatCollector _create_vertex_buffer_pcollector;
  static PStatCollector _create_index_buffer_pcollector;
  static PStatCollector _create_shader_buffer_pcollector;
  static PStatCollector _load_texture_pcollector;
  static PStatCollector _data_transferred_pcollector;
  static PStatCollector _texmgrmem_total_pcollector;
  static PStatCollector _texmgrmem_resident_pcollector;
  static PStatCollector _primitive_batches_pcollector;
  static PStatCollector _primitive_batches_tristrip_pcollector;
  static PStatCollector _primitive_batches_trifan_pcollector;
  static PStatCollector _primitive_batches_tri_pcollector;
  static PStatCollector _primitive_batches_patch_pcollector;
  static PStatCollector _primitive_batches_other_pcollector;
  static PStatCollector _vertices_tristrip_pcollector;
  static PStatCollector _vertices_trifan_pcollector;
  static PStatCollector _vertices_tri_pcollector;
  static PStatCollector _vertices_patch_pcollector;
  static PStatCollector _vertices_other_pcollector;
  static PStatCollector _vertices_indexed_tristrip_pcollector;
  static PStatCollector _state_pcollector;
  static PStatCollector _transform_state_pcollector;
  static PStatCollector _texture_state_pcollector;
  static PStatCollector _draw_primitive_pcollector;
  static PStatCollector _draw_set_state_pcollector;
  static PStatCollector _flush_pcollector;
  static PStatCollector _compute_dispatch_pcollector;
  static PStatCollector _wait_occlusion_pcollector;
  static PStatCollector _wait_timer_pcollector;
  static PStatCollector _timer_queries_pcollector;

  static PStatCollector _prepare_pcollector;
  static PStatCollector _prepare_texture_pcollector;
  static PStatCollector _prepare_sampler_pcollector;
  static PStatCollector _prepare_geom_pcollector;
  static PStatCollector _prepare_shader_pcollector;
  static PStatCollector _prepare_vertex_buffer_pcollector;
  static PStatCollector _prepare_index_buffer_pcollector;
  static PStatCollector _prepare_shader_buffer_pcollector;

  // A whole slew of collectors to measure the cost of individual state
  // changes.  These are disabled by default.
  static PStatCollector _draw_set_state_transform_pcollector;
  static PStatCollector _draw_set_state_alpha_test_pcollector;
  static PStatCollector _draw_set_state_antialias_pcollector;
  static PStatCollector _draw_set_state_clip_plane_pcollector;
  static PStatCollector _draw_set_state_color_pcollector;
  static PStatCollector _draw_set_state_cull_face_pcollector;
  static PStatCollector _draw_set_state_depth_offset_pcollector;
  static PStatCollector _draw_set_state_depth_test_pcollector;
  static PStatCollector _draw_set_state_depth_write_pcollector;
  static PStatCollector _draw_set_state_render_mode_pcollector;
  static PStatCollector _draw_set_state_rescale_normal_pcollector;
  static PStatCollector _draw_set_state_shade_model_pcollector;
  static PStatCollector _draw_set_state_blending_pcollector;
  static PStatCollector _draw_set_state_shader_pcollector;
  static PStatCollector _draw_set_state_shader_parameters_pcollector;
  static PStatCollector _draw_set_state_texture_pcollector;
  static PStatCollector _draw_set_state_tex_matrix_pcollector;
  static PStatCollector _draw_set_state_tex_gen_pcollector;
  static PStatCollector _draw_set_state_material_pcollector;
  static PStatCollector _draw_set_state_light_pcollector;
  static PStatCollector _draw_set_state_stencil_pcollector;
  static PStatCollector _draw_set_state_fog_pcollector;
  static PStatCollector _draw_set_state_scissor_pcollector;

private:
  int _num_lights_enabled;
  int _num_clip_planes_enabled;

  PT(GraphicsPipe) _pipe;
  GraphicsEngine *_engine;
  GraphicsThreadingModel _threading_model;

public:
  static TypeHandle get_class_type() {
    return _type_handle;
  }

public:
  static void init_type() {
    GraphicsStateGuardianBase::init_type();
    register_type(_type_handle, "GraphicsStateGuardian",
                  GraphicsStateGuardianBase::get_class_type());
  }
  virtual TypeHandle get_type() const {
    return get_class_type();
  }
  virtual TypeHandle force_init_type() {init_type(); return get_class_type();}

private:
  static TypeHandle _type_handle;

  friend class GraphicsPipe;
  friend class GraphicsWindow;
  friend class GraphicsEngine;
};

EXPCL_PANDA_DISPLAY std::ostream &operator << (std::ostream &out, GraphicsStateGuardian::ShaderModel sm);

#include "graphicsStateGuardian.I"

#endif // !GRAPHICSSTATEGUARDIAN_H<|MERGE_RESOLUTION|>--- conflicted
+++ resolved
@@ -338,23 +338,15 @@
 
   virtual void clear(DrawableRegion *clearable);
 
-<<<<<<< HEAD
   void update_shader_matrix_cache(Shader *shader, LVecBase4 *cache, int altered);
-  const LVecBase4 *fetch_specified_value(Shader::ShaderMatSpec &spec, const LVecBase4 *cache, int altered);
+  const void *fetch_specified_value(Shader::ShaderMatSpec &spec, const LVecBase4 *cache,
+                                    LVecBase4 *scratch, bool pad_rows);
+  const void *fetch_ptr_parameter(Shader::ShaderMatSpec &spec, LVecBase4 *scratch, bool pad_rows);
   void fetch_specified_part(Shader::ShaderMatInput input, const InternalName *name,
                             LVecBase4 *into, int count = 1);
   void fetch_specified_member(const NodePath &np, CPT_InternalName member,
                               LVecBase4 &v);
-=======
-  void update_shader_matrix_cache(Shader *shader, LVecBase4f *cache, int altered);
-  const LVecBase4f *fetch_specified_value(Shader::ShaderMatSpec &spec, const LVecBase4f *cache, LVecBase4f *scratch);
-  const void *fetch_ptr_parameter(Shader::ShaderMatSpec &spec, LVecBase4f *scratch);
-  void fetch_specified_part(Shader::ShaderMatInput input, InternalName *name,
-                            LVecBase4f *into, int count = 1);
-  void fetch_specified_member(const NodePath &np, CPT_InternalName member,
-                              LVecBase4f &v);
-  void fetch_specified_light(const NodePath &np, LVecBase4f *into);
->>>>>>> fc394e4c
+  void fetch_specified_light(const NodePath &np, LVecBase4 *into);
   PT(Texture) fetch_specified_texture(Shader::ShaderTexSpec &spec,
                                       SamplerState &sampler, int &view);
   const Shader::ShaderPtrData *fetch_ptr_parameter(const Shader::ShaderPtrSpec& spec);
