/**
 * PANDA 3D SOFTWARE
 * Copyright (c) Carnegie Mellon University.  All rights reserved.
 *
 * All use of this software is subject to the terms of the revised BSD
 * license.  You should have received a copy of this license along
 * with this source code in a file named "LICENSE."
 *
 * @file graphicsStateGuardian.h
 * @author drose
 * @date 1999-02-02
 * @author fperazzi, PandaSE
 * @date 2010-05-05
 *  _max_2d_texture_array_layers on z axis, get_supports_cg_profile)
 */

#ifndef GRAPHICSSTATEGUARDIAN_H
#define GRAPHICSSTATEGUARDIAN_H

#include "pandabase.h"

#include "frameBufferProperties.h"
#include "preparedGraphicsObjects.h"
#include "lens.h"
#include "graphicsStateGuardianBase.h"
#include "graphicsThreadingModel.h"
#include "graphicsPipe.h"
#include "sceneSetup.h"
#include "displayRegion.h"
#include "luse.h"
#include "coordinateSystem.h"
#include "factory.h"
#include "pStatCollector.h"
#include "transformState.h"
#include "renderState.h"
#include "light.h"
#include "planeNode.h"
#include "config_display.h"
#include "geomMunger.h"
#include "geomVertexData.h"
#include "pnotify.h"
#include "pvector.h"
#include "shaderContext.h"
#include "bitMask.h"
#include "texture.h"
#include "occlusionQueryContext.h"
#include "timerQueryContext.h"
#include "loader.h"
#include "shaderAttrib.h"
#include "texGenAttrib.h"
#include "textureAttrib.h"
#include "shaderGenerator.h"

class DrawableRegion;
class GraphicsEngine;

/**
 * Encapsulates all the communication with a particular instance of a given
 * rendering backend.  Tries to guarantee that redundant state-change requests
 * are not issued (hence "state guardian").
 *
 * There will be one of these objects for each different graphics context
 * active in the system.
 */
class EXPCL_PANDA_DISPLAY GraphicsStateGuardian : public GraphicsStateGuardianBase {
  // Interfaces all GSGs should have
public:
  GraphicsStateGuardian(CoordinateSystem internal_coordinate_system,
                        GraphicsEngine *engine, GraphicsPipe *pipe);
  virtual ~GraphicsStateGuardian();

PUBLISHED:

  enum ShaderModel {
    SM_00,
    SM_11,
    SM_20,
    SM_2X,
    SM_30,
    SM_40,
    SM_50,
    SM_51,
  };

  INLINE void release_all();
  INLINE int release_all_textures();
  INLINE int release_all_samplers();
  INLINE int release_all_geoms();
  INLINE int release_all_vertex_buffers();
  INLINE int release_all_index_buffers();
  INLINE int release_all_shader_buffers();

  INLINE void set_active(bool active);
  INLINE bool is_active() const;
  INLINE bool is_valid() const;
  INLINE bool needs_reset() const;
  MAKE_PROPERTY(active, is_active, set_active);
  MAKE_PROPERTY(valid, is_valid);

  INLINE void set_incomplete_render(bool incomplete_render);
  virtual INLINE bool get_incomplete_render() const;
  virtual INLINE bool get_effective_incomplete_render() const;
  MAKE_PROPERTY(incomplete_render, get_incomplete_render, set_incomplete_render);
  MAKE_PROPERTY(effective_incomplete_render, get_effective_incomplete_render);

  INLINE void set_loader(Loader *loader);
  INLINE Loader *get_loader() const;
  MAKE_PROPERTY(loader, get_loader, set_loader);

  INLINE void set_shader_generator(ShaderGenerator *shader_generator);
  INLINE ShaderGenerator *get_shader_generator() const;
  MAKE_PROPERTY(shader_generator, get_shader_generator, set_shader_generator);

  INLINE GraphicsPipe *get_pipe() const;
  GraphicsEngine *get_engine() const;
  INLINE const GraphicsThreadingModel &get_threading_model() const;
  MAKE_PROPERTY(pipe, get_pipe);

  INLINE bool is_hardware() const;
  virtual INLINE bool prefers_triangle_strips() const;
  virtual INLINE int get_max_vertices_per_array() const;
  virtual INLINE int get_max_vertices_per_primitive() const;

  INLINE int get_max_texture_stages() const;
  virtual INLINE int get_max_texture_dimension() const;
  INLINE int get_max_3d_texture_dimension() const;
  INLINE int get_max_2d_texture_array_layers() const; //z axis
  INLINE int get_max_cube_map_dimension() const;
  INLINE int get_max_buffer_texture_size() const;

  INLINE bool get_supports_texture_combine() const;
  INLINE bool get_supports_texture_saved_result() const;
  INLINE bool get_supports_texture_dot3() const;

  INLINE bool get_supports_3d_texture() const;
  INLINE bool get_supports_2d_texture_array() const;
  INLINE bool get_supports_cube_map() const;
  INLINE bool get_supports_buffer_texture() const;
  INLINE bool get_supports_cube_map_array() const;
  INLINE bool get_supports_tex_non_pow2() const;
  INLINE bool get_supports_texture_srgb() const;

  INLINE bool get_supports_compressed_texture() const;
  virtual INLINE bool get_supports_compressed_texture_format(int compression_mode) const;

  INLINE int get_max_lights() const;
  INLINE int get_max_clip_planes() const;

  INLINE int get_max_vertex_transforms() const;
  INLINE int get_max_vertex_transform_indices() const;

  INLINE bool get_copy_texture_inverted() const;
  virtual bool get_supports_multisample() const;
  INLINE bool get_supports_generate_mipmap() const;
  INLINE bool get_supports_depth_texture() const;
  INLINE bool get_supports_depth_stencil() const;
  INLINE bool get_supports_luminance_texture() const;
  INLINE bool get_supports_shadow_filter() const;
  INLINE bool get_supports_sampler_objects() const;
  INLINE bool get_supports_basic_shaders() const;
  INLINE bool get_supports_geometry_shaders() const;
  INLINE bool get_supports_tessellation_shaders() const;
  INLINE bool get_supports_compute_shaders() const;
  INLINE bool get_supports_glsl() const;
  INLINE bool get_supports_hlsl() const;
  INLINE bool get_supports_stencil() const;
  INLINE bool get_supports_two_sided_stencil() const;
  INLINE bool get_supports_geometry_instancing() const;
  INLINE bool get_supports_indirect_draw() const;

  INLINE bool get_supports_occlusion_query() const;
  INLINE bool get_supports_timer_query() const;
  INLINE bool get_timer_queries_active() const;

  INLINE int get_max_color_targets() const;
  INLINE int get_maximum_simultaneous_render_targets() const;
  INLINE bool get_supports_dual_source_blending() const;

  MAKE_PROPERTY(max_vertices_per_array, get_max_vertices_per_array);
  MAKE_PROPERTY(max_vertices_per_primitive, get_max_vertices_per_primitive);
  MAKE_PROPERTY(max_texture_stages, get_max_texture_stages);
  MAKE_PROPERTY(max_texture_dimension, get_max_texture_dimension);
  MAKE_PROPERTY(max_3d_texture_dimension, get_max_3d_texture_dimension);
  MAKE_PROPERTY(max_2d_texture_array_layers, get_max_2d_texture_array_layers);
  MAKE_PROPERTY(max_cube_map_dimension, get_max_cube_map_dimension);
  MAKE_PROPERTY(max_buffer_texture_size, get_max_buffer_texture_size);
  MAKE_PROPERTY(supports_texture_combine, get_supports_texture_combine);
  MAKE_PROPERTY(supports_texture_saved_result, get_supports_texture_saved_result);
  MAKE_PROPERTY(supports_texture_dot3, get_supports_texture_dot3);
  MAKE_PROPERTY(supports_3d_texture, get_supports_3d_texture);
  MAKE_PROPERTY(supports_2d_texture_array, get_supports_2d_texture_array);
  MAKE_PROPERTY(supports_cube_map, get_supports_cube_map);
  MAKE_PROPERTY(supports_buffer_texture, get_supports_buffer_texture);
  MAKE_PROPERTY(supports_cube_map_array, get_supports_cube_map_array);
  MAKE_PROPERTY(supports_tex_non_pow2, get_supports_tex_non_pow2);
  MAKE_PROPERTY(supports_texture_srgb, get_supports_texture_srgb);
  MAKE_PROPERTY(supports_compressed_texture, get_supports_compressed_texture);
  MAKE_PROPERTY(max_lights, get_max_lights);
  MAKE_PROPERTY(max_clip_planes, get_max_clip_planes);
  MAKE_PROPERTY(max_vertex_transforms, get_max_vertex_transforms);
  MAKE_PROPERTY(max_vertex_transform_indices, get_max_vertex_transform_indices);
  MAKE_PROPERTY(copy_texture_inverted, get_copy_texture_inverted);
  MAKE_PROPERTY(supports_multisample, get_supports_multisample);
  MAKE_PROPERTY(supports_generate_mipmap, get_supports_generate_mipmap);
  MAKE_PROPERTY(supports_depth_texture, get_supports_depth_texture);
  MAKE_PROPERTY(supports_depth_stencil, get_supports_depth_stencil);
  MAKE_PROPERTY(supports_luminance_texture, get_supports_luminance_texture);
  MAKE_PROPERTY(supports_shadow_filter, get_supports_shadow_filter);
  MAKE_PROPERTY(supports_sampler_objects, get_supports_sampler_objects);
  MAKE_PROPERTY(supports_basic_shaders, get_supports_basic_shaders);
  MAKE_PROPERTY(supports_geometry_shaders, get_supports_geometry_shaders);
  MAKE_PROPERTY(supports_tessellation_shaders, get_supports_tessellation_shaders);
  MAKE_PROPERTY(supports_compute_shaders, get_supports_compute_shaders);
  MAKE_PROPERTY(supports_glsl, get_supports_glsl);
  MAKE_PROPERTY(supports_hlsl, get_supports_hlsl);
  MAKE_PROPERTY(supports_stencil, get_supports_stencil);
  MAKE_PROPERTY(supports_two_sided_stencil, get_supports_two_sided_stencil);
  MAKE_PROPERTY(supports_geometry_instancing, get_supports_geometry_instancing);
  MAKE_PROPERTY(supports_indirect_draw, get_supports_indirect_draw);
  MAKE_PROPERTY(supports_occlusion_query, get_supports_occlusion_query);
  MAKE_PROPERTY(supports_timer_query, get_supports_timer_query);
  MAKE_PROPERTY(timer_queries_active, get_timer_queries_active);
  MAKE_PROPERTY(max_color_targets, get_max_color_targets);
  MAKE_PROPERTY(supports_dual_source_blending, get_supports_dual_source_blending);

  INLINE ShaderModel get_shader_model() const;
  INLINE void set_shader_model(ShaderModel shader_model);
  MAKE_PROPERTY(shader_model, get_shader_model, set_shader_model);

  virtual int get_supported_geom_rendering() const;
  virtual bool get_supports_cg_profile(const std::string &name) const;

  INLINE bool get_color_scale_via_lighting() const;
  INLINE bool get_alpha_scale_via_texture() const;
  INLINE bool get_alpha_scale_via_texture(const TextureAttrib *tex_attrib) const;
  INLINE bool get_runtime_color_scale() const;

  INLINE static TextureStage *get_alpha_scale_texture_stage();

  void set_coordinate_system(CoordinateSystem cs);
  INLINE CoordinateSystem get_coordinate_system() const;
  virtual CoordinateSystem get_internal_coordinate_system() const;
  MAKE_PROPERTY(coordinate_system, get_coordinate_system, set_coordinate_system);

  virtual PreparedGraphicsObjects *get_prepared_objects();
  MAKE_PROPERTY(prepared_objects, get_prepared_objects);

  virtual bool set_gamma(PN_stdfloat gamma);
  PN_stdfloat get_gamma() const;
  virtual void restore_gamma();
  MAKE_PROPERTY(gamma, get_gamma, set_gamma);

  INLINE void set_texture_quality_override(Texture::QualityLevel quality_level);
  INLINE Texture::QualityLevel get_texture_quality_override() const;
  MAKE_PROPERTY(texture_quality_override, get_texture_quality_override,
                                          set_texture_quality_override);

  EXTENSION(PyObject *get_prepared_textures() const);
  typedef bool TextureCallback(TextureContext *tc, void *callback_arg);
  void traverse_prepared_textures(TextureCallback *func, void *callback_arg);

#if !defined(NDEBUG) || !defined(CPPPARSER)
  void set_flash_texture(Texture *tex);
  void clear_flash_texture();
  Texture *get_flash_texture() const;
  MAKE_PROPERTY(flash_texture, get_flash_texture, set_flash_texture);
#endif

PUBLISHED:
  virtual bool has_extension(const std::string &extension) const;

  virtual std::string get_driver_vendor();
  virtual std::string get_driver_renderer();
  virtual std::string get_driver_version();
  virtual int get_driver_version_major();
  virtual int get_driver_version_minor();
  virtual int get_driver_shader_version_major();
  virtual int get_driver_shader_version_minor();

  MAKE_PROPERTY(driver_vendor, get_driver_vendor);
  MAKE_PROPERTY(driver_renderer, get_driver_renderer);
  MAKE_PROPERTY(driver_version, get_driver_version);
  MAKE_PROPERTY(driver_version_major, get_driver_version_major);
  MAKE_PROPERTY(driver_version_minor, get_driver_version_minor);
  MAKE_PROPERTY(driver_shader_version_major, get_driver_shader_version_major);
  MAKE_PROPERTY(driver_shader_version_minor, get_driver_shader_version_minor);

  bool set_scene(SceneSetup *scene_setup);
  virtual SceneSetup *get_scene() const final;
  MAKE_PROPERTY(scene, get_scene, set_scene);

public:
  virtual TextureContext *prepare_texture(Texture *tex, int view);
  virtual bool update_texture(TextureContext *tc, bool force);
  virtual void release_texture(TextureContext *tc);
  virtual void release_textures(const pvector<TextureContext *> &contexts);
  virtual bool extract_texture_data(Texture *tex);

  virtual SamplerContext *prepare_sampler(const SamplerState &sampler);
  virtual void release_sampler(SamplerContext *sc);

  virtual GeomContext *prepare_geom(Geom *geom);
  virtual void release_geom(GeomContext *gc);

  virtual ShaderContext *prepare_shader(Shader *shader);
  virtual void release_shader(ShaderContext *sc);

  virtual VertexBufferContext *prepare_vertex_buffer(GeomVertexArrayData *data);
  virtual void release_vertex_buffer(VertexBufferContext *vbc);
  virtual void release_vertex_buffers(const pvector<BufferContext *> &contexts);

  virtual IndexBufferContext *prepare_index_buffer(GeomPrimitive *data);
  virtual void release_index_buffer(IndexBufferContext *ibc);
  virtual void release_index_buffers(const pvector<BufferContext *> &contexts);

  virtual BufferContext *prepare_shader_buffer(ShaderBuffer *data);
  virtual void release_shader_buffer(BufferContext *ibc);
  virtual void release_shader_buffers(const pvector<BufferContext *> &contexts);

  virtual void begin_occlusion_query();
  virtual PT(OcclusionQueryContext) end_occlusion_query();

  virtual PT(TimerQueryContext) issue_timer_query(int pstats_index);

  virtual void dispatch_compute(int size_x, int size_y, int size_z);

  virtual PT(GeomMunger) get_geom_munger(const RenderState *state,
                                         Thread *current_thread);
  virtual PT(GeomMunger) make_geom_munger(const RenderState *state,
                                          Thread *current_thread);

  virtual void set_state_and_transform(const RenderState *state,
                                       const TransformState *transform);

  PN_stdfloat compute_distance_to(const LPoint3 &point) const;

  virtual void clear(DrawableRegion *clearable);

<<<<<<< HEAD
  const LMatrix4 *fetch_specified_value(Shader::ShaderMatSpec &spec, int altered);
  const LMatrix4 *fetch_specified_part(Shader::ShaderMatInput input, const InternalName *name,
                                       LMatrix4 &t, int index);
  const LMatrix4 *fetch_specified_member(const NodePath &np, CPT_InternalName member, LMatrix4 &t);
=======
  void update_shader_matrix_cache(Shader *shader, LMatrix4 *cache, int altered);
  const LMatrix4 *fetch_specified_value(Shader::ShaderMatSpec &spec, const LMatrix4 *cache, int altered);
  void fetch_specified_part(Shader::ShaderMatInput input, InternalName *name,
                            LMatrix4 *into, int count = 1);
  void fetch_specified_member(const NodePath &np, CPT_InternalName member,
                              LMatrix4 &t);
>>>>>>> 36c3d3e6
  PT(Texture) fetch_specified_texture(Shader::ShaderTexSpec &spec,
                                      SamplerState &sampler, int &view);
  const Shader::ShaderPtrData *fetch_ptr_parameter(const Shader::ShaderPtrSpec& spec);
  bool fetch_ptr_parameter(const Shader::ShaderPtrSpec &spec, Shader::ShaderPtrData &data);

  virtual void prepare_display_region(DisplayRegionPipelineReader *dr);
  virtual void clear_before_callback();
  virtual void clear_state_and_transform();

  virtual void remove_window(GraphicsOutputBase *window);

  virtual CPT(TransformState) calc_projection_mat(const Lens *lens);
  virtual bool prepare_lens();

  virtual bool begin_frame(Thread *current_thread);
PUBLISHED:
  virtual bool begin_scene();
  virtual void end_scene();
public:
  virtual void end_frame(Thread *current_thread);

  void flush_timer_queries();

  void set_current_properties(const FrameBufferProperties *properties);

  virtual bool depth_offset_decals();
  virtual CPT(RenderState) begin_decal_base_first();
  virtual CPT(RenderState) begin_decal_nested();
  virtual CPT(RenderState) begin_decal_base_second();
  virtual void finish_decal();

  virtual bool begin_draw_primitives(const GeomPipelineReader *geom_reader,
                                     const GeomVertexDataPipelineReader *data_reader,
                                     bool force);
  virtual bool draw_triangles(const GeomPrimitivePipelineReader *reader,
                              bool force);
  virtual bool draw_triangles_adj(const GeomPrimitivePipelineReader *reader,
                                  bool force);
  virtual bool draw_tristrips(const GeomPrimitivePipelineReader *reader,
                              bool force);
  virtual bool draw_tristrips_adj(const GeomPrimitivePipelineReader *reader,
                                  bool force);
  virtual bool draw_trifans(const GeomPrimitivePipelineReader *reader,
                            bool force);
  virtual bool draw_patches(const GeomPrimitivePipelineReader *reader,
                            bool force);
  virtual bool draw_lines(const GeomPrimitivePipelineReader *reader,
                          bool force);
  virtual bool draw_lines_adj(const GeomPrimitivePipelineReader *reader,
                              bool force);
  virtual bool draw_linestrips(const GeomPrimitivePipelineReader *reader,
                               bool force);
  virtual bool draw_linestrips_adj(const GeomPrimitivePipelineReader *reader,
                                   bool force);
  virtual bool draw_points(const GeomPrimitivePipelineReader *reader,
                           bool force);
  virtual void end_draw_primitives();

  INLINE bool reset_if_new();
  INLINE void mark_new();
  virtual void reset();

  INLINE CPT(TransformState) get_external_transform() const;
  INLINE CPT(TransformState) get_internal_transform() const;

  RenderBuffer get_render_buffer(int buffer_type, const FrameBufferProperties &prop);

  INLINE const DisplayRegion *get_current_display_region() const;
  INLINE Lens::StereoChannel get_current_stereo_channel() const;
  INLINE int get_current_tex_view_offset() const;
  INLINE const Lens *get_current_lens() const;

  virtual CPT(TransformState) get_cs_transform_for(CoordinateSystem cs) const;
  virtual CPT(TransformState) get_cs_transform() const;
  INLINE CPT(TransformState) get_inv_cs_transform() const;

  void do_issue_clip_plane();
  void do_issue_color();
  void do_issue_color_scale();
  virtual void do_issue_light();

  virtual bool framebuffer_copy_to_texture
  (Texture *tex, int view, int z, const DisplayRegion *dr, const RenderBuffer &rb);
  virtual bool framebuffer_copy_to_ram
  (Texture *tex, int view, int z, const DisplayRegion *dr, const RenderBuffer &rb);

  virtual void bind_light(PointLight *light_obj, const NodePath &light,
                          int light_id);
  virtual void bind_light(DirectionalLight *light_obj, const NodePath &light,
                          int light_id);
  virtual void bind_light(Spotlight *light_obj, const NodePath &light,
                          int light_id);

  static void create_gamma_table (PN_stdfloat gamma, unsigned short *red_table, unsigned short *green_table, unsigned short *blue_table);

  PT(Texture) get_shadow_map(const NodePath &light_np, GraphicsOutputBase *host=nullptr);
  PT(Texture) get_dummy_shadow_map(Texture::TextureType texture_type) const;
  virtual GraphicsOutput *make_shadow_buffer(LightLensNode *light, Texture *tex, GraphicsOutput *host);

  virtual void ensure_generated_shader(const RenderState *state);

#ifdef DO_PSTATS
  static void init_frame_pstats();
#endif

protected:
  virtual void reissue_transforms();

  virtual void enable_lighting(bool enable);
  virtual void set_ambient_light(const LColor &color);
  virtual void enable_light(int light_id, bool enable);
  virtual void begin_bind_lights();
  virtual void end_bind_lights();

  virtual void enable_clip_planes(bool enable);
  virtual void enable_clip_plane(int plane_id, bool enable);
  virtual void begin_bind_clip_planes();
  virtual void bind_clip_plane(const NodePath &plane, int plane_id);
  virtual void end_bind_clip_planes();

  void determine_target_texture();
  void determine_target_shader();

  virtual void free_pointers();
  virtual void close_gsg();
  void panic_deactivate();

  void determine_light_color_scale();

  static CPT(RenderState) get_unlit_state();
  static CPT(RenderState) get_unclipped_state();
  static CPT(RenderState) get_untextured_state();

  AsyncFuture *async_reload_texture(TextureContext *tc);

protected:
  PT(SceneSetup) _scene_null;
  PT(SceneSetup) _scene_setup;

  // The current state of the graphics context, as of the last call to
  // set_state_and_transform().
  CPT(RenderState) _state_rs;

  // The desired state of the graphics context, during processing of
  // set_state_and_transform().
  CPT(RenderState) _target_rs;

  // This bitmask contains a 1 bit everywhere that _state_rs has a known
  // value.  If a bit is 0, the corresponding state must be re-sent.  Derived
  // GSGs should initialize _inv_state_mask in reset() as a mask of 1's where
  // they don't care, and 0's where they do care, about the state.
  RenderState::SlotMask _state_mask;
  RenderState::SlotMask _inv_state_mask;

  // The current transform, as of the last call to set_state_and_transform().
  CPT(TransformState) _internal_transform;

  // The current TextureAttrib is a special case; we may further restrict it
  // (according to graphics cards limits) or extend it (according to
  // ColorScaleAttribs in effect) beyond what is specifically requested in the
  // scene graph.
  CPT(TextureAttrib) _target_texture;
  CPT(TextureAttrib) _state_texture;
  CPT(TexGenAttrib) _target_tex_gen;
  CPT(TexGenAttrib) _state_tex_gen;

  // Also, the shader might be the explicitly-requested shader, or it might be
  // an auto-generated one.
  CPT(ShaderAttrib) _state_shader;
  CPT(ShaderAttrib) _target_shader;

  // This is set by begin_draw_primitives(), and are only valid between
  // begin_draw_primitives() and end_draw_primitives().
  const GeomVertexDataPipelineReader *_data_reader;

  unsigned int _color_write_mask;

  PT(DisplayRegion) _current_display_region;
  Lens::StereoChannel _current_stereo_channel;
  int _current_tex_view_offset;
  CPT(Lens) _current_lens;
  CPT(TransformState) _projection_mat;
  CPT(TransformState) _projection_mat_inv;
  const FrameBufferProperties *_current_properties;

  CoordinateSystem _coordinate_system;
  CoordinateSystem _internal_coordinate_system;
  CPT(TransformState) _cs_transform;
  CPT(TransformState) _inv_cs_transform;

  LColor _scene_graph_color;
  bool _has_scene_graph_color;
  bool _transform_stale;
  bool _color_blend_involves_color_scale;
  bool _texture_involves_color_scale;
  bool _vertex_colors_enabled;
  bool _lighting_enabled;
  bool _clip_planes_enabled;
  bool _color_scale_enabled;
  LVecBase4 _current_color_scale;

  bool _has_material_force_color;
  LColor _material_force_color;
  LVecBase4 _light_color_scale;
  bool _has_texture_alpha_scale;

  bool _tex_gen_modifies_mat;
  bool _tex_gen_point_sprite;
  int _last_max_stage_index;

  bool _needs_reset;
  bool _is_valid;
  bool _closing_gsg;
  bool _active;
  bool _incomplete_render;
  bool _effective_incomplete_render;
  PT(Loader) _loader;

  PT(PreparedGraphicsObjects) _prepared_objects;

  bool _is_hardware;
  bool _prefers_triangle_strips;
  int _max_vertices_per_array;
  int _max_vertices_per_primitive;

  int _max_texture_stages;
  int _max_texture_dimension;
  int _max_3d_texture_dimension;
  int _max_2d_texture_array_layers; //on the z axis
  int _max_cube_map_dimension;
  int _max_buffer_texture_size;

  bool _supports_texture_combine;
  bool _supports_texture_saved_result;
  bool _supports_texture_dot3;

  bool _supports_3d_texture;
  bool _supports_2d_texture_array;
  bool _supports_cube_map;
  bool _supports_buffer_texture;
  bool _supports_cube_map_array;
  bool _supports_tex_non_pow2;
  bool _supports_texture_srgb;

  bool _supports_compressed_texture;
  BitMask32 _compressed_texture_formats;

  int _max_lights;
  int _max_clip_planes;

  int _max_vertex_transforms;
  int _max_vertex_transform_indices;

  bool _supports_occlusion_query;
  PT(OcclusionQueryContext) _current_occlusion_query;

  bool _supports_timer_query;
#ifdef DO_PSTATS
  int _pstats_gpu_thread;
  bool _timer_queries_active;
  PStatFrameData _pstats_gpu_data;

  int _last_query_frame;
  int _last_num_queried;
  // double _timer_delta;
  typedef pdeque<PT(TimerQueryContext)> TimerQueryQueue;
  TimerQueryQueue _pending_timer_queries;
#endif

  bool _copy_texture_inverted;
  bool _supports_multisample;
  bool _supports_generate_mipmap;
  bool _supports_depth_texture;
  bool _supports_depth_stencil;
  bool _supports_luminance_texture;
  bool _supports_shadow_filter;
  bool _supports_sampler_objects;
  bool _supports_basic_shaders;
  bool _supports_geometry_shaders;
  bool _supports_tessellation_shaders;
  bool _supports_compute_shaders;
  bool _supports_glsl;
  bool _supports_hlsl;
  bool _supports_spir_v;
  bool _supports_framebuffer_multisample;
  bool _supports_framebuffer_blit;

  bool _supports_stencil;
  bool _supports_stencil_wrap;
  bool _supports_two_sided_stencil;
  bool _supports_geometry_instancing;
  bool _supports_indirect_draw;

  int _max_color_targets;
  bool _supports_dual_source_blending;

  int  _supported_geom_rendering;
  bool _color_scale_via_lighting;
  bool _alpha_scale_via_texture;
  bool _runtime_color_scale;

  int  _stereo_buffer_mask;

  ShaderModel _auto_detect_shader_model;
  ShaderModel _shader_model;

  static PT(TextureStage) _alpha_scale_texture_stage;

  Shader::ShaderCaps _shader_caps;

  PN_stdfloat _gamma;
  Texture::QualityLevel _texture_quality_override;

  PT(ShaderGenerator) _shader_generator;

#ifndef NDEBUG
  PT(Texture) _flash_texture;
#else
  PT(Texture) _flash_texture_unused;
#endif

public:
  // Statistics
  static PStatCollector _vertex_buffer_switch_pcollector;
  static PStatCollector _index_buffer_switch_pcollector;
  static PStatCollector _shader_buffer_switch_pcollector;
  static PStatCollector _load_vertex_buffer_pcollector;
  static PStatCollector _load_index_buffer_pcollector;
  static PStatCollector _load_shader_buffer_pcollector;
  static PStatCollector _create_vertex_buffer_pcollector;
  static PStatCollector _create_index_buffer_pcollector;
  static PStatCollector _create_shader_buffer_pcollector;
  static PStatCollector _load_texture_pcollector;
  static PStatCollector _data_transferred_pcollector;
  static PStatCollector _texmgrmem_total_pcollector;
  static PStatCollector _texmgrmem_resident_pcollector;
  static PStatCollector _primitive_batches_pcollector;
  static PStatCollector _primitive_batches_tristrip_pcollector;
  static PStatCollector _primitive_batches_trifan_pcollector;
  static PStatCollector _primitive_batches_tri_pcollector;
  static PStatCollector _primitive_batches_patch_pcollector;
  static PStatCollector _primitive_batches_other_pcollector;
  static PStatCollector _vertices_tristrip_pcollector;
  static PStatCollector _vertices_trifan_pcollector;
  static PStatCollector _vertices_tri_pcollector;
  static PStatCollector _vertices_patch_pcollector;
  static PStatCollector _vertices_other_pcollector;
  static PStatCollector _vertices_indexed_tristrip_pcollector;
  static PStatCollector _state_pcollector;
  static PStatCollector _transform_state_pcollector;
  static PStatCollector _texture_state_pcollector;
  static PStatCollector _draw_primitive_pcollector;
  static PStatCollector _draw_set_state_pcollector;
  static PStatCollector _flush_pcollector;
  static PStatCollector _compute_dispatch_pcollector;
  static PStatCollector _wait_occlusion_pcollector;
  static PStatCollector _wait_timer_pcollector;
  static PStatCollector _timer_queries_pcollector;
  static PStatCollector _command_latency_pcollector;

  static PStatCollector _prepare_pcollector;
  static PStatCollector _prepare_texture_pcollector;
  static PStatCollector _prepare_sampler_pcollector;
  static PStatCollector _prepare_geom_pcollector;
  static PStatCollector _prepare_shader_pcollector;
  static PStatCollector _prepare_vertex_buffer_pcollector;
  static PStatCollector _prepare_index_buffer_pcollector;
  static PStatCollector _prepare_shader_buffer_pcollector;

  // A whole slew of collectors to measure the cost of individual state
  // changes.  These are disabled by default.
  static PStatCollector _draw_set_state_transform_pcollector;
  static PStatCollector _draw_set_state_alpha_test_pcollector;
  static PStatCollector _draw_set_state_antialias_pcollector;
  static PStatCollector _draw_set_state_clip_plane_pcollector;
  static PStatCollector _draw_set_state_color_pcollector;
  static PStatCollector _draw_set_state_cull_face_pcollector;
  static PStatCollector _draw_set_state_depth_offset_pcollector;
  static PStatCollector _draw_set_state_depth_test_pcollector;
  static PStatCollector _draw_set_state_depth_write_pcollector;
  static PStatCollector _draw_set_state_render_mode_pcollector;
  static PStatCollector _draw_set_state_rescale_normal_pcollector;
  static PStatCollector _draw_set_state_shade_model_pcollector;
  static PStatCollector _draw_set_state_blending_pcollector;
  static PStatCollector _draw_set_state_shader_pcollector;
  static PStatCollector _draw_set_state_shader_parameters_pcollector;
  static PStatCollector _draw_set_state_texture_pcollector;
  static PStatCollector _draw_set_state_tex_matrix_pcollector;
  static PStatCollector _draw_set_state_tex_gen_pcollector;
  static PStatCollector _draw_set_state_material_pcollector;
  static PStatCollector _draw_set_state_light_pcollector;
  static PStatCollector _draw_set_state_stencil_pcollector;
  static PStatCollector _draw_set_state_fog_pcollector;
  static PStatCollector _draw_set_state_scissor_pcollector;

private:
  int _num_lights_enabled;
  int _num_clip_planes_enabled;

  PT(GraphicsPipe) _pipe;
  GraphicsEngine *_engine;
  GraphicsThreadingModel _threading_model;

public:
  static TypeHandle get_class_type() {
    return _type_handle;
  }

public:
  static void init_type() {
    GraphicsStateGuardianBase::init_type();
    register_type(_type_handle, "GraphicsStateGuardian",
                  GraphicsStateGuardianBase::get_class_type());
  }
  virtual TypeHandle get_type() const {
    return get_class_type();
  }
  virtual TypeHandle force_init_type() {init_type(); return get_class_type();}

private:
  static TypeHandle _type_handle;

  friend class GraphicsPipe;
  friend class GraphicsWindow;
  friend class GraphicsEngine;
};

EXPCL_PANDA_DISPLAY std::ostream &operator << (std::ostream &out, GraphicsStateGuardian::ShaderModel sm);

#include "graphicsStateGuardian.I"

#endif<|MERGE_RESOLUTION|>--- conflicted
+++ resolved
@@ -336,19 +336,12 @@
 
   virtual void clear(DrawableRegion *clearable);
 
-<<<<<<< HEAD
-  const LMatrix4 *fetch_specified_value(Shader::ShaderMatSpec &spec, int altered);
-  const LMatrix4 *fetch_specified_part(Shader::ShaderMatInput input, const InternalName *name,
-                                       LMatrix4 &t, int index);
-  const LMatrix4 *fetch_specified_member(const NodePath &np, CPT_InternalName member, LMatrix4 &t);
-=======
   void update_shader_matrix_cache(Shader *shader, LMatrix4 *cache, int altered);
   const LMatrix4 *fetch_specified_value(Shader::ShaderMatSpec &spec, const LMatrix4 *cache, int altered);
-  void fetch_specified_part(Shader::ShaderMatInput input, InternalName *name,
+  void fetch_specified_part(Shader::ShaderMatInput input, const InternalName *name,
                             LMatrix4 *into, int count = 1);
   void fetch_specified_member(const NodePath &np, CPT_InternalName member,
                               LMatrix4 &t);
->>>>>>> 36c3d3e6
   PT(Texture) fetch_specified_texture(Shader::ShaderTexSpec &spec,
                                       SamplerState &sampler, int &view);
   const Shader::ShaderPtrData *fetch_ptr_parameter(const Shader::ShaderPtrSpec& spec);
