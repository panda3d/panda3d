/**
 * PANDA 3D SOFTWARE
 * Copyright (c) Carnegie Mellon University.  All rights reserved.
 *
 * All use of this software is subject to the terms of the revised BSD
 * license.  You should have received a copy of this license along
 * with this source code in a file named "LICENSE."
 *
 * @file displayInformation.cxx
 * @author aignacio
 * @date 2007-01-17
 */

#include "graphicsStateGuardian.h"
#include "displayInformation.h"

// For __rdtsc
#if defined(__i386) || defined(__x86_64__) || defined(_M_IX86) || defined(_M_X64)
#ifdef _MSC_VER
#include <intrin.h>
#elif defined(__GNUC__) && !defined(__clang__)
#include <x86intrin.h>
#endif
#endif

/**
 * Returns true if these two DisplayModes are identical.
 */
bool DisplayMode::
operator == (const DisplayMode &other) const {
  return (width == other.width && height == other.height &&
          bits_per_pixel == other.bits_per_pixel &&
          refresh_rate == other.refresh_rate &&
          fullscreen_only == other.fullscreen_only);
}

/**
 * Returns false if these two DisplayModes are identical.
 */
bool DisplayMode::
operator != (const DisplayMode &other) const {
  return !operator == (other);
}

/**
 *
 */
void DisplayMode::
output(std::ostream &out) const {
  out << width << 'x' << height;
  if (bits_per_pixel > 0) {
    out << ' ' << bits_per_pixel << "bpp";
  }
  if (refresh_rate > 0) {
    out << ' ' << refresh_rate << "Hz";
  }
  if (fullscreen_only > 0) {
    out << " (fullscreen only)";
  }
}

/**
 *
 */
DisplayInformation::
~DisplayInformation() {
  if (_display_mode_array != nullptr) {
    delete[] _display_mode_array;
  }
}

/**
 *
 */
DisplayInformation::
DisplayInformation() {
  DisplayInformation::DetectionState state;
  int get_device_caps_state;
  int window_width;
  int window_height;
  int window_bits_per_pixel;
  int total_display_modes;
  DisplayMode *display_mode_array;
  int video_memory;
  int texture_memory;
  uint64_t physical_memory;
  uint64_t available_physical_memory;

  state = DisplayInformation::DS_unknown;
  get_device_caps_state = false;
  window_width = 0;
  window_height = 0;
  window_bits_per_pixel = 0;
  total_display_modes = 0;
  display_mode_array = nullptr;
  video_memory = 0;
  texture_memory = 0;
  physical_memory = 0;
  available_physical_memory = 0;

  _state = state;
  _current_display_mode_index = -1;
  _get_device_caps_state = get_device_caps_state;
  _maximum_window_width = window_width;
  _maximum_window_height = window_height;
  _window_bits_per_pixel = window_bits_per_pixel;
  _total_display_modes = total_display_modes;
  _display_mode_array = display_mode_array;
  _shader_model = GraphicsStateGuardian::SM_00;
  _video_memory = video_memory;
  _texture_memory = texture_memory;

  _physical_memory = physical_memory;
  _available_physical_memory = available_physical_memory;
  _page_file_size = 0;
  _available_page_file_size = 0;
  _process_virtual_memory = 0;
  _available_process_virtual_memory = 0;
  _memory_load = 0;
  _page_fault_count = 0;
  _process_memory = 0;
  _peak_process_memory = 0;
  _page_file_usage = 0;
  _peak_page_file_usage = 0;

  _vendor_id = 0;
  _device_id = 0;

  _driver_product = 0;
  _driver_version = 0;
  _driver_sub_version = 0;
  _driver_build = 0;

  _driver_date_month = 0;
  _driver_date_day = 0;
  _driver_date_year = 0;

  _cpu_version_information = 0;
  _cpu_brand_index = 0;

  _cpu_frequency = 0;

  _maximum_cpu_frequency = 0;
  _current_cpu_frequency = 0;

  _num_cpu_cores = 0;
  _num_logical_cpus = 0;

  _get_memory_information_function = nullptr;
  _update_cpu_frequency_function = nullptr;

  _os_version_major = -1;
  _os_version_minor = -1;
  _os_version_build = -1;
  _os_platform_id = -1;
}

/**
 *
 */
int DisplayInformation::get_display_state() {
  return _state;
}

/**
 *
 */
int DisplayInformation::
get_maximum_window_width() {
  return _maximum_window_width;
}

/**
 *
 */
int DisplayInformation::
get_maximum_window_height() {
  return _maximum_window_height;
}

/**
 *
 */
int DisplayInformation::
get_window_bits_per_pixel() {
  return _window_bits_per_pixel;
}

/**
 *
 */
int DisplayInformation::
get_total_display_modes() {
  return _total_display_modes;
}

/**
 *
 */
const DisplayMode &DisplayInformation::
get_display_mode(int display_index) {
#ifndef NDEBUG
  static DisplayMode err_mode = {0};
  nassertr(display_index >= 0 && display_index < _total_display_modes, err_mode);
#endif

  return _display_mode_array[display_index];
}

/**
<<<<<<< HEAD
 * @deprecated use get_display_mode instead.
=======
 * Returns the index of the current display mode (determined at the time of
 * application start) in the display mode array, or -1 if this could not be
 * determined.
 */
int DisplayInformation::
get_current_display_mode_index() const {
  return _current_display_mode_index;
}

/**
 *
>>>>>>> 0121e74a
 */
int DisplayInformation::
get_display_mode_width (int display_index) {
  int value;

  value = 0;
  if (display_index >= 0 && display_index < _total_display_modes) {
    value = _display_mode_array [display_index].width;
  }

  return value;
}

/**
 * @deprecated use get_display_mode instead.
 */
int DisplayInformation::
get_display_mode_height (int display_index) {
  int value;

  value = 0;
  if (display_index >= 0 && display_index < _total_display_modes) {
    value = _display_mode_array [display_index].height;
  }

  return value;
}

/**
 * @deprecated use get_display_mode instead.
 */
int DisplayInformation::
get_display_mode_bits_per_pixel (int display_index) {
  int value;

  value = 0;
  if (display_index >= 0 && display_index < _total_display_modes) {
    value = _display_mode_array [display_index].bits_per_pixel;
  }

  return value;
}

/**
 * @deprecated use get_display_mode instead.
 */
double DisplayInformation::
get_display_mode_refresh_rate (int display_index) {
  int value;

  value = 0;
  if (display_index >= 0 && display_index < _total_display_modes) {
    value = _display_mode_array [display_index].refresh_rate;
  }

  return value;
}

/**
 * @deprecated use get_display_mode instead.
 */
int DisplayInformation::
get_display_mode_fullscreen_only (int display_index) {
  int value;

  value = 0;
  if (display_index >= 0 && display_index < _total_display_modes) {
    value = _display_mode_array [display_index].fullscreen_only;
  }

  return value;
}

/**
 *
 */
GraphicsStateGuardian::ShaderModel DisplayInformation::
get_shader_model() {
  return _shader_model;
}

/**
 *
 */
int DisplayInformation::
get_video_memory ( ) {
  return _video_memory;
}

/**
 *
 */
int DisplayInformation::
get_texture_memory() {
  return _texture_memory;
}

/**
 *
 */
void DisplayInformation::
update_memory_information() {
  if (_get_memory_information_function) {
    _get_memory_information_function (this);
  }
}

/**
 *
 */
uint64_t DisplayInformation::
get_physical_memory() {
  return _physical_memory;
}

/**
 *
 */
uint64_t DisplayInformation::
get_available_physical_memory() {
  return _available_physical_memory;
}

/**
 *
 */
uint64_t DisplayInformation::
get_page_file_size() {
  return _page_file_size;
}

/**
 *
 */
uint64_t DisplayInformation::
get_available_page_file_size() {
  return _available_page_file_size;
}

/**
 *
 */
uint64_t DisplayInformation::
get_process_virtual_memory() {
  return _process_virtual_memory;
}

/**
 *
 */
uint64_t DisplayInformation::
get_available_process_virtual_memory() {
  return _available_process_virtual_memory;
}

/**
 *
 */
int DisplayInformation::
get_memory_load() {
  return _memory_load;
}

/**
 *
 */
uint64_t DisplayInformation::
get_page_fault_count() {
  return _page_fault_count;
}

/**
 *
 */
uint64_t DisplayInformation::
get_process_memory() {
  return _process_memory;
}

/**
 *
 */
uint64_t DisplayInformation::
get_peak_process_memory() {
  return _peak_process_memory;
}

/**
 *
 */
uint64_t DisplayInformation::
get_page_file_usage() {
  return _page_file_usage;
}

/**
 *
 */
uint64_t DisplayInformation::
get_peak_page_file_usage() {
  return _peak_page_file_usage;
}

/**
 *
 */
int DisplayInformation::
get_vendor_id() {
  return _vendor_id;
}

/**
 *
 */
int DisplayInformation::
get_device_id() {
  return _device_id;
}

/**
 *
 */
int DisplayInformation::
get_driver_product() {
  return _driver_product;
}

/**
 *
 */
int DisplayInformation::
get_driver_version() {
  return _driver_version;
}

/**
 *
 */
int DisplayInformation::
get_driver_sub_version() {
  return _driver_sub_version;
}

/**
 *
 */
int DisplayInformation::
get_driver_build() {
  return _driver_build;
}

/**
 *
 */
int DisplayInformation::
get_driver_date_month() {
  return _driver_date_month;
}

/**
 *
 */
int DisplayInformation::
get_driver_date_day() {
  return _driver_date_day;
}

/**
 *
 */
int DisplayInformation::
get_driver_date_year() {
  return _driver_date_year;
}

/**
 *
 */
const std::string &DisplayInformation::
get_cpu_vendor_string() const {
  return _cpu_vendor_string;
}

/**
 *
 */
const std::string &DisplayInformation::
get_cpu_brand_string() const {
  return _cpu_brand_string;
}

/**
 *
 */
unsigned int DisplayInformation::
get_cpu_version_information() {
  return _cpu_version_information;
}

/**
 *
 */
unsigned int DisplayInformation::
get_cpu_brand_index() {
  return _cpu_brand_index;
}

/**
 *
 */
uint64_t DisplayInformation::
get_cpu_frequency() {
  return _cpu_frequency;
}

/**
 * Equivalent to the rdtsc processor instruction.
 */
uint64_t DisplayInformation::
get_cpu_time() {
#if defined(__i386) || defined(__x86_64__) || defined(_M_IX86) || defined(_M_X64)
#if defined(_MSC_VER) || (defined(__GNUC__) && !defined(__clang__))
  return __rdtsc();
#else
  unsigned int lo, hi = 0;
  __asm__ __volatile__ ("rdtsc" : "=a" (lo), "=d" (hi));
  return ((uint64_t)hi << 32) | lo;
#endif
#else
  return 0;
#endif
}

/**
 *
 */
uint64_t DisplayInformation::
get_maximum_cpu_frequency() {
  return _maximum_cpu_frequency;
}

/**
 *
 */
uint64_t DisplayInformation::
get_current_cpu_frequency() {
  return _current_cpu_frequency;
}

/**
 *
 */
void DisplayInformation::
update_cpu_frequency(int processor_number) {
  if (_update_cpu_frequency_function) {
    _update_cpu_frequency_function (processor_number, this);
  }
}

/**
 * Returns the number of individual CPU cores in the system, or 0 if this
 * number is not available.  A hyperthreaded CPU counts once here.
 */
int DisplayInformation::
get_num_cpu_cores() {
  return _num_cpu_cores;
}

/**
 * Returns the number of logical CPU's in the system, or 0 if this number is
 * not available.  A hyperthreaded CPU counts as two or more here.
 */
int DisplayInformation::
get_num_logical_cpus() {
  return _num_logical_cpus;
}

/**
 * Returns -1 if not set.
 */
int DisplayInformation::
get_os_version_major() {
  return _os_version_major;
}

/**
 * Returns -1 if not set.
 */
int DisplayInformation::
get_os_version_minor() {
  return _os_version_minor;
}

/**
 * Returns -1 if not set.
 */
int DisplayInformation::
get_os_version_build() {
  return _os_version_build;
}

/**
 * Returns -1 if not set.
 */
int DisplayInformation::
get_os_platform_id() {
  return _os_platform_id;
}<|MERGE_RESOLUTION|>--- conflicted
+++ resolved
@@ -208,9 +208,6 @@
 }
 
 /**
-<<<<<<< HEAD
- * @deprecated use get_display_mode instead.
-=======
  * Returns the index of the current display mode (determined at the time of
  * application start) in the display mode array, or -1 if this could not be
  * determined.
@@ -221,8 +218,7 @@
 }
 
 /**
- *
->>>>>>> 0121e74a
+ * @deprecated use get_display_mode instead.
  */
 int DisplayInformation::
 get_display_mode_width (int display_index) {
