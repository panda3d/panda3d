/**
 * PANDA 3D SOFTWARE
 * Copyright (c) Carnegie Mellon University.  All rights reserved.
 *
 * All use of this software is subject to the terms of the revised BSD
 * license.  You should have received a copy of this license along
 * with this source code in a file named "LICENSE."
 *
 * @file graphicsWindow.cxx
 * @author mike
 * @date 1997-01-09
 */

#include "graphicsWindow.h"
#include "graphicsPipe.h"
#include "config_display.h"
#include "mouseButton.h"
#include "keyboardButton.h"
#include "lightMutexHolder.h"
#include "lightReMutexHolder.h"
#include "throw_event.h"
#include "string_utils.h"

TypeHandle GraphicsWindow::_type_handle;

/**
 * Normally, the GraphicsWindow constructor is not called directly; these are
 * created instead via the GraphicsEngine::make_window() function.
 */
GraphicsWindow::
GraphicsWindow(GraphicsEngine *engine, GraphicsPipe *pipe,
               const string &name,
               const FrameBufferProperties &fb_prop,
               const WindowProperties &win_prop,
               int flags,
               GraphicsStateGuardian *gsg,
               GraphicsOutput *host) :
  GraphicsOutput(engine, pipe, name, fb_prop, win_prop, flags, gsg, host, true),
  _input_lock("GraphicsWindow::_input_lock"),
  _properties_lock("GraphicsWindow::_properties_lock")
{
#ifdef DO_MEMORY_USAGE
  MemoryUsage::update_type(this, this);
#endif

  if (display_cat.is_debug()) {
    display_cat.debug()
      << "Creating new window " << get_name() << "\n";
  }

  _properties.set_open(false);
  _properties.set_undecorated(false);
  _properties.set_fullscreen(false);
  _properties.set_minimized(false);
  _properties.set_cursor_hidden(false);

  request_properties(WindowProperties::get_default());
  request_properties(win_prop);

  _window_event = "window-event";
  _got_expose_event = false;
  _unexposed_draw = win_unexposed_draw;
  set_pixel_zoom(pixel_zoom);
}

/**
 *
 */
GraphicsWindow::
~GraphicsWindow() {
  // Clean up python event handlers.
#ifdef HAVE_PYTHON
  PythonWinProcClasses::iterator iter;
  for (iter = _python_window_proc_classes.begin();
       iter != _python_window_proc_classes.end();
       ++iter) {
    delete *iter;
  }
#endif
}

/**
 * Returns the current properties of the window.
 */
const WindowProperties GraphicsWindow::
get_properties() const {
  WindowProperties result;
  {
    LightReMutexHolder holder(_properties_lock);
    result = _properties;
  }
  return result;
}

/**
 * Returns the properties of the window that are currently requested.  These
 * properties will be applied to the window (if valid) at the next execution
 * of process_events().
 */
const WindowProperties GraphicsWindow::
get_requested_properties() const {
  WindowProperties result;
  {
    LightReMutexHolder holder(_properties_lock);
    result = _requested_properties;
  }
  return result;
}

/**
 * Empties the set of failed properties that will be returned by
 * get_rejected_properties().
 */
void GraphicsWindow::
clear_rejected_properties() {
  LightReMutexHolder holder(_properties_lock);
  _rejected_properties.clear();
}

/**
 * Returns the set of properties that have recently been requested, but could
 * not be applied to the window for some reason.  This set of properties will
 * remain unchanged until they are changed by a new failed request, or
 * clear_rejected_properties() is called.
 */
WindowProperties GraphicsWindow::
get_rejected_properties() const {
  WindowProperties result;
  {
    LightReMutexHolder holder(_properties_lock);
    result = _rejected_properties;
  }
  return result;
}

/**
 * Requests a property change on the window.  For example, use this method to
 * request a window change size or minimize or something.
 *
 * The change is not made immediately; rather, the request is saved and will
 * be applied the next time the window task is run (probably at the next
 * frame).
 */
void GraphicsWindow::
request_properties(const WindowProperties &requested_properties) {
  LightReMutexHolder holder(_properties_lock);
  _requested_properties.add_properties(requested_properties);

  if (!_has_size && _requested_properties.has_size()) {
    // If we just requested a particular size, anticipate that it will stick.
    // This is helpful for the MultitexReducer, which needs to know the size
    // of the textures that it will be working with, even if the texture
    // hasn't been fully generated yet.
    _size = _requested_properties.get_size();

    // Don't set _has_size yet, because we don't really know yet.
  }
}

/**
 * Returns true if the window is ready to be rendered into, false otherwise.
 */
bool GraphicsWindow::
is_active() const {
  // Make this smarter?
  return GraphicsOutput::is_active() && _properties.get_open() && !_properties.get_minimized();
}

/**
 * Changes the name of the event that is generated when this window is
 * modified externally, e.g.  to be resized or closed by the user.
 *
 * By default, all windows have the same window event unless they are
 * explicitly changed.  When the event is generated, it includes one
 * parameter: the window itself.
 */
void GraphicsWindow::
set_window_event(const string &window_event) {
  LightReMutexHolder holder(_properties_lock);
  _window_event = window_event;
}

/**
 * Returns the name of the event that is generated when this window is
 * modified externally, e.g.  to be resized or closed by the user.  See
 * set_window_event().
 */
string GraphicsWindow::
get_window_event() const {
  string result;
  LightReMutexHolder holder(_properties_lock);
  result = _window_event;
  return result;
}

/**
 * Sets the event that is triggered when the user requests to close the
 * window, e.g.  via alt-F4, or clicking on the close box.
 *
 * The default for each window is for this event to be the empty string, which
 * means the window-close request is handled immediately by Panda (and the
 * window will be closed without the app getting a chance to intervene).  If
 * you set this to a nonempty string, then the window is not closed, but
 * instead the event is thrown.  It is then up to the app to respond
 * appropriately, for instance by presenting an "are you sure?"  dialog box,
 * and eventually calling close_window() when the user is sure.
 *
 * It is considered poor form to set this string and then not handle the
 * event.  This can frustrate the user by making it difficult for him to
 * cleanly shut down the application (and may force the user to hard-kill the
 * app, or reboot the machine).
 */
void GraphicsWindow::
set_close_request_event(const string &close_request_event) {
  LightReMutexHolder holder(_properties_lock);
  _close_request_event = close_request_event;
}

/**
 * Returns the name of the event set via set_close_request_event().  If this
 * string is nonempty, then when the user requests to close window, this event
 * will be generated instead.  See set_close_request_event().
 */
string GraphicsWindow::
get_close_request_event() const {
  string result;
  LightReMutexHolder holder(_properties_lock);
  result = _close_request_event;
  return result;
}

/**
 * Returns the number of separate input devices associated with the window.
 * Typically, a window will have exactly one input device: the keyboard/mouse
 * pair.  However, some windows may have no input devices, and others may add
 * additional devices, for instance for a joystick.
 */
int GraphicsWindow::
get_num_input_devices() const {
  int result;
  {
    LightMutexHolder holder(_input_lock);
    result = _input_devices.size();
  }
  return result;
}

<<<<<<< HEAD
////////////////////////////////////////////////////////////////////
//     Function: GraphicsWindow::get_input_device
//       Access: Published
//  Description: Returns the nth input device associated with the
//               window.  Typically, a window will have exactly one
//               input device: the keyboard/mouse pair.
////////////////////////////////////////////////////////////////////
InputDevice *GraphicsWindow::
get_input_device(int device) const {
  LightMutexHolder holder(_input_lock);
  nassertr(device >= 0 && device < (int)_input_devices.size(), NULL);
  return _input_devices[device];
}

////////////////////////////////////////////////////////////////////
//     Function: GraphicsWindow::get_input_device_name
//       Access: Published
//  Description: Returns the name of the nth input device.
////////////////////////////////////////////////////////////////////
=======
/**
 * Returns the name of the nth input device.
 */
>>>>>>> bd1df2b9
string GraphicsWindow::
get_input_device_name(int device) const {
  string result;
  {
    LightMutexHolder holder(_input_lock);
    nassertr(device >= 0 && device < (int)_input_devices.size(), "");
    result = _input_devices[device]->get_name();
  }
  return result;
}

/**
 * Returns true if the nth input device has a screen-space pointer (for
 * instance, a mouse), false otherwise.
 */
bool GraphicsWindow::
has_pointer(int device) const {
  bool result;
  {
    LightMutexHolder holder(_input_lock);
    nassertr(device >= 0 && device < (int)_input_devices.size(), false);
    result = _input_devices[device]->has_pointer();
  }
  return result;
}

/**
 * Returns true if the nth input device has a keyboard, false otherwise.
 */
bool GraphicsWindow::
has_keyboard(int device) const {
  bool result;
  {
    LightMutexHolder holder(_input_lock);
    nassertr(device >= 0 && device < (int)_input_devices.size(), false);
    result = _input_devices[device]->has_keyboard();
  }
  return result;
}

/**
 * Returns a ButtonMap containing the association between raw buttons and
 * virtual buttons.
 */
ButtonMap *GraphicsWindow::
get_keyboard_map() const {
  return NULL;
}

/**
 * Turn on the generation of pointer events.
 */
void GraphicsWindow::
enable_pointer_events(int device) {
  LightMutexHolder holder(_input_lock);
  nassertv(device >= 0 && device < (int)_input_devices.size());
  _input_devices[device]->enable_pointer_events();
}

/**
 * Turn off the generation of pointer events.
 */
void GraphicsWindow::
disable_pointer_events(int device) {
  LightMutexHolder holder(_input_lock);
  nassertv(device >= 0 && device < (int)_input_devices.size());
  _input_devices[device]->disable_pointer_events();
}

<<<<<<< HEAD
////////////////////////////////////////////////////////////////////
//     Function: GraphicsWindow::enable_pointer_mode
//       Access: Published
//  Description: See GraphicsWindowInputDevice::enable_pointer_mode
////////////////////////////////////////////////////////////////////
/*void GraphicsWindow::
=======
/**
 * See GraphicsWindowInputDevice::enable_pointer_mode
 */
void GraphicsWindow::
>>>>>>> bd1df2b9
enable_pointer_mode(int device, double speed) {
  LightMutexHolder holder(_input_lock);
  nassertv(device >= 0 && device < (int)_input_devices.size());
  _input_devices[device]->enable_pointer_mode(speed);
}

/**
 * See GraphicsWindowInputDevice::disable_pointer_mode
 */
void GraphicsWindow::
disable_pointer_mode(int device) {
  LightMutexHolder holder(_input_lock);
  nassertv(device >= 0 && device < (int)_input_devices.size());
  _input_devices[device]->disable_pointer_mode();
}*/

/**
 * Returns the MouseData associated with the nth input device's pointer.  This
 * is deprecated; use get_pointer_device().get_pointer() instead, or for raw
 * mice, use the InputDeviceManager interface.
 */
MouseData GraphicsWindow::
get_pointer(int device) const {
  MouseData result;
  {
    LightMutexHolder holder(_input_lock);
    nassertr(device >= 0 && device < (int)_input_devices.size(), MouseData());
    result = _input_devices[device]->get_pointer();
  }
  return result;
}

/**
 * Forces the pointer to the indicated position within the window, if
 * possible.
 *
 * Returns true if successful, false on failure.  This may fail if the mouse
 * is not currently within the window, or if the API doesn't support this
 * operation.
 */
bool GraphicsWindow::
move_pointer(int, int, int) {
  return false;
}

/**
 * Forces the ime window to close if any
 *
 */
void GraphicsWindow::
close_ime() {
  return;
}

<<<<<<< HEAD
////////////////////////////////////////////////////////////////////
//     Function: GraphicsWindow::verify_window_sizes
//       Access: Public, Virtual
//  Description: Determines which of the indicated window sizes are
//               supported by available hardware (e.g. in fullscreen
//               mode).
//
//               On entry, dimen is an array containing contiguous x,y
//               pairs specifying possible display sizes; it is
//               numsizes*2 words long.  The function will zero out
//               any invalid x,y size pairs.  The return value is the
//               number of valid sizes that were found.
//
//               Note this doesn't guarantee a resize attempt will
//               work; you still need to check the return value.
//
//               (It might be better to implement some sort of query
//               interface that returns an array of supported sizes,
//               but this way is somewhat simpler and will do the job
//               on most cards, assuming they handle the std sizes the
//               app knows about.)
////////////////////////////////////////////////////////////////////
=======
/**
 * Returns true if the indicated device has a pending button event (a mouse
 * button or keyboard button down/up), false otherwise.  If this returns true,
 * the particular event may be extracted via get_button_event().
 */
bool GraphicsWindow::
has_button_event(int device) const {
  bool result;
  {
    LightMutexHolder holder(_input_lock);
    nassertr(device >= 0 && device < (int)_input_devices.size(), false);
    result = _input_devices[device].has_button_event();
  }
  return result;
}

/**
 * Assuming a previous call to has_button_event() returned true, this returns
 * the pending button event.
 */
ButtonEvent GraphicsWindow::
get_button_event(int device) {
  ButtonEvent result;
  {
    LightMutexHolder holder(_input_lock);
    nassertr(device >= 0 && device < (int)_input_devices.size(), ButtonEvent());
    nassertr(_input_devices[device].has_button_event(), ButtonEvent());
    result = _input_devices[device].get_button_event();
  }
  return result;
}

/**
 * Returns true if the indicated device has a pending pointer event (a mouse
 * movement).  If this returns true, the particular event may be extracted via
 * get_pointer_events().
 */
bool GraphicsWindow::
has_pointer_event(int device) const {
  bool result;
  {
    LightMutexHolder holder(_input_lock);
    nassertr(device >= 0 && device < (int)_input_devices.size(), false);
    result = _input_devices[device].has_pointer_event();
  }
  return result;
}

/**
 * Assuming a previous call to has_pointer_event() returned true, this returns
 * the pending pointer event list.
 */
PT(PointerEventList) GraphicsWindow::
get_pointer_events(int device) {
  PT(PointerEventList) result;
  {
    LightMutexHolder holder(_input_lock);
    nassertr(device >= 0 && device < (int)_input_devices.size(), NULL);
    nassertr(_input_devices[device].has_pointer_event(), NULL);
    result = _input_devices[device].get_pointer_events();
  }
  return result;
}

/**
 * Determines which of the indicated window sizes are supported by available
 * hardware (e.g.  in fullscreen mode).
 *
 * On entry, dimen is an array containing contiguous x,y pairs specifying
 * possible display sizes; it is numsizes*2 words long.  The function will
 * zero out any invalid x,y size pairs.  The return value is the number of
 * valid sizes that were found.
 *
 * Note this doesn't guarantee a resize attempt will work; you still need to
 * check the return value.
 *
 * (It might be better to implement some sort of query interface that returns
 * an array of supported sizes, but this way is somewhat simpler and will do
 * the job on most cards, assuming they handle the std sizes the app knows
 * about.)
 */
>>>>>>> bd1df2b9
int GraphicsWindow::
verify_window_sizes(int numsizes, int *dimen) {
  return numsizes;
}

/**
 * This is called by the GraphicsEngine to request that the window (or
 * whatever) open itself or, in general, make itself valid, at the next call
 * to process_events().
 */
void GraphicsWindow::
request_open() {
  WindowProperties open_properties;
  open_properties.set_open(true);
  request_properties(open_properties);
}

/**
 * This is called by the GraphicsEngine to request that the window (or
 * whatever) close itself or, in general, make itself invalid, at the next
 * call to process_events().  By that time we promise the gsg pointer will be
 * cleared.
 */
void GraphicsWindow::
request_close() {
  WindowProperties close_properties;
  close_properties.set_open(false);
  request_properties(close_properties);
}

/**
 * This is called by the GraphicsEngine to insist that the window be closed
 * immediately.  This is only called from the window thread.
 */
void GraphicsWindow::
set_close_now() {
  WindowProperties close_properties;
  close_properties.set_open(false);
  set_properties_now(close_properties);
}

/**
 * Do whatever processing is necessary to ensure that the window responds to
 * user events.  Also, honor any requests recently made via
 * request_properties().
 *
 * This function is called only within the window thread.
 */
void GraphicsWindow::
process_events() {
  if (_requested_properties.is_any_specified()) {
    // We don't bother to grab the mutex until after we have already checked
    // whether any properties have been specified.  This is technically
    // sloppy, but it ought to be o.k.  since it's just a bitmask after all.
    WindowProperties properties;
    {
      LightReMutexHolder holder(_properties_lock);
      properties = _requested_properties;
      _requested_properties.clear();

      set_properties_now(properties);
      if (properties.is_any_specified()) {
        display_cat.info()
          << "Unable to set window properties: " << properties << "\n";
        _rejected_properties.add_properties(properties);
      }
    }
  }
}

/**
 * Applies the requested set of properties to the window, if possible, for
 * instance to request a change in size or minimization status.
 *
 * The window properties are applied immediately, rather than waiting until
 * the next frame.  This implies that this method may *only* be called from
 * within the window thread.
 *
 * The properties that have been applied are cleared from the structure by
 * this function; so on return, whatever remains in the properties structure
 * are those that were unchanged for some reason (probably because the
 * underlying interface does not support changing that property on an open
 * window).
 */
void GraphicsWindow::
set_properties_now(WindowProperties &properties) {
  if (properties.has_open() &&
      properties.get_open() != _properties.get_open()) {
    // Open or close a new window.  In this case we can get all of the
    // properties at once.

    _properties.add_properties(properties);
    properties.clear();

    if (_properties.get_open()) {
      if (open_window()) {
        // When the window is first opened, force its size to be broadcast to
        // its display regions.
        _is_valid = true;
        set_size_and_recalc(_properties.get_x_size(),
                            _properties.get_y_size());
      } else {
        // Since we can't even open the window, tag the _rejected_properties
        // with all of the window properties that failed.
        _rejected_properties.add_properties(_properties);

        // And mark the window closed.
        _properties.set_open(false);
        _is_valid = false;
      }

    } else {
      // We used to resist closing a window before its GSG has been released.
      // Now it seems we never release a GSG, so go ahead and close the
      // window.
      close_window();
      _is_valid = false;
    }
    return;
  }

  if (!_properties.get_open()) {
    // The window is not currently open; we can set properties at will.
    _properties.add_properties(properties);
    properties.clear();
    return;
  }

  properties.clear_open();

  // The window is already open; we are limited to what we can change on the
  // fly.

  if (properties.has_size() || properties.has_origin()) {
    // Consider changing the window's size andor position.
    WindowProperties reshape_props;
    if (properties.has_size()) {
      reshape_props.set_size(properties.get_x_size(), properties.get_y_size());
    } else {
      reshape_props.set_size(_properties.get_x_size(), _properties.get_y_size());
    }

    if (properties.has_origin() && !is_fullscreen()) {
      reshape_props.set_origin(properties.get_x_origin(), properties.get_y_origin());
    } else if (_properties.has_origin()) {
      reshape_props.set_origin(_properties.get_x_origin(), _properties.get_y_origin());
    }

    bool has_origin = reshape_props.has_origin();
    int x_origin = 0, y_origin = 0;
    if (has_origin) {
      x_origin = reshape_props.get_x_origin();
      y_origin = reshape_props.get_y_origin();
    }

    if (reshape_props.get_x_size() != _properties.get_x_size() ||
        reshape_props.get_y_size() != _properties.get_y_size() ||
        (has_origin && (x_origin != _properties.get_x_origin() ||
                        y_origin != _properties.get_y_origin()))) {
      if (do_reshape_request(x_origin, y_origin, has_origin,
                             reshape_props.get_x_size(),
                             reshape_props.get_y_size())) {
        properties.clear_size();
        properties.clear_origin();
      }
    } else {
      properties.clear_size();
      properties.clear_origin();
    }
  }

  if (properties.has_fullscreen() &&
      properties.get_fullscreen() == _properties.get_fullscreen()) {
    // Fullscreen property specified, but unchanged.
    properties.clear_fullscreen();
  }
  if (properties.has_mouse_mode() &&
      properties.get_mouse_mode() == _properties.get_mouse_mode()) {
    // Mouse mode specified, but unchanged.
    properties.clear_mouse_mode();
  }
}

/**
 * Closes the window right now.  Called from the window thread.
 */
void GraphicsWindow::
close_window() {
  display_cat.info()
    << "Closing " << get_type() << "\n";

  // Tell our parent window (if any) that we're no longer its child.
  if (_window_handle != (WindowHandle *)NULL &&
      _parent_window_handle != (WindowHandle *)NULL) {
    _parent_window_handle->detach_child(_window_handle);
  }

  _window_handle = NULL;
  _parent_window_handle = NULL;
  _is_valid = false;
}

/**
 * Opens the window right now.  Called from the window thread.  Returns true
 * if the window is successfully opened, or false if there was a problem.
 */
bool GraphicsWindow::
open_window() {
  return false;
}

/**
 * resets the window framebuffer from its derived children.  Does nothing
 * here.
 */
void GraphicsWindow::
reset_window(bool swapchain) {
  display_cat.info()
    << "Resetting " << get_type() << "\n";
}

/**
 * Called from the window thread in response to a request from within the code
 * (via request_properties()) to change the size and/or position of the
 * window.  Returns true if the window is successfully changed, or false if
 * there was a problem.
 */
bool GraphicsWindow::
do_reshape_request(int x_origin, int y_origin, bool has_origin,
                   int x_size, int y_size) {
  return false;
}

/**
 * Should be called (from within the window thread) when process_events()
 * detects an external change in some important window property; for instance,
 * when the user resizes the window.
 */
void GraphicsWindow::
system_changed_properties(const WindowProperties &properties) {
  if (display_cat.is_debug()) {
    display_cat.debug()
      << "system_changed_properties(" << properties << ")\n";
  }

  LightReMutexHolder holder(_properties_lock);

  if (properties.has_size()) {
    system_changed_size(properties.get_x_size(), properties.get_y_size());
  }

  WindowProperties old_properties = _properties;
  _properties.add_properties(properties);
  if (_properties != old_properties) {
    throw_event(_window_event, this);
  }
}

/**
 * An internal function to update all the DisplayRegions with the new size of
 * the window.  This should always be called before changing the _size members
 * of the _properties structure.
 */
void GraphicsWindow::
system_changed_size(int x_size, int y_size) {
  if (display_cat.is_debug()) {
    display_cat.debug()
      << "system_changed_size(" << x_size << ", " << y_size << ")\n";
  }

  if (!_properties.has_size() || (x_size != _properties.get_x_size() ||
                                  y_size != _properties.get_y_size())) {
    set_size_and_recalc(x_size, y_size);
  }
}

/**
 * Adds a GraphicsWindowInputDevice to the vector.  Returns the index of the
 * new device.
 */
int GraphicsWindow::
add_input_device(InputDevice *device) {
  LightMutexHolder holder(_input_lock);
  int index = (int)_input_devices.size();
  _input_devices.push_back(device);

  if (device->is_of_type(GraphicsWindowInputDevice::get_class_type())) {
    ((GraphicsWindowInputDevice *)device)->set_device_index(index);
  }

  return index;
}

/**
 * detaches mouse.  Only mouse delta from now on.
 *
 */
void GraphicsWindow::
mouse_mode_relative() {
}

/**
 * reattaches mouse to location
 *
 */
void GraphicsWindow::
mouse_mode_absolute() {

}

/**
 * Returns whether the specified event msg is a touch message.
 *
 */
bool GraphicsWindow::
is_touch_event(GraphicsWindowProcCallbackData* callbackData){
  return false;
}

/**
 * Returns the current number of touches on this window.
 *
 */
int GraphicsWindow::
get_num_touches(){
  return 0;
}

/**
 * Returns the TouchInfo object describing the specified touch.
 *
 */
TouchInfo GraphicsWindow::
get_touch_info(int index){
  return TouchInfo();
}

/**
 * Returns whether this window supports adding of Windows proc handlers.
 *
 */
bool GraphicsWindow::supports_window_procs() const{
  return false;
}<|MERGE_RESOLUTION|>--- conflicted
+++ resolved
@@ -245,14 +245,10 @@
   return result;
 }
 
-<<<<<<< HEAD
-////////////////////////////////////////////////////////////////////
-//     Function: GraphicsWindow::get_input_device
-//       Access: Published
-//  Description: Returns the nth input device associated with the
-//               window.  Typically, a window will have exactly one
-//               input device: the keyboard/mouse pair.
-////////////////////////////////////////////////////////////////////
+/**
+ * Returns the nth input device associated with the window.  Typically, a
+ * window will have exactly one input device: the keyboard/mouse pair.
+ */
 InputDevice *GraphicsWindow::
 get_input_device(int device) const {
   LightMutexHolder holder(_input_lock);
@@ -260,16 +256,9 @@
   return _input_devices[device];
 }
 
-////////////////////////////////////////////////////////////////////
-//     Function: GraphicsWindow::get_input_device_name
-//       Access: Published
-//  Description: Returns the name of the nth input device.
-////////////////////////////////////////////////////////////////////
-=======
 /**
  * Returns the name of the nth input device.
  */
->>>>>>> bd1df2b9
 string GraphicsWindow::
 get_input_device_name(int device) const {
   string result;
@@ -339,28 +328,21 @@
   _input_devices[device]->disable_pointer_events();
 }
 
-<<<<<<< HEAD
-////////////////////////////////////////////////////////////////////
-//     Function: GraphicsWindow::enable_pointer_mode
-//       Access: Published
-//  Description: See GraphicsWindowInputDevice::enable_pointer_mode
-////////////////////////////////////////////////////////////////////
-/*void GraphicsWindow::
-=======
 /**
  * See GraphicsWindowInputDevice::enable_pointer_mode
  */
-void GraphicsWindow::
->>>>>>> bd1df2b9
+/*
+void GraphicsWindow::
 enable_pointer_mode(int device, double speed) {
   LightMutexHolder holder(_input_lock);
   nassertv(device >= 0 && device < (int)_input_devices.size());
   _input_devices[device]->enable_pointer_mode(speed);
-}
+}*/
 
 /**
  * See GraphicsWindowInputDevice::disable_pointer_mode
  */
+/*
 void GraphicsWindow::
 disable_pointer_mode(int device) {
   LightMutexHolder holder(_input_lock);
@@ -406,94 +388,6 @@
   return;
 }
 
-<<<<<<< HEAD
-////////////////////////////////////////////////////////////////////
-//     Function: GraphicsWindow::verify_window_sizes
-//       Access: Public, Virtual
-//  Description: Determines which of the indicated window sizes are
-//               supported by available hardware (e.g. in fullscreen
-//               mode).
-//
-//               On entry, dimen is an array containing contiguous x,y
-//               pairs specifying possible display sizes; it is
-//               numsizes*2 words long.  The function will zero out
-//               any invalid x,y size pairs.  The return value is the
-//               number of valid sizes that were found.
-//
-//               Note this doesn't guarantee a resize attempt will
-//               work; you still need to check the return value.
-//
-//               (It might be better to implement some sort of query
-//               interface that returns an array of supported sizes,
-//               but this way is somewhat simpler and will do the job
-//               on most cards, assuming they handle the std sizes the
-//               app knows about.)
-////////////////////////////////////////////////////////////////////
-=======
-/**
- * Returns true if the indicated device has a pending button event (a mouse
- * button or keyboard button down/up), false otherwise.  If this returns true,
- * the particular event may be extracted via get_button_event().
- */
-bool GraphicsWindow::
-has_button_event(int device) const {
-  bool result;
-  {
-    LightMutexHolder holder(_input_lock);
-    nassertr(device >= 0 && device < (int)_input_devices.size(), false);
-    result = _input_devices[device].has_button_event();
-  }
-  return result;
-}
-
-/**
- * Assuming a previous call to has_button_event() returned true, this returns
- * the pending button event.
- */
-ButtonEvent GraphicsWindow::
-get_button_event(int device) {
-  ButtonEvent result;
-  {
-    LightMutexHolder holder(_input_lock);
-    nassertr(device >= 0 && device < (int)_input_devices.size(), ButtonEvent());
-    nassertr(_input_devices[device].has_button_event(), ButtonEvent());
-    result = _input_devices[device].get_button_event();
-  }
-  return result;
-}
-
-/**
- * Returns true if the indicated device has a pending pointer event (a mouse
- * movement).  If this returns true, the particular event may be extracted via
- * get_pointer_events().
- */
-bool GraphicsWindow::
-has_pointer_event(int device) const {
-  bool result;
-  {
-    LightMutexHolder holder(_input_lock);
-    nassertr(device >= 0 && device < (int)_input_devices.size(), false);
-    result = _input_devices[device].has_pointer_event();
-  }
-  return result;
-}
-
-/**
- * Assuming a previous call to has_pointer_event() returned true, this returns
- * the pending pointer event list.
- */
-PT(PointerEventList) GraphicsWindow::
-get_pointer_events(int device) {
-  PT(PointerEventList) result;
-  {
-    LightMutexHolder holder(_input_lock);
-    nassertr(device >= 0 && device < (int)_input_devices.size(), NULL);
-    nassertr(_input_devices[device].has_pointer_event(), NULL);
-    result = _input_devices[device].get_pointer_events();
-  }
-  return result;
-}
-
 /**
  * Determines which of the indicated window sizes are supported by available
  * hardware (e.g.  in fullscreen mode).
@@ -511,7 +405,6 @@
  * the job on most cards, assuming they handle the std sizes the app knows
  * about.)
  */
->>>>>>> bd1df2b9
 int GraphicsWindow::
 verify_window_sizes(int numsizes, int *dimen) {
   return numsizes;
