/**
 * PANDA 3D SOFTWARE
 * Copyright (c) Carnegie Mellon University.  All rights reserved.
 *
 * All use of this software is subject to the terms of the revised BSD
 * license.  You should have received a copy of this license along
 * with this source code in a file named "LICENSE."
 *
 * @file graphicsEngine.cxx
 * @author drose
 * @date 2002-02-24
 */

#include "graphicsEngine.h"
#include "graphicsPipe.h"
#include "parasiteBuffer.h"
#include "config_gobj.h"
#include "config_display.h"
#include "pipeline.h"
#include "drawCullHandler.h"
#include "binCullHandler.h"
#include "cullResult.h"
#include "cullTraverser.h"
#include "clockObject.h"
#include "pStatTimer.h"
#include "pStatGPUTimer.h"
#include "pStatClient.h"
#include "pStatCollector.h"
#include "mutexHolder.h"
#include "reMutexHolder.h"
#include "lightReMutexHolder.h"
#include "cullFaceAttrib.h"
#include "string_utils.h"
#include "geomCacheManager.h"
#include "renderState.h"
#include "transformState.h"
#include "thread.h"
#include "pipeline.h"
#include "throw_event.h"
#include "bamCache.h"
#include "cullableObject.h"
#include "geomVertexArrayData.h"
#include "vertexDataSaveFile.h"
#include "vertexDataBook.h"
#include "vertexDataPage.h"
#include "config_pgraph.h"
#include "displayRegionCullCallbackData.h"
#include "displayRegionDrawCallbackData.h"
#include "callbackGraphicsWindow.h"
#include "depthTestAttrib.h"
#include "unionBoundingVolume.h"

#if defined(_WIN32) && defined(HAVE_THREADS) && defined(SIMPLE_THREADS)
#include "winInputDeviceManager.h"
#endif

#if defined(_WIN32)
  #define WINDOWS_LEAN_AND_MEAN
  #include <winsock2.h>
  #include <wtypes.h>
  #undef WINDOWS_LEAN_AND_MEAN
#else
  #include <sys/time.h>
#endif

using std::string;

PT(GraphicsEngine) GraphicsEngine::_global_ptr;

PStatCollector GraphicsEngine::_wait_pcollector("Wait:Thread sync");
PStatCollector GraphicsEngine::_cycle_pcollector("App:Cycle");
//PStatCollector GraphicsEngine::_app_pcollector("App:Show code:General");
PStatCollector GraphicsEngine::_render_frame_pcollector("App:render_frame");
PStatCollector GraphicsEngine::_yield_pcollector("App:Yield");
PStatCollector GraphicsEngine::_cull_pcollector("Cull");
PStatCollector GraphicsEngine::_cull_setup_pcollector("Cull:Setup");
PStatCollector GraphicsEngine::_cull_sort_pcollector("Cull:Sort");
PStatCollector GraphicsEngine::_draw_pcollector("Draw");
PStatCollector GraphicsEngine::_sync_pcollector("Draw:Sync");
PStatCollector GraphicsEngine::_flip_pcollector("Wait:Flip");
PStatCollector GraphicsEngine::_transform_states_pcollector("TransformStates");
PStatCollector GraphicsEngine::_transform_states_unused_pcollector("TransformStates:Unused");
PStatCollector GraphicsEngine::_render_states_pcollector("RenderStates");
PStatCollector GraphicsEngine::_render_states_unused_pcollector("RenderStates:Unused");
PStatCollector GraphicsEngine::_cyclers_pcollector("PipelineCyclers");
PStatCollector GraphicsEngine::_dirty_cyclers_pcollector("PipelineCyclers:Dirty");


PStatCollector GraphicsEngine::_sw_sprites_pcollector("SW Sprites");
PStatCollector GraphicsEngine::_vertex_data_small_pcollector("Vertex Data:Small");
PStatCollector GraphicsEngine::_vertex_data_independent_pcollector("Vertex Data:Independent");
PStatCollector GraphicsEngine::_vertex_data_pending_pcollector("Vertex Data:Pending");
PStatCollector GraphicsEngine::_vertex_data_resident_pcollector("Vertex Data:Resident");
PStatCollector GraphicsEngine::_vertex_data_compressed_pcollector("Vertex Data:Compressed");
PStatCollector GraphicsEngine::_vertex_data_unused_disk_pcollector("Vertex Data:Disk:Unused");
PStatCollector GraphicsEngine::_vertex_data_used_disk_pcollector("Vertex Data:Disk:Used");

// These are counted independently by the collision system; we redefine them
// here so we can reset them at each frame.
PStatCollector GraphicsEngine::_cnode_volume_pcollector("Collision Volumes:CollisionNode");
PStatCollector GraphicsEngine::_gnode_volume_pcollector("Collision Volumes:GeomNode");
PStatCollector GraphicsEngine::_geom_volume_pcollector("Collision Volumes:Geom");
PStatCollector GraphicsEngine::_node_volume_pcollector("Collision Volumes:PandaNode");
PStatCollector GraphicsEngine::_volume_pcollector("Collision Volumes:CollisionSolid");
PStatCollector GraphicsEngine::_test_pcollector("Collision Tests:CollisionSolid");
PStatCollector GraphicsEngine::_volume_polygon_pcollector("Collision Volumes:CollisionPolygon");
PStatCollector GraphicsEngine::_test_polygon_pcollector("Collision Tests:CollisionPolygon");
PStatCollector GraphicsEngine::_volume_plane_pcollector("Collision Volumes:CollisionPlane");
PStatCollector GraphicsEngine::_test_plane_pcollector("Collision Tests:CollisionPlane");
PStatCollector GraphicsEngine::_volume_sphere_pcollector("Collision Volumes:CollisionSphere");
PStatCollector GraphicsEngine::_test_sphere_pcollector("Collision Tests:CollisionSphere");
PStatCollector GraphicsEngine::_volume_box_pcollector("Collision Volumes:CollisionBox");
PStatCollector GraphicsEngine::_test_box_pcollector("Collision Tests:CollisionBox");
PStatCollector GraphicsEngine::_volume_capsule_pcollector("Collision Volumes:CollisionCapsule");
PStatCollector GraphicsEngine::_test_capsule_pcollector("Collision Tests:CollisionCapsule");
PStatCollector GraphicsEngine::_volume_inv_sphere_pcollector("Collision Volumes:CollisionInvSphere");
PStatCollector GraphicsEngine::_test_inv_sphere_pcollector("Collision Tests:CollisionInvSphere");
PStatCollector GraphicsEngine::_volume_geom_pcollector("Collision Volumes:CollisionGeom");
PStatCollector GraphicsEngine::_test_geom_pcollector("Collision Tests:CollisionGeom");
PStatCollector GraphicsEngine::_occlusion_untested_pcollector("Occlusion results:Not tested");
PStatCollector GraphicsEngine::_occlusion_passed_pcollector("Occlusion results:Visible");
PStatCollector GraphicsEngine::_occlusion_failed_pcollector("Occlusion results:Occluded");
PStatCollector GraphicsEngine::_occlusion_tests_pcollector("Occlusion tests");

// This is used to keep track of which scenes we have already culled.
struct CullKey {
  GraphicsStateGuardian *_gsg;
  NodePath _camera;
  int _lens_index;
};

INLINE static bool operator < (const CullKey &a, const CullKey &b) {
  if (a._gsg != b._gsg) {
    return a._gsg < b._gsg;
  }
  if (a._camera != b._camera) {
    return a._camera < b._camera;
  }
  return a._lens_index < b._lens_index;
}

/**
 * Creates a new GraphicsEngine object.  The Pipeline is normally left to
 * default to NULL, which indicates the global render pipeline, but it may be
 * any Pipeline you choose.
 */
GraphicsEngine::
GraphicsEngine(Pipeline *pipeline) :
  _pipeline(pipeline),
  _app("app"),
  _lock("GraphicsEngine::_lock"),
  _loaded_textures_lock("GraphicsEngine::_loaded_textures_lock")
{
  if (_pipeline == nullptr) {
    _pipeline = Pipeline::get_render_pipeline();
  }

  _windows_sorted = true;
  _window_sort_index = 0;

  set_threading_model(GraphicsThreadingModel(threading_model));
  if (!_threading_model.is_default()) {
    display_cat.info()
      << "Using threading model " << _threading_model << "\n";
  }
  _auto_flip = auto_flip;
  _portal_enabled = false;
  _flip_state = FS_flip;

  _singular_warning_last_frame = false;
  _singular_warning_this_frame = false;
}

/**
 * Gracefully cleans up the graphics engine and its related threads and
 * windows.
 */
GraphicsEngine::
~GraphicsEngine() {
#ifdef DO_PSTATS
  //if (_app_pcollector.is_started()) {
  //  _app_pcollector.stop();
  //}
#endif

  remove_all_windows();
}

/**
 * Specifies how future objects created via make_gsg(), make_buffer(), and
 * make_output() will be threaded.  This does not affect any already-created
 * objects.
 */
void GraphicsEngine::
set_threading_model(const GraphicsThreadingModel &threading_model) {
  if (!Thread::is_threading_supported()) {
    if (!threading_model.is_single_threaded()) {
      display_cat.warning()
        << "Threading model " << threading_model
        << " requested but threading is not available.  Ignoring.\n";
      return;
    }
  }

#ifndef THREADED_PIPELINE
  if (!threading_model.is_single_threaded()) {
    display_cat.warning()
      << "Threading model " << threading_model
      << " requested but multithreaded render pipelines not enabled in build.\n";
    if (!allow_nonpipeline_threads) {
      display_cat.warning()
        << "Ignoring requested threading model.\n";
      return;
    }
    display_cat.warning()
      << "Danger!  Creating requested render threads anyway!\n";
  }
#endif  // THREADED_PIPELINE
  ReMutexHolder holder(_lock);
  _threading_model = threading_model;
}

/**
 * Returns the threading model that will be applied to future objects.  See
 * set_threading_model().
 */
GraphicsThreadingModel GraphicsEngine::
get_threading_model() const {
  GraphicsThreadingModel result;
  {
    ReMutexHolder holder(_lock);
    result = _threading_model;
  }
  return result;
}

// THIS IS THE OLD CODE FOR make_gsg PT(GraphicsStateGuardian) gsg =
// pipe->make_gsg(properties, share_with);



/**
 * Creates a new window (or buffer) and returns it.  The GraphicsEngine
 * becomes the owner of the window, it will persist at least until
 * remove_window() is called later.
 *
 * If a null pointer is supplied for the gsg, then this routine will create a
 * new gsg.
 *
 * This routine is only called from the app thread.
 */

GraphicsOutput *GraphicsEngine::
make_output(GraphicsPipe *pipe,
            const string &name, int sort,
            const FrameBufferProperties &fb_prop,
            const WindowProperties &win_prop,
            int flags,
            GraphicsStateGuardian *gsg,
            GraphicsOutput *host) {

/*
 * The code here is tricky because the gsg that is passed in might be in the
 * uninitialized state.  As a result, pipe::make_output may not be able to
 * tell which DirectX capabilities or OpenGL extensions are supported and
 * which are not.  Worse yet, it can't query the API, because that can only be
 * done from the draw thread, and this is the app thread.  So here's the
 * workaround: this routine calls pipe::make_output, which returns a "non-
 * certified" window.  That means that the pipe doesn't promise that the draw
 * thread will actually succeed in initializing the window.  This routine then
 * calls open_windows, which attempts to initialize the window.  If
 * open_windows fails to initialize the window, then this routine will ask
 * pipe::make_output to try again, this time using a different set of OpenGL
 * extensions or DirectX capabilities.   This is what the "retry" parameter to
 * pipe::make_output is for - it specifies, in an abstract manner, which set
 * of capabiltiesextensions to try.  The only problem with this design is that
 * it requires the engine to call open_windows, which is slow.  To make things
 * faster, the pipe can choose to "precertify" its creations.  If it chooses
 * to do so, this is a guarantee that the windows it returns will not fail in
 * open_windows.  However, most graphics pipes will only precertify if you
 * pass them an already-initialized gsg.  Long story short, if you want
 * make_output to be fast, use an already-initialized gsg.
 */

  // Simplify the input parameters.

  int x_size = 0, y_size = 0;
  if (win_prop.has_size()) {
    x_size = win_prop.get_x_size();
    y_size = win_prop.get_y_size();
  }
  if ((x_size == 0)&&(y_size == 0)) {
    flags |= GraphicsPipe::BF_size_track_host;
  }
  if (host != nullptr) {
    host = host->get_host();
  }

  // If a gsg or host was supplied, and either is not yet initialized, then
  // call open_windows to get both ready.  If that fails, give up on using the
  // supplied gsg and host.

  if (host == nullptr) {
    if (gsg != nullptr) {
      if ((!gsg->is_valid())||(gsg->needs_reset())) {
        open_windows();
      }
      if ((!gsg->is_valid())||(gsg->needs_reset())) {
        gsg = nullptr;
      }
    }
  } else {
    if ((host->get_gsg()==nullptr)||
        (!host->is_valid())||
        (!host->get_gsg()->is_valid())||
        (host->get_gsg()->needs_reset())) {
      open_windows();
    }
    if ((host->get_gsg()==nullptr)||
        (!host->is_valid())||
        (!host->get_gsg()->is_valid())||
        (host->get_gsg()->needs_reset())) {
      host = nullptr;
      gsg = nullptr;
    } else {
      gsg = host->get_gsg();
    }
  }

  // Sanity check everything.

  nassertr(pipe != nullptr, nullptr);
  if (gsg != nullptr) {
    nassertr(pipe == gsg->get_pipe(), nullptr);
    nassertr(this == gsg->get_engine(), nullptr);
  }

  // Are we really asking for a callback window?
  if ((flags & GraphicsPipe::BF_require_callback_window)!=0) {
    PT(GraphicsStateGuardian) this_gsg = gsg;
    if (this_gsg == nullptr) {
      // If we don't already have a GSG, we have to ask the pipe to make a new
      // one, unencumbered by window dressing.
      this_gsg = pipe->make_callback_gsg(this);
    }
    if (this_gsg != nullptr) {
      CallbackGraphicsWindow *window = new CallbackGraphicsWindow(this, pipe, name, fb_prop, win_prop, flags, this_gsg);
      window->_sort = sort;
      do_add_window(window);
      do_add_gsg(window->get_gsg(), pipe);
      display_cat.info() << "Created output of type CallbackGraphicsWindow\n";
      return window;
    }

    // Couldn't make a callback window, because the pipe wouldn't make an
    // unencumbered GSG.
    return nullptr;
  }

  // Determine if a parasite buffer meets the user's specs.

  bool can_use_parasite = false;
  if ((host != nullptr)&&
      ((flags&GraphicsPipe::BF_require_window)==0)&&
      ((flags&GraphicsPipe::BF_require_callback_window)==0)&&
      ((flags&GraphicsPipe::BF_refuse_parasite)==0)&&
      ((flags&GraphicsPipe::BF_can_bind_color)==0)&&
      ((flags&GraphicsPipe::BF_can_bind_every)==0)&&
      ((flags&GraphicsPipe::BF_rtt_cumulative)==0)&&
      ((flags&GraphicsPipe::BF_can_bind_layered)==0)) {
    if ((flags&GraphicsPipe::BF_fb_props_optional) ||
        (host->get_fb_properties().subsumes(fb_prop))) {
      can_use_parasite = true;
    }
  }

  // If parasite buffers are preferred, then try a parasite first.  Even if
  // prefer-parasite-buffer is set, parasites are not preferred if the host
  // window is too small, or if the host window does not have the requested
  // properties.

  if ((prefer_parasite_buffer) &&
      (can_use_parasite) &&
      (x_size <= host->get_x_size())&&
      (y_size <= host->get_y_size())&&
      (host->get_fb_properties().subsumes(fb_prop))) {
    ParasiteBuffer *buffer = new ParasiteBuffer(host, name, x_size, y_size, flags);
    buffer->_sort = sort;
    do_add_window(buffer);
    do_add_gsg(host->get_gsg(), pipe);
    display_cat.info() << "Created output of type ParasiteBuffer\n";
    return buffer;
  }

  // If force-parasite-buffer is set, we create a parasite buffer even if it's
  // less than ideal.  You might set this if you really don't trust your
  // graphics driver's support for offscreen buffers.
  if (force_parasite_buffer && can_use_parasite) {
    ParasiteBuffer *buffer = new ParasiteBuffer(host, name, x_size, y_size, flags);
    buffer->_sort = sort;
    do_add_window(buffer);
    do_add_gsg(host->get_gsg(), pipe);
    display_cat.info() << "Created output of type ParasiteBuffer\n";
    return buffer;
  }

  // Ask the pipe to create a window.

  for (int retry=0; retry<10; retry++) {
    bool precertify = false;
    PT(GraphicsOutput) window =
      pipe->make_output(name, fb_prop, win_prop, flags, this, gsg, host, retry, precertify);
    if (window != nullptr) {
      window->_sort = sort;
      if (precertify && gsg != nullptr && window->get_gsg() == gsg) {
        do_add_window(window);
        display_cat.info()
          << "Created output of type " << window->get_type() << "\n";
        return window;
      }
      do_add_window(window);
      open_windows();
      if (window->is_valid()) {
        display_cat.info()
          << "Created output of type " << window->get_type() << "\n";

        if (window->get_fb_properties().subsumes(fb_prop)) {
          return window;
        } else {
          if (flags & GraphicsPipe::BF_fb_props_optional) {
            display_cat.warning()
              << "FrameBufferProperties available less than requested.\n";
            display_cat.warning(false)
              << "  requested: " << fb_prop << "\n"
              << "  got: " << window->get_fb_properties() << "\n";
            return window;
          }
          display_cat.error()
            << "Could not get requested FrameBufferProperties; abandoning window.\n";
          display_cat.error(false)
            << "  requested: " << fb_prop << "\n"
            << "  got: " << window->get_fb_properties() << "\n";
        }
      } else {
        display_cat.info()
          << window->get_type() << " wouldn't open; abandoning.\n";
        display_cat.debug(false)
          << "  requested: " << fb_prop << "\n";
      }

      // No good; delete the window and keep trying.
      remove_window(window);
    }
  }

  // Parasite buffers were not preferred, but the pipe could not create a
  // window to the user's specs.  Try a parasite as a last hope.

  if (can_use_parasite) {
    ParasiteBuffer *buffer = new ParasiteBuffer(host, name, x_size, y_size, flags);
    buffer->_sort = sort;
    do_add_window(buffer);
    do_add_gsg(host->get_gsg(), pipe);
    display_cat.info() << "Created output of type ParasiteBuffer\n";
    return buffer;
  }

  // Could not create a window to the user's specs.

  return nullptr;
}

/**
 * This can be used to add a newly-created GraphicsOutput object (and its GSG)
 * to the engine's list of windows, and requests that it be opened.  This
 * shouldn't be called by user code as make_output normally does this under
 * the hood; it may be useful in esoteric cases in which a custom window
 * object is used.
 *
 * This can be called during the rendering loop, unlike make_output(); the
 * window will be opened before the next frame begins rendering.  Because it
 * doesn't call open_windows(), however, it's not guaranteed that the window
 * will succeed opening even if it returns true.
 */
bool GraphicsEngine::
add_window(GraphicsOutput *window, int sort) {
  nassertr(window != nullptr, false);
  nassertr(this == window->get_engine(), false);

  window->_sort = sort;
  do_add_window(window);

  display_cat.info()
    << "Added output of type " << window->get_type() << "\n";

  return true;
}

/**
 * Removes the indicated window or offscreen buffer from the set of windows
 * that will be processed when render_frame() is called.  This also closes the
 * window if it is open, and removes the window from its GraphicsPipe,
 * allowing the window to be destructed if there are no other references to
 * it.  (However, the window may not be actually closed until next frame, if
 * it is controlled by a sub-thread.)
 *
 * The return value is true if the window was removed, false if it was not
 * found.
 *
 * Unlike remove_all_windows(), this function does not terminate any of the
 * threads that may have been started to service this window; they are left
 * running (since you might open a new window later on these threads).  If
 * your intention is to clean up before shutting down, it is better to call
 * remove_all_windows() then to call remove_window() one at a time.
 */
bool GraphicsEngine::
remove_window(GraphicsOutput *window) {
  nassertr(window != nullptr, false);
  Thread *current_thread = Thread::get_current_thread();

  // First, make sure we know what this window is.
  PT(GraphicsOutput) ptwin = window;
  size_t count;
  {
    ReMutexHolder holder(_lock, current_thread);
    if (!_windows_sorted) {
      do_resort_windows();
    }
    count = _windows.erase(ptwin);
  }

  // Also check whether it is in _new_windows.
  {
    MutexHolder new_windows_holder(_new_windows_lock, current_thread);
    size_t old_size = _new_windows.size();
    _new_windows.erase(std::remove(_new_windows.begin(), _new_windows.end(), ptwin), _new_windows.end());
    if (count == 0 && _new_windows.size() < old_size) {
      count = 1;
    }
  }

  if (count == 0) {
    // Never heard of this window.  Do nothing.
    return false;
  }

  do_remove_window(window, current_thread);

  GraphicsStateGuardian *gsg = window->get_gsg();
  if (gsg != nullptr) {
    PreparedGraphicsObjects *pgo = gsg->get_prepared_objects();
    if (pgo != nullptr) {
      // Check to see if any other still-active windows share this context.
      bool any_common = false;
      {
        ReMutexHolder holder(_lock, current_thread);
        Windows::iterator wi;
        for (wi = _windows.begin(); wi != _windows.end() && !any_common; ++wi) {
          GraphicsStateGuardian *gsg2 = (*wi)->get_gsg();
          if (gsg2 != nullptr &&
              gsg2->get_prepared_objects() == pgo) {
            any_common = true;
          }
        }
      }
      if (!any_common) {
        // If no windows still use this context, release all textures, etc.
        // We do this in case there is a floating pointer somewhere keeping
        // the GSG from destructing when its window goes away.  A leaked GSG
        // pointer is bad enough, but there's no reason we also need to keep
        // around all of the objects allocated on graphics memory.
        pgo->release_all();
      }
    }
  }

  nassertr(count == 1, true);
  return true;
}

/**
 * Removes and closes all windows from the engine.  This also cleans up and
 * terminates any threads that have been started to service those windows.
 */
void GraphicsEngine::
remove_all_windows() {
  Thread *current_thread = Thread::get_current_thread();

  ReMutexHolder holder(_lock, current_thread);

  // Let's move the _windows vector into a local copy first, and walk through
  // that local copy, just in case someone we call during the loop attempts to
  // modify _windows.  I don't know what code would be doing this, but it
  // appeared to be happening, and this worked around it.
  Windows old_windows;
  old_windows.swap(_windows);
  for (GraphicsOutput *win : old_windows) {
    nassertv(win != nullptr);
    do_remove_window(win, current_thread);
    GraphicsStateGuardian *gsg = win->get_gsg();
    if (gsg != nullptr) {
      gsg->release_all();
    }
  }

  {
    MutexHolder new_windows_holder(_new_windows_lock, current_thread);
    for (GraphicsOutput *win : _new_windows) {
      nassertv(win != nullptr);
      do_remove_window(win, current_thread);
      GraphicsStateGuardian *gsg = win->get_gsg();
      if (gsg != nullptr) {
        gsg->release_all();
      }
    }
    _new_windows.clear();
  }

  _app.do_close(this, current_thread);
  _app.do_pending(this, current_thread);
  terminate_threads(current_thread);

  // It seems a safe assumption that we're about to exit the application or
  // otherwise shut down Panda.  Although it's a bit of a hack, since it's not
  // really related to removing windows, this would nevertheless be a fine
  // time to ensure the model cache (if any) has been flushed to disk.
  BamCache::flush_global_index();

  // And, hey, let's stop the vertex paging threads, if any.
  VertexDataPage::stop_threads();

  // Stopping the tasks means we have to release the Python GIL while
  // this method runs (hence it is marked BLOCKING), so that any
  // Python tasks on other threads won't deadlock grabbing the GIL.
  AsyncTaskManager::get_global_ptr()->stop_threads();

#ifdef DO_PSTATS
  PStatClient::get_global_pstats()->disconnect();
#endif

#if defined(_WIN32) && defined(HAVE_THREADS) && defined(SIMPLE_THREADS)
  // Send a message to the input message pump asking it to shut itself down.
  // If we don't do that, the next call will deadlock.
  WinInputDeviceManager::stop_thread();
#endif

  // Well, and why not clean up all threads here?
  Thread::prepare_for_exit();
}

/**
 * Resets the framebuffer of the current window.  This is currently used by
 * DirectX 8 only.  It calls a reset_window function on each active window to
 * release/create old/new framebuffer
 */
void GraphicsEngine::
reset_all_windows(bool swapchain) {
  Windows::iterator wi;
  for (wi = _windows.begin(); wi != _windows.end(); ++wi) {
    GraphicsOutput *win = (*wi);
    // if (win->is_active())
    win->reset_window(swapchain);
  }
}

/**
 * Returns true if there are no windows or buffers managed by the engine,
 * false if there is at least one.
 */
bool GraphicsEngine::
is_empty() const {
  return _windows.empty();
}

/**
 * Returns the number of windows (or buffers) managed by the engine.
 */
int GraphicsEngine::
get_num_windows() const {
  return _windows.size();
}

/**
 * Returns the nth window or buffers managed by the engine, in sorted order.
 */
GraphicsOutput *GraphicsEngine::
get_window(int n) const {
  nassertr(n >= 0 && n < (int)_windows.size(), nullptr);

  if (!_windows_sorted) {
    ((GraphicsEngine *)this)->do_resort_windows();
  }
  return _windows[n];
}

/**
 * Renders the next frame in all the registered windows, and flips all of the
 * frame buffers.
 */
void GraphicsEngine::
render_frame() {
  Thread *current_thread = Thread::get_current_thread();
  ReMutexHolder public_holder(_public_lock);

  // Since this gets called every frame, we should take advantage of the
  // opportunity to flush the cache if necessary.
  BamCache::consider_flush_global_index();

  // Anything that happens outside of GraphicsEngine::render_frame() is deemed
  // to be App.
#ifdef DO_PSTATS
  _render_frame_pcollector.start();
  //if (_app_pcollector.is_started()) {
  //  _app_pcollector.stop();
  //}
#endif

  // Make sure our buffers and windows are fully realized before we render a
  // frame.  We do this particularly to realize our offscreen buffers, so
  // that we don't render a frame before the offscreen buffers are ready
  // (which might result in a frame going by without some textures having
  // been rendered).
  open_windows();

  ClockObject *global_clock = ClockObject::get_global_clock();

  if (display_cat.is_spam()) {
    display_cat.spam()
      << "render_frame() - frame " << global_clock->get_frame_count() << "\n";
  }

  {
    ReMutexHolder holder(_lock, current_thread);

    if (!_windows_sorted) {
      do_resort_windows();
    }

    if (sync_flip && _flip_state != FS_flip) {
      do_flip_frame(current_thread);
    }

    // Are any of the windows ready to be deleted?
    Windows new_windows;
    new_windows.reserve(_windows.size());
    Windows::iterator wi;
    for (wi = _windows.begin(); wi != _windows.end(); ++wi) {
      GraphicsOutput *win = (*wi);
      nassertv(win != nullptr);
      if (win->get_delete_flag()) {
        do_remove_window(win, current_thread);

      } else {
        new_windows.push_back(win);

        // Let's calculate each scene's bounding volume here in App, before we
        // cycle the pipeline.  The cull traversal will calculate it anyway,
        // but if we calculate it in App first before it gets calculated in
        // the Cull thread, it will be more likely to stick for subsequent
        // frames, so we won't have to recompute it each frame.
        int num_drs = win->get_num_active_display_regions();
        for (int i = 0; i < num_drs; ++i) {
          PT(DisplayRegion) dr = win->get_active_display_region(i);
          if (dr != nullptr) {
            NodePath camera_np = dr->get_camera(current_thread);
            if (!camera_np.is_empty()) {
              Camera *camera = DCAST(Camera, camera_np.node());
              NodePath scene = camera->get_scene();
              if (scene.is_empty()) {
                scene = camera_np.get_top(current_thread);
              }
              if (!scene.is_empty()) {
                scene.get_bounds(current_thread);
              }
            }
          }
        }
      }
    }
    _windows.swap(new_windows);

    // Go ahead and release any textures' ram images for textures that were
    // drawn in the previous frame.
    {
      MutexHolder holder2(_loaded_textures_lock);
      LoadedTextures::iterator lti;
      for (lti = _loaded_textures.begin(); lti != _loaded_textures.end(); ++lti) {
        LoadedTexture &lt = (*lti);
        if (lt._tex->get_image_modified() == lt._image_modified) {
          lt._tex->texture_uploaded();
        }
      }
      _loaded_textures.clear();
    }

    // Now it's time to do any drawing from the main frame--after all of the
    // App code has executed, but before we begin the next frame.
    _app.do_frame(this, current_thread);

    // Grab each thread's mutex again after all windows have flipped, and wait
    // for the thread to finish.
    {
      PStatTimer timer(_wait_pcollector, current_thread);
      Threads::const_iterator ti;
      for (ti = _threads.begin(); ti != _threads.end(); ++ti) {
        RenderThread *thread = (*ti).second;
        thread->_cv_mutex.acquire();

        while (thread->_thread_state != TS_wait) {
          thread->_cv_done.wait();
        }
      }
    }

#if defined(THREADED_PIPELINE) && defined(DO_PSTATS)
    _cyclers_pcollector.set_level(_pipeline->get_num_cyclers());
    _dirty_cyclers_pcollector.set_level(_pipeline->get_num_dirty_cyclers());

#ifdef DEBUG_THREADS
    if (PStatClient::is_connected()) {
      _pipeline->iterate_all_cycler_types(pstats_count_cycler_type, this);
      _pipeline->iterate_dirty_cycler_types(pstats_count_dirty_cycler_type, this);
    }
#endif  // DEBUG_THREADS

#endif  // THREADED_PIPELINE && DO_PSTATS

    GeomCacheManager::flush_level();
    CullTraverser::flush_level();
    RenderState::flush_level();
    TransformState::flush_level();
    CullableObject::flush_level();

    // Now cycle the pipeline and officially begin the next frame.
#ifdef THREADED_PIPELINE
    {
      PStatTimer timer(_cycle_pcollector, current_thread);
      _pipeline->cycle();
    }
#endif  // THREADED_PIPELINE

    global_clock->tick(current_thread);
    if (global_clock->check_errors(current_thread)) {
      throw_event("clock_error");
    }

#ifdef DO_PSTATS
    PStatClient::main_tick();

    // Reset our pcollectors that track data across the frame.
    CullTraverser::_nodes_pcollector.clear_level();
    CullTraverser::_geom_nodes_pcollector.clear_level();
    CullTraverser::_pgui_nodes_pcollector.clear_level();
    CullTraverser::_geoms_pcollector.clear_level();
    GeomCacheManager::_geom_cache_active_pcollector.clear_level();
    GeomCacheManager::_geom_cache_record_pcollector.clear_level();
    GeomCacheManager::_geom_cache_erase_pcollector.clear_level();
    GeomCacheManager::_geom_cache_evict_pcollector.clear_level();

    GraphicsStateGuardian::init_frame_pstats();

    _transform_states_pcollector.set_level(TransformState::get_num_states());
    _render_states_pcollector.set_level(RenderState::get_num_states());
    if (pstats_unused_states) {
      _transform_states_unused_pcollector.set_level(TransformState::get_num_unused_states());
      _render_states_unused_pcollector.set_level(RenderState::get_num_unused_states());
    }

    _sw_sprites_pcollector.clear_level();

    _cnode_volume_pcollector.clear_level();
    _gnode_volume_pcollector.clear_level();
    _geom_volume_pcollector.clear_level();
    _node_volume_pcollector.clear_level();
    _volume_pcollector.clear_level();
    _test_pcollector.clear_level();
    _volume_polygon_pcollector.clear_level();
    _test_polygon_pcollector.clear_level();
    _volume_plane_pcollector.clear_level();
    _test_plane_pcollector.clear_level();
    _volume_sphere_pcollector.clear_level();
    _test_sphere_pcollector.clear_level();
    _volume_box_pcollector.clear_level();
    _test_box_pcollector.clear_level();
    _volume_capsule_pcollector.clear_level();
    _test_capsule_pcollector.clear_level();
    _volume_inv_sphere_pcollector.clear_level();
    _test_inv_sphere_pcollector.clear_level();
    _volume_geom_pcollector.clear_level();
    _test_geom_pcollector.clear_level();
    _occlusion_untested_pcollector.clear_level();
    _occlusion_passed_pcollector.clear_level();
    _occlusion_failed_pcollector.clear_level();
    _occlusion_tests_pcollector.clear_level();

    if (PStatClient::is_connected()) {
      size_t small_buf = GeomVertexArrayData::get_small_lru()->get_total_size();
      size_t independent = GeomVertexArrayData::get_independent_lru()->get_total_size();
      size_t resident = VertexDataPage::get_global_lru(VertexDataPage::RC_resident)->get_total_size();
      size_t compressed = VertexDataPage::get_global_lru(VertexDataPage::RC_compressed)->get_total_size();
      size_t pending = VertexDataPage::get_pending_lru()->get_total_size();

      VertexDataSaveFile *save_file = VertexDataPage::get_save_file();
      size_t total_disk = save_file->get_total_file_size();
      size_t used_disk = save_file->get_used_file_size();

      _vertex_data_small_pcollector.set_level(small_buf);
      _vertex_data_independent_pcollector.set_level(independent);
      _vertex_data_pending_pcollector.set_level(pending);
      _vertex_data_resident_pcollector.set_level(resident);
      _vertex_data_compressed_pcollector.set_level(compressed);
      _vertex_data_unused_disk_pcollector.set_level(total_disk - used_disk);
      _vertex_data_used_disk_pcollector.set_level(used_disk);
    }

#endif  // DO_PSTATS

    GeomVertexArrayData::lru_epoch();

    // Now signal all of our threads to begin their next frame.
    Threads::const_iterator ti;
    for (ti = _threads.begin(); ti != _threads.end(); ++ti) {
      RenderThread *thread = (*ti).second;
      if (thread->_thread_state == TS_wait) {
        // Release before notifying, otherwise the other thread will wake up
        // and get blocked on the mutex straight away.
        thread->_thread_state = TS_do_frame;
        thread->_cv_mutex.release();
        thread->_cv_start.notify();
      } else {
        thread->_cv_mutex.release();
      }
    }

    // Some threads may still be drawing, so indicate that we have to wait for
    // those threads before we can flip.
    _flip_state = _auto_flip ? FS_flip : FS_draw;
  }

  // Now the lock is released.

  if (yield_timeslice) {
    // Nap for a moment to yield the timeslice, to be polite to other running
    // applications.
    PStatTimer timer(_yield_pcollector, current_thread);
    Thread::force_yield();
  } else if (!Thread::is_true_threads()) {
    PStatTimer timer(_yield_pcollector, current_thread);
    Thread::consider_yield();
  }

  // Anything that happens outside of GraphicsEngine::render_frame() is deemed
  // to be App.
  //_app_pcollector.start();
  _render_frame_pcollector.stop();
}


/**
 * Fully opens (or closes) any windows that have recently been requested open
 * or closed, without rendering any frames.  It is not necessary to call this
 * explicitly, since windows will be automatically opened or closed when the
 * next frame is rendered, but you may call this if you want your windows now
 * without seeing a frame go by.
 */
void GraphicsEngine::
open_windows() {
  Thread *current_thread = Thread::get_current_thread();

  ReMutexHolder holder(_lock, current_thread);

  pvector<PT(GraphicsOutput)> new_windows;
  {
    MutexHolder new_windows_holder(_new_windows_lock, current_thread);
    if (_new_windows.empty()) {
      return;
    }

    for (auto it = _new_windows.begin(); it != _new_windows.end(); ++it) {
      GraphicsOutput *window = *it;

      WindowRenderer *cull =
        get_window_renderer(_threading_model.get_cull_name(),
                            _threading_model.get_cull_stage());
      WindowRenderer *draw =
        get_window_renderer(_threading_model.get_draw_name(),
                            _threading_model.get_draw_stage());

      if (_threading_model.get_cull_sorting()) {
        cull->add_window(cull->_cull, window);
        draw->add_window(draw->_draw, window);
      } else {
        cull->add_window(cull->_cdraw, window);
      }

      // Ask the pipe which thread it prefers to run its windowing commands in
      // (the "window thread").  This is the thread that handles the commands
      // to open, resize, etc.  the window.  X requires this to be done in the
      // app thread (along with all the other windows, since X is strictly
      // single-threaded), but Windows requires this to be done in draw
      // (because once an OpenGL context has been bound in a given thread, it
      // cannot subsequently be bound in any other thread, and we have to bind
      // a context in open_window()).

      switch (window->get_pipe()->get_preferred_window_thread()) {
      case GraphicsPipe::PWT_app:
        _app.add_window(_app._window, window);
        break;

      case GraphicsPipe::PWT_draw:
        draw->add_window(draw->_window, window);
        break;
      }

      _windows.push_back(window);
    }

    // Steal the list, since remove_window() may remove from _new_windows.
    new_windows.swap(_new_windows);
  }

  do_resort_windows();

  // We do it twice, to allow both cull and draw to process the window.
  for (int i = 0; i < 2; ++i) {
    _app.do_windows(this, current_thread);
    _app.do_pending(this, current_thread);

    PStatTimer timer(_wait_pcollector, current_thread);
    Threads::const_iterator ti;
    for (ti = _threads.begin(); ti != _threads.end(); ++ti) {
      RenderThread *thread = (*ti).second;
      thread->_cv_mutex.acquire();

      while (thread->_thread_state != TS_wait) {
        thread->_cv_done.wait();
      }

      thread->_thread_state = TS_do_windows;
      thread->_cv_mutex.release();
      thread->_cv_start.notify();
    }
  }

  // Now go through the list again to check whether they opened successfully.
  for (auto it = new_windows.begin(); it != new_windows.end(); ++it) {
    GraphicsOutput *window = *it;
    if (window->is_valid()) {
      do_add_gsg(window->get_gsg(), window->get_pipe());
    } else {
      remove_window(window);
    }
  }
}

/**
 * Waits for all the threads that started drawing their last frame to finish
 * drawing.  The windows are not yet flipped when this returns; see also
 * flip_frame(). It is not usually necessary to call this explicitly, unless
 * you need to see the previous frame right away.
 */
void GraphicsEngine::
sync_frame() {
  Thread *current_thread = Thread::get_current_thread();
  ReMutexHolder holder(_lock, current_thread);

  if (_flip_state == FS_draw) {
    do_sync_frame(current_thread);
  }
}


/**
 * Waits for all the threads that started drawing their last frame to finish
 * drawing.  Returns when all threads have actually finished drawing, as
 * opposed to 'sync_frame' we seems to return once all draw calls have been
 * submitted.  Calling 'flip_frame' after this function should immediately
 * cause a buffer flip.  This function will only work in opengl right now, for
 * all other graphics pipelines it will simply return immediately.  In opengl
 * it's a bit of a hack: it will attempt to read a single pixel from the frame
 * buffer to force the graphics card to finish drawing before it returns
 */
void GraphicsEngine::
ready_flip() {
  Thread *current_thread = Thread::get_current_thread();
  ReMutexHolder holder(_lock, current_thread);

  if (_flip_state == FS_draw) {
    do_ready_flip(current_thread);
  }
}

/**
 * Waits for all the threads that started drawing their last frame to finish
 * drawing, and then flips all the windows.  It is not usually necessary to
 * call this explicitly, unless you need to see the previous frame right away.
 */
void GraphicsEngine::
flip_frame() {
  Thread *current_thread = Thread::get_current_thread();
  ReMutexHolder holder(_lock, current_thread);

  if (_flip_state != FS_flip) {
    do_flip_frame(current_thread);
  }
}

/**
 * Asks the indicated GraphicsStateGuardian to retrieve the texture memory
 * image of the indicated texture and store it in the texture's ram_image
 * field.  The image can then be written to disk via Texture::write(), or
 * otherwise manipulated on the CPU.
 *
 * This is useful for retrieving the contents of a texture that has been
 * somehow generated on the graphics card, instead of having been loaded the
 * normal way via Texture::read() or Texture::load(). It is particularly
 * useful for getting the data associated with a compressed texture image.
 *
 * Since this requires a round-trip to the draw thread, it may require waiting
 * for the current thread to finish rendering if it is called in a
 * multithreaded environment.  However, you can call this several consecutive
 * times on different textures for little additional cost.
 *
 * If the texture has not yet been loaded to the GSG in question, it will be
 * loaded immediately.
 *
 * The return value is true if the operation is successful, false otherwise.
 */
bool GraphicsEngine::
extract_texture_data(Texture *tex, GraphicsStateGuardian *gsg) {
  ReMutexHolder holder(_lock);

  string draw_name = gsg->get_threading_model().get_draw_name();
  if (draw_name.empty()) {
    // A single-threaded environment.  No problem.
    return gsg->extract_texture_data(tex);

  } else {
    // A multi-threaded environment.  We have to wait until the draw thread
    // has finished its current task.
    WindowRenderer *wr = get_window_renderer(draw_name, 0);
    RenderThread *thread = (RenderThread *)wr;
    MutexHolder cv_holder(thread->_cv_mutex);

    while (thread->_thread_state != TS_wait) {
      thread->_cv_done.wait();
    }

    // Temporarily set this so that it accesses data from the current thread.
    int pipeline_stage = Thread::get_current_pipeline_stage();
    int draw_pipeline_stage = thread->get_pipeline_stage();
    thread->set_pipeline_stage(pipeline_stage);

    // Now that the draw thread is idle, signal it to do the extraction task.
    thread->_gsg = gsg;
    thread->_texture = tex;
    thread->_thread_state = TS_do_extract;
    thread->_cv_mutex.release();
    thread->_cv_start.notify();
    thread->_cv_mutex.acquire();

    // Wait for it to finish the extraction.
    while (thread->_thread_state != TS_wait) {
      thread->_cv_done.wait();
    }

    thread->set_pipeline_stage(draw_pipeline_stage);
    thread->_gsg = nullptr;
    thread->_texture = nullptr;
    return thread->_result;
  }
}

/**
 * Asks the indicated GraphicsStateGuardian to dispatch the compute shader in
 * the given ShaderAttrib using the given work group counts.  This can act as
 * an interface for running a one-off compute shader, without having to store
 * it in the scene graph using a ComputeNode.
 *
 * Since this requires a round-trip to the draw thread, it may require waiting
 * for the current thread to finish rendering if it is called in a
 * multithreaded environment.  However, you can call this several consecutive
 * times on different textures for little additional cost.
 *
 * The return value is true if the operation is successful, false otherwise.
 */
void GraphicsEngine::
dispatch_compute(const LVecBase3i &work_groups, const ShaderAttrib *sattr, GraphicsStateGuardian *gsg) {
  const Shader *shader = sattr->get_shader();
  nassertv(shader != nullptr);
  nassertv(gsg != nullptr);

  ReMutexHolder holder(_lock);

  CPT(RenderState) state = RenderState::make(sattr);

  string draw_name = gsg->get_threading_model().get_draw_name();
  if (draw_name.empty()) {
    // A single-threaded environment.  No problem.
    gsg->push_group_marker(std::string("Compute ") + shader->get_filename(Shader::ST_compute).get_basename());
    gsg->set_state_and_transform(state, TransformState::make_identity());
    gsg->dispatch_compute(work_groups[0], work_groups[1], work_groups[2]);
    gsg->pop_group_marker();

  } else {
    // A multi-threaded environment.  We have to wait until the draw thread
    // has finished its current task.
    WindowRenderer *wr = get_window_renderer(draw_name, 0);
    RenderThread *thread = (RenderThread *)wr;
    MutexHolder cv_holder(thread->_cv_mutex);

    while (thread->_thread_state != TS_wait) {
      thread->_cv_done.wait();
    }

    // Temporarily set this so that it accesses data from the current thread.
    int pipeline_stage = Thread::get_current_pipeline_stage();
    int draw_pipeline_stage = thread->get_pipeline_stage();
    thread->set_pipeline_stage(pipeline_stage);

    // Now that the draw thread is idle, signal it to do the compute task.
    thread->_gsg = gsg;
    thread->_state = state.p();
    thread->_work_groups = work_groups;
    thread->_thread_state = TS_do_compute;
    thread->_cv_mutex.release();
    thread->_cv_start.notify();
    thread->_cv_mutex.acquire();

    // Wait for it to finish the compute task.
    while (thread->_thread_state != TS_wait) {
      thread->_cv_done.wait();
    }

    thread->set_pipeline_stage(draw_pipeline_stage);
    thread->_gsg = nullptr;
    thread->_state = nullptr;
  }
}

/**
 *
 */
GraphicsEngine *GraphicsEngine::
get_global_ptr() {
  if (_global_ptr == nullptr) {
    _global_ptr = new GraphicsEngine;
    PandaNode::set_scene_root_func(&scene_root_func);
  }
  return _global_ptr;
}

/**
 * This method is called by the GraphicsStateGuardian after a texture has been
 * successfully uploaded to graphics memory.  It is intended as a callback so
 * the texture can release its RAM image, if _keep_ram_image is false.
 *
 * Normally, this is not called directly except by the GraphicsStateGuardian.
 * It will be called in the draw thread.
 */
void GraphicsEngine::
texture_uploaded(Texture *tex) {
  MutexHolder holder(_loaded_textures_lock);
  // We defer this until the end of the frame; multiple GSG's might be
  // rendering the texture within the same frame, and we don't want to dump
  // the texture image until they've all had a chance at it.
  _loaded_textures.push_back(LoadedTexture());
  LoadedTexture &lt = _loaded_textures.back();
  lt._tex = tex;
  lt._image_modified = tex->get_image_modified();
// Usually only called by DisplayRegion::do_cull.
}

/**
 * Called by DisplayRegion::do_get_screenshot
 */
PT(Texture) GraphicsEngine::
do_get_screenshot(DisplayRegion *region, GraphicsStateGuardian *gsg) {
  // A multi-threaded environment.  We have to wait until the draw thread
  // has finished its current task.

  ReMutexHolder holder(_lock);

  const std::string &draw_name = gsg->get_threading_model().get_draw_name();
  WindowRenderer *wr = get_window_renderer(draw_name, 0);
  RenderThread *thread = (RenderThread *)wr;
  MutexHolder cv_holder(thread->_cv_mutex);

  while (thread->_thread_state != TS_wait) {
    thread->_cv_done.wait();
  }

  // Now that the draw thread is idle, signal it to do the extraction task.
  thread->_region = region;
  thread->_thread_state = TS_do_screenshot;
  thread->_cv_mutex.release();
  thread->_cv_start.notify();
  thread->_cv_mutex.acquire();

  // Wait for it to finish the extraction.
  while (thread->_thread_state != TS_wait) {
    thread->_cv_done.wait();
  }

  PT(Texture) tex = std::move(thread->_texture);
  thread->_region = nullptr;
  thread->_texture = nullptr;
  return tex;
}

/**
 * Fires off a cull traversal using the indicated camera.
 */
void GraphicsEngine::
do_cull(CullHandler *cull_handler, SceneSetup *scene_setup,
        GraphicsStateGuardian *gsg, Thread *current_thread) {
  DisplayRegion *dr = scene_setup->get_display_region();
  PStatTimer timer(dr->get_cull_region_pcollector(), current_thread);

  CullTraverser *trav = dr->get_cull_traverser();
  trav->set_cull_handler(cull_handler);
  trav->set_scene(scene_setup, gsg, dr->get_incomplete_render());
  trav->traverse(scene_setup->get_scene_root());
  trav->end_traverse();
}


/**
 * This function is added to PandaNode::scene_root_func to implement
 * PandaNode::is_scene_root().
 */
bool GraphicsEngine::
scene_root_func(const PandaNode *node) {
  return _global_ptr->is_scene_root(node);
}

/**
 * Returns true if the indicated node is known to be the render root of some
 * active DisplayRegion associated with this GraphicsEngine, false otherwise.
 */
bool GraphicsEngine::
is_scene_root(const PandaNode *node) {
  Thread *current_thread = Thread::get_current_thread();

  Windows::const_iterator wi;
  for (wi = _windows.begin(); wi != _windows.end(); ++wi) {
    GraphicsOutput *win = (*wi);
    if (win->is_active() && win->get_gsg()->is_active()) {
      int num_display_regions = win->get_num_active_display_regions();
      for (int i = 0; i < num_display_regions; i++) {
        PT(DisplayRegion) dr = win->get_active_display_region(i);
        if (dr != nullptr) {
          NodePath camera = dr->get_camera();
          if (camera.is_empty()) {
            continue;
          }

          Camera *camera_node;
          DCAST_INTO_R(camera_node, camera.node(), false);
          if (!camera_node->is_active()) {
            continue;
          }

          NodePath scene_root = camera_node->get_scene();
          if (scene_root.is_empty()) {
            // If there's no explicit scene specified, use whatever scene the
            // camera is parented within.  This is the normal and preferred
            // case; the use of an explicit scene is now deprecated.
            scene_root = camera.get_top(current_thread);
          }

          if (scene_root.node() == node) {
            return true;
          }
        }
      }
    }
  }

  return false;
}

/**
 * Changes the sort value of a particular window (or buffer) on the
 * GraphicsEngine.  This requires securing the mutex.
 *
 * Users shouldn't call this directly; use GraphicsOutput::set_sort() instead.
 */
void GraphicsEngine::
set_window_sort(GraphicsOutput *window, int sort) {
  ReMutexHolder holder(_lock);
  window->_sort = sort;
  _windows_sorted = false;
}

/**
 * This is called in the cull+draw thread by individual RenderThread objects
 * during the frame rendering.  It culls the geometry and immediately draws
 * it, without first collecting it into bins.  This is used when the threading
 * model begins with the "-" character.
 */
void GraphicsEngine::
cull_and_draw_together(GraphicsEngine::Windows wlist,
                       Thread *current_thread) {
  PStatTimer timer(_cull_pcollector, current_thread);

  size_t wlist_size = wlist.size();
  for (size_t wi = 0; wi < wlist_size; ++wi) {
    GraphicsOutput *win = wlist[wi];
    if (win->is_active() && win->get_gsg()->is_active()) {
      if (win->flip_ready()) {
<<<<<<< HEAD
        PStatTimer timer(_flip_pcollector, current_thread);
        win->begin_flip();
        win->end_flip();
=======
        if (display_cat.is_spam()) {
          display_cat.spam()
            << "Flipping window " << win->get_name() << "\n";
        }
        {
          PStatTimer timer(GraphicsEngine::_flip_begin_pcollector, current_thread);
          win->begin_flip();
        }
        {
          PStatTimer timer(GraphicsEngine::_flip_end_pcollector, current_thread);
          win->end_flip();
        }
>>>>>>> 98314da0
      }

      if (win->begin_frame(GraphicsOutput::FM_render, current_thread)) {
        if (win->is_any_clear_active()) {
          GraphicsStateGuardian *gsg = win->get_gsg();
          PStatGPUTimer timer(gsg, win->get_clear_window_pcollector(), current_thread);
          gsg->push_group_marker("Clear");
          win->clear(current_thread);
          gsg->pop_group_marker();
        }

        if (display_cat.is_spam()) {
          display_cat.spam()
            << "Culling and drawing window " << win->get_name() << "\n";
        }

        int num_display_regions = win->get_num_active_display_regions();
        for (int i = 0; i < num_display_regions; i++) {
          PT(DisplayRegion) dr = win->get_active_display_region(i);
          if (dr != nullptr) {
            cull_and_draw_together(win, dr, current_thread);
          }
        }
        win->end_frame(GraphicsOutput::FM_render, current_thread);

        if (_auto_flip) {
          if (win->flip_ready()) {
<<<<<<< HEAD
            PStatTimer timer(_flip_pcollector, current_thread);
            win->begin_flip();
            win->end_flip();
=======
            if (display_cat.is_spam()) {
              display_cat.spam()
                << "Flipping window " << win->get_name() << "\n";
            }
            {
              PStatTimer timer(GraphicsEngine::_flip_begin_pcollector, current_thread);
              win->begin_flip();
            }
            {
              PStatTimer timer(GraphicsEngine::_flip_end_pcollector, current_thread);
              win->end_flip();
            }
>>>>>>> 98314da0
          }
        }
      }
    }
  }
}

/**
 * Called only from within the inner loop in cull_and_draw_together(), above.
 */
void GraphicsEngine::
cull_and_draw_together(GraphicsOutput *win, DisplayRegion *dr,
                       Thread *current_thread) {
  GraphicsStateGuardian *gsg = win->get_gsg();
  nassertv(gsg != nullptr);

  gsg->push_group_marker(dr->get_debug_name());

  PT(SceneSetup) scene_setup;

  {
    DisplayRegionPipelineReader dr_reader(dr, current_thread);
    win->change_scenes(&dr_reader);
    gsg->prepare_display_region(&dr_reader);

    if (dr_reader.is_any_clear_active()) {
      PStatGPUTimer timer(gsg, win->get_clear_window_pcollector(), current_thread);
      gsg->clear(dr);
    }

    scene_setup = setup_scene(gsg, &dr_reader);
  }

  if (scene_setup == nullptr) {
    // Never mind.

  } else if (dr->is_stereo()) {
    // Don't draw stereo DisplayRegions directly.

  } else if (!gsg->set_scene(scene_setup)) {
    // The scene or lens is inappropriate somehow.
    display_cat.error()
      << gsg->get_type() << " cannot render scene with specified lens.\n";

  } else {
    DrawCullHandler cull_handler(gsg);
    if (gsg->begin_scene()) {
      CallbackObject *cbobj = dr->get_cull_callback();
      if (cbobj != nullptr) {
        // Issue the cull callback on this DisplayRegion.
        DisplayRegionCullCallbackData cbdata(&cull_handler, scene_setup);
        cbobj->do_callback(&cbdata);

        // The callback has taken care of the culling.

      } else {
        // Perform the cull normally.
        dr->do_cull(&cull_handler, scene_setup, gsg, current_thread);
      }

      gsg->end_scene();
    }
  }

  gsg->pop_group_marker();
}

/**
 * This is called in the cull thread by individual RenderThread objects during
 * the frame rendering.  It collects the geometry into bins in preparation for
 * drawing.
 */
void GraphicsEngine::
cull_to_bins(GraphicsEngine::Windows wlist, Thread *current_thread) {
  PStatTimer timer(_cull_pcollector, current_thread);

  _singular_warning_last_frame = _singular_warning_this_frame;
  _singular_warning_this_frame = false;

  // Keep track of the cameras we have already used in this thread to render
  // DisplayRegions.
  typedef pmap<CullKey, DisplayRegion *> AlreadyCulled;
  AlreadyCulled already_culled;

  // We cull shadow passes last; whether we cull them depends on whether their
  // respective frusta are in view of a "normal" camera.
  pvector<PT(SceneSetup)> shadow_passes;
  pmap<NodePath, UnionBoundingVolume> non_shadow_bounds;

  size_t wlist_size = wlist.size();
  for (size_t wi = 0; wi < wlist_size; ++wi) {
    GraphicsOutput *win = wlist[wi];
    if (win->is_active() && win->get_gsg()->is_active()) {
      if (display_cat.is_spam()) {
        display_cat.spam()
          << "Culling window " << win->get_name() << "\n";
      }

      GraphicsStateGuardian *gsg = win->get_gsg();
      PStatTimer timer(win->get_cull_window_pcollector(), current_thread);
      int num_display_regions = win->get_num_active_display_regions();
      for (int i = 0; i < num_display_regions; ++i) {
        PT(DisplayRegion) dr = win->get_active_display_region(i);
        if (dr != nullptr) {
          PT(SceneSetup) scene_setup;
          PT(CullResult) cull_result;
          CullKey key;
          {
            PStatTimer timer(_cull_setup_pcollector, current_thread);
            DisplayRegionPipelineReader dr_reader(dr, current_thread);
            scene_setup = setup_scene(gsg, &dr_reader);
            if (scene_setup == nullptr) {
              continue;
            }

            key._gsg = gsg;
            key._camera = dr_reader.get_camera();
            key._lens_index = dr_reader.get_lens_index();
          }

          // If this is a shadow pass, postpone culling it until we've culled
          // all the other passes, and collected their bounding volumes.
          Light *light = nullptr;
          if (!key._camera.is_empty()) {
            light = key._camera.node()->as_light();
          }
          if (light != nullptr) {
            shadow_passes.push_back(std::move(scene_setup));
            continue;
          }
          else if (!shadow_passes.empty()) {
            NodePath scene_root = scene_setup->get_scene_root();
            const GeometricBoundingVolume *gbv = scene_setup->get_view_frustum();
            UnionBoundingVolume &bounds = non_shadow_bounds[scene_root];
            if (gbv == nullptr || gbv->is_infinite()) {
              bounds.set_infinite();
            } else {
              bounds.add_component(gbv);
            }
          }

          AlreadyCulled::iterator aci = already_culled.insert(AlreadyCulled::value_type(std::move(key), nullptr)).first;
          if ((*aci).second == nullptr) {
            // We have not used this camera already in this thread.  Perform
            // the cull operation.
            cull_result = dr->get_cull_result(current_thread);
            if (cull_result != nullptr) {
              cull_result = cull_result->make_next();
            } else {
              // This DisplayRegion has no cull results; draw it.
              cull_result = new CullResult(gsg, dr->get_draw_region_pcollector());
            }
            (*aci).second = dr;
            cull_to_bins(win, gsg, dr, scene_setup, cull_result, current_thread);

          } else {
            // We have already culled a scene using this camera in this
            // thread, and now we're being asked to cull another scene using
            // the same camera.  (Maybe this represents two different
            // DisplayRegions for the left and right channels of a stereo
            // image.)  Of course, the cull result will be the same, so just
            // use the result from the other DisplayRegion.
            DisplayRegion *other_dr = (*aci).second;
            cull_result = other_dr->get_cull_result(current_thread);
          }

          // Save the results for next frame.
          dr->set_cull_result(std::move(cull_result), std::move(scene_setup), current_thread);
        }
      }
    }
  }

  // Now cull all the shadow passes if their cull bounds are in view.
  // We don't bother checking the AlreadyCulled list, because we know there is
  // only one output per GSG+light combination.
  for (PT(SceneSetup) &scene_setup : shadow_passes) {
    DisplayRegion *dr = scene_setup->get_display_region();
    GraphicsOutput *win = dr->get_window();
    PStatTimer timer(win->get_cull_window_pcollector(), current_thread);

    PT(CullResult) cull_result;

    // Are the cull bounds in view of another camera?
    GeometricBoundingVolume *frustum = scene_setup->get_view_frustum();
    if (frustum == nullptr ||
        non_shadow_bounds[scene_setup->get_scene_root()].contains(frustum)) {
      GraphicsStateGuardian *gsg = win->get_gsg();
      cull_result = dr->get_cull_result(current_thread);
      if (cull_result != nullptr) {
        cull_result = cull_result->make_next();
      } else {
        // This DisplayRegion has no cull results; draw it.
        cull_result = new CullResult(gsg, dr->get_draw_region_pcollector());
      }
      cull_to_bins(win, gsg, dr, scene_setup, cull_result, current_thread);
    }
    else if (display_cat.is_spam()) {
      display_cat.spam()
        << *scene_setup->get_camera_node()
        << " frustum is not in view, skipping shadow pass\n";
    }

    // Even save the results if null, to tell the draw pass that we don't want
    // to draw this at all.
    dr->set_cull_result(std::move(cull_result), std::move(scene_setup), current_thread);
  }
}

/**
 * Called only within the inner loop of cull_to_bins(), above.
 */
void GraphicsEngine::
cull_to_bins(GraphicsOutput *win, GraphicsStateGuardian *gsg,
             DisplayRegion *dr, SceneSetup *scene_setup,
             CullResult *cull_result, Thread *current_thread) {

  BinCullHandler cull_handler(cull_result);
  CallbackObject *cbobj = dr->get_cull_callback();
  if (cbobj != nullptr) {
    // Issue the cull callback on this DisplayRegion.
    DisplayRegionCullCallbackData cbdata(&cull_handler, scene_setup);
    cbobj->do_callback(&cbdata);

    // The callback has taken care of the culling.

  } else {
    // Perform the cull normally.
    dr->do_cull(&cull_handler, scene_setup, gsg, current_thread);
  }

  PStatTimer timer(_cull_sort_pcollector, current_thread);
  cull_result->finish_cull(scene_setup, current_thread);
}

/**
 * This is called in the draw thread by individual RenderThread objects during
 * the frame rendering.  It issues the graphics commands to draw the objects
 * that have been collected into bins by a previous call to cull_to_bins().
 */
void GraphicsEngine::
draw_bins(const GraphicsEngine::Windows &wlist, Thread *current_thread) {
  PStatTimer timer(_draw_pcollector, current_thread);

  nassertv(wlist.verify_list());

  size_t wlist_size = wlist.size();
  for (size_t wi = 0; wi < wlist_size; ++wi) {
    GraphicsOutput *win = wlist[wi];

    if (win->is_active()) {
      GraphicsStateGuardian *gsg = win->get_gsg();

      GraphicsOutput *host = win->get_host();
      if (host->flip_ready()) {
<<<<<<< HEAD
        PStatTimer timer(_flip_pcollector, current_thread);
        host->begin_flip();
        host->end_flip();
=======
        if (display_cat.is_spam()) {
          display_cat.spam()
            << "Flipping window " << win->get_name() << "\n";
        }
        {
          // We can't use a PStatGPUTimer before begin_frame, so when using
          // GPU timing, it is advisable to set auto-flip to #t.
          PStatTimer timer(GraphicsEngine::_flip_begin_pcollector, current_thread);
          host->begin_flip();
        }
        {
          PStatTimer timer(GraphicsEngine::_flip_end_pcollector, current_thread);
          host->end_flip();
        }
>>>>>>> 98314da0
      }

      if (win->begin_frame(GraphicsOutput::FM_render, current_thread)) {
        // We have to place this collector inside begin_frame, because we need
        // a current context for PStatGPUTimer to work.
        {
          PStatGPUTimer timer(gsg, win->get_draw_window_pcollector(), current_thread);
          if (win->is_any_clear_active()) {
            PStatGPUTimer timer(gsg, win->get_clear_window_pcollector(), current_thread);
            win->get_gsg()->push_group_marker("Clear");
            win->clear(current_thread);
            win->get_gsg()->pop_group_marker();
          }

          if (display_cat.is_spam()) {
            display_cat.spam()
              << "Drawing window " << win->get_name() << "\n";
          }
          int num_display_regions = win->get_num_active_display_regions();
          for (int i = 0; i < num_display_regions; ++i) {
            PT(DisplayRegion) dr = win->get_active_display_region(i);
            if (dr != nullptr) {
              do_draw(win, gsg, dr, current_thread);
            }
          }
        }
        win->end_frame(GraphicsOutput::FM_render, current_thread);

        if (_auto_flip) {
          if (win->flip_ready()) {
<<<<<<< HEAD
            PStatGPUTimer timer(gsg, _flip_pcollector, current_thread);
            win->begin_flip();
            win->end_flip();
=======
            if (display_cat.is_spam()) {
              display_cat.spam()
                << "Flipping window " << win->get_name() << "\n";
            }
            {
              // begin_flip doesn't do anything interesting, let's not waste
              // two timer queries on that.
              PStatTimer timer(GraphicsEngine::_flip_begin_pcollector, current_thread);
              win->begin_flip();
            }
            {
              PStatGPUTimer timer(gsg, GraphicsEngine::_flip_end_pcollector, current_thread);
              win->end_flip();
            }
>>>>>>> 98314da0
          }
        }

      } else {
        if (display_cat.is_spam()) {
          display_cat.spam()
            << "Not drawing window " << win->get_name() << "\n";
        }
      }

    } else {
      if (display_cat.is_spam()) {
        display_cat.spam()
          << "Window " << win->get_name() << " is inactive\n";
      }
    }
  }
}

/**
 * Called in the draw thread, this calls make_context() on each window on the
 * list to guarantee its gsg and graphics context both get created.
 */
void GraphicsEngine::
make_contexts(const GraphicsEngine::Windows &wlist, Thread *current_thread) {
  Windows::const_iterator wi;
  for (wi = wlist.begin(); wi != wlist.end(); ++wi) {
    GraphicsOutput *win = (*wi);
    if (win->begin_frame(GraphicsOutput::FM_refresh, current_thread)) {
      win->end_frame(GraphicsOutput::FM_refresh, current_thread);
    }
  }
}

/**
 * This is called by the RenderThread object to process all the windows events
 * (resize, etc.) for the given list of windows.  This is run in the window
 * thread.
 */
void GraphicsEngine::
process_events(const GraphicsEngine::Windows &wlist, Thread *current_thread) {
  // We're not using a vector iterator here, since it's possible that the
  // window list changes in an event, which would invalidate the iterator and
  // cause a crash.
  for (size_t i = 0; i < wlist.size(); ++i) {
    wlist[i]->process_events();
  }
}

/**
 * This is called by the RenderThread object to flip the buffers for all of
 * the non-single-buffered windows in the given list.  This is run in the draw
 * thread.
 */
void GraphicsEngine::
flip_windows(const GraphicsEngine::Windows &wlist, Thread *current_thread) {
  size_t num_windows = wlist.size();
  size_t warray_size = num_windows * sizeof(GraphicsOutput *);
  size_t warray_count = 0;
  GraphicsOutput **warray = (GraphicsOutput **)alloca(warray_size);

  PStatTimer timer(_flip_pcollector, current_thread);

  size_t i;
  for (i = 0; i < num_windows; ++i) {
    GraphicsOutput *win = wlist[i];
    if (win->flip_ready()) {
      if (display_cat.is_spam()) {
        display_cat.spam()
          << "Flipping window " << win->get_name() << "\n";
      }

      nassertv(warray_count < num_windows);
      warray[warray_count] = win;
      ++warray_count;

      win->begin_flip();
    }
  }

  for (i = 0; i < warray_count; ++i) {
    GraphicsOutput *win = warray[i];
    win->end_flip();
  }
}

/**
 * This is called by the RenderThread object to flip the buffers for all of
 * the non-single-buffered windows in the given list.  This is run in the draw
 * thread.
 */
void GraphicsEngine::
ready_flip_windows(const GraphicsEngine::Windows &wlist, Thread *current_thread) {
  Windows::const_iterator wi;
  for (wi = wlist.begin(); wi != wlist.end(); ++wi) {
    GraphicsOutput *win = (*wi);
    if (win->flip_ready()) {
      PStatTimer timer(_flip_pcollector, current_thread);
      win->ready_flip();
    }
  }
}

/**
 * The implementation of sync_frame().  We assume _lock is already held before
 * this method is called.
 */
void GraphicsEngine::
do_sync_frame(Thread *current_thread) {
  nassertv(_lock.debug_is_locked());

  // Statistics
  PStatTimer timer(_sync_pcollector, current_thread);

  nassertv(_flip_state == FS_draw);

  // Wait for all the threads to finish their current frame.  Grabbing and
  // releasing the mutex should achieve that.
  Threads::const_iterator ti;
  for (ti = _threads.begin(); ti != _threads.end(); ++ti) {
    RenderThread *thread = (*ti).second;
    thread->_cv_mutex.acquire();
    thread->_cv_mutex.release();
  }

  _flip_state = FS_sync;
}

/**
 * Wait until all draw calls have finished drawing and the frame is ready to
 * flip
 */
void GraphicsEngine::
do_ready_flip(Thread *current_thread) {
  nassertv(_lock.debug_is_locked());

  // Statistics
  PStatTimer timer(_sync_pcollector, current_thread);

  nassertv(_flip_state == FS_draw);

  // Wait for all the threads to finish their current frame.  Grabbing and
  // releasing the mutex should achieve that.
  Threads::const_iterator ti;
  for (ti = _threads.begin(); ti != _threads.end(); ++ti) {
    RenderThread *thread = (*ti).second;
    thread->_cv_mutex.acquire();
    thread->_cv_mutex.release();
  }
  _app.do_ready_flip(this,current_thread);
  _flip_state = FS_sync;
}

/**
 * The implementation of flip_frame().  We assume _lock is already held before
 * this method is called.
 */
void GraphicsEngine::
do_flip_frame(Thread *current_thread) {
  nassertv(_lock.debug_is_locked());

  // Statistics
  PStatTimer timer(_flip_pcollector, current_thread);

  nassertv(_flip_state == FS_draw || _flip_state == FS_sync);

  // First, wait for all the threads to finish their current frame, if
  // necessary.  Grabbing the mutex (and waiting for TS_wait) should achieve
  // that.
  {
    PStatTimer timer(_wait_pcollector, current_thread);
    Threads::const_iterator ti;
    for (ti = _threads.begin(); ti != _threads.end(); ++ti) {
      RenderThread *thread = (*ti).second;
      thread->_cv_mutex.acquire();

      while (thread->_thread_state != TS_wait) {
        thread->_cv_done.wait();
      }
    }
  }

  // Now signal all of our threads to flip the windows.
  _app.do_flip(this, current_thread);

  {
    Threads::const_iterator ti;
    for (ti = _threads.begin(); ti != _threads.end(); ++ti) {
      RenderThread *thread = (*ti).second;
      nassertv(thread->_thread_state == TS_wait);
      thread->_thread_state = TS_do_flip;
      thread->_cv_mutex.release();
      thread->_cv_start.notify();
    }
  }

  _flip_state = FS_flip;
}

/**
 * Returns a new SceneSetup object appropriate for rendering the scene from
 * the indicated camera, or NULL if the scene should not be rendered for some
 * reason.
 */
PT(SceneSetup) GraphicsEngine::
setup_scene(GraphicsStateGuardian *gsg, DisplayRegionPipelineReader *dr) {
  Thread *current_thread = dr->get_current_thread();
  PStatTimer timer(_cull_setup_pcollector, current_thread);

  GraphicsOutput *window = dr->get_window();
  // The window pointer shouldn't be NULL, since we presumably got to this
  // particular DisplayRegion by walking through a list on a window.
  nassertr(window != nullptr, nullptr);

  NodePath camera = dr->get_camera();
  if (camera.is_empty()) {
    // No camera, no draw.
    return nullptr;
  }

  Camera *camera_node;
  DCAST_INTO_R(camera_node, camera.node(), nullptr);

  if (!camera_node->is_active()) {
    // Camera inactive, no draw.
    return nullptr;
  }
  camera_node->cleanup_aux_scene_data(current_thread);

  int lens_index = dr->get_lens_index();
  Lens *lens = camera_node->get_lens(lens_index);
  if (lens == nullptr || !camera_node->get_lens_active(lens_index)) {
    // No lens, no draw.
    return nullptr;
  }

  NodePath scene_root = camera_node->get_scene();
  if (scene_root.is_empty()) {
    // If there's no explicit scene specified, use whatever scene the camera
    // is parented within.  This is the normal and preferred case; the use of
    // an explicit scene is now deprecated.
    scene_root = camera.get_top(current_thread);
  }

  PT(SceneSetup) scene_setup = new SceneSetup;

  // We will need both the camera transform (the net transform to the camera
  // from the scene) and the world transform (the camera transform inverse, or
  // the net transform to the scene from the camera).  These are actually
  // defined from the parent of the scene_root, because the scene_root's own
  // transform is immediately applied to these during rendering.  (Normally,
  // the parent of the scene_root is the empty NodePath, although it need not
  // be.)
  NodePath scene_parent = scene_root.get_parent(current_thread);
  CPT(TransformState) camera_transform = camera.get_transform(scene_parent, current_thread);
  CPT(TransformState) world_transform = scene_parent.get_transform(camera, current_thread);

  if (camera_transform->is_invalid()) {
    // There must be a singular transform over the scene.
    if (!_singular_warning_last_frame) {
      display_cat.warning()
        << "Scene " << scene_root << " has net scale ("
        << scene_root.get_scale(NodePath()) << "); cannot render.\n";
      _singular_warning_this_frame = true;
    }
    return nullptr;
  }

  if (world_transform->is_invalid()) {
    // There must be a singular transform over the camera.
    if (!_singular_warning_last_frame) {
      display_cat.warning()
        << "Camera " << camera << " has net scale ("
        << camera.get_scale(NodePath()) << "); cannot render.\n";
    }
    _singular_warning_this_frame = true;
    return nullptr;
  }

  CPT(RenderState) initial_state = camera_node->get_initial_state();

  if (window->get_inverted()) {
    // If the window is to be inverted, we must set the inverted flag on the
    // SceneSetup object, so that the GSG will be able to invert the
    // projection matrix at the last minute.
    scene_setup->set_inverted(true);

    // This also means we need to globally invert the sense of polygon vertex
    // ordering.
    initial_state = initial_state->compose(get_invert_polygon_state());
  }

  scene_setup->set_display_region(dr->get_object());
  scene_setup->set_viewport_size(dr->get_pixel_width(), dr->get_pixel_height());
  scene_setup->set_scene_root(scene_root);
  scene_setup->set_camera_path(camera);
  scene_setup->set_camera_node(camera_node);
  scene_setup->set_lens(lens);
  scene_setup->set_initial_state(initial_state);
  scene_setup->set_camera_transform(camera_transform);
  scene_setup->set_world_transform(world_transform);

  CPT(TransformState) cs_transform = gsg->get_cs_transform_for(lens->get_coordinate_system());
  scene_setup->set_cs_transform(cs_transform);

  CPT(TransformState) cs_world_transform = cs_transform->compose(world_transform);
  scene_setup->set_cs_world_transform(cs_world_transform);

  if (view_frustum_cull) {
    // If we're to be performing view-frustum culling, determine the bounding
    // volume associated with the current viewing frustum.

    // First, we have to get the current viewing frustum, which comes from the
    // lens.
    PT(BoundingVolume) bv = scene_setup->get_cull_bounds();

    if (bv != nullptr && !bv->is_infinite() &&
        bv->as_geometric_bounding_volume() != nullptr) {
      // Transform it into the appropriate coordinate space.
      PT(GeometricBoundingVolume) local_frustum;
      local_frustum = bv->make_copy()->as_geometric_bounding_volume();
      nassertr(!local_frustum.is_null(), nullptr);

      CPT(TransformState) cull_center_transform =
        scene_setup->get_cull_center().get_transform(scene_parent, current_thread);
      local_frustum->xform(cull_center_transform->get_mat());

      scene_setup->set_view_frustum(local_frustum);
    }
  }

  return scene_setup;
}

/**
 * Draws the previously-culled scene.
 */
void GraphicsEngine::
do_draw(GraphicsOutput *win, GraphicsStateGuardian *gsg, DisplayRegion *dr, Thread *current_thread) {
  // Statistics
  PStatGPUTimer timer(gsg, dr->get_draw_region_pcollector(), current_thread);

  gsg->push_group_marker(dr->get_debug_name());

  PT(CullResult) cull_result;
  PT(SceneSetup) scene_setup;
  {
    DisplayRegion::CDCullReader cdata(dr->_cycler_cull, current_thread);
    cull_result = cdata->_cull_result;
    scene_setup = cdata->_scene_setup;
  }

  CallbackObject *cbobj;

  {
    DisplayRegionPipelineReader dr_reader(dr, current_thread);
    win->change_scenes(&dr_reader);
    gsg->prepare_display_region(&dr_reader);
    if (dr_reader.is_any_clear_active()) {
      PStatGPUTimer timer(gsg, win->get_clear_window_pcollector(), current_thread);
      gsg->clear(dr_reader.get_object());
    }

    cbobj = dr_reader.get_draw_callback();
  }

  if (cbobj != nullptr) {
    // Issue the draw callback on this DisplayRegion.

    // Set the GSG to the initial state.  We disable depth testing since that
    // is the default OpenGL state, and some libraries (eg. Kivy) expect that.
    static CPT(RenderState) state = RenderState::make(
      DepthTestAttrib::make(DepthTestAttrib::M_none));
    gsg->clear_before_callback();
    gsg->set_state_and_transform(state, TransformState::make_identity());

    DisplayRegionDrawCallbackData cbdata(cull_result, scene_setup);
    cbobj->do_callback(&cbdata);

    // We don't trust the state the callback may have left us in.
    gsg->clear_state_and_transform();

  } else if (cull_result == nullptr || scene_setup == nullptr) {
    // Nothing to see here.

  } else if (dr->is_stereo()) {
    // We don't actually draw the stereo DisplayRegions.  These are just
    // placeholders; we draw the individual left and right eyes instead.  (We
    // might still clear the stereo DisplayRegions, though, since it's
    // probably faster to clear right and left channels in one pass, than to
    // clear them in two separate passes.)

  } else if (!gsg->set_scene(scene_setup)) {
    // The scene or lens is inappropriate somehow.
    display_cat.error()
      << gsg->get_type() << " cannot render scene with specified lens.\n";

  } else {
    if (gsg->begin_scene()) {
      cull_result->draw(current_thread);
      gsg->end_scene();
    }
  }

  gsg->pop_group_marker();
}

/**
 * An internal function called by make_output() and make_buffer() and similar
 * functions to add the newly-created GraphicsOutput object to the engine's
 * list of windows, and to request that the window be opened.
 */
void GraphicsEngine::
do_add_window(GraphicsOutput *window) {
  nassertv(window != nullptr);

  MutexHolder holder(_new_windows_lock);
  nassertv(window->get_engine() == this);

  // We have a special counter that is unique per window that allows us to
  // assure that recently-added windows end up on the end of the list.
  window->_internal_sort_index = _window_sort_index;
  ++_window_sort_index;

  if (display_cat.is_debug()) {
    display_cat.debug()
      << "Created " << window->get_type() << " " << (void *)window << "\n";
  }

  window->request_open();
  _new_windows.push_back(window);
}

/**
 * An internal function called by make_output to add the newly-created gsg
 * object to the engine's list of gsg's.  It also adjusts various config
 * variables based on the gsg's capabilities.
 */
void GraphicsEngine::
do_add_gsg(GraphicsStateGuardian *gsg, GraphicsPipe *pipe) {
  nassertv(gsg != nullptr);

  ReMutexHolder holder(_lock);
  nassertv(gsg->get_pipe() == pipe && gsg->get_engine() == this);
  gsg->_threading_model = _threading_model;
  if (!_default_loader.is_null()) {
    gsg->set_loader(_default_loader);
  }

  auto_adjust_capabilities(gsg);

  WindowRenderer *draw =
    get_window_renderer(_threading_model.get_draw_name(),
                        _threading_model.get_draw_stage());

  draw->add_gsg(gsg);
}

/**
 * An internal function called by remove_window() and remove_all_windows() to
 * actually remove the indicated window from all relevant structures, except
 * the _windows list itself.
 */
void GraphicsEngine::
do_remove_window(GraphicsOutput *window, Thread *current_thread) {
  nassertv(window != nullptr);
  PT(GraphicsPipe) pipe = window->get_pipe();
  window->clear_pipe();

  if (!_windows_sorted) {
    do_resort_windows();
  }

  // Now remove the window from all threads that know about it.
  _app.remove_window(window);
  Threads::const_iterator ti;
  for (ti = _threads.begin(); ti != _threads.end(); ++ti) {
    RenderThread *thread = (*ti).second;
    thread->remove_window(window);
  }

  // If the window happened to be controlled by the app thread, we might as
  // well close it now rather than waiting for next frame.
  _app.do_pending(this, current_thread);

  if (display_cat.is_debug()) {
    display_cat.debug()
      << "Removed " << window->get_type() << " " << (void *)window << "\n";
  }
}

/**
 * Resorts all of the Windows lists.  This may need to be done if one or more
 * of the windows' sort properties has changed.
 */
void GraphicsEngine::
do_resort_windows() {
  _windows_sorted = true;

  if (display_cat.is_spam()) {
    display_cat.spam()
      << "Re-sorting window list.\n";
  }

  _app.resort_windows();
  Threads::const_iterator ti;
  for (ti = _threads.begin(); ti != _threads.end(); ++ti) {
    RenderThread *thread = (*ti).second;
    thread->resort_windows();
  }

  _windows.sort();
}

/**
 * Video card capability flags are stored on a per-gsg basis.  However, there
 * are a few cases where panda needs to know not the capabilities of an
 * individual GSG, but rather, the collective capabilities of all the GSGs.
 *
 * Non-power-of-two (NPOT) texture support is the classic example.  Panda
 * makes a single global decision to either create NPOT textures, or not.
 * Therefore, it doesn't need to know whether one GSG supports NPOT textures.
 * It needs to know whether ALL the GSGs support NPOT textures.
 *
 * The purpose of this routine is to maintain global capability flags that
 * summarize the collective capabilities of the computer as a whole.
 *
 * These global capability flags are initialized from config variables.  Then,
 * they can be auto-reconfigured using built-in heuristic mechanisms if the
 * user so desires.  Whether auto-reconfiguration is enabled or not, the
 * configured values are checked against the actual capabilities of the
 * machine and error messages will be printed if there is a mismatch.
 *
 */
void GraphicsEngine::
auto_adjust_capabilities(GraphicsStateGuardian *gsg) {

/*
 * The rule we use when auto-reconfiguring is as follows.  The global
 * capabilities must initially be set to conservative values.  When the first
 * GSG comes into existence, its capabilities will be checked, and the global
 * capabilities may be elevated to more aggressive values.  At first glance,
 * this might seem backward, and it might seem better to do it the other way:
 * start with all global capabilities aggressively set, and then disable
 * capabilities when you discover a gsg that doesn't support them.  However,
 * that approach doesn't work, because once a global capability is enabled,
 * there is no going back.  If textures_power_2 has ever been set to 'none',
 * there may be NPOT textures already floating about the system.  Ie, it's too
 * late: you can't turn these global capability flags off, once they've been
 * turned on.  That's why we have to start with conservative settings, and
 * then elevate those settings to more aggressive values later when we're
 * fairly sure it's OK to do so.  For each global capability, we must: 1. Make
 * sure the initial setting is conservative.  2. Possibly elevate to a more
 * aggressive value.  3. Check that we haven't over-elevated.
 */

  if (textures_auto_power_2 && (textures_power_2 == ATS_none)) {
    display_cat.error()
      << "Invalid panda config file: if you set the config-variable\n"
      << "textures_auto_power_2 to true, you must set the config-variable"
      << "textures_power_2 to 'up' or 'down'.\n";
    textures_power_2 = ATS_down; // Not a fix.  Just suppresses further error messages.
  }

  if (textures_auto_power_2 && !Texture::has_textures_power_2()) {
    if (gsg->get_supports_tex_non_pow2()) {
      Texture::set_textures_power_2(ATS_none);
    } else {
      Texture::set_textures_power_2(textures_power_2);
    }
  }

  if ((Texture::get_textures_power_2() == ATS_none) &&
      (!gsg->get_supports_tex_non_pow2())) {

    // Overaggressive configuration detected

    display_cat.error()
      << "The 'textures_power_2' configuration is set to 'none', meaning \n"
      << "that non-power-of-two texture support is required, but the video \n"
      << "driver I'm trying to use does not support non-power-of-two textures.\n";

    if (textures_power_2 != ATS_none) {
      display_cat.error()
        << "The 'none' did not come from the config file.  In other words,\n"
        << "the variable 'textures_power_2' was altered procedurally.\n";

      if (textures_auto_power_2) {
        display_cat.error()
          << "It is possible that it was set by panda's automatic mechanisms,\n"
          << "which are currently enabled, because 'textures_auto_power_2' is\n"
          << "true.  Panda's automatic mechanisms assume that if one\n"
          << "window supports non-power-of-two textures, then they all will.\n"
          << "This assumption works for most games, but not all.\n"
          << "In particular, it can fail if the game creates multiple windows\n"
          << "on multiple displays with different video cards.\n";
      }
    }
  }
}

/**
 * Signals our child threads to terminate and waits for them to clean up.
 */
void GraphicsEngine::
terminate_threads(Thread *current_thread) {
  ReMutexHolder holder(_lock, current_thread);

  // We spend almost our entire time in this method just waiting for threads.
  // Time it appropriately.
  PStatTimer timer(_wait_pcollector, current_thread);

  // First, wait for all the threads to finish their current frame.  Grabbing
  // the mutex should achieve that.
  Threads::const_iterator ti;
  for (ti = _threads.begin(); ti != _threads.end(); ++ti) {
    RenderThread *thread = (*ti).second;
    thread->_cv_mutex.acquire();
  }

  // Now tell them to close their windows and terminate.
  for (ti = _threads.begin(); ti != _threads.end(); ++ti) {
    RenderThread *thread = (*ti).second;
    thread->_thread_state = TS_terminate;
    thread->_cv_mutex.release();
    thread->_cv_start.notify();
  }

  // Finally, wait for them all to finish cleaning up.
  for (ti = _threads.begin(); ti != _threads.end(); ++ti) {
    RenderThread *thread = (*ti).second;
    thread->join();
  }

  _threads.clear();
}


#ifdef DO_PSTATS
/**
 * A callback function for Pipeline::iterate_all_cycler_types() to report the
 * cycler types to PStats.
 */
void GraphicsEngine::
pstats_count_cycler_type(TypeHandle type, int count, void *data) {
  GraphicsEngine *self = (GraphicsEngine *)data;
  CyclerTypeCounters::iterator ci = self->_all_cycler_types.find(type);
  if (ci == self->_all_cycler_types.end()) {
    PStatCollector collector(_cyclers_pcollector, type.get_name());
    ci = self->_all_cycler_types.insert(CyclerTypeCounters::value_type(type, collector)).first;
  }
  (*ci).second.set_level(count);
}
#endif // DO_PSTATS

#ifdef DO_PSTATS
/**
 * A callback function for Pipeline::iterate_dirty_cycler_types() to report
 * the cycler types to PStats.
 */
void GraphicsEngine::
pstats_count_dirty_cycler_type(TypeHandle type, int count, void *data) {
  GraphicsEngine *self = (GraphicsEngine *)data;
  CyclerTypeCounters::iterator ci = self->_dirty_cycler_types.find(type);
  if (ci == self->_dirty_cycler_types.end()) {
    PStatCollector collector(_dirty_cyclers_pcollector, type.get_name());
    ci = self->_dirty_cycler_types.insert(CyclerTypeCounters::value_type(type, collector)).first;
  }
  (*ci).second.set_level(count);
}
#endif // DO_PSTATS

/**
 * Returns a RenderState for inverting the sense of polygon vertex ordering:
 * if the scene graph specifies a clockwise ordering, this changes it to
 * counterclockwise, and vice-versa.
 */
const RenderState *GraphicsEngine::
get_invert_polygon_state() {
  // Once someone asks for this pointer, we hold its reference count and never
  // free it.
  static CPT(RenderState) state = nullptr;
  if (state == nullptr) {
    state = RenderState::make(CullFaceAttrib::make_reverse());
  }

  return state;
}

/**
 * Returns the WindowRenderer with the given name.  Creates a new RenderThread
 * if there is no such thread already.  The pipeline_stage number specifies
 * the pipeline stage that will be assigned to the thread (unless was
 * previously given a higher stage).
 *
 * You must already be holding the lock before calling this method.
 */
GraphicsEngine::WindowRenderer *GraphicsEngine::
get_window_renderer(const string &name, int pipeline_stage) {
  nassertr(_lock.debug_is_locked(), nullptr);

  if (name.empty()) {
    return &_app;
  }

  Threads::iterator ti = _threads.find(name);
  if (ti != _threads.end()) {
    return (*ti).second.p();
  }

  PT(RenderThread) thread = new RenderThread(name, this);
  thread->set_min_pipeline_stage(pipeline_stage);
  _pipeline->set_min_stages(pipeline_stage + 1);

  bool started = thread->start(TP_normal, true);
  nassertr(started, thread.p());
  _threads[name] = thread;

  nassertr(thread->get_pipeline_stage() < _pipeline->get_num_stages(), thread.p());

  return thread.p();
}

/**
 *
 */
GraphicsEngine::WindowRenderer::
WindowRenderer(const string &name) :
  _wl_lock(string("GraphicsEngine::WindowRenderer::_wl_lock ") + name)
{
}

/**
 * Adds a new GSG to the _gsg list, if it is not already there.
 */
void GraphicsEngine::WindowRenderer::
add_gsg(GraphicsStateGuardian *gsg) {
  LightReMutexHolder holder(_wl_lock);
  _gsgs.insert(gsg);
}

/**
 * Adds a new window to the indicated list, which should be a member of the
 * WindowRenderer.
 */
void GraphicsEngine::WindowRenderer::
add_window(Windows &wlist, GraphicsOutput *window) {
  LightReMutexHolder holder(_wl_lock);
  wlist.insert(window);
}

/**
 * Immediately removes the indicated window from all lists.  If the window is
 * currently open and is already on the _window list, moves it to the
 * _pending_close list for later closure.
 */
void GraphicsEngine::WindowRenderer::
remove_window(GraphicsOutput *window) {
  nassertv(window != nullptr);
  LightReMutexHolder holder(_wl_lock);
  PT(GraphicsOutput) ptwin = window;

  _cull.erase(ptwin);
  _cdraw.erase(ptwin);
  _draw.erase(ptwin);

  Windows::iterator wi;

  wi = _window.find(ptwin);
  if (wi != _window.end()) {
    // The window is on our _window list, meaning its openclose operations
    // (among other window ops) are serviced by this thread.

    // Make sure the window isn't about to request itself open.
    ptwin->request_close();

    // If the window is already open, move it to the _pending_close list so it
    // can be closed later.  We can't close it immediately, because we might
    // not have been called from the subthread.
    if (ptwin->is_valid()) {
      _pending_close.push_back(ptwin);
    }

    _window.erase(wi);
  }
}

/**
 * Resorts all the lists of windows, assuming they may have become unsorted.
 */
void GraphicsEngine::WindowRenderer::
resort_windows() {
  LightReMutexHolder holder(_wl_lock);

  _cull.sort();
  _cdraw.sort();
  _draw.sort();
  _window.sort();

  if (display_cat.is_debug()) {
    display_cat.debug()
      << "Windows resorted:";
    Windows::const_iterator wi;
    for (wi = _window.begin(); wi != _window.end(); ++wi) {
      GraphicsOutput *win = (*wi);
      display_cat.debug(false)
        << " " << win->get_name() << "(" << win->get_sort() << ")";
    }
    display_cat.debug(false)
      << "\n";

    for (wi = _draw.begin(); wi != _draw.end(); ++wi) {
      GraphicsOutput *win = (*wi);
      display_cat.debug(false)
        << " " << win->get_name() << "(" << win->get_sort() << ")";
    }
    display_cat.debug(false)
      << "\n";
  }
}

/**
 * Executes one stage of the pipeline for the current thread: calls cull on
 * all windows that are on the cull list for this thread, draw on all the
 * windows on the draw list, etc.
 */
void GraphicsEngine::WindowRenderer::
do_frame(GraphicsEngine *engine, Thread *current_thread) {
  LightReMutexHolder holder(_wl_lock);

  if (!_cull.empty()) {
    engine->cull_to_bins(_cull, current_thread);
  }
  if (!_cdraw.empty()) {
    engine->cull_and_draw_together(_cdraw, current_thread);
  }
  if (!_draw.empty()) {
    engine->draw_bins(_draw, current_thread);
  }
  if (!_window.empty()) {
    engine->process_events(_window, current_thread);
  }

  // If any GSG's on the list have no more outstanding pointers, clean them
  // up.  (We are in the draw thread for all of these GSG's.)
  if (any_done_gsgs()) {
    GSGs new_gsgs;
    GSGs::iterator gi;
    for (gi = _gsgs.begin(); gi != _gsgs.end(); ++gi) {
      GraphicsStateGuardian *gsg = (*gi);
      if (gsg->get_ref_count() == 1) {
        // This one has no outstanding pointers; clean it up.
        GraphicsPipe *pipe = gsg->get_pipe();
        engine->close_gsg(pipe, gsg);
      } else {
        // This one is ok; preserve it.
        new_gsgs.insert(gsg);
      }
    }

    _gsgs.swap(new_gsgs);
  }
}

/**
 * Attempts to fully open or close any windows or buffers associated with this
 * thread, but does not otherwise perform any rendering.  (Normally, this step
 * is handled during do_frame(); call this method only if you want these
 * things to open immediately.)
 */
void GraphicsEngine::WindowRenderer::
do_windows(GraphicsEngine *engine, Thread *current_thread) {
  LightReMutexHolder holder(_wl_lock);

  engine->process_events(_window, current_thread);

  engine->make_contexts(_cdraw, current_thread);
  engine->make_contexts(_draw, current_thread);
}

/**
 * Flips the windows as appropriate for the current thread.
 */
void GraphicsEngine::WindowRenderer::
do_flip(GraphicsEngine *engine, Thread *current_thread) {
  LightReMutexHolder holder(_wl_lock);
  engine->flip_windows(_cdraw, current_thread);
  engine->flip_windows(_draw, current_thread);
}

/**
 * Prepares windows for flipping by waiting until all draw calls are finished
 */
void GraphicsEngine::WindowRenderer::
do_ready_flip(GraphicsEngine *engine, Thread *current_thread) {
  LightReMutexHolder holder(_wl_lock);
  engine->ready_flip_windows(_cdraw, current_thread);
  engine->ready_flip_windows(_draw, current_thread);
}


/**
 * Closes all the windows on the _window list.
 */
void GraphicsEngine::WindowRenderer::
do_close(GraphicsEngine *engine, Thread *current_thread) {
  LightReMutexHolder holder(_wl_lock);
  Windows::iterator wi;
  for (wi = _window.begin(); wi != _window.end(); ++wi) {
    GraphicsOutput *win = (*wi);
    win->set_close_now();
  }

  // Also close all of the GSG's.
  GSGs new_gsgs;
  GSGs::iterator gi;
  for (gi = _gsgs.begin(); gi != _gsgs.end(); ++gi) {
    GraphicsStateGuardian *gsg = (*gi);
    if (gsg->get_ref_count() == 1) {
      // This one has no outstanding pointers; clean it up.
      GraphicsPipe *pipe = gsg->get_pipe();
      engine->close_gsg(pipe, gsg);
    } else {
      // This one is ok; preserve it.
      new_gsgs.insert(gsg);
    }
  }

  _gsgs.swap(new_gsgs);
}

/**
 * Actually closes any windows that were recently removed from the
 * WindowRenderer.
 */
void GraphicsEngine::WindowRenderer::
do_pending(GraphicsEngine *engine, Thread *current_thread) {
  LightReMutexHolder holder(_wl_lock);

  if (!_pending_close.empty()) {
    if (display_cat.is_debug()) {
      display_cat.debug()
        << "_pending_close.size() = " << _pending_close.size() << "\n";
    }

    // Close any windows that were pending closure.  Carefully protect against
    // recursive entry to this function by swapping the vector to a local copy
    // first.
    Windows::iterator wi;
    Windows pending_close;
    _pending_close.swap(pending_close);
    for (wi = pending_close.begin(); wi != pending_close.end(); ++wi) {
      GraphicsOutput *win = (*wi);
      win->set_close_now();
    }
  }
}

/**
 * Returns true if any of the GSG's on this thread's draw list are done (they
 * have no outstanding pointers other than this one), or false if all of them
 * are still good.
 */
bool GraphicsEngine::WindowRenderer::
any_done_gsgs() const {
  GSGs::const_iterator gi;
  for (gi = _gsgs.begin(); gi != _gsgs.end(); ++gi) {
    if ((*gi)->get_ref_count() == 1) {
      return true;
    }
  }

  return false;
}

/**
 *
 */
GraphicsEngine::RenderThread::
RenderThread(const string &name, GraphicsEngine *engine) :
  Thread(name, "Main"),
  WindowRenderer(name),
  _engine(engine),
  _cv_mutex(string("GraphicsEngine::RenderThread ") + name),
  _cv_start(_cv_mutex),
  _cv_done(_cv_mutex)
{
  _thread_state = TS_wait;
}

/**
 * The main loop for a particular render thread.  The thread will process
 * whatever cull or draw windows it has assigned to it.
 */
void GraphicsEngine::RenderThread::
thread_main() {
  Thread *current_thread = Thread::get_current_thread();

  MutexHolder holder(_cv_mutex);
  while (true) {
    nassertv(_cv_mutex.debug_is_locked());

    switch (_thread_state) {
    case TS_wait:
      break;

    case TS_do_frame:
      do_pending(_engine, current_thread);
      do_frame(_engine, current_thread);
      break;

    case TS_do_flip:
      do_flip(_engine, current_thread);
      break;

    case TS_do_release:
      do_pending(_engine, current_thread);
      break;

    case TS_do_windows:
      do_windows(_engine, current_thread);
      do_pending(_engine, current_thread);
      break;

    case TS_do_compute:
      nassertd(_gsg != nullptr && _state != nullptr) break;
      {
        const ShaderAttrib *sattr;
        _state->get_attrib(sattr);
        _gsg->push_group_marker(std::string("Compute ") + sattr->get_shader()->get_filename(Shader::ST_compute).get_basename());
        _gsg->set_state_and_transform(_state, TransformState::make_identity());
        _gsg->dispatch_compute(_work_groups[0], _work_groups[1], _work_groups[2]);
        _gsg->pop_group_marker();
      }
      break;

    case TS_do_extract:
      nassertd(_gsg != nullptr && _texture != nullptr) break;
      _result = _gsg->extract_texture_data(_texture);
      break;

    case TS_do_screenshot:
      nassertd(_region != nullptr) break;
      _texture = _region->get_screenshot();
      break;

    case TS_terminate:
      do_pending(_engine, current_thread);
      do_close(_engine, current_thread);
      _thread_state = TS_done;
      _cv_done.notify();
      return;

    case TS_done:
      // Shouldn't be possible to get here.
      nassertv(false);
      return;
    }

    _thread_state = TS_wait;
    _cv_done.notify();

    {
      PStatTimer timer(_wait_pcollector, current_thread);
      _cv_start.wait();
    }
  }
}<|MERGE_RESOLUTION|>--- conflicted
+++ resolved
@@ -1409,24 +1409,13 @@
     GraphicsOutput *win = wlist[wi];
     if (win->is_active() && win->get_gsg()->is_active()) {
       if (win->flip_ready()) {
-<<<<<<< HEAD
-        PStatTimer timer(_flip_pcollector, current_thread);
-        win->begin_flip();
-        win->end_flip();
-=======
         if (display_cat.is_spam()) {
           display_cat.spam()
             << "Flipping window " << win->get_name() << "\n";
         }
-        {
-          PStatTimer timer(GraphicsEngine::_flip_begin_pcollector, current_thread);
-          win->begin_flip();
-        }
-        {
-          PStatTimer timer(GraphicsEngine::_flip_end_pcollector, current_thread);
-          win->end_flip();
-        }
->>>>>>> 98314da0
+        PStatTimer timer(_flip_pcollector, current_thread);
+        win->begin_flip();
+        win->end_flip();
       }
 
       if (win->begin_frame(GraphicsOutput::FM_render, current_thread)) {
@@ -1454,24 +1443,13 @@
 
         if (_auto_flip) {
           if (win->flip_ready()) {
-<<<<<<< HEAD
-            PStatTimer timer(_flip_pcollector, current_thread);
-            win->begin_flip();
-            win->end_flip();
-=======
             if (display_cat.is_spam()) {
               display_cat.spam()
                 << "Flipping window " << win->get_name() << "\n";
             }
-            {
-              PStatTimer timer(GraphicsEngine::_flip_begin_pcollector, current_thread);
-              win->begin_flip();
-            }
-            {
-              PStatTimer timer(GraphicsEngine::_flip_end_pcollector, current_thread);
-              win->end_flip();
-            }
->>>>>>> 98314da0
+            PStatTimer timer(_flip_pcollector, current_thread);
+            win->begin_flip();
+            win->end_flip();
           }
         }
       }
@@ -1727,26 +1705,13 @@
 
       GraphicsOutput *host = win->get_host();
       if (host->flip_ready()) {
-<<<<<<< HEAD
-        PStatTimer timer(_flip_pcollector, current_thread);
-        host->begin_flip();
-        host->end_flip();
-=======
         if (display_cat.is_spam()) {
           display_cat.spam()
             << "Flipping window " << win->get_name() << "\n";
         }
-        {
-          // We can't use a PStatGPUTimer before begin_frame, so when using
-          // GPU timing, it is advisable to set auto-flip to #t.
-          PStatTimer timer(GraphicsEngine::_flip_begin_pcollector, current_thread);
-          host->begin_flip();
-        }
-        {
-          PStatTimer timer(GraphicsEngine::_flip_end_pcollector, current_thread);
-          host->end_flip();
-        }
->>>>>>> 98314da0
+        PStatTimer timer(_flip_pcollector, current_thread);
+        host->begin_flip();
+        host->end_flip();
       }
 
       if (win->begin_frame(GraphicsOutput::FM_render, current_thread)) {
@@ -1777,26 +1742,13 @@
 
         if (_auto_flip) {
           if (win->flip_ready()) {
-<<<<<<< HEAD
-            PStatGPUTimer timer(gsg, _flip_pcollector, current_thread);
-            win->begin_flip();
-            win->end_flip();
-=======
             if (display_cat.is_spam()) {
               display_cat.spam()
                 << "Flipping window " << win->get_name() << "\n";
             }
-            {
-              // begin_flip doesn't do anything interesting, let's not waste
-              // two timer queries on that.
-              PStatTimer timer(GraphicsEngine::_flip_begin_pcollector, current_thread);
-              win->begin_flip();
-            }
-            {
-              PStatGPUTimer timer(gsg, GraphicsEngine::_flip_end_pcollector, current_thread);
-              win->end_flip();
-            }
->>>>>>> 98314da0
+            PStatGPUTimer timer(gsg, _flip_pcollector, current_thread);
+            win->begin_flip();
+            win->end_flip();
           }
         }
 
