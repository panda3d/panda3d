/**
 * PANDA 3D SOFTWARE
 * Copyright (c) Carnegie Mellon University.  All rights reserved.
 *
 * All use of this software is subject to the terms of the revised BSD
 * license.  You should have received a copy of this license along
 * with this source code in a file named "LICENSE."
 *
 * @file shaderInputBinding_impls.cxx
 * @author rdb
 * @date 2024-09-22
 */

#include "shaderInputBinding_impls.h"

#include "clipPlaneAttrib.h"
#include "colorAttrib.h"
#include "colorScaleAttrib.h"
#include "fogAttrib.h"
#include "lightAttrib.h"
#include "materialAttrib.h"

#include "directionalLight.h"
#include "spotlight.h"
#include "pointLight.h"
#include "sphereLight.h"

using State = ShaderInputBinding::State;

static const LMatrix4 shadow_bias_mat(0.5f, 0.0f, 0.0f, 0.0f,
                                      0.0f, 0.5f, 0.0f, 0.0f,
                                      0.0f, 0.0f, 0.5f, 0.0f,
                                      0.5f, 0.5f, 0.5f, 1.0f);

static PT(Texture) white_texture;

/**
 * Returns a texture that is purely white.
 */
static Texture *
get_white_texture() {
  Texture *tex = white_texture.p();
  if (tex == nullptr) {
    tex = new Texture;
    tex->setup_2d_texture(1, 1, Texture::T_unsigned_byte, Texture::F_rgba);
    tex->set_clear_color(LVecBase4(1, 1, 1, 1));
    tex->set_minfilter(SamplerState::FT_nearest);
    tex->set_magfilter(SamplerState::FT_nearest);
    white_texture = tex;
  }
  return tex;
}

/**
 * Generate an error message including a description of the specified
 * parameter.  Always returns nullptr.
 */
static nullptr_t
report_parameter_error(const InternalName *name, const ShaderType *type, const char *msg) {
  shader_cat.error()
    << *type << ' ' << *name << ": " << msg << "\n";
  return nullptr;
}

/**
 * Make sure the provided parameter contains the specified number of words.
 * If not, print error message and return false.
 */
static bool
expect_num_words(const InternalName *name, const ShaderType *type, size_t len) {
  const std::string &name_str = name->get_basename();
  size_t n = std::count(name_str.begin(), name_str.end(), '_');
  if (n + 1 != len) {
    std::string msg = "parameter name has wrong number of words, expected ";
    msg += format_string(len);
    report_parameter_error(name, type, msg.c_str());
    return false;
  }
  return true;
}

/**
 * Make sure the provided parameter has a floating point vector type.  If not,
 * print error message and return false.
 */
static bool
expect_float_vector(const InternalName *name, const ShaderType *type,
                    int lo, int hi, bool allow_double = false) {
  int nfloat;
  ShaderType::ScalarType scalar_type = ShaderType::ST_unknown;
  if (const ShaderType::Scalar *scalar = type->as_scalar()) {
    nfloat = 1;
    scalar_type = scalar->get_scalar_type();
  }
  else if (const ShaderType::Vector *vector = type->as_vector()) {
    nfloat = vector->get_num_components();
    scalar_type = vector->get_scalar_type();
  }
  else {
    nfloat = 0;
  }
  if ((scalar_type != ShaderType::ST_float && (!allow_double || scalar_type != ShaderType::ST_double)) || nfloat < lo || nfloat > hi) {
    report_parameter_error(name, type, allow_double ? "expected float or double vector" : "expected float vector");
    return false;
  }
  return true;
}

/**
 * Make sure the provided parameter has a square floating-point matrix type.
 * Otherwise, prints an error message and returns false.
 */
static bool
expect_float_matrix(const InternalName *name, const ShaderType *type, int lo, int hi, bool allow_double = false) {
  ShaderType::ScalarType scalar_type = ShaderType::ST_unknown;
  uint32_t num_rows;
  uint32_t num_columns;
  if (const ShaderType::Matrix *matrix = type->as_matrix()) {
    num_rows = matrix->get_num_rows();
    num_columns = matrix->get_num_columns();
    scalar_type = matrix->get_scalar_type();
  }
  if ((scalar_type != ShaderType::ST_float && (!allow_double || scalar_type != ShaderType::ST_double)) ||
      (int)num_rows < lo || (int)num_rows > hi ||
      (int)num_columns < lo || (int)num_columns > hi) {

    std::string msg = allow_double ? "expected float or double matrix of " : "expected float matrix of ";
    if (lo < hi) {
      msg += "at least ";
    }
    msg += "size ";
    msg += format_string(lo);
    report_parameter_error(name, type, msg.c_str());
    return false;
  }
  return true;
}

/**
 * Convert a single-word coordinate system name into a PART/ARG of a
 * ShaderMatSpec.
 */
static bool
expect_coordinate_system(const InternalName *name, const ShaderType *type,
                         vector_string &pieces, int &next, bool fromflag,
                         Shader::StateMatrix *part, CPT(InternalName) *arg) {

  if (pieces[next] == "" || pieces[next] == "to" || pieces[next] == "rel") {
    report_parameter_error(name, type, "invalid coordinate system name");
    return false;
  }

  string word1 = pieces[next++];
  if (pieces[next] == "of") {
    next++;
  }
  string word2;
  if (pieces[next] != "" && pieces[next] != "to" && pieces[next] != "rel") {
    word2 = pieces[next++];
  }

  Shader::StateMatrix from_single;
  Shader::StateMatrix from_double;
  Shader::StateMatrix to_single;
  Shader::StateMatrix to_double;

  if (word1 == "world") {
    from_single = Shader::SM_world_to_view;
    from_double = Shader::SM_INVALID;
    to_single   = Shader::SM_view_to_world;
    to_double   = Shader::SM_INVALID;
  }
  else if (word1 == "model") {
    from_single = Shader::SM_model_to_view;
    from_double = Shader::SM_view_x_to_view;
    to_single   = Shader::SM_view_to_model;
    to_double   = Shader::SM_view_to_view_x;
  }
  else if (word1 == "clip") {
    from_single = Shader::SM_clip_to_view;
    from_double = Shader::SM_clip_x_to_view;
    to_single   = Shader::SM_view_to_clip;
    to_double   = Shader::SM_view_to_clip_x;
  }
  else if (word1 == "view") {
    from_single = Shader::SM_identity;
    from_double = Shader::SM_view_x_to_view;
    to_single   = Shader::SM_identity;
    to_double   = Shader::SM_view_to_view_x;
  }
  else if (word1 == "apiview") {
    from_single = Shader::SM_apiview_to_view;
    from_double = Shader::SM_apiview_x_to_view;
    to_single   = Shader::SM_view_to_apiview;
    to_double   = Shader::SM_view_to_apiview_x;
  }
  else if (word1 == "apiclip") {
    from_single = Shader::SM_apiclip_to_view;
    from_double = Shader::SM_apiclip_x_to_view;
    to_single   = Shader::SM_view_to_apiclip;
    to_double   = Shader::SM_view_to_apiclip_x;
  }
  else {
    from_single = Shader::SM_view_x_to_view;
    from_double = Shader::SM_view_x_to_view;
    to_single   = Shader::SM_view_to_view_x;
    to_double   = Shader::SM_view_to_view_x;
    word2 = word1;
  }

  if (fromflag) {
    if (word2 == "") {
      part[0] = from_single;
      arg[0] = nullptr;
    } else {
      if (from_double == Shader::SM_INVALID) {
        report_parameter_error(name, type, "invalid coordinate system name");
        return false;
      }
      part[0] = from_double;
      arg[0] = InternalName::make(word2);
    }
  } else {
    if (word2 == "") {
      part[1] = to_single;
      arg[1] = nullptr;
    } else {
      if (to_double == Shader::SM_INVALID) {
        report_parameter_error(name, type, "invalid coordinate system name");
        return false;
      }
      part[1] = to_double;
      arg[1] = InternalName::make(word2);
    }
  }
  return true;
}

/**
 * Returns true if this could be a member of a light structure.
 */
static bool
check_light_struct_member(const string &name, const ShaderType *type) {
  uint32_t num_rows = 1;
  uint32_t min_cols = 3;
  uint32_t max_cols = 4;
  if (name == "color") {
  } else if (name == "specular") {
  } else if (name == "ambient") {
  } else if (name == "diffuse") {
  } else if (name == "position") {
  } else if (name == "halfVector") {
  } else if (name == "spotDirection") {
  } else if (name == "spotCosCutoff") {
    min_cols = max_cols = 1;
  } else if (name == "spotCutoff") {
    min_cols = max_cols = 1;
  } else if (name == "spotExponent") {
    min_cols = max_cols = 1;
  } else if (name == "attenuation") {
  } else if (name == "constantAttenuation") {
    min_cols = max_cols = 1;
  } else if (name == "linearAttenuation") {
    min_cols = max_cols = 1;
  } else if (name == "quadraticAttenuation") {
    min_cols = max_cols = 1;
  } else if (name == "radius") {
    min_cols = max_cols = 1;
  } else if (name == "shadowViewMatrix") {
    num_rows = 4;
    min_cols = max_cols = 4;
  } else if (name == "shadowMap") {
    return type->as_sampled_image() != nullptr;
  } else {
    return false;
  }

  const ShaderType::Matrix *matrix = type->as_matrix();
  if (matrix != nullptr) {
    if (matrix->get_num_rows() != num_rows ||
        matrix->get_num_columns() < min_cols ||
        matrix->get_num_columns() > max_cols) {
      return false;
    }
  }
  else if (num_rows != 1) {
    return false;
  }
  else {
    uint32_t num_components = 1;
    if (const ShaderType::Vector *vector = type->as_vector()) {
      num_components = vector->get_num_components();
    }
    else if (type->as_scalar() == nullptr) {
      return false;
    }
    if (num_components < min_cols || num_components > max_cols) {
      return false;
    }
  }

  return true;
}

/**
 * Binds to a generic named shader input.
 */
static ShaderInputBinding *
make_shader_input(const ShaderType *type, CPT_InternalName name) {
  if (const ShaderType::SampledImage *sampler = type->as_sampled_image()) {
    Texture::TextureType desired_type = sampler->get_texture_type();
    return new ShaderTextureBinding(std::move(name), desired_type);
  }
  else if (const ShaderType::Image *image = type->as_image()) {
    Texture::TextureType desired_type = image->get_texture_type();
    return new ShaderTextureBinding(std::move(name), desired_type);
  }
  else if (const ShaderType::StorageBuffer *buffer = type->as_storage_buffer()) {
    size_t min_size = 0;
    if (const ShaderType *contained_type = buffer->get_contained_type()) {
      min_size = contained_type->get_size_bytes();
    }
    return new ShaderBufferBinding(std::move(name), min_size);
  }
  else if (const ShaderType::Matrix *matrix = type->as_matrix()) {
    // For historical reasons, we handle non-arrayed matrices differently,
    // which has the additional feature that they can be passed in as a
    // NodePath instead of a matrix.
    int dep = Shader::D_shader_inputs | Shader::D_frame;
    if (matrix->get_num_columns() == 4) {
      uint32_t num_rows = matrix->get_num_rows();
      if (num_rows == 4) {
        if (matrix->get_scalar_type() == ShaderType::ST_double) {
          return ShaderInputBinding::make_data(dep, [=](const State &state, void *into, bool packed) {
            state.gsg->get_target_shader_attrib()->get_shader_input_matrix(name, *(LMatrix4d *)into);
          });
        } else {
          return ShaderInputBinding::make_data(dep, [=](const State &state, void *into, bool packed) {
            state.gsg->get_target_shader_attrib()->get_shader_input_matrix(name, *(LMatrix4f *)into);
          });
        }
      } else {
        if (matrix->get_scalar_type() == ShaderType::ST_double) {
          return ShaderInputBinding::make_data(dep, [=](const State &state, void *into, bool packed) {
            LMatrix4d tmp;
            state.gsg->get_target_shader_attrib()->get_shader_input_matrix(name, tmp);
            memcpy(into, tmp.get_data(), num_rows * sizeof(double) * 4);
          });
        } else {
          return ShaderInputBinding::make_data(dep, [=](const State &state, void *into, bool packed) {
            LMatrix4f tmp;
            state.gsg->get_target_shader_attrib()->get_shader_input_matrix(name, tmp);
            memcpy(into, tmp.get_data(), num_rows * sizeof(float) * 4);
          });
        }
      }
    }
    else if (matrix->get_num_columns() == 3) {
      uint32_t num_rows = matrix->get_num_rows();
      if (num_rows == 3) {
        // Short-cut for most common case
        if (matrix->get_scalar_type() == ShaderType::ST_double) {
          return ShaderInputBinding::make_data(dep, [=](const State &state, void *into, bool packed) {
            LMatrix4d tmp;
            state.gsg->get_target_shader_attrib()->get_shader_input_matrix(name, tmp);
            if (!packed) {
              memcpy(into, tmp.get_data(), sizeof(double) * 4 * 3);
            } else {
              *((LMatrix3d *)into) = tmp.get_upper_3();
            }
          });
        } else {
          return ShaderInputBinding::make_data(dep, [=](const State &state, void *into, bool packed) {
            LMatrix4f tmp;
            state.gsg->get_target_shader_attrib()->get_shader_input_matrix(name, tmp);
            if (!packed) {
              memcpy(into, tmp.get_data(), sizeof(float) * 4 * 3);
            } else {
              *((LMatrix3f *)into) = tmp.get_upper_3();
            }
          });
        }
      } else {
        if (matrix->get_scalar_type() == ShaderType::ST_double) {
          return ShaderInputBinding::make_data(dep, [=](const State &state, void *into, bool packed) {
            LMatrix4d tmp;
            state.gsg->get_target_shader_attrib()->get_shader_input_matrix(name, tmp);
            if (!packed) {
              memcpy(into, tmp.get_data(), num_rows * sizeof(double) * 4);
            } else {
              for (uint32_t i = 0; i < num_rows; ++i) {
                ((LVecBase3d *)into)[i] = tmp.get_row3(i);
              }
            }
          });
        } else {
          return ShaderInputBinding::make_data(dep, [=](const State &state, void *into, bool packed) {
            LMatrix4f tmp;
            state.gsg->get_target_shader_attrib()->get_shader_input_matrix(name, tmp);
            if (!packed) {
              memcpy(into, tmp.get_data(), num_rows * sizeof(float) * 4);
            } else {
              for (uint32_t i = 0; i < num_rows; ++i) {
                ((LVecBase3f *)into)[i] = tmp.get_row3(i);
              }
            }
          });
        }
      }
    }
  }

  ShaderType::ScalarType scalar_type;
  uint32_t arg_dim[3];
  if (type->as_scalar_type(scalar_type, arg_dim[0], arg_dim[1], arg_dim[2])) {
    if (arg_dim[0] > 1 && arg_dim[1] > 1 && arg_dim[1] != arg_dim[2]) {
      shader_cat.error()
        << "Non-square matrix arrays are not supported in custom shader inputs\n";
      return nullptr;
    }

    switch (scalar_type) {
    case ShaderType::ST_float:
      return new ShaderFloatBinding(name, arg_dim[0], arg_dim[1], arg_dim[2]);

    case ShaderType::ST_double:
      return new ShaderDoubleBinding(name, arg_dim[0], arg_dim[1], arg_dim[2]);

    case ShaderType::ST_bool:
      return new ShaderBoolBinding(name, arg_dim[0], arg_dim[1], arg_dim[2]);

    default:
      return new ShaderIntBinding(name, arg_dim[0], arg_dim[1], arg_dim[2]);
    }
  }

  const ShaderType::Struct *struct_type = type->as_struct();

  // This could be a custom user struct or a light struct.  Does it look like
  // a light struct?
  if (struct_type != nullptr && struct_type->get_num_members() > 0) {
    bool may_be_light_struct = true;
    for (size_t i = 0; i < struct_type->get_num_members(); ++i) {
      const ShaderType::Struct::Member &member = struct_type->get_member(i);

      if (!check_light_struct_member(member.name, member.type)) {
        may_be_light_struct = false;
      }
    }
    if (may_be_light_struct) {
      // Yeah, might be.  There's special code in the light struct binding
      // to fall back to a regular struct otherwise.
      return new ShaderLightStructBinding(type, name);
    }
  }

  if (struct_type != nullptr || type->as_array() != nullptr) {
    return new ShaderAggregateBinding(name, type);
  }

  return nullptr;
}

/**
 *
 */
static ShaderInputBinding *
make_matrix(const ShaderType *type, Shader::StateMatrix input,
            CPT_InternalName arg, bool transpose = false, size_t offset = 0) {
  ShaderType::ScalarType scalar_type;
  uint32_t num_elements;
  uint32_t num_rows;
  uint32_t num_cols;
  if (!type->as_scalar_type(scalar_type, num_elements, num_rows, num_cols) ||
      scalar_type != ShaderType::ST_float ||
      num_rows > 4 || num_cols > 4 || num_elements != 1) {
    return nullptr;
  }

  return new ShaderMatrixBinding(input, arg, transpose, offset, num_rows, num_cols);
}

/**
 *
 */
static ShaderInputBinding *
make_matrix_compose(const ShaderType *type, Shader::StateMatrix input0,
                    CPT_InternalName arg0, Shader::StateMatrix input1,
                    CPT_InternalName arg1, bool transpose = false, size_t offset = 0) {

  // clip == apiclip in OpenGL, and the apiclip matrices are cached.
  if (input0 == Shader::SM_view_to_clip) {
    input0 = Shader::SM_view_to_apiclip;
  }
  else if (input0 == Shader::SM_clip_to_view) {
    input0 = Shader::SM_apiclip_to_view;
  }

  if (input1 == Shader::SM_view_to_clip) {
    input1 = Shader::SM_view_to_apiclip;
  }
  else if (input1 == Shader::SM_clip_to_view) {
    input1 = Shader::SM_apiclip_to_view;
  }

  if (input0 == Shader::SM_world_to_view && input1 == Shader::SM_view_to_apiview) {
    input0 = Shader::SM_world_to_apiview;
    input1 = Shader::SM_identity;
  }

  if (input1 == Shader::SM_identity) {
    return make_matrix(type, input0, arg0, transpose, offset);
  }
  if (input0 == Shader::SM_identity) {
    return make_matrix(type, input1, arg1, transpose, offset);
  }

  ShaderType::ScalarType scalar_type;
  uint32_t num_elements;
  uint32_t num_rows;
  uint32_t num_cols;
  if (!type->as_scalar_type(scalar_type, num_elements, num_rows, num_cols) ||
      scalar_type != ShaderType::ST_float || num_elements != 1 ||
      num_rows > 4 || num_cols < 3 || num_cols > 4) {
    return nullptr;
  }

  return new ShaderMatrixComposeBinding(input0, arg0, input1, arg1, transpose, offset, num_rows, num_cols);
}

/**
 *
 */
static ShaderInputBinding *
make_transform_table(const ShaderType *type, bool transpose) {
  ShaderType::ScalarType scalar_type;
  uint32_t num_elements;
  uint32_t num_rows;
  uint32_t num_cols;
  if (!type->as_scalar_type(scalar_type, num_elements, num_rows, num_cols) ||
      num_cols != 4) {
    return nullptr;
  }

  if (num_rows == 4) {
    return ShaderInputBinding::make_data(Shader::D_vertex_data,
                                         [=](const State &state, void *into, bool packed) {

      const TransformTable *table = state.gsg->get_data_reader()->get_transform_table();
      LMatrix4f *matrices = (LMatrix4f *)into;
      size_t i = 0;
      if (table != nullptr) {
        size_t num_transforms = std::min((size_t)num_elements, table->get_num_transforms());
        for (; i < num_transforms; ++i) {
#ifdef STDFLOAT_DOUBLE
          LMatrix4 matrix;
          table->get_transform(i)->get_matrix(matrix);
          matrices[i] = LCAST(float, matrix);
#else
          table->get_transform(i)->get_matrix(matrices[i]);
#endif
        }
      }
      for (; i < num_elements; ++i) {
        matrices[i] = LMatrix4f::ident_mat();
      }
    });
  }
  else if (num_rows == 3) {
    // Reduced size, used by shader generator
    nassertr(transpose, nullptr);

    return ShaderInputBinding::make_data(Shader::D_vertex_data,
                                         [=](const State &state, void *into, bool packed) {

      const TransformTable *table = state.gsg->get_data_reader()->get_transform_table();
      LVecBase4f *vectors = (LVecBase4f *)into;
      size_t i = 0;
      if (table != nullptr) {
        size_t num_transforms = std::min((size_t)num_elements, table->get_num_transforms());
        for (; i < num_transforms; ++i) {
          LMatrix4f matrix;
#ifdef STDFLOAT_DOUBLE
          LMatrix4d matrixd;
          table->get_transform(i)->get_matrix(matrixd);
          matrix = LCAST(float, matrixd);
#else
          table->get_transform(i)->get_matrix(matrix);
#endif
          vectors[i * 3 + 0] = matrix.get_col(0);
          vectors[i * 3 + 1] = matrix.get_col(1);
          vectors[i * 3 + 2] = matrix.get_col(2);
        }
      }
      for (; i < num_elements; ++i) {
        vectors[i * 3 + 0].set(1, 0, 0, 0);
        vectors[i * 3 + 1].set(0, 1, 0, 0);
        vectors[i * 3 + 2].set(0, 0, 1, 0);
      }
    });
  }
  else {
    return nullptr;
  }
}

/**
 *
 */
static ShaderInputBinding *
make_slider_table(const ShaderType *type) {
  const ShaderType *element_type;
  uint32_t num_elements;
  type->unwrap_array(element_type, num_elements);
  nassertr(element_type == ShaderType::float_type, nullptr);

  return ShaderInputBinding::make_data(Shader::D_vertex_data,
                                       [=](const State &state, void *into, bool packed) {

    const SliderTable *table = state.gsg->get_data_reader()->get_slider_table();
    float *sliders = (float *)into;
    memset(sliders, 0, num_elements * sizeof(float));
    size_t i = 0;
    if (table != nullptr) {
      size_t num_transforms = std::min((size_t)num_elements, table->get_num_sliders());
      for (size_t i = 0; i < num_elements; ++i) {
        sliders[i] = table->get_slider(i)->get_slider();
      }
    }
  });
}

/**
 *
 */
static ShaderInputBinding *
make_frame_time(const ShaderType *type) {
  if (type == ShaderType::float_type) {
    return ShaderInputBinding::make_data(Shader::D_frame,
                                         [](const State &state, void *into, bool packed) {
      *(float *)into = ClockObject::get_global_clock()->get_frame_time();
    });
  }
  if (type == ShaderType::double_type) {
    return ShaderInputBinding::make_data(Shader::D_frame,
                                         [](const State &state, void *into, bool packed) {
      *(double *)into = ClockObject::get_global_clock()->get_frame_time();
    });
  }
  return nullptr;
}

/**
 *
 */
static ShaderInputBinding *
make_color(const ShaderType *type) {
  return ShaderInputBinding::make_data(Shader::D_color,
                                       [](const State &state, void *into, bool packed) {

    const ColorAttrib *target_color = (const ColorAttrib *)
      state.gsg->get_target_state()->get_attrib_def(ColorAttrib::get_class_slot());
    if (target_color->get_color_type() == ColorAttrib::T_flat) {
      *(LVecBase4f *)into = LCAST(float, target_color->get_color());
    } else {
      *(LVecBase4f *)into = LVecBase4f(1, 1, 1, 1);
    }
  });
}

/**
 *
 */
static ShaderInputBinding *
make_color_scale(const ShaderType *type) {
<<<<<<< HEAD
  class ShaderColorScaleBinding final : public ShaderInputBinding {
  public:
    virtual int get_state_dep() const override final {
      return Shader::D_colorscale;
    }
=======
  return ShaderInputBinding::make_data(Shader::D_colorscale,
                                       [](const State &state, void *into, bool packed) {
>>>>>>> bdebb21f

    virtual void fetch_data(const State &state, void *into, bool pad_rows) const override final {
      const ColorScaleAttrib *target_color_scale = (const ColorScaleAttrib *)
        state.gsg->get_target_state()->get_attrib_def(ColorScaleAttrib::get_class_slot());
      if (!target_color_scale->is_identity()) {
        *(LVecBase4f *)into = LCAST(float, target_color_scale->get_scale());
      } else {
        *(LVecBase4f *)into = LVecBase4f(1, 1, 1, 1);
      }
    }

    virtual bool is_color_scale() const override final {
      return true;
    }
  };
  return new ShaderColorScaleBinding;
}

/**
 *
 */
static ShaderInputBinding *
make_texture_stage(const ShaderType *type, size_t index) {
  const ShaderType::SampledImage *sampled_image_type = type->as_sampled_image();
  if (sampled_image_type == nullptr) {
    return nullptr;
  }
  Texture::TextureType desired_type = sampled_image_type->get_texture_type();

  return ShaderInputBinding::make_texture(Shader::D_texture,
                                          [=](const State &state, SamplerState &sampler, int &view) {

    // We get the TextureAttrib directly from the _target_rs, not the
    // filtered TextureAttrib in _target_texture.
    const TextureAttrib *texattrib;
    state.gsg->get_target_state()->get_attrib_def(texattrib);

    PT(Texture) tex;
    if (index < (size_t)texattrib->get_num_on_stages()) {
      TextureStage *stage = texattrib->get_on_stage(index);
      sampler = texattrib->get_on_sampler(stage);
      view += stage->get_tex_view_offset();

      tex = texattrib->get_on_texture(stage);
      if (tex->get_texture_type() != desired_type) {
        shader_cat.error()
          << "Texture " << *tex << " at stage " << stage
          << " does not match type desired by shader\n";
      }
    } else {
      tex = get_white_texture();
    }

    return tex;
  });
}

/**
 *
 */
static ShaderInputBinding *
make_texture_matrix(const ShaderType *type, size_t index, bool inverse, bool transpose) {
  ShaderType::ScalarType scalar_type;
  uint32_t num_elements;
  uint32_t num_rows;
  uint32_t num_cols;
  if (!type->as_scalar_type(scalar_type, num_elements, num_rows, num_cols) ||
      num_rows != 4 || num_cols != 4) {
    return nullptr;
  }

  return ShaderInputBinding::make_data(Shader::D_tex_matrix,
                                       [=](const State &state, void *into, bool packed) {

    const TexMatrixAttrib *tma;
    const TextureAttrib *ta;

    uint32_t num_stages = 0;
    if (state.gsg->get_target_state()->get_attrib(ta) && state.gsg->get_target_state()->get_attrib(tma)) {
      num_stages = std::min(num_elements, (uint32_t)ta->get_num_on_stages());
    }

    uint32_t i = index;
    for (; i < num_stages; ++i) {
      ((LMatrix4f *)into)[i] = LCAST(float, tma->get_mat(ta->get_on_stage(i)));
      if (inverse) {
        ((LMatrix4f *)into)[i].invert_in_place();
      }
      if (transpose) {
        ((LMatrix4f *)into)[i].transpose_in_place();
      }
    }
    for (; i < index + num_elements; ++i) {
      ((LMatrix4f *)into)[i] = LCAST(float, LMatrix4::ident_mat());
    }
  });
}

/**
 *
 */
static ShaderInputBinding *
make_fog(const ShaderType *type) {
  const ShaderType::Struct *struct_type = type->as_struct();
  nassertr_always(struct_type != nullptr, nullptr);

  // Unfortunately the user could have jumbled up the members of this
  // struct.  Should we try and bless a certain ordering, and have a fast
  // path for that?
  int color_offset = -1;
  int density_offset = -1;
  int start_offset = -1;
  int end_offset = -1;
  int scale_offset = -1;

  bool success = true;
  for (size_t i = 0; i < struct_type->get_num_members(); ++i) {
    const ShaderType::Struct::Member &member = struct_type->get_member(i);

    CPT(InternalName) fqname = InternalName::make(member.name);
    if (member.name == "color") {
      success = success && expect_float_vector(fqname, member.type, 3, 4);
      color_offset = member.offset;
    }
    else if (member.name == "density") {
      success = success && expect_float_vector(fqname, member.type, 1, 1);
      density_offset = member.offset;
    }
    else if (member.name == "start") {
      success = success && expect_float_vector(fqname, member.type, 1, 1);
      start_offset = member.offset;
    }
    else if (member.name == "end") {
      success = success && expect_float_vector(fqname, member.type, 1, 1);
      end_offset = member.offset;
    }
    else if (member.name == "scale") {
      success = success && expect_float_vector(fqname, member.type, 1, 1);
      scale_offset = member.offset;
    }
    else {
      report_parameter_error(fqname, member.type, "unrecognized fog attribute");
      success = false;
    }
  }

  if (!success) {
    return nullptr;
  }

  return ShaderInputBinding::make_data(Shader::D_fog | Shader::D_frame,
                                       [=](const State &state, void *into, bool packed) {

    LVecBase4f color(1, 1, 1, 1);
    PN_stdfloat density = 0, start = 1, end = 1, scale = 1;

    const FogAttrib *target_fog;
    if (state.gsg->get_target_state()->get_attrib(target_fog) && target_fog->get_fog() != nullptr) {
      Fog *fog = target_fog->get_fog();
      color = LCAST(float, fog->get_color());
      density = fog->get_exp_density();
      fog->get_linear_range(start, end);
      scale = 1.0f / (end - start);
    }

    unsigned char *p = (unsigned char *)into;
    if (color_offset >= 0) *(LVecBase4f *)(p + color_offset) = color;
    if (density_offset >= 0) *(float *)(p + density_offset) = density;
    if (start_offset >= 0) *(float *)(p + start_offset) = start;
    if (end_offset >= 0) *(float *)(p + end_offset) = end;
    if (scale_offset >= 0) *(float *)(p + scale_offset) = scale;
  });
}

/**
 *
 */
static ShaderInputBinding *
make_material(const ShaderType *type) {
  const ShaderType::Struct *struct_type = type->as_struct();
  nassertr_always(struct_type != nullptr, nullptr);

  // Unfortunately the user could have jumbled up the members of this
  // struct.  Should we try and bless a certain ordering, and have a fast
  // path for that?
  int base_color_offset = -1;
  int ambient_offset = -1;
  int diffuse_offset = -1;
  int emission_offset = -1;
  int specular_offset = -1;
  int shininess_offset = -1;
  int roughness_offset = -1;
  int metallic_offset = -1;
  int ior_offset = -1;

  bool success = true;
  for (size_t i = 0; i < struct_type->get_num_members(); ++i) {
    const ShaderType::Struct::Member &member = struct_type->get_member(i);

    CPT(InternalName) fqname = InternalName::make(member.name);
    if (member.name == "baseColor") {
      success = success && expect_float_vector(fqname, member.type, 4, 4);
      base_color_offset = member.offset;
    }
    else if (member.name == "ambient") {
      success = success && expect_float_vector(fqname, member.type, 4, 4);
      ambient_offset = member.offset;
    }
    else if (member.name == "diffuse") {
      success = success && expect_float_vector(fqname, member.type, 4, 4);
      diffuse_offset = member.offset;
    }
    else if (member.name == "emission") {
      success = success && expect_float_vector(fqname, member.type, 4, 4);
      emission_offset = member.offset;
    }
    else if (member.name == "specular") {
      success = success && expect_float_vector(fqname, member.type, 3, 3);
      specular_offset = member.offset;
    }
    else if (member.name == "shininess") {
      success = success && expect_float_vector(fqname, member.type, 1, 1);
      shininess_offset = member.offset;
    }
    else if (member.name == "roughness") {
      success = success && expect_float_vector(fqname, member.type, 1, 1);
      roughness_offset = member.offset;
    }
    else if (member.name == "metallic") {
      if (member.type != ShaderType::bool_type &&
          member.type != ShaderType::float_type) {
        report_parameter_error(fqname, member.type, "expected bool or float");
        success = false;
      }
      metallic_offset = member.offset;
    }
    else if (member.name == "refractiveIndex") {
      success = success && expect_float_vector(fqname, member.type, 1, 1);
      ior_offset = member.offset;
    }
    else {
      report_parameter_error(fqname, member.type, "unrecognized material attribute");
      success = false;
    }
  }

  if (!success) {
    return nullptr;
  }

  return ShaderInputBinding::make_data(Shader::D_material | Shader::D_frame,
                                       [=](const State &state, void *into, bool packed) {

    LVecBase4f base_color(0, 0, 0, 0);
    LVecBase4f ambient(1, 1, 1, 1);
    LVecBase4f diffuse(1, 1, 1, 1);
    LVecBase4f emission(0, 0, 0, 0);
    LVecBase4f specular(0, 0, 0, 0);
    float shininess = 0;
    float metallic = 0;
    float ior = 0;
    float roughness = 1;

    const MaterialAttrib *target_material;
    if (state.gsg->get_target_state()->get_attrib(target_material) && !target_material->is_off()) {
      Material *m = target_material->get_material();
      base_color = LCAST(float, m->get_base_color());
      ambient = LCAST(float, m->get_ambient());
      diffuse = LCAST(float, m->get_diffuse());
      emission = LCAST(float, m->get_emission());
      specular = LCAST(float, m->get_specular());
      shininess = m->get_shininess();
      metallic = m->get_metallic();
      ior = m->get_refractive_index();
      roughness = m->get_roughness();
    }

    unsigned char *p = (unsigned char *)into;
    if (base_color_offset >= 0) *(LVecBase4f *)(p + base_color_offset) = base_color;
    if (ambient_offset >= 0) *(LVecBase4f *)(p + ambient_offset) = ambient;
    if (diffuse_offset >= 0) *(LVecBase4f *)(p + diffuse_offset) = diffuse;
    if (emission_offset >= 0) *(LVecBase4f *)(p + emission_offset) = emission;
    if (specular_offset >= 0) *(LVecBase4f *)(p + specular_offset) = specular;
    if (shininess_offset >= 0) *(float *)(p + shininess_offset) = shininess;
    if (metallic_offset >= 0) *(float *)(p + metallic_offset) = metallic;
    if (ior_offset >= 0) *(float *)(p + ior_offset) = ior;
    if (roughness_offset >= 0) *(float *)(p + roughness_offset) = roughness;
  });
}

/**
 *
 */
static ShaderInputBinding *
make_light_ambient(const ShaderType *type) {
  return ShaderInputBinding::make_data(Shader::D_frame | Shader::D_light,
                                       [](const State &state, void *into, bool packed) {
    const LightAttrib *target_light;
    if (state.gsg->get_target_state()->get_attrib(target_light) && target_light->has_any_on_light()) {
      *(LVecBase4f *)into = LCAST(float, target_light->get_ambient_contribution());
    } else {
      // There are no lights at all.  This means, to follow the fixed-
      // function model, we pretend there is an all-white ambient light.
      *(LVecBase4f *)into = LVecBase4f(1, 1, 1, 1);
    }
  });
}

/**
 * Returns a mask indicating which state changes should cause the parameter to
 * be respecified.
 */
int ShaderMatrixBinding::
get_state_dep() const {
  return Shader::get_matrix_deps(_input);
}

/**
 * Sets up anything necessary to prepare this binding to be used with the given
 * shader.
 */
void ShaderMatrixBinding::
setup(Shader *shader) {
  _cache_index = shader->add_matrix_cache_item(_input, _arg, Shader::get_matrix_deps(_input));
}

/**
 * Fetches the part of the shader input that is plain numeric data.
 */
void ShaderMatrixBinding::
fetch_data(const State &state, void *into, bool packed) const {
  LMatrix4f m = LCAST(float, state.matrix_cache[_cache_index]);
  if (_transpose) {
    m.transpose_in_place();
  }
  if (packed && _num_cols != 4) {
    for (size_t i = 0; i < _num_rows; ++i) {
      memcpy((float *)into + i * _num_cols, m.get_data() + i * 4, _num_cols * sizeof(float));
    }
  } else {
    memcpy(into, m.get_data(), _num_cols * 4 * sizeof(float));
  }
}

/**
 * Returns a mask indicating which state changes should cause the parameter to
 * be respecified.
 */
int ShaderMatrixComposeBinding::
get_state_dep() const {
  return (Shader::get_matrix_deps(_input0)
        | Shader::get_matrix_deps(_input1));
}

/**
 * Sets up anything necessary to prepare this binding to be used with the given
 * shader.
 */
void ShaderMatrixComposeBinding::
setup(Shader *shader) {
  _cache_index0 = shader->add_matrix_cache_item(_input0, _arg0, Shader::get_matrix_deps(_input0));
  _cache_index1 = shader->add_matrix_cache_item(_input1, _arg1, Shader::get_matrix_deps(_input1));
}

/**
 * Fetches the part of the shader input that is plain numeric data.
 */
void ShaderMatrixComposeBinding::
fetch_data(const State &state, void *into, bool packed) const {
  LMatrix4f m;
  m.multiply(LCAST(float, state.matrix_cache[_cache_index0]),
             LCAST(float, state.matrix_cache[_cache_index1]));
  if (_transpose) {
    m.transpose_in_place();
  }
  if (packed && _num_cols != 4) {
    for (size_t i = 0; i < _num_rows; ++i) {
      memcpy((float *)into + i * _num_cols, m.get_data() + i * 4, _num_cols * sizeof(float));
    }
  } else {
    memcpy(into, m.get_data(), _num_rows * 4 * sizeof(float));
  }
}

/**
 *
 */
bool ShaderMatrixComposeBinding::
is_model_to_apiclip_matrix() const {
  return !_transpose && _num_cols == 4 &&
    ((_input0 == Shader::SM_model_to_apiview && _input1 == Shader::SM_apiview_to_apiclip) ||
     (_input0 == Shader::SM_model_to_view && _input1 == Shader::SM_view_to_apiclip));
}

/**
 * Returns a mask indicating which state changes should cause the parameter to
 * be respecified.
 */
int ShaderPointParamsBinding::
get_state_dep() const {
  return (Shader::D_scene
        | Shader::D_render_mode
        | Shader::D_transform
        | Shader::get_matrix_deps(Shader::SM_point_attenuation));
}

/**
 * Sets up anything necessary to prepare this binding to be used with the given
 * shader.
 */
void ShaderPointParamsBinding::
setup(Shader *shader) {
  _cache_index = shader->add_matrix_cache_item(Shader::SM_point_attenuation, nullptr,
    Shader::get_matrix_deps(Shader::SM_point_attenuation));
}

/**
 * Fetches the part of the shader input that is plain numeric data.
 */
void ShaderPointParamsBinding::
fetch_data(const State &state, void *into, bool packed) const {
  const RenderModeAttrib *target_render_mode;
  state.gsg->get_target_state()->get_attrib_def(target_render_mode);

  PN_stdfloat thickness = target_render_mode->get_thickness();
  if (target_render_mode->get_perspective()) {
    LMatrix4 m = state.matrix_cache[_cache_index];
    PN_stdfloat scale = state.gsg->get_internal_transform()->get_scale()[1];

    LVector3 height = LVector3(0, thickness, 1) * m;
    height[1] *= scale;
    height[2] *= scale;
    *(LVecBase4f *)into = LCAST(float, height);
  } else {
    ((LVecBase4f *)into)->set(thickness, thickness, 0, 0);
  }
}

/**
 * Returns a mask indicating which state changes should cause the parameter to
 * be respecified.
 */
int ShaderPackedLightBinding::
get_state_dep() const {
  return Shader::D_light | Shader::D_frame |
         Shader::get_matrix_deps(Shader::SM_world_to_view);
}

/**
 * Sets up anything necessary to prepare this binding to be used with the given
 * shader.
 */
void ShaderPackedLightBinding::
setup(Shader *shader) {
  _world_mat_cache_index = shader->add_matrix_cache_item(Shader::SM_world_to_view, nullptr, Shader::get_matrix_deps(Shader::SM_world_to_view));
}

/**
 * Fetches the part of the shader input that is plain numeric data.
 */
void ShaderPackedLightBinding::
fetch_data(const State &state, void *into, bool packed) const {
  // The light matrix contains COLOR, ATTENUATION, VIEWVECTOR, POSITION
  LVecBase4f *data = (LVecBase4f *)into;

  // We don't count ambient lights, which would be pretty silly to handle
  // via this mechanism.
  const LightAttrib *target_light;
  if (state.gsg->get_target_state()->get_attrib(target_light) &&
      _index < target_light->get_num_non_ambient_lights()) {
    NodePath np = target_light->get_on_light(_index);
    nassertv(!np.is_empty());
    PandaNode *node = np.node();
    Light *light = node->as_light();
    nassertv(light != nullptr);
    data[0] = LCAST(float, light->get_color());
    data[1] = LVecBase4f(LCAST(float, light->get_attenuation()), 0);

    LMatrix4 mat = np.get_net_transform()->get_mat() *
      state.matrix_cache[_world_mat_cache_index];

    if (node->is_of_type(DirectionalLight::get_class_type())) {
      LVecBase3 d = mat.xform_vec(((const DirectionalLight *)node)->get_direction());
      d.normalize();
      data[2] = LVecBase4f(LCAST(float, d), 0);
      data[3] = LVecBase4f(LCAST(float, -d), 0);
    }
    else if (node->is_of_type(LightLensNode::get_class_type())) {
      const Lens *lens = ((const LightLensNode *)node)->get_lens();

      LPoint3 p = mat.xform_point(lens->get_nodal_point());
      data[3] = LVecBase4f(p[0], p[1], p[2], 1.0f);

      // For shadowed point light we need to store near/far.
      // For spotlight we need to store cutoff angle.
      if (node->is_of_type(Spotlight::get_class_type())) {
        PN_stdfloat cutoff = ccos(deg_2_rad(lens->get_hfov() * 0.5f));
        LVecBase3 d = -(mat.xform_vec(lens->get_view_vector()));
        data[1][3] = ((const Spotlight *)node)->get_exponent();
        data[2] = LVecBase4f(LCAST(float, d), cutoff);
      }
      else if (node->is_of_type(PointLight::get_class_type())) {
        data[1][3] = lens->get_far();
        data[3][3] = lens->get_near();

        if (node->is_of_type(SphereLight::get_class_type())) {
          data[2][3] = ((const SphereLight *)node)->get_radius();
        }
      }
    }
  } else {
    // Apply the default OpenGL lights otherwise.
    // Special exception for light 0, which defaults to white.
    if (_index == 0) {
      data[0].set(1, 1, 1, 1);
    } else {
      data[0].set(0, 0, 0, 0);
    }
    data[1].set(1, 0, 0, 0);
    data[2].set(0, 0, 0, 0);
    data[3].set(0, 0, 0, 0);
  }
}

/**
 * Returns a mask indicating which state changes should cause the parameter to
 * be respecified.
 */
int ShaderLegacyLightBinding::
get_state_dep() const {
  return Shader::D_shader_inputs |
         Shader::D_view_transform |
         Shader::D_frame |
         Shader::get_matrix_deps(_matrix);
}

/**
 * Sets up anything necessary to prepare this binding to be used with the given
 * shader.
 */
void ShaderLegacyLightBinding::
setup(Shader *shader) {
  _mat_cache_index = shader->add_matrix_cache_item(_matrix, _arg, Shader::get_matrix_deps(_matrix));
}

/**
 * Fetches the part of the shader input that is plain numeric data.
 */
void ShaderLegacyDirectionalLightBinding::
fetch_data(const State &state, void *into, bool packed) const {
  // The dlight matrix contains COLOR, SPECULAR, DIRECTION, PSEUDOHALFANGLE
  const NodePath &np = state.gsg->get_target_shader_attrib()->get_shader_input_nodepath(_input);
  nassertv(!np.is_empty());
  DirectionalLight *lt;
  DCAST_INTO_V(lt, np.node());
  LColor const &c = lt->get_color();
  LColor const &s = lt->get_specular_color();
  const LMatrix4 &cached_mat = state.matrix_cache[_mat_cache_index];
  LMatrix4 t = np.get_net_transform()->get_mat() *
               state.gsg->get_scene()->get_world_transform()->get_mat();
  LVecBase3 d = -(t.xform_vec(lt->get_direction()));
  d.normalize();
  d = cached_mat.xform_vec(d);
  d.normalize();
  LVecBase3 h = d + LVecBase3(0,-1,0);
  h.normalize();
  h = cached_mat.xform_vec(d);
  h.normalize();
  LVecBase4f *v = (LVecBase4f *)into;
  v[0].set(c[0], c[1], c[2], c[3]);
  v[1].set(s[0], s[1], s[2], c[3]);
  v[2].set(d[0], d[1], d[2], 0);
  v[3].set(h[0], h[1], h[2], 0);
}

/**
 * Fetches the part of the shader input that is plain numeric data.
 */
void ShaderLegacyPointLightBinding::
fetch_data(const State &state, void *into, bool packed) const {
  // The plight matrix contains COLOR, SPECULAR, POINT, ATTENUATION
  const NodePath &np = state.gsg->get_target_shader_attrib()->get_shader_input_nodepath(_input);
  nassertv(!np.is_empty());
  PointLight *lt;
  DCAST_INTO_V(lt, np.node());
  LColor const &c = lt->get_color();
  LColor const &s = lt->get_specular_color();
  LMatrix4 t = np.get_net_transform()->get_mat() *
               state.gsg->get_scene()->get_world_transform()->get_mat();
  LVecBase3 p = (t.xform_point(lt->get_point()));
  p = state.matrix_cache[_mat_cache_index].xform_point(p);
  LVecBase3 a = lt->get_attenuation();
  Lens *lens = lt->get_lens(0);
  PN_stdfloat lnear = lens->get_near();
  PN_stdfloat lfar = lens->get_far();
  LVecBase4f *v = (LVecBase4f *)into;
  v[0].set(c[0], c[1], c[2], c[3]);
  v[1].set(s[0], s[1], s[2], s[3]);
  v[2].set(p[0], p[1], p[2], lnear);
  v[3].set(a[0], a[1], a[2], lfar);
}

/**
 * Fetches the part of the shader input that is plain numeric data.
 */
void ShaderLegacySpotlightBinding::
fetch_data(const State &state, void *into, bool packed) const {
  // The slight matrix contains COLOR, SPECULAR, POINT, DIRECTION
  const NodePath &np = state.gsg->get_target_shader_attrib()->get_shader_input_nodepath(_input);
  nassertv(!np.is_empty());
  Spotlight *lt;
  DCAST_INTO_V(lt, np.node());
  Lens *lens = lt->get_lens();
  nassertv(lens != nullptr);
  LColor const &c = lt->get_color();
  LColor const &s = lt->get_specular_color();
  PN_stdfloat cutoff = ccos(deg_2_rad(lens->get_hfov() * 0.5f));
  const LMatrix4 &cached_mat = state.matrix_cache[_mat_cache_index];
  LMatrix4 t = np.get_net_transform()->get_mat() *
               state.gsg->get_scene()->get_world_transform()->get_mat();
  LVecBase3 p = t.xform_point(lens->get_nodal_point());
  p = cached_mat.xform_point(p);
  LVecBase3 d = -(t.xform_vec(lens->get_view_vector()));
  d = cached_mat.xform_vec(d);
  d.normalize();
  LVecBase4f *v = (LVecBase4f *)into;
  v[0].set(c[0], c[1], c[2], c[3]);
  v[1].set(s[0], s[1], s[2], s[3]);
  v[2].set(p[0], p[1], p[2], 0);
  v[3].set(d[0], d[1], d[2], cutoff);
}

/**
 *
 */
ShaderLightStructBinding::
ShaderLightStructBinding(const ShaderType *type, const InternalName *input) {
  const ShaderType *element_type;
  if (input != nullptr) {
    element_type = type;
    _count = 1;
    _input = input;
    _stride = 0;
  } else {
    uint32_t num_elements;
    type->unwrap_array(element_type, num_elements);
    _count = num_elements;
    if (num_elements > 1) {
      _stride = ((const ShaderType::Array *)type)->get_stride_bytes();
    } else {
      _stride = 0;
    }
  }

  const ShaderType::Struct *struct_type = element_type->as_struct();
  nassertv_always(struct_type != nullptr);

  for (size_t i = 0; i < struct_type->get_num_members(); ++i) {
    const ShaderType::Struct::Member &member = struct_type->get_member(i);

    PT(InternalName) fqname = InternalName::make("light")->append(member.name);
    if (member.name == "color") {
      _color_offset = member.offset;
    }
    else if (member.name == "specular") {
      _specular_offset = member.offset;
    }
    else if (member.name == "ambient") {
      _ambient_offset = member.offset;
    }
    else if (member.name == "diffuse") {
      _diffuse_offset = member.offset;
    }
    else if (member.name == "position") {
      _position_offset = member.offset;
    }
    else if (member.name == "halfVector") {
      _half_vector_offset = member.offset;
    }
    else if (member.name == "spotDirection") {
      _spot_direction_offset = member.offset;
    }
    else if (member.name == "spotCosCutoff") {
      _spot_cos_cutoff_offset = member.offset;
    }
    else if (member.name == "spotCutoff") {
      _spot_cutoff_offset = member.offset;
    }
    else if (member.name == "spotExponent") {
      _spot_exponent_offset = member.offset;
    }
    else if (member.name == "attenuation") {
      _attenuation_offset = member.offset;
    }
    else if (member.name == "constantAttenuation") {
      _constant_attenuation_offset = member.offset;
    }
    else if (member.name == "linearAttenuation") {
      _linear_attenuation_offset = member.offset;
    }
    else if (member.name == "quadraticAttenuation") {
      _quadratic_attenuation_offset = member.offset;
    }
    else if (member.name == "radius") {
      _radius_offset = member.offset;
    }
    else if (member.name == "shadowViewMatrix") {
      _shadow_view_matrix_offset = member.offset;
    }
    else if (member.name == "shadowMap") {
      const ShaderType::SampledImage *sampler = member.type->as_sampled_image();
      nassertd(sampler != nullptr) continue;
      _cube_shadow_map = sampler->get_texture_type() == Texture::TT_cube_map;
    }
  }
}

/**
 * Returns a mask indicating which state changes should cause the parameter to
 * be respecified.
 */
int ShaderLightStructBinding::
get_state_dep() const {
  int dep = Shader::D_frame |
            Shader::get_matrix_deps(Shader::SM_world_to_view) |
            Shader::get_matrix_deps(Shader::SM_apiview_to_world);
  if (_input != nullptr) {
    return Shader::D_shader_inputs | dep;
  } else {
    return Shader::D_light | dep;
  }
}

/**
 * Sets up anything necessary to prepare this binding to be used with the given
 * shader.
 */
void ShaderLightStructBinding::
setup(Shader *shader) {
  _world_to_view_mat_cache_index = shader->add_matrix_cache_item(Shader::SM_world_to_view, nullptr, Shader::get_matrix_deps(Shader::SM_world_to_view));
  _apiview_to_world_mat_cache_index = shader->add_matrix_cache_item(Shader::SM_apiview_to_world, nullptr, Shader::get_matrix_deps(Shader::SM_apiview_to_world));
}

/**
 * Fetches the part of the shader input that is plain numeric data.
 */
void ShaderLightStructBinding::
fetch_data(const State &state, void *into, bool packed) const {
  if (_input != nullptr) {
    // Fetch shader input.
    if (state.gsg->get_target_shader_attrib()->has_shader_input(_input)) {
      const NodePath &np = state.gsg->get_target_shader_attrib()->get_shader_input_nodepath(_input);
      fetch_light(state, np, into);
    } else {
      // Maybe it's a data struct after all, even though it looked like a light
      // struct initially.
      fetch_from_input(state.gsg->get_target_shader_attrib(), into);
    }
  } else {
    // Fetch array from state.
    size_t num_lights = 0;
    const LightAttrib *target_light;
    if (state.gsg->get_target_state()->get_attrib(target_light)) {
      num_lights = std::min(_count, target_light->get_num_non_ambient_lights());
    }

    size_t i = 0;
    for (i = 0; i < num_lights; ++i) {
      NodePath light = target_light->get_on_light(i);
      fetch_light(state, light, into);
      into = (unsigned char *)into + _stride;
    }
    // Apply the default OpenGL lights otherwise.
    // Special exception for light 0, which defaults to white.
    for (; i < _count; ++i) {
      fetch_light(state, NodePath(), into);
      if (i == 0 && _color_offset >= 0) {
        *(LVecBase4f *)((unsigned char *)into + _color_offset) = LVecBase4f(1, 1, 1, 1);
      }
      into = (unsigned char *)into + _stride;
    }
  }
}

/**
 * Fetches the part of the shader input that is plain numeric data.
 */
void ShaderLightStructBinding::
fetch_light(const State &state, const NodePath &np, void *into) const {
  PandaNode *node = nullptr;
  if (!np.is_empty()) {
    node = np.node();
  }

  LVecBase4f color(0, 0, 0, 1);
  LVecBase4f specular(0, 0, 0, 1);
  LVecBase4f ambient(0, 0, 0, 1);
  LVecBase4f diffuse(0, 0, 0, 1);
  LVecBase4f position(0, 0, 1, 0);
  LVecBase4f half_vector(0, 0, 1, 0);
  LVecBase4f spot_direction(0, 0, -1, 0);
  float spot_cos_cutoff = -1;
  float spot_cutoff = 180;
  float spot_exponent = 0;
  LVecBase3f attenuation(1, 0, 0);
  float radius = 0;
  LMatrix4f shadow_view_matrix = LCAST(float, shadow_bias_mat);

  if (node != nullptr) {
    Light *light = node->as_light();
    nassertv(light != nullptr);

    color = LCAST(float, light->get_color());
    specular = LCAST(float, light->get_specular_color());

    if (node->is_ambient_light()) {
      ambient = color;
      diffuse.set(0, 0, 0, 1);
      position.set(0, 0, 0, 0);
      half_vector.set(0, 0, 0, 0);
      spot_direction.set(0, 0, 0, 0);
    } else {
      ambient.set(0, 0, 0, 1);
      diffuse = color;

      CPT(TransformState) net_transform = np.get_net_transform();
      LMatrix4 mat = net_transform->get_mat() *
        state.matrix_cache[_world_to_view_mat_cache_index];

      LightLensNode *light;
      DCAST_INTO_V(light, node);
      Lens *lens = light->get_lens();
      nassertv(lens != nullptr);

      if (node->is_of_type(DirectionalLight::get_class_type())) {
        DirectionalLight *light;
        DCAST_INTO_V(light, node);

        LVector3 dir = -(light->get_direction() * mat);
        position.set(dir[0], dir[1], dir[2], 0);

        dir.normalize();
        dir += LVector3(0, 0, 1);
        dir.normalize();
        half_vector.set(dir[0], dir[1], dir[2], 1);
      }
      else {
        LPoint3 pos = lens->get_nodal_point() * mat;
        position.set(pos[0], pos[1], pos[2], 1);

        pos.normalize();
        pos += LVector3(0, 0, 1);
        pos.normalize();
        half_vector.set(pos[0], pos[1], pos[2], 1);
      }

      if (node->is_of_type(Spotlight::get_class_type())) {
        float cutoff = lens->get_hfov() * 0.5f;
        spot_cos_cutoff = ccos(deg_2_rad(cutoff));
        spot_cutoff = cutoff;
      }
      spot_exponent = light->get_exponent();

      LVector3 dir = lens->get_view_vector() * mat;
      spot_direction.set(dir[0], dir[1], dir[2], 0);

      if (_shadow_view_matrix_offset >= 0) {
        CPT(TransformState) inv_net_transform = net_transform->get_inverse();
        LMatrix4 t = state.matrix_cache[_apiview_to_world_mat_cache_index] *
          inv_net_transform->get_mat() *
          LMatrix4::convert_mat(state.gsg->get_coordinate_system(), lens->get_coordinate_system());

        if (!node->is_of_type(PointLight::get_class_type())) {
          t *= lens->get_projection_mat() * shadow_bias_mat;
        }
        shadow_view_matrix = LCAST(float, t);
      }
    }

    attenuation = LCAST(float, light->get_attenuation());
    if (_radius_offset >= 0 && node->is_of_type(SphereLight::get_class_type())) {
      radius = ((const SphereLight *)node)->get_radius();
    }
  }

  unsigned char *p = (unsigned char *)into;

  if (_color_offset >= 0) *(LVecBase4f *)(p + _color_offset) = color;
  if (_specular_offset >= 0) *(LVecBase4f *)(p + _specular_offset) = specular;
  if (_ambient_offset >= 0) *(LVecBase4f *)(p + _ambient_offset) = ambient;
  if (_diffuse_offset >= 0) *(LVecBase4f *)(p + _diffuse_offset) = diffuse;
  if (_position_offset >= 0) *(LVecBase4f *)(p + _position_offset) = position;
  if (_half_vector_offset >= 0) *(LVecBase4f *)(p + _half_vector_offset) = half_vector;
  if (_spot_direction_offset >= 0) *(LVecBase4f *)(p + _spot_direction_offset) = spot_direction;
  if (_spot_cos_cutoff_offset >= 0) *(float *)(p + _spot_cos_cutoff_offset) = spot_cos_cutoff;
  if (_spot_cutoff_offset >= 0) *(float *)(p + _spot_cutoff_offset) = spot_cutoff;
  if (_spot_exponent_offset >= 0) *(float *)(p + _spot_exponent_offset) = spot_exponent;
  if (_attenuation_offset >= 0) *(LVecBase3f *)(p + _attenuation_offset) = attenuation;
  if (_constant_attenuation_offset >= 0) *(float *)(p + _constant_attenuation_offset) = attenuation[0];
  if (_linear_attenuation_offset >= 0) *(float *)(p + _linear_attenuation_offset) = attenuation[1];
  if (_quadratic_attenuation_offset >= 0) *(float *)(p + _quadratic_attenuation_offset) = attenuation[2];
  if (_radius_offset >= 0) *(float *)(p + _radius_offset) = radius;
  if (_shadow_view_matrix_offset >= 0) *(LMatrix4f *)(p + _shadow_view_matrix_offset) = shadow_view_matrix;
}

/**
 * Fetches the light information from a shader input, if it doesn't turn out
 * to be a light structure after all.
 */
void ShaderLightStructBinding::
fetch_from_input(const ShaderAttrib *target_shader, void *into) const {
  InternalName *input = (InternalName *)_input.p();
  unsigned char *p = (unsigned char *)into;
  if (_color_offset >= 0) {
    LVecBase4 v = target_shader->get_shader_input_vector(input->append("color"));
    *(LVecBase4f *)(p + _color_offset) = LCAST(float, v);
  }
  if (_specular_offset >= 0) {
    LVecBase4 v = target_shader->get_shader_input_vector(input->append("specular"));
    *(LVecBase4f *)(p + _specular_offset) = LCAST(float, v);
  }
  if (_ambient_offset >= 0) {
    LVecBase4 v = target_shader->get_shader_input_vector(input->append("ambient"));
    *(LVecBase4f *)(p + _ambient_offset) = LCAST(float, v);
  }
  if (_diffuse_offset >= 0) {
    LVecBase4 v = target_shader->get_shader_input_vector(input->append("diffuse"));
    *(LVecBase4f *)(p + _diffuse_offset) = LCAST(float, v);
  }
  if (_position_offset >= 0) {
    LVecBase4 v = target_shader->get_shader_input_vector(input->append("position"));
    *(LVecBase4f *)(p + _position_offset) = LCAST(float, v);
  }
  if (_half_vector_offset >= 0) {
    LVecBase4 v = target_shader->get_shader_input_vector(input->append("halfVector"));
    *(LVecBase4f *)(p + _half_vector_offset) = LCAST(float, v);
  }
  if (_spot_direction_offset >= 0) {
    LVecBase4 v = target_shader->get_shader_input_vector(input->append("spotDirection"));
    *(LVecBase4f *)(p + _spot_direction_offset) = LCAST(float, v);
  }
  if (_spot_cos_cutoff_offset >= 0) {
    LVecBase4 v = target_shader->get_shader_input_vector(input->append("spotCosCutoff"));
    *(float *)(p + _spot_cos_cutoff_offset) = v[0];
  }
  if (_spot_cutoff_offset >= 0) {
    LVecBase4 v = target_shader->get_shader_input_vector(input->append("spotCutoff"));
    *(float *)(p + _spot_cutoff_offset) = v[0];
  }
  if (_spot_exponent_offset >= 0) {
    LVecBase4 v = target_shader->get_shader_input_vector(input->append("spotExponent"));
    *(float *)(p + _spot_exponent_offset) = v[0];
  }
  if (_attenuation_offset >= 0) {
    LVecBase4 v = target_shader->get_shader_input_vector(input->append("attenuation"));
    *(LVecBase4f *)(p + _attenuation_offset) = LCAST(float, v);
  }
  if (_constant_attenuation_offset >= 0) {
    LVecBase4 v = target_shader->get_shader_input_vector(input->append("constantAttenuation"));
    *(float *)(p + _constant_attenuation_offset) = v[0];
  }
  if (_linear_attenuation_offset >= 0) {
    LVecBase4 v = target_shader->get_shader_input_vector(input->append("linearAttenuation"));
    *(float *)(p + _linear_attenuation_offset) = v[0];
  }
  if (_quadratic_attenuation_offset >= 0) {
    LVecBase4 v = target_shader->get_shader_input_vector(input->append("quadraticAttenuation"));
    *(float *)(p + _quadratic_attenuation_offset) = v[0];
  }
  if (_radius_offset >= 0) {
    LVecBase4 v = target_shader->get_shader_input_vector(input->append("radius"));
    *(float *)(p + _radius_offset) = v[0];
  }
  if (_shadow_view_matrix_offset >= 0) {
    target_shader->get_shader_input_matrix(input->append("shadowViewMatrix"), *(LMatrix4f *)(p + _shadow_view_matrix_offset));
  }
}

/**
 * Returns an opaque resource identifier that can later be used to fetch the
 * nth resource, which is of the given type.
 */
ShaderInputBinding::ResourceId ShaderLightStructBinding::
get_resource_id(int index, const ShaderType *type) const {
  if (_input != nullptr) {
    nassertr(index == 0, 0);
  }
  return index;
}

/**
 * Fetches the texture associated with this shader input.
 */
PT(Texture) ShaderLightStructBinding::
fetch_texture(const State &state, ResourceId resource_id, SamplerState &sampler, int &view) const {
  NodePath light;
  if (_input != nullptr) {
    if (state.gsg->get_target_shader_attrib()->has_shader_input(_input)) {
      light = state.gsg->get_target_shader_attrib()->get_shader_input_nodepath(_input);
    } else {
      // Maybe it's a data struct after all, even though it looked like a light
      // struct initially.
      return state.gsg->get_target_shader_attrib()->get_shader_input_texture(((InternalName *)_input.p())->append("shadowMap"), &sampler);
    }
  } else {
    const LightAttrib *target_light;
    size_t index = (size_t)resource_id;
    if (state.gsg->get_target_state()->get_attrib(target_light) && index < target_light->get_num_non_ambient_lights()) {
      light = target_light->get_on_light(index);
    }
  }

  PT(Texture) tex;
  if (!light.is_empty()) {
    tex = state.gsg->get_shadow_map(light);
  } else {
    // There is no such light assigned.  Bind a dummy shadow map.
    tex = state.gsg->get_dummy_shadow_map(_cube_shadow_map);
  }
  if (tex != nullptr) {
    sampler = tex->get_default_sampler();
  }
  return tex;
}

/**
 * Returns a mask indicating which state changes should cause the parameter to
 * be respecified.
 */
int ShaderTextureStagesBinding::
get_state_dep() const {
  return Shader::D_texture;
}

/**
 * Returns an opaque resource identifier that can later be used to fetch the
 * nth resource, which is of the given type.
 */
ShaderInputBinding::ResourceId ShaderTextureStagesBinding::
get_resource_id(int index, const ShaderType *type) const {
  return index;
}

/**
 * Fetches the texture associated with this shader input.
 */
PT(Texture) ShaderTextureStagesBinding::
fetch_texture(const State &state, ResourceId resource_id, SamplerState &sampler, int &view) const {
  int index = (int)resource_id;

  // We get the TextureAttrib directly from the _target_rs, not the
  // filtered TextureAttrib in _target_texture.
  const TextureAttrib *texattrib;
  if (state.gsg->get_target_state()->get_attrib(texattrib) && index < texattrib->get_num_on_stages()) {
    int si = 0;
    for (int i = 0; i < texattrib->get_num_on_stages(); ++i) {
      TextureStage *stage = texattrib->get_on_stage(i);
      TextureStage::Mode mode = stage->get_mode();

      if ((1 << mode) & _mode_mask) {
        if (si++ == index) {
          sampler = texattrib->get_on_sampler(stage);
          view += stage->get_tex_view_offset();
          PT(Texture) tex = texattrib->get_on_texture(stage);
          if (tex->get_texture_type() != _desired_type) {
            shader_cat.error()
              << "Texture " << *tex
              << " does not match type desired by shader\n";
          }
          return tex;
        }
      }
    }
  }

  return _default_texture;
}

/**
 * Returns a mask indicating which state changes should cause the parameter to
 * be respecified.
 */
int ShaderTextureBinding::
get_state_dep() const {
  return Shader::D_frame | Shader::D_shader_inputs;
}

/**
 * Returns an opaque resource identifier that can later be used to fetch the
 * nth resource, which is of the given type.
 */
ShaderInputBinding::ResourceId ShaderTextureBinding::
get_resource_id(int index, const ShaderType *type) const {
  return (ResourceId)_input.p();
}

/**
 * Fetches the texture associated with this shader input.
 */
PT(Texture) ShaderTextureBinding::
fetch_texture(const State &state, ResourceId resource_id, SamplerState &sampler, int &view) const {
  const InternalName *name = (const InternalName *)resource_id;
  PT(Texture) tex = state.gsg->get_target_shader_attrib()->get_shader_input_texture(name, &sampler);
#ifndef NDEBUG
  if (!_shown_error && tex->get_texture_type() != _desired_type) {
    _shown_error = true;
    shader_cat.error()
      << "Sampler type of shader input '" << *name << "' does not "
         "match type of texture " << *tex << ".\n";
    // TODO: also check whether shadow sampler textures have shadow filter
    // enabled.
  }
#endif
  return tex;
}

/**
 * Fetches the texture that should be bound as a storage image.
 */
PT(Texture) ShaderTextureBinding::
fetch_texture_image(const State &state, ResourceId resource_id, ShaderType::Access &access, int &z, int &n) const {
  const InternalName *name = (const InternalName *)resource_id;
  PT(Texture) tex = state.gsg->get_target_shader_attrib()->get_shader_input_texture_image(name, access, z, n);
#ifndef NDEBUG
  if (!_shown_error && tex->get_texture_type() != _desired_type) {
    _shown_error = true;
    shader_cat.error()
      << "Sampler type of shader input '" << *name << "' does not "
         "match type of texture " << *tex << ".\n";
    // TODO: also check whether shadow sampler textures have shadow filter
    // enabled.
  }
#endif
  return tex;
}

/**
 * Returns a mask indicating which state changes should cause the parameter to
 * be respecified.
 */
int ShaderBufferBinding::
get_state_dep() const {
  // We don't specify D_frame, because we don't (yet) support updating shader
  // buffers from the CPU.
  return Shader::D_frame | Shader::D_shader_inputs;
}

/**
 * Returns an opaque resource identifier that can later be used to fetch the
 * nth resource, which is of the given type.
 */
ShaderInputBinding::ResourceId ShaderBufferBinding::
get_resource_id(int index, const ShaderType *type) const {
  return (ResourceId)_input.p();
}

/**
 * Fetches the shader buffer associated with the given resource identifier,
 * which was previously returned by get_resource_id.
 */
PT(ShaderBuffer) ShaderBufferBinding::
fetch_shader_buffer(const State &state, ResourceId resource_id) const {
  const InternalName *name = (const InternalName *)resource_id;
  PT(ShaderBuffer) buffer = state.gsg->get_target_shader_attrib()->get_shader_input_buffer(name);
#ifndef NDEBUG
  if (!_shown_error && buffer->get_data_size_bytes() < _min_size) {
    _shown_error = true;
    shader_cat.error()
      << *buffer << " is too small for shader input " << *name
      << " (expected at least " << _min_size << " bytes)\n";
  }
#endif
  return buffer;
}

/**
 * Returns a mask indicating which state changes should cause the parameter to
 * be respecified.
 */
int ShaderDataBinding::
get_state_dep() const {
  // We specify SD_frame because a PTA may be modified by the app from
  // frame to frame, and we have no way to know.  So, we must respecify a
  // PTA at least once every frame.
  return Shader::D_frame | Shader::D_shader_inputs;
}

/**
 * Fetches the part of the shader input that is plain numeric data.
 */
void ShaderFloatBinding::
fetch_data(const State &state, void *into, bool packed) const {
  Shader::ShaderPtrData ptr_data;
  if (!state.gsg->get_target_shader_attrib()->get_shader_input_ptr(_input, ptr_data)) {
    return;
  }

  int total_rows = std::min(_num_elements * _num_rows, (int)ptr_data._size / _num_cols);
  if (total_rows == 1 || _num_cols == 4) {
    packed = true;
  }

  float *data = (float *)into;

  switch (ptr_data._type) {
  case ShaderType::ST_int:
    // Convert int data to float data.
    if (packed) {
      for (int i = 0; i < total_rows * _num_cols; ++i) {
        data[i] = (float)(((int *)ptr_data._ptr)[i]);
      }
    } else {
      const int *from_data = (const int *)ptr_data._ptr;
      for (int i = 0; i < total_rows; ++i) {
        for (int c = 0; c < _num_cols; ++c) {
          data[i * 4 + c] = (float)*from_data++;
        }
      }
    }
    return;

  case ShaderType::ST_uint:
    // Convert unsigned int data to float data.
    if (packed) {
      for (int i = 0; i < total_rows * _num_cols; ++i) {
        data[i] = (float)(((unsigned int *)ptr_data._ptr)[i]);
      }
    } else {
      const unsigned int *from_data = (const unsigned int *)ptr_data._ptr;
      for (int i = 0; i < total_rows; ++i) {
        for (int c = 0; c < _num_cols; ++c) {
          data[i * 4 + c] = (float)*from_data++;
        }
      }
    }
    return;

  case ShaderType::ST_double:
    // Downgrade double data to float data.
    if (packed) {
      for (int i = 0; i < total_rows * _num_cols; ++i) {
        data[i] = (float)(((double *)ptr_data._ptr)[i]);
      }
    } else {
      const double *from_data = (const double *)ptr_data._ptr;
      for (int i = 0; i < total_rows; ++i) {
        for (int c = 0; c < _num_cols; ++c) {
          data[i * 4 + c] = (float)*from_data++;
        }
      }
    }
    return;

  case ShaderType::ST_float:
    if (packed) {
      // No conversion needed.
      memcpy(data, ptr_data._ptr, total_rows * _num_cols * sizeof(float));
      return;
      /*if (always_copy) {
        memcpy(data, ptr_data._ptr, total_rows * _num_cols * sizeof(float));
        return;
      } else {
        return (float *)ptr_data._ptr;
      }*/
    } else {
      const float *from_data = (const float *)ptr_data._ptr;
      for (int i = 0; i < total_rows; ++i) {
        for (int c = 0; c < _num_cols; ++c) {
          data[i * 4 + c] = (float)*from_data++;
        }
      }
    }
    return;

  default:
#ifndef NDEBUG
    shader_cat.error()
      << "Invalid ShaderPtrData type " << (int)ptr_data._type
      << " for shader input '" << *_input << "'\n";
#endif
  }
}

/**
 * Fetches the part of the shader input that is plain numeric data.
 */
void ShaderDoubleBinding::
fetch_data(const State &state, void *into, bool packed) const {
  Shader::ShaderPtrData ptr_data;
  if (!state.gsg->get_target_shader_attrib()->get_shader_input_ptr(_input, ptr_data)) {
    return;
  }

  int total_rows = std::min(_num_elements * _num_rows, (int)ptr_data._size / _num_cols);
  if (total_rows == 1 || _num_cols == 4) {
    packed = true;
  }

  double *data = (double *)into;

  switch (ptr_data._type) {
  case ShaderType::ST_int:
    // Convert int data to double data.
    if (packed) {
      for (int i = 0; i < total_rows * _num_cols; ++i) {
        data[i] = (double)(((int *)ptr_data._ptr)[i]);
      }
    } else {
      const int *from_data = (const int *)ptr_data._ptr;
      for (int i = 0; i < total_rows; ++i) {
        for (int c = 0; c < _num_cols; ++c) {
          data[i * 4 + c] = (double)*from_data++;
        }
      }
    }
    return;

  case ShaderType::ST_uint:
    // Convert int data to double data.
    if (packed) {
      for (int i = 0; i < total_rows * _num_cols; ++i) {
        data[i] = (double)(((unsigned int *)ptr_data._ptr)[i]);
      }
    } else {
      const int *from_data = (const int *)ptr_data._ptr;
      for (int i = 0; i < total_rows; ++i) {
        for (int c = 0; c < _num_cols; ++c) {
          data[i * 4 + c] = (double)*from_data++;
        }
      }
    }
    return;

  case ShaderType::ST_double:
    if (packed) {
      // No conversion needed.
      //if (always_copy) {
        memcpy(data, ptr_data._ptr, total_rows * _num_cols * sizeof(double));
        return;
      //} else {
      //  return (double *)ptr_data._ptr;
      //}
    } else {
      const double *from_data = (const double *)ptr_data._ptr;
      for (int i = 0; i < total_rows; ++i) {
        for (int c = 0; c < _num_cols; ++c) {
          data[i * 4 + c] = (double)*from_data++;
        }
      }
    }
    return;

  case ShaderType::ST_float:
    // Upgrade float data to double data.
    if (packed) {
      for (int i = 0; i < total_rows * _num_cols; ++i) {
        data[i] = (double)(((float *)ptr_data._ptr)[i]);
      }
    } else {
      const float *from_data = (const float *)ptr_data._ptr;
      for (int i = 0; i < total_rows; ++i) {
        for (int c = 0; c < _num_cols; ++c) {
          data[i * 4 + c] = (double)*from_data++;
        }
      }
    }
    return;

  default:
#ifndef NDEBUG
    shader_cat.error()
      << "Invalid ShaderPtrData type " << (int)ptr_data._type
      << " for shader input '" << *_input << "'\n";
#endif
  }
}

/**
 * Fetches the part of the shader input that is plain numeric data.
 */
void ShaderIntBinding::
fetch_data(const State &state, void *into, bool packed) const {
  Shader::ShaderPtrData ptr_data;
  if (!state.gsg->get_target_shader_attrib()->get_shader_input_ptr(_input, ptr_data)) {
    return;
  }

  if (ptr_data._type != ShaderType::ST_int &&
      ptr_data._type != ShaderType::ST_uint &&
      ptr_data._type != ShaderType::ST_bool) {
    shader_cat.error()
      << "Cannot pass floating-point data to integer shader input '" << *_input << "'\n";
    return;
  }

  int total_rows = std::min(_num_elements * _num_rows, (int)ptr_data._size / _num_cols);
  if (total_rows == 1 || _num_cols == 4) {
    packed = true;
  }

  if (packed) {
    memcpy(into, ptr_data._ptr, total_rows * _num_cols * sizeof(int));
  } else {
    int *data = (int *)into;
    const int *from_data = (const int *)ptr_data._ptr;
    for (int i = 0; i < total_rows; ++i) {
      for (int c = 0; c < _num_cols; ++c) {
        data[i * 4 + c] = *from_data++;
      }
    }
  }
}

/**
 * Fetches the part of the shader input that is plain numeric data.
 */
void ShaderBoolBinding::
fetch_data(const State &state, void *into, bool packed) const {
  Shader::ShaderPtrData ptr_data;
  if (!state.gsg->get_target_shader_attrib()->get_shader_input_ptr(_input, ptr_data)) {
    return;
  }

  int total_rows = std::min(_num_elements * _num_rows, (int)ptr_data._size / _num_cols);
  if (total_rows == 1 || _num_cols == 4) {
    packed = true;
  }

  uint32_t *data = (uint32_t *)into;

  switch (ptr_data._type) {
  case ShaderType::ST_int:
  case ShaderType::ST_uint:
  case ShaderType::ST_bool:
    // Convert int data to bool data.
    if (packed) {
      for (int i = 0; i < total_rows * _num_cols; ++i) {
        data[i] = (uint32_t)(((unsigned int *)ptr_data._ptr)[i] != 0);
      }
    } else {
      const int *from_data = (const int *)ptr_data._ptr;
      for (int i = 0; i < total_rows; ++i) {
        for (int c = 0; c < _num_cols; ++c) {
          data[i * 4 + c] = (uint32_t)(*from_data++ != 0);
        }
      }
    }
    return;

  case ShaderType::ST_double:
    // Convert double data to bool data.
    if (packed) {
      for (int i = 0; i < total_rows * _num_cols; ++i) {
        data[i] = (uint32_t)(((double *)ptr_data._ptr)[i] != 0.0);
      }
    } else {
      const double *from_data = (const double *)ptr_data._ptr;
      for (int i = 0; i < total_rows; ++i) {
        for (int c = 0; c < _num_cols; ++c) {
          data[i * 4 + c] = (uint32_t)(*from_data++ != 0.0);
        }
      }
    }
    return;

  case ShaderType::ST_float:
    // Convert float data to bool data.
    if (packed) {
      for (int i = 0; i < total_rows * _num_cols; ++i) {
        data[i] = (uint32_t)(((float *)ptr_data._ptr)[i] != 0.0f);
      }
    } else {
      const float *from_data = (const float *)ptr_data._ptr;
      for (int i = 0; i < total_rows; ++i) {
        for (int c = 0; c < _num_cols; ++c) {
          data[i * 4 + c] = (uint32_t)(*from_data++ != 0.0f);
        }
      }
    }
    return;

  default:
#ifndef NDEBUG
    shader_cat.error()
      << "Invalid ShaderPtrData type " << (int)ptr_data._type
      << " for shader input '" << *_input << "'\n";
#endif
  }
}

/**
 * Returns a mask indicating which state changes should cause the parameter to
 * be respecified.
 */
int ShaderAggregateBinding::
get_state_dep() const {
  return Shader::D_frame | Shader::D_shader_inputs;
}

/**
 * Fetches the part of the shader input that is plain numeric data.
 */
void ShaderAggregateBinding::
fetch_data(const State &state, void *into, bool packed) const {
  // Note that the offsets are calculated for a non-packed layout.  That means
  // we have too much padding if we want packed data.  It's probably not worth
  // engineering a solution for that.
  for (const DataMember &member : _data_members) {
    member._binding->fetch_data(state, (unsigned char *)into + member._offset, packed);
  }
}

/**
 * Returns an opaque resource identifier that can later be used to fetch the
 * nth resource, which is of the given type.
 */
ShaderInputBinding::ResourceId ShaderAggregateBinding::
get_resource_id(int index, const ShaderType *type) const {
  nassertr(index >= 0 && (size_t)index < _resources.size(), 0);
  return (ResourceId)_resources[index].p();
}

/**
 * Fetches the texture associated with this shader input.
 */
PT(Texture) ShaderAggregateBinding::
fetch_texture(const State &state, ResourceId resource_id, SamplerState &sampler, int &view) const {
  const InternalName *name = (const InternalName *)resource_id;
  return state.gsg->get_target_shader_attrib()->get_shader_input_texture(name, &sampler);
}

/**
 * Fetches the texture that should be bound as a storage image.
 */
PT(Texture) ShaderAggregateBinding::
fetch_texture_image(const State &state, ResourceId resource_id, ShaderType::Access &access, int &z, int &n) const {
  const InternalName *name = (const InternalName *)resource_id;
  return state.gsg->get_target_shader_attrib()->get_shader_input_texture_image(name, access, z, n);
}

/**
 * Fetches the shader buffer associated with the given resource identifier,
 * which was previously returned by get_resource_id.
 */
PT(ShaderBuffer) ShaderAggregateBinding::
fetch_shader_buffer(const State &state, ResourceId resource_id) const {
  // GLSL does not support SSBOs in structs, but they can be in arrays, and we
  // might add support for another shader language that does support this.
  const InternalName *name = (const InternalName *)resource_id;
  return state.gsg->get_target_shader_attrib()->get_shader_input_buffer(name);
}

/**
 * Unwraps the aggregate type, storing the individual members.
 */
void ShaderAggregateBinding::
r_collect_members(const InternalName *name, const ShaderType *type, size_t offset) {
  ShaderType::ScalarType scalar_type;
  uint32_t arg_dim[3];
  if (type->as_scalar_type(scalar_type, arg_dim[0], arg_dim[1], arg_dim[2])) {
    ShaderDataBinding *binding;
    switch (scalar_type) {
    case ShaderType::ST_float:
      binding = new ShaderFloatBinding(name, arg_dim[0], arg_dim[1], arg_dim[2]);
      break;

    case ShaderType::ST_double:
      binding = new ShaderDoubleBinding(name, arg_dim[0], arg_dim[1], arg_dim[2]);
      break;

    case ShaderType::ST_bool:
      binding = new ShaderBoolBinding(name, arg_dim[0], arg_dim[1], arg_dim[2]);
      break;

    default:
      binding = new ShaderIntBinding(name, arg_dim[0], arg_dim[1], arg_dim[2]);
      break;
    }

    _data_members.push_back({binding, offset});
  }
  else if (const ShaderType::Struct *struct_type = type->as_struct()) {
    for (size_t i = 0; i < struct_type->get_num_members(); ++i) {
      const ShaderType::Struct::Member &member = struct_type->get_member(i);

      PT(InternalName) fqname = ((InternalName *)name)->append(member.name);
      r_collect_members(fqname, member.type, offset + member.offset);
    }
  }
  else if (const ShaderType::Array *array_type = type->as_array()) {
    size_t basename_size = name->get_basename().size();
    char *buffer = (char *)alloca(basename_size + 14);
    memcpy(buffer, name->get_basename().c_str(), basename_size);

    const ShaderType *element_type = array_type->get_element_type();
    size_t stride = (size_t)array_type->get_stride_bytes();

    for (uint32_t ai = 0; ai < array_type->get_num_elements(); ++ai) {
      sprintf(buffer + basename_size, "[%d]", (int)ai);

      r_collect_members(name->get_parent()->append(buffer), element_type, offset);
      offset += stride;
    }
  }
  else if (type->as_resource() != nullptr) {
    _resources.push_back(name);
  }
}

/**
 * Creates the appropriate binding for the input with the given name and type.
 */
ShaderInputBinding *
make_binding_glsl(const InternalName *name, const ShaderType *type) {
  std::string name_str = name->get_name();

  // Split it at the underscores.
  vector_string pieces;
  tokenize(name_str, pieces, "_");
  nassertr(!pieces.empty(), nullptr);

  // Check if it has a p3d_ prefix - if so, assign special meaning.
  if (pieces[0] == "p3d") {
    // Check for matrix inputs.
    bool transpose = false;
    bool inverse = false;
    string matrix_name = pieces[1];

    // Check for and chop off any "Transpose" or "Inverse" suffix.
    if (matrix_name.size() > 6 + 9 &&
        matrix_name.compare(matrix_name.size() - 9, 9, "Transpose") == 0) {
      transpose = true;
      matrix_name = matrix_name.substr(0, matrix_name.size() - 9);
    }
    if (matrix_name.size() > 6 + 7 &&
        matrix_name.compare(matrix_name.size() - 7, 7, "Inverse") == 0) {
      inverse = true;
      matrix_name = matrix_name.substr(0, matrix_name.size() - 7);
    }

    // Now if the suffix that is left over is "Matrix", we know that it is
    // supposed to be a matrix input.
    if (matrix_name.size() > 6 &&
        matrix_name.compare(matrix_name.size() - 6, 6, "Matrix") == 0) {

      if (!expect_float_matrix(name, type, 3, 4)) {
        return nullptr;
      }

      Shader::StateMatrix part[2] = {
        Shader::SM_identity,
        Shader::SM_identity,
      };
      if (matrix_name == "ModelViewProjectionMatrix") {
        if (inverse) {
          part[0] = Shader::SM_apiclip_to_apiview;
          part[1] = Shader::SM_apiview_to_model;
        } else {
          part[0] = Shader::SM_model_to_apiview;
          part[1] = Shader::SM_apiview_to_apiclip;
        }
      }
      else if (matrix_name == "ModelViewMatrix") {
        part[0] = inverse ? Shader::SM_apiview_to_model
                          : Shader::SM_model_to_apiview;
      }
      else if (matrix_name == "ProjectionMatrix") {
        part[0] = inverse ? Shader::SM_apiclip_to_apiview
                          : Shader::SM_apiview_to_apiclip;
      }
      else if (matrix_name == "NormalMatrix") {
        // This is really the upper 3x3 of the ModelViewMatrixInverseTranspose.
        part[0] = inverse ? Shader::SM_model_to_apiview
                          : Shader::SM_apiview_to_model;

        if (!expect_float_matrix(name, type, 3, 3)) {
          return nullptr;
        }
      }
      else if (matrix_name == "ModelMatrix") {
        if (inverse) {
          part[0] = Shader::SM_world_to_view;
          part[1] = Shader::SM_view_to_model;
        } else {
          part[0] = Shader::SM_model_to_view;
          part[1] = Shader::SM_view_to_world;
        }
      }
      else if (matrix_name == "ViewMatrix") {
        if (inverse) {
          part[0] = Shader::SM_apiview_to_view;
          part[1] = Shader::SM_view_to_world;
        } else {
          part[0] = Shader::SM_world_to_view;
          part[1] = Shader::SM_view_to_apiview;
        }
      }
      else if (matrix_name == "ViewProjectionMatrix") {
        if (inverse) {
          part[0] = Shader::SM_apiclip_to_view;
          part[1] = Shader::SM_view_to_world;
        } else {
          part[0] = Shader::SM_world_to_view;
          part[1] = Shader::SM_view_to_apiclip;
        }
      }
      else if (matrix_name == "TextureMatrix") {
        // We may support 2-D texmats later, but let's make sure that people
        // don't think they can just use a mat3 to get the 2-D version.
        if (!expect_float_matrix(name, type, 4, 4)) {
          return nullptr;
        }

        return make_texture_matrix(type, 0, inverse, transpose);
      }
      else {
        return report_parameter_error(name, type, "unrecognized matrix name");
      }

      return make_matrix_compose(type, part[0], nullptr, part[1], nullptr, transpose);
    }
    if (pieces[1].compare(0, 7, "Texture") == 0) {
      const ShaderType *element_type;
      uint32_t num_elements;
      type->unwrap_array(element_type, num_elements);

      const ShaderType::SampledImage *sampled_image_type = element_type->as_sampled_image();
      if (sampled_image_type == nullptr) {
        return report_parameter_error(name, type, "expected sampled image");
      }

      if (pieces[1].size() > 7 && isdigit(pieces[1][7])) {
        // p3d_Texture0, p3d_Texture1, etc.
        std::string tail;
        int stage = string_to_int(pieces[1].substr(7), tail);
        if (!tail.empty()) {
          string msg = "unexpected '" + tail + "'";
          return report_parameter_error(name, type, msg.c_str());
        }

        return make_texture_stage(type, stage);
      }
      else {
        // p3d_Texture[] or p3d_TextureModulate[], etc.
        Texture *default_texture = get_white_texture();
        unsigned int mode_mask;
        if (pieces[1].size() == 7) {
          mode_mask = ~0u;
        }
        else if (pieces[1].compare(7, string::npos, "FF") == 0) {
          mode_mask = (1 << TextureStage::M_normal) - 1;
        }
        else if (pieces[1].compare(7, string::npos, "Modulate") == 0) {
          mode_mask = (1 << TextureStage::M_modulate)
                    | (1 << TextureStage::M_modulate_glow)
                    | (1 << TextureStage::M_modulate_gloss);
        }
        else if (pieces[1].compare(7, string::npos, "Add") == 0) {
          static PT(Texture) default_add_tex;
          if (default_add_tex == nullptr) {
            PT(Texture) tex = new Texture("default-add");
            tex->setup_2d_texture(1, 1, Texture::T_unsigned_byte, Texture::F_luminance);
            tex->set_clear_color(LColor(0, 0, 0, 1));
            default_add_tex = std::move(tex);
          }
          default_texture = default_add_tex.p();
          mode_mask = (1 << TextureStage::M_add);
        }
        else if (pieces[1].compare(7, string::npos, "Normal") == 0) {
          mode_mask = (1 << TextureStage::M_normal)
                    | (1 << TextureStage::M_normal_height);
        }
        else if (pieces[1].compare(7, string::npos, "Height") == 0) {
          mode_mask = (1 << TextureStage::M_height)
                    | (1 << TextureStage::M_normal_height);
        }
        else if (pieces[1].compare(7, string::npos, "Selector") == 0) {
          mode_mask = (1 << TextureStage::M_selector);
        }
        else if (pieces[1].compare(7, string::npos, "Gloss") == 0) {
          mode_mask = (1 << TextureStage::M_gloss)
                    | (1 << TextureStage::M_modulate_gloss)
                    | (1 << TextureStage::M_normal_gloss);
        }
        else if (pieces[1].compare(7, string::npos, "Emission") == 0) {
          mode_mask = (1 << TextureStage::M_emission);
        }
        else {
          return report_parameter_error(name, type, "unrecognized parameter name");
        }

        if (pieces[1].size() > 7 && (mode_mask & (1 << TextureStage::M_normal_height)) != 0) {
          static PT(Texture) default_normal_height_tex;
          if (default_normal_height_tex == nullptr) {
            PT(Texture) tex = new Texture("default-normal-height");
            tex->setup_2d_texture(1, 1, Texture::T_unsigned_byte, Texture::F_rgba);
            tex->set_clear_color(LColor(0.5, 0.5, 1, 0));
            default_normal_height_tex = std::move(tex);
          }
          default_texture = default_normal_height_tex.p();
        }

        return new ShaderTextureStagesBinding(sampled_image_type->get_texture_type(), num_elements, default_texture, mode_mask);
      }
    }
    if (pieces[1] == "Material") {
      const ShaderType::Struct *struct_type = type->as_struct();
      if (struct_type == nullptr) {
        return report_parameter_error(name, type, "expected struct");
      }
      return make_material(type);
    }
    if (pieces[1] == "ColorScale") {
      if (!expect_float_vector(name, type, 3, 4)) {
        return nullptr;
      }
      return make_color_scale(type);
    }
    if (pieces[1] == "Color") {
      if (!expect_float_vector(name, type, 3, 4)) {
        return nullptr;
      }
      return make_color(type);
    }
    if (pieces[1] == "ClipPlane") {
      const ShaderType *element_type;
      uint32_t num_elements;
      type->unwrap_array(element_type, num_elements);
      if (!expect_float_vector(name, element_type, 4, 4)) {
        return nullptr;
      }

      return ShaderInputBinding::make_data(Shader::D_clip_planes | Shader::D_view_transform,
                                           [=](const State &state, void *into, bool packed) {

        LPlanef *planes = (LPlanef *)into;

        size_t i = 0;

        const ClipPlaneAttrib *cpa;
        if (state.gsg->get_target_state()->get_attrib(cpa)) {
          SceneSetup *scene_setup = state.gsg->get_scene();
          size_t num_planes = std::min((size_t)num_elements, (size_t)cpa->get_num_on_planes());
          for (; i < num_planes; ++i) {
            const NodePath &plane = cpa->get_on_plane(i);
            nassertv(!plane.is_empty());
            const PlaneNode *plane_node;
            DCAST_INTO_V(plane_node, plane.node());

            CPT(TransformState) transform =
              scene_setup->get_cs_world_transform()->compose(
                plane.get_transform(scene_setup->get_scene_root().get_parent()));

            planes[i] = LCAST(float, plane_node->get_plane() * transform->get_mat());
          }
        }

        for (; i < num_elements; ++i) {
          // Fill the remainder with zeroes.
          planes[i].set(0, 0, 0, 0);
        }
      });
    }
    if (pieces[1] == "TexAlphaOnly") {
      // This is a hack so we can support both F_alpha and other formats in the
      // default shader, to fix font rendering in GLES2
      const ShaderType *element_type;
      uint32_t num_elements = 1;
      type->unwrap_array(element_type, num_elements);

      return ShaderInputBinding::make_data(Shader::D_texture | Shader::D_frame,
                                           [=](const State &state, void *into, bool packed) {

        const TextureAttrib *ta;

        uint32_t num_stages = 0;
        if (state.gsg->get_target_state()->get_attrib(ta)) {
          num_stages = std::min(num_elements, (uint32_t)ta->get_num_on_stages());
        }

        uint32_t i = 0;
        for (; i < num_stages; ++i) {
          TextureStage *ts = ta->get_on_stage(i);
          PN_stdfloat v = (ta->get_on_texture(ts)->get_format() == Texture::F_alpha);
          ((LVecBase4f *)into)[i].set(v, v, v, 0);
        }
        for (; i < num_elements; ++i) {
          ((LVecBase4f *)into)[i].set(0, 0, 0, 0);
        }
      });
    }
    if (pieces[1] == "Fog") {
      const ShaderType::Struct *struct_type = type->as_struct();
      if (struct_type == nullptr) {
        return report_parameter_error(name, type, "expected struct");
      }
      return make_fog(struct_type);
    }
    if (pieces[1] == "LightModel") {
      const ShaderType::Struct *struct_type = type->as_struct();
      if (struct_type == nullptr || struct_type->get_num_members() != 1) {
        return report_parameter_error(name, type, "expected struct with 1 member");
      }

      const ShaderType::Struct::Member &member = struct_type->get_member(0);
      if (member.name != "ambient") {
        return report_parameter_error(name, type, "expected 'ambient' member");
      }

      CPT(InternalName) fqname = ((InternalName *)name)->append(member.name);
      if (!expect_float_vector(fqname, member.type, 3, 4)) {
        return nullptr;
      }

      return make_light_ambient(member.type);
    }
    if (pieces[1] == "LightSource") {
      const ShaderType::Array *array = type->as_array();
      if (array == nullptr) {
        return report_parameter_error(name, type, "expected array of structs");
      }

      const ShaderType::Struct *struct_type = array->get_element_type()->as_struct();
      if (struct_type == nullptr) {
        return report_parameter_error(name, type, "expected array of structs");
      }

      bool success = true;
      for (size_t i = 0; i < struct_type->get_num_members(); ++i) {
        const ShaderType::Struct::Member &member = struct_type->get_member(i);

        if (!check_light_struct_member(member.name, member.type)) {
          PT(InternalName) fqname = ((InternalName *)name)->append(member.name);
          report_parameter_error(fqname, member.type, "not a valid light struct member");
          success = false;
        }
      }
      if (!success) {
        return nullptr;
      }

      return new ShaderLightStructBinding(type);
    }
    if (pieces[1] == "TransformTable") {
      const ShaderType *element_type;
      uint32_t num_elements;
      type->unwrap_array(element_type, num_elements);

      const ShaderType::Matrix *matrix = element_type->as_matrix();
      if (matrix == nullptr ||
          matrix->get_num_rows() != 4 ||
          matrix->get_num_columns() != 4 ||
          matrix->get_scalar_type() != ShaderType::ST_float) {
        return report_parameter_error(name, type, "expected mat4[]");
      }

      return make_transform_table(type, false);
    }
    if (pieces[1] == "SliderTable") {
      const ShaderType *element_type;
      uint32_t num_elements;
      type->unwrap_array(element_type, num_elements);

      if (element_type != ShaderType::float_type) {
        return report_parameter_error(name, type, "expected float");
      }

      return make_slider_table(type);
    }

    return report_parameter_error(name, type, "unrecognized parameter name");
  }

  if (pieces[0] == "osg") {
    if (!expect_num_words(name, type, 2)) {
      return nullptr;
    }

    // These inputs are supported by OpenSceneGraph.  We can support them as
    // well, to increase compatibility.
    if (pieces[1] == "ViewMatrix") {
      return make_matrix(type, Shader::SM_world_to_apiview, nullptr);
    }
    else if (pieces[1] == "InverseViewMatrix" || pieces[1] == "ViewMatrixInverse") {
      return make_matrix_compose(type, Shader::SM_apiview_to_view, nullptr,
                                       Shader::SM_view_to_world, nullptr);
    }
    else if (pieces[1] == "FrameTime") {
      if (!expect_float_vector(name, type, 1, 1, true)) {
        return nullptr;
      }
      return make_frame_time(type);
    }
    else if (pieces[1] == "DeltaFrameTime") {
      if (type == ShaderType::float_type) {
        return ShaderInputBinding::make_data(Shader::D_frame,
                                             [](const State &state, void *into, bool packed) {
          *(float *)into = ClockObject::get_global_clock()->get_dt();
        });
      }
      else if (type == ShaderType::double_type) {
        return ShaderInputBinding::make_data(Shader::D_frame,
                                             [](const State &state, void *into, bool packed) {
          *(double *)into = ClockObject::get_global_clock()->get_dt();
        });
      }
      else {
        return report_parameter_error(name, type, "expected float");
      }
    }
    else if (pieces[1] == "FrameNumber") {
      if (type == ShaderType::int_type) {
        return ShaderInputBinding::make_data(Shader::D_frame,
                                             [](const State &state, void *into, bool packed) {
          *(int *)into = ClockObject::get_global_clock()->get_frame_count();
        });
      } else {
        return report_parameter_error(name, type, "expected int");
      }
    }
    else {
      return report_parameter_error(name, type, "unrecognized parameter name");
    }
  }

  // Check for mstrans, wstrans, vstrans, cstrans, mspos, wspos, vspos, cspos
  if (pieces[0].size() >= 5 &&
      (pieces[0].compare(1, std::string::npos, "strans") == 0 ||
       pieces[0].compare(1, std::string::npos, "spos") == 0)) {
    pieces.push_back("to");

    switch (pieces[0][0]) {
    case 'm':
      pieces.push_back("model");
      break;
    case 'w':
      pieces.push_back("world");
      break;
    case 'v':
      pieces.push_back("view");
      break;
    case 'c':
      pieces.push_back("clip");
      break;
    default:
      return nullptr;
    }
    if (pieces[0].compare(1, std::string::npos, "strans") == 0) {
      pieces[0] = "trans";
    } else {
      pieces[0] = "row3";
    }
  }
  else if (pieces[0].size() == 3 && // mat_modelproj et al
           (pieces[0] == "mat" || pieces[0] == "inv" ||
            pieces[0] == "tps" || pieces[0] == "itp")) {
    std::string trans = pieces[0];
    std::string matrix = pieces[1];
    pieces.clear();
    if (matrix == "modelview") {
      tokenize("trans_model_to_apiview", pieces, "_");
    }
    else if (matrix == "projection") {
      tokenize("trans_apiview_to_apiclip", pieces, "_");
    }
    else if (matrix == "modelproj") {
      tokenize("trans_model_to_apiclip", pieces, "_");
    }
    else {
      return report_parameter_error(name, type, "unrecognized matrix name");
    }
    if (trans == "mat") {
      pieces[0] = "trans";
    } else if (trans == "inv") {
      string t = pieces[1];
      pieces[1] = pieces[3];
      pieces[3] = t;
    } else if (trans == "tps") {
      pieces[0] = "tpose";
    } else if (trans == "itp") {
      string t = pieces[1];
      pieces[1] = pieces[3];
      pieces[3] = t;
      pieces[0] = "tpose";
    }
  }

  // Implement the Cg-style transform-matrix generator.
  if (pieces[0] == "trans" ||
      pieces[0] == "tpose" ||
      pieces[0] == "row0" ||
      pieces[0] == "row1" ||
      pieces[0] == "row2" ||
      pieces[0] == "row3" ||
      pieces[0] == "col0" ||
      pieces[0] == "col1" ||
      pieces[0] == "col2" ||
      pieces[0] == "col3") {

    bool transpose = false;
    int offset = 0;
    if (pieces[0] == "trans") {
      if (!expect_float_matrix(name, type, 3, 4)) {
        return nullptr;
      }
    }
    else if (pieces[0] == "tpose") {
      if (!expect_float_matrix(name, type, 3, 4)) {
        return nullptr;
      }
      transpose = true;
    }
    else {
      if (!expect_float_vector(name, type, 4, 4)) {
        return nullptr;
      }
      if (pieces[0][0] == 'r') {
        offset = (pieces[0][3] - '0') * 4;
      }
      else if (pieces[0][0] == 'c') {
        offset = pieces[0][3] - '0';
      }
      else {
        nassertr(false, nullptr);
      }
    }

    Shader::StateMatrix part[2];
    CPT(InternalName) arg[2];

    int next = 1;
    pieces.push_back("");
    if (!expect_coordinate_system(name, type, pieces, next, true, part, arg)) {
      return nullptr;
    }
    if (pieces[next] != "to" && pieces[next] != "rel") {
      return report_parameter_error(name, type, "expected 'to' or 'rel'");
    }
    ++next;
    if (!expect_coordinate_system(name, type, pieces, next, false, part, arg)) {
      return nullptr;
    }
    if (pieces.size() > (size_t)(next + 1)) {
      return report_parameter_error(name, type,
        "unexpected extra words after parameter name");
    }

    return make_matrix_compose(type, part[0], arg[0], part[1], arg[1], transpose, offset);
  }

  // If we get here, it's not a specially recognized input, but just a regular
  // user-defined input.
  return make_shader_input(type, name);
}

/**
 * Creates the appropriate binding for the input with the given name and type.
 */
ShaderInputBinding *
make_binding_cg(const InternalName *name, const ShaderType *type) {
  std::string name_str = name->get_name();

  // Split it at the underscores.
  vector_string pieces;
  tokenize(name_str, pieces, "_");
  nassertr(!pieces.empty(), nullptr);

  // Check for mstrans, wstrans, vstrans, cstrans, mspos, wspos, vspos, cspos
  if (pieces[0].size() >= 5 &&
      (pieces[0].compare(1, std::string::npos, "strans") == 0 ||
       pieces[0].compare(1, std::string::npos, "spos") == 0)) {
    pieces.push_back("to");

    switch (pieces[0][0]) {
    case 'm':
      pieces.push_back("model");
      break;
    case 'w':
      pieces.push_back("world");
      break;
    case 'v':
      pieces.push_back("view");
      break;
    case 'c':
      pieces.push_back("clip");
      break;
    default:
      return nullptr;
    }
    if (pieces[0].compare(1, std::string::npos, "strans") == 0) {
      pieces[0] = "trans";
    } else {
      pieces[0] = "row3";
    }
  }
  else if (pieces[0].size() == 3 && // mat_modelproj et al
           (pieces[0] == "mat" || pieces[0] == "inv" ||
            pieces[0] == "tps" || pieces[0] == "itp")) {
    std::string trans = pieces[0];
    std::string matrix = pieces[1];
    pieces.clear();
    if (matrix == "modelview") {
      tokenize("trans_model_to_apiview", pieces, "_");
    }
    else if (matrix == "projection") {
      tokenize("trans_apiview_to_apiclip", pieces, "_");
    }
    else if (matrix == "modelproj") {
      tokenize("trans_model_to_apiclip", pieces, "_");
    }
    else if (matrix == "shadow") {
      if (!expect_num_words(name, type, 3) ||
          !expect_float_matrix(name, type, 4, 4)) {
        return nullptr;
      }
      return make_matrix_compose(type, Shader::SM_view_to_world, nullptr,
                                 Shader::SM_world_to_apiclip_light_i,
                                 InternalName::make(pieces[2]), true);
    }
    else {
      return report_parameter_error(name, type, "unrecognized matrix name");
    }
    if (trans == "mat") {
      pieces[0] = "trans";
    } else if (trans == "inv") {
      string t = pieces[1];
      pieces[1] = pieces[3];
      pieces[3] = t;
    } else if (trans == "tps") {
      pieces[0] = "tpose";
    } else if (trans == "itp") {
      string t = pieces[1];
      pieces[1] = pieces[3];
      pieces[3] = t;
      pieces[0] = "tpose";
    }
  }

  // Implement the Cg-style transform-matrix generator.
  if (pieces[0] == "trans" ||
      pieces[0] == "tpose" ||
      pieces[0] == "row0" ||
      pieces[0] == "row1" ||
      pieces[0] == "row2" ||
      pieces[0] == "row3" ||
      pieces[0] == "col0" ||
      pieces[0] == "col1" ||
      pieces[0] == "col2" ||
      pieces[0] == "col3") {

    bool transpose = false;
    int offset = 0;
    if (pieces[0] == "trans") {
      if (!expect_float_matrix(name, type, 3, 4)) {
        return nullptr;
      }
    }
    else if (pieces[0] == "tpose") {
      if (!expect_float_matrix(name, type, 3, 4)) {
        return nullptr;
      }
      transpose = true;
    }
    else {
      if (!expect_float_vector(name, type, 4, 4)) {
        return nullptr;
      }
      if (pieces[0][0] == 'r') {
        offset = (pieces[0][3] - '0') * 4;
      }
      else if (pieces[0][0] == 'c') {
        offset = pieces[0][3] - '0';
      }
      else {
        nassertr(false, nullptr);
      }
    }

    Shader::StateMatrix part[2];
    CPT(InternalName) arg[2];

    int next = 1;
    pieces.push_back("");
    if (!expect_coordinate_system(name, type, pieces, next, true, part, arg)) {
      return nullptr;
    }
    if (pieces[next] != "to" && pieces[next] != "rel") {
      return report_parameter_error(name, type, "expected 'to' or 'rel'");
    }
    ++next;
    if (!expect_coordinate_system(name, type, pieces, next, false, part, arg)) {
      return nullptr;
    }
    if (pieces.size() > (size_t)(next + 1)) {
      return report_parameter_error(name, type,
        "unexpected extra words after parameter name");
    }

    return make_matrix_compose(type, part[0], arg[0], part[1], arg[1], !transpose, offset);
  }

  // Other Cg-specific inputs.
  //bool k_prefix = false;
  //if (name_str.size() >= 2 && name_str.substr(0, 2) == "__") {
  //  return true;
  //}

  // Special parameter: attr_material or attr_color
  if (pieces[0] == "attr") {
    if (!expect_num_words(name, type,  2)) {
      return nullptr;
    }

    if (pieces[1] == "material") {
      if (!expect_float_matrix(name, type, 4, 4)) {
        return nullptr;
      }
      return ShaderInputBinding::make_data(Shader::D_material | Shader::D_frame,
                                           [=](const State &state, void *into, bool packed) {

        LVecBase4f &ambient = ((LVecBase4f *)into)[0];
        LVecBase4f &diffuse = ((LVecBase4f *)into)[1];
        LVecBase4f &emission = ((LVecBase4f *)into)[2];
        LVecBase4f &specular = ((LVecBase4f *)into)[3];

        const MaterialAttrib *target_material;
        if (state.gsg->get_target_state()->get_attrib(target_material) && !target_material->is_off()) {
          Material *m = target_material->get_material();
          ambient = LCAST(float, m->get_ambient());
          diffuse = LCAST(float, m->get_diffuse());
          emission = LCAST(float, m->get_emission());
          specular = LCAST(float, m->get_specular());
          specular[3] = m->get_shininess();
        } else {
          ambient.set(1, 1, 1, 1);
          diffuse.set(1, 1, 1, 1);
          emission.set(0, 0, 0, 0);
          specular.set(0, 0, 0, 0);
        }
      });
    }
    else if (pieces[1] == "color") {
      if (!expect_float_vector(name, type, 3, 4)) {
        return nullptr;
      }
      return make_color(type);
    }
    else if (pieces[1] == "colorscale") {
      if (!expect_float_vector(name, type, 3, 4)) {
        return nullptr;
      }
      return make_color_scale(type);
    }
    else if (pieces[1] == "fog") {
      if (!expect_float_vector(name, type, 3, 4)) {
        return nullptr;
      }
      return ShaderInputBinding::make_data(Shader::D_fog | Shader::D_frame,
                                           [](const State &state, void *into, bool packed) {

        LVecBase4f &params = *(LVecBase4f *)into;

        const FogAttrib *target_fog;
        if (state.gsg->get_target_state()->get_attrib(target_fog) && target_fog->get_fog() != nullptr) {
          Fog *fog = target_fog->get_fog();
          PN_stdfloat start, end;
          fog->get_linear_range(start, end);
          params.set(fog->get_exp_density(), start, end, 1.0f / (end - start));
        } else {
          params.set(0, 1, 1, 1);
        }
      });
    }
    else if (pieces[1] == "fogcolor") {
      if (!expect_float_vector(name, type, 3, 4)) {
        return nullptr;
      }
      return ShaderInputBinding::make_data(Shader::D_fog | Shader::D_frame,
                                           [](const State &state, void *into, bool packed) {

        LVecBase4f &color = *(LVecBase4f *)into;

        const FogAttrib *target_fog;
        if (state.gsg->get_target_state()->get_attrib(target_fog) && target_fog->get_fog() != nullptr) {
          Fog *fog = target_fog->get_fog();
          color = LCAST(float, fog->get_color());
        } else {
          color.set(1, 1, 1, 1);
        }
      });
    }
    else if (pieces[1] == "ambient") {
      if (!expect_float_vector(name, type, 3, 4)) {
        return nullptr;
      }
      return make_light_ambient(type);
    }
    else if (pieces[1].compare(0, 5, "light") == 0) {
      int index = atoi(pieces[1].c_str() + 5);
      if (!expect_float_matrix(name, type, 4, 4)) {
        return nullptr;
      }
      return new ShaderPackedLightBinding((size_t)index);
    }
    else if (pieces[1].compare(0, 5, "lspec") == 0) {
      int index = atoi(pieces[1].c_str() + 5);
      if (!expect_float_vector(name, type, 3, 4)) {
        return nullptr;
      }
      return ShaderInputBinding::make_data(Shader::D_light | Shader::D_frame,
                                           [=](const State &state, void *into, bool packed) {

        // We don't count ambient lights, which would be pretty silly to handle
        // via this mechanism.
        const LightAttrib *target_light;
        if (state.gsg->get_target_state()->get_attrib(target_light) &&
            index < (int)target_light->get_num_non_ambient_lights()) {
          NodePath np = target_light->get_on_light(index);
          nassertv(!np.is_empty());
          PandaNode *node = np.node();
          Light *light = node->as_light();
          nassertv(light != nullptr);

          *(LVecBase4f *)into = LCAST(float, light->get_specular_color());
        } else {
          *(LVecBase4f *)into = LVecBase4f(0, 0, 0, 1);
        }
      });
    }
    else if (pieces[1] == "pointparams") {
      if (!expect_float_vector(name, type, 3, 4)) {
        return nullptr;
      }
      return new ShaderPointParamsBinding;
    }
    else {
      return report_parameter_error(name, type, "unrecognized parameter name");
    }
  }

  // Keywords to access light properties.
  if (pieces[0] == "alight") {
    if (!expect_num_words(name, type, 2) ||
        !expect_float_vector(name, type, 3, 4)) {
      return nullptr;
    }

    CPT(InternalName) input = InternalName::make(pieces[1]);
    return ShaderInputBinding::make_data(Shader::D_shader_inputs | Shader::D_frame,
                                         [=](const State &state, void *into, bool packed) {
      const NodePath &np = state.gsg->get_target_shader_attrib()->get_shader_input_nodepath(input);
      nassertv(!np.is_empty());
      Light *light = np.node()->as_light();
      nassertv(light != nullptr);
      *(LVecBase4f *)into = LCAST(float, light->get_color());
    });
  }

  if (pieces[0] == "satten") {
    if (!expect_num_words(name, type, 2) ||
        !expect_float_vector(name, type, 3, 4)) {
      return nullptr;
    }

    CPT(InternalName) input = InternalName::make(pieces[1]);
    return ShaderInputBinding::make_data(Shader::D_shader_inputs | Shader::D_frame,
                                         [=](const State &state, void *into, bool packed) {
      const NodePath &np = state.gsg->get_target_shader_attrib()->get_shader_input_nodepath(input);
      nassertv(!np.is_empty());
      Light *light = np.node()->as_light();
      nassertv(light != nullptr);
      *(LVecBase4f *)into = LVecBase4f(LCAST(float, light->get_attenuation()), light->get_exponent());
    });
  }

  if (pieces[0] == "dlight" || pieces[0] == "plight" || pieces[0] == "slight") {
    if (!expect_float_matrix(name, type, 4, 4)) {
      return nullptr;
    }
    int next = 1;
    pieces.push_back("");
    if (pieces[next] == "") {
      return report_parameter_error(name, type, "expected light input name");
    }
    Shader::StateMatrix part[2];
    CPT(InternalName) arg[2] {InternalName::make(pieces[next]), nullptr};
    next += 1;
    if (pieces[next] != "to" && pieces[next] != "rel") {
      return report_parameter_error(name, type, "expected 'to' or 'rel'");
    }
    if (!expect_coordinate_system(name, type, pieces, next, true, part, arg)) {
      return nullptr;
    }
    if ((int)pieces.size() > next) {
      return report_parameter_error(name, type,
        "unexpected extra words after parameter name");
    }

    if (pieces[0] == "dlight") {
      return new ShaderLegacyDirectionalLightBinding(std::move(arg[0]), part[1], std::move(arg[1]));
    }
    else if (pieces[0] == "plight") {
      return new ShaderLegacyPointLightBinding(std::move(arg[0]), part[1], std::move(arg[1]));
    }
    else if (pieces[0] == "slight") {
      return new ShaderLegacySpotlightBinding(std::move(arg[0]), part[1], std::move(arg[1]));
    }
    else {
      return nullptr;
    }
  }

  if (pieces[0] == "texmat") {
    if (!expect_num_words(name, type, 2) ||
        !expect_float_matrix(name, type, 4, 4)) {
      return nullptr;
    }
    return make_texture_matrix(type, atoi(pieces[1].c_str()), false, false);
  }

  if (pieces[0] == "texscale") {
    if (!expect_num_words(name, type, 2) ||
        !expect_float_vector(name, type, 3, 4)) {
      return nullptr;
    }

    int stage = atoi(pieces[1].c_str());
    return ShaderInputBinding::make_data(Shader::D_texture | Shader::D_tex_matrix,
                                         [=](const State &state, void *into, bool packed) {

      const TextureAttrib *ta;
      const TexMatrixAttrib *tma;
      if (state.gsg->get_target_state()->get_attrib(ta) && state.gsg->get_target_state()->get_attrib(tma) && stage < ta->get_num_on_stages()) {
        LVecBase3 scale = tma->get_transform(ta->get_on_stage(stage))->get_scale();
        ((LVecBase4f *)into)->set(scale[0], scale[1], scale[2], 0);
      } else {
        ((LVecBase4f *)into)->set(0, 0, 0, 1);
      }
    });
  }

  if (pieces[0] == "texcolor") {
    if (!expect_num_words(name, type, 2) ||
        !expect_float_vector(name, type, 3, 4)) {
      return nullptr;
    }

    // D_frame because the user may change a TextureStage's color without a
    // state change
    int stage = atoi(pieces[1].c_str());
    return ShaderInputBinding::make_data(Shader::D_texture | Shader::D_frame,
                                         [=](const State &state, void *into, bool packed) {

      const TextureAttrib *ta;
      if (state.gsg->get_target_state()->get_attrib(ta) && stage < ta->get_num_on_stages()) {
        TextureStage *ts = ta->get_on_stage(stage);
        *(LVecBase4f *)into = LCAST(float, ts->get_color());
      } else {
        ((LVecBase4f *)into)->set(0, 0, 0, 1);
      }
    });
  }

  if (pieces[0] == "texconst") {
    if (!expect_num_words(name, type, 2) ||
        !expect_float_vector(name, type, 3, 4)) {
      return nullptr;
    }

    // D_frame because the user may change a TextureStage's constant without
    // a state change
    int stage = atoi(pieces[1].c_str());
    return ShaderInputBinding::make_data(Shader::D_texture | Shader::D_tex_gen | Shader::D_frame,
                                         [=](const State &state, void *into, bool packed) {

      const TextureAttrib *ta;
      const TexGenAttrib *tga;
      if (state.gsg->get_target_state()->get_attrib(ta) && state.gsg->get_target_state()->get_attrib(tga) && stage < ta->get_num_on_stages()) {
        LVecBase3 value = tga->get_constant_value(ta->get_on_stage(stage));
        ((LVecBase4f *)into)->set(value[0], value[1], value[2], 1);
      } else {
        ((LVecBase4f *)into)->set(0, 0, 0, 1);
      }
    });
  }

  if (pieces[0] == "plane") {
    if (!expect_num_words(name, type, 2) ||
        !expect_float_vector(name, type, 4, 4)) {
      return nullptr;
    }

    // D_frame because the user may change a PlaneNode's plane without a
    // state change
    CPT(InternalName) input = InternalName::make(pieces[1]);
    return ShaderInputBinding::make_data(Shader::D_frame | Shader::D_shader_inputs,
                                         [=](const State &state, void *into, bool packed) {
      const NodePath &np = state.gsg->get_target_shader_attrib()->get_shader_input_nodepath(name);
      nassertv(!np.is_empty());
      const PlaneNode *plane_node;
      DCAST_INTO_V(plane_node, np.node());
      *(LVecBase4f *)into = LCAST(float, plane_node->get_plane());
    });
  }

  if (pieces[0] == "clipplane") {
    if (!expect_num_words(name, type, 2) ||
        !expect_float_vector(name, type, 4, 4)) {
      return nullptr;
    }

    // D_frame because the user may change a PlaneNode's plane without a
    // state change
    int index = atoi(pieces[1].c_str());
    return ShaderInputBinding::make_data(Shader::D_clip_planes | Shader::D_frame,
                                         [=](const State &state, void *into, bool packed) {
      const ClipPlaneAttrib *cpa;
      state.gsg->get_target_state()->get_attrib_def(cpa);
      if (index >= cpa->get_num_on_planes()) {
        (*(LVecBase4f *)into).set(0, 0, 0, 0);
        return;
      }
      const NodePath &np = cpa->get_on_plane(index);
      nassertv(!np.is_empty());
      const PlaneNode *plane_node;
      DCAST_INTO_V(plane_node, np.node());

      // Transform plane to world space
      CPT(TransformState) transform = np.get_net_transform();
      LPlane plane = plane_node->get_plane();
      if (!transform->is_identity()) {
        plane.xform(transform->get_mat());
      }
      *(LVecBase4f *)into = LCAST(float, plane);
    });
  }

  // Keywords to access unusual parameters.
  if (pieces[0] == "sys") {
    if (!expect_num_words(name, type, 2)) {
      return nullptr;
    }
    if (pieces[1] == "pixelsize" || pieces[1] == "windowsize") {
      if (!expect_float_vector(name, type, 2, 2)) {
        return nullptr;
      }
      return ShaderInputBinding::make_data(Shader::D_scene,
                                           [=](const State &state, void *into, bool packed) {
        const DisplayRegion *region = state.gsg->get_current_display_region();
        *(LVecBase2f *)into = LCAST(float, region->get_pixel_size());
      });
    }
    if (pieces[1] == "time") {
      if (!expect_float_vector(name, type, 1, 1, true)) {
        return nullptr;
      }
      return make_frame_time(type);
    }
    return report_parameter_error(name, type, "unrecognized parameter name");
  }

  // Keywords to access textures.
  if (pieces[0] == "tex") {
    if (pieces.size() == 3) {
      return report_parameter_error(name, type, "texture suffix feature is no longer supported");
    }
    if (!expect_num_words(name, type, 2)) {
      return nullptr;
    }
    if (type->as_sampled_image() == nullptr) {
      return report_parameter_error(name, type, "expected sampler type");
    }
    return make_texture_stage(type, atoi(pieces[1].c_str()));
  }

  if (pieces[0] == "shadow") {
    if (!expect_num_words(name, type, 2)) {
      return nullptr;
    }
    const ShaderType::SampledImage *sampler = type->as_sampled_image();
    if (sampler == nullptr) {
      return report_parameter_error(name, type, "expected sampler type");
    }
    size_t index = (size_t)atoi(pieces[1].c_str());
    bool is_cube = sampler->get_texture_type() == Texture::TT_cube_map;

    return ShaderInputBinding::make_texture(Shader::D_frame | Shader::D_light,
                                            [=](const State &state, SamplerState &sampler, int &view) {

      const LightAttrib *target_light;
      state.gsg->get_target_state()->get_attrib_def(target_light);

      PT(Texture) tex;

      size_t num_lights = target_light->get_num_non_ambient_lights();
      if (index >= 0 && (size_t)index < num_lights) {
        tex = state.gsg->get_shadow_map(target_light->get_on_light(index));
      } else {
        // There is no such light assigned.  Bind a dummy shadow map.
        tex = state.gsg->get_dummy_shadow_map(is_cube);
      }
      if (tex != nullptr) {
        sampler = tex->get_default_sampler();
      }
      return tex;
    });
  }

  // Keywords to fetch texture parameter data.
  if (pieces[0] == "texpad") {
    if (!expect_num_words(name, type, 2) ||
        !expect_float_vector(name, type, 3, 4)) {
      return nullptr;
    }
    CPT(InternalName) input = InternalName::make(pieces[1]);
    return ShaderInputBinding::make_data(Shader::D_frame | Shader::D_shader_inputs,
                                         [=](const State &state, void *into, bool packed) {
      Texture *tex = state.gsg->get_target_shader_attrib()->get_shader_input_texture(input);
      nassertv(tex != nullptr);
      int sx = tex->get_x_size() - tex->get_pad_x_size();
      int sy = tex->get_y_size() - tex->get_pad_y_size();
      int sz = tex->get_z_size() - tex->get_pad_z_size();
      double cx = (sx * 0.5) / tex->get_x_size();
      double cy = (sy * 0.5) / tex->get_y_size();
      double cz = (sz * 0.5) / tex->get_z_size();
      ((LVecBase4f *)into)->set(cx, cy, cz, 0);
    });
  }

  if (pieces[0] == "texpix") {
    if (!expect_num_words(name, type, 2) ||
        !expect_float_vector(name, type, 2, 4)) {
      return nullptr;
    }
    CPT(InternalName) input = InternalName::make(pieces[1]);
    return ShaderInputBinding::make_data(Shader::D_frame | Shader::D_shader_inputs,
                                         [=](const State &state, void *into, bool packed) {
      Texture *tex = state.gsg->get_target_shader_attrib()->get_shader_input_texture(input);
      nassertv(tex != nullptr);
      double px = 1.0 / tex->get_x_size();
      double py = 1.0 / tex->get_y_size();
      double pz = 1.0 / tex->get_z_size();
      ((LVecBase4f *)into)->set(px, py, pz, 0);
    });
  }

  if (pieces[0] == "tbl") {
    const ShaderType *element_type;
    uint32_t num_elements;
    if (!expect_num_words(name, type, 2) ||
        !type->unwrap_array(element_type, num_elements)) {
      return report_parameter_error(name, type, "expected array");
    }

    if (pieces[1] == "transforms") {
      const ShaderType::Matrix *matrix = element_type->as_matrix();
      if (matrix == nullptr ||
          matrix->get_num_rows() < 3 ||
          matrix->get_num_columns() != 4 ||
          matrix->get_scalar_type() != ShaderType::ST_float) {
        return report_parameter_error(name, type, "expected float3x4[] or float4x4[]");
      }

      return make_transform_table(type, true);
    }
    else if (pieces[1] == "sliders") {
      return make_slider_table(type);
    }
    else {
      return report_parameter_error(name, type, "unrecognized parameter name");
    }
  }

  // Previously, custom shader inputs needed the k_ prefix, so we have to
  // strip it now.
  if (pieces[0] == "k") {
    //k_prefix = true;
    name_str = name_str.substr(2);
    name = InternalName::make(name_str);
  }

  // If we get here, it's not a specially recognized input, but just a regular
  // user-defined input.
  return make_shader_input(type, name);
}<|MERGE_RESOLUTION|>--- conflicted
+++ resolved
@@ -673,18 +673,13 @@
  */
 static ShaderInputBinding *
 make_color_scale(const ShaderType *type) {
-<<<<<<< HEAD
   class ShaderColorScaleBinding final : public ShaderInputBinding {
   public:
     virtual int get_state_dep() const override final {
       return Shader::D_colorscale;
     }
-=======
-  return ShaderInputBinding::make_data(Shader::D_colorscale,
-                                       [](const State &state, void *into, bool packed) {
->>>>>>> bdebb21f
-
-    virtual void fetch_data(const State &state, void *into, bool pad_rows) const override final {
+
+    virtual void fetch_data(const State &state, void *into, bool packed) const override final {
       const ColorScaleAttrib *target_color_scale = (const ColorScaleAttrib *)
         state.gsg->get_target_state()->get_attrib_def(ColorScaleAttrib::get_class_slot());
       if (!target_color_scale->is_identity()) {
