/**
 * PANDA 3D SOFTWARE
 * Copyright (c) Carnegie Mellon University.  All rights reserved.
 *
 * All use of this software is subject to the terms of the revised BSD
 * license.  You should have received a copy of this license along
 * with this source code in a file named "LICENSE."
 *
 * @file graphicsStateGuardian.cxx
 * @author drose
 * @date 1999-02-02
 * @author fperazzi, PandaSE
 * @date 2010-05-05
 *  _max_2d_texture_array_layers, _supports_2d_texture_array,
 *  get_supports_cg_profile)
 */

#include "graphicsStateGuardian.h"
#include "graphicsEngine.h"
#include "config_display.h"
#include "textureContext.h"
#include "vertexBufferContext.h"
#include "indexBufferContext.h"
#include "renderBuffer.h"
#include "light.h"
#include "planeNode.h"
#include "ambientLight.h"
#include "throw_event.h"
#include "clockObject.h"
#include "pStatTimer.h"
#include "pStatGPUTimer.h"
#include "geomTristrips.h"
#include "geomTrifans.h"
#include "geomLinestrips.h"
#include "colorWriteAttrib.h"
#include "shader.h"
#include "pnotify.h"
#include "drawableRegion.h"
#include "displayRegion.h"
#include "graphicsOutput.h"
#include "texturePool.h"
#include "geomMunger.h"
#include "stateMunger.h"
#include "ambientLight.h"
#include "directionalLight.h"
#include "pointLight.h"
#include "spotlight.h"
#include "textureReloadRequest.h"
#include "shaderAttrib.h"
#include "materialAttrib.h"
#include "depthWriteAttrib.h"
#include "lightAttrib.h"
#include "texGenAttrib.h"
#include "shaderGenerator.h"
#include "lightLensNode.h"
#include "colorAttrib.h"
#include "colorScaleAttrib.h"
#include "clipPlaneAttrib.h"
#include "fogAttrib.h"
#include "config_pstats.h"

#include <algorithm>
#include <limits.h>

PStatCollector GraphicsStateGuardian::_vertex_buffer_switch_pcollector("Buffer switch:Vertex");
PStatCollector GraphicsStateGuardian::_index_buffer_switch_pcollector("Buffer switch:Index");
PStatCollector GraphicsStateGuardian::_shader_buffer_switch_pcollector("Buffer switch:Shader");
PStatCollector GraphicsStateGuardian::_load_vertex_buffer_pcollector("Draw:Transfer data:Vertex buffer");
PStatCollector GraphicsStateGuardian::_load_index_buffer_pcollector("Draw:Transfer data:Index buffer");
PStatCollector GraphicsStateGuardian::_load_shader_buffer_pcollector("Draw:Transfer data:Shader buffer");
PStatCollector GraphicsStateGuardian::_create_vertex_buffer_pcollector("Draw:Transfer data:Create Vertex buffer");
PStatCollector GraphicsStateGuardian::_create_index_buffer_pcollector("Draw:Transfer data:Create Index buffer");
PStatCollector GraphicsStateGuardian::_create_shader_buffer_pcollector("Draw:Transfer data:Create Shader buffer");
PStatCollector GraphicsStateGuardian::_load_texture_pcollector("Draw:Transfer data:Texture");
PStatCollector GraphicsStateGuardian::_data_transferred_pcollector("Data transferred");
PStatCollector GraphicsStateGuardian::_texmgrmem_total_pcollector("Texture manager");
PStatCollector GraphicsStateGuardian::_texmgrmem_resident_pcollector("Texture manager:Resident");
PStatCollector GraphicsStateGuardian::_primitive_batches_pcollector("Primitive batches");
PStatCollector GraphicsStateGuardian::_primitive_batches_tristrip_pcollector("Primitive batches:Triangle strips");
PStatCollector GraphicsStateGuardian::_primitive_batches_trifan_pcollector("Primitive batches:Triangle fans");
PStatCollector GraphicsStateGuardian::_primitive_batches_tri_pcollector("Primitive batches:Triangles");
PStatCollector GraphicsStateGuardian::_primitive_batches_patch_pcollector("Primitive batches:Patches");
PStatCollector GraphicsStateGuardian::_primitive_batches_other_pcollector("Primitive batches:Other");
PStatCollector GraphicsStateGuardian::_vertices_tristrip_pcollector("Vertices:Triangle strips");
PStatCollector GraphicsStateGuardian::_vertices_trifan_pcollector("Vertices:Triangle fans");
PStatCollector GraphicsStateGuardian::_vertices_tri_pcollector("Vertices:Triangles");
PStatCollector GraphicsStateGuardian::_vertices_patch_pcollector("Vertices:Patches");
PStatCollector GraphicsStateGuardian::_vertices_other_pcollector("Vertices:Other");
PStatCollector GraphicsStateGuardian::_state_pcollector("State changes");
PStatCollector GraphicsStateGuardian::_transform_state_pcollector("State changes:Transforms");
PStatCollector GraphicsStateGuardian::_texture_state_pcollector("State changes:Textures");
PStatCollector GraphicsStateGuardian::_draw_primitive_pcollector("Draw:Primitive:Draw");
PStatCollector GraphicsStateGuardian::_draw_set_state_pcollector("Draw:Set State");
PStatCollector GraphicsStateGuardian::_clear_pcollector("Draw:Clear");
PStatCollector GraphicsStateGuardian::_flush_pcollector("Draw:Flush");
PStatCollector GraphicsStateGuardian::_compute_dispatch_pcollector("Draw:Compute dispatch");

PStatCollector GraphicsStateGuardian::_wait_occlusion_pcollector("Wait:Occlusion");
PStatCollector GraphicsStateGuardian::_wait_timer_pcollector("Wait:Timer Queries");
PStatCollector GraphicsStateGuardian::_timer_queries_pcollector("Timer queries");
PStatCollector GraphicsStateGuardian::_command_latency_pcollector("Command latency");

PStatCollector GraphicsStateGuardian::_prepare_pcollector("Draw:Prepare");
PStatCollector GraphicsStateGuardian::_prepare_texture_pcollector("Draw:Prepare:Texture");
PStatCollector GraphicsStateGuardian::_prepare_sampler_pcollector("Draw:Prepare:Sampler");
PStatCollector GraphicsStateGuardian::_prepare_geom_pcollector("Draw:Prepare:Geom");
PStatCollector GraphicsStateGuardian::_prepare_shader_pcollector("Draw:Prepare:Shader");
PStatCollector GraphicsStateGuardian::_prepare_vertex_buffer_pcollector("Draw:Prepare:Vertex buffer");
PStatCollector GraphicsStateGuardian::_prepare_index_buffer_pcollector("Draw:Prepare:Index buffer");
PStatCollector GraphicsStateGuardian::_prepare_shader_buffer_pcollector("Draw:Prepare:Shader buffer");

PStatCollector GraphicsStateGuardian::_draw_set_state_transform_pcollector("Draw:Set State:Transform");
PStatCollector GraphicsStateGuardian::_draw_set_state_alpha_test_pcollector("Draw:Set State:Alpha test");
PStatCollector GraphicsStateGuardian::_draw_set_state_antialias_pcollector("Draw:Set State:Antialias");
PStatCollector GraphicsStateGuardian::_draw_set_state_clip_plane_pcollector("Draw:Set State:Clip plane");
PStatCollector GraphicsStateGuardian::_draw_set_state_color_pcollector("Draw:Set State:Color");
PStatCollector GraphicsStateGuardian::_draw_set_state_cull_face_pcollector("Draw:Set State:Cull face");
PStatCollector GraphicsStateGuardian::_draw_set_state_depth_offset_pcollector("Draw:Set State:Depth offset");
PStatCollector GraphicsStateGuardian::_draw_set_state_depth_test_pcollector("Draw:Set State:Depth test");
PStatCollector GraphicsStateGuardian::_draw_set_state_depth_write_pcollector("Draw:Set State:Depth write");
PStatCollector GraphicsStateGuardian::_draw_set_state_render_mode_pcollector("Draw:Set State:Render mode");
PStatCollector GraphicsStateGuardian::_draw_set_state_rescale_normal_pcollector("Draw:Set State:Rescale normal");
PStatCollector GraphicsStateGuardian::_draw_set_state_shade_model_pcollector("Draw:Set State:Shade model");
PStatCollector GraphicsStateGuardian::_draw_set_state_blending_pcollector("Draw:Set State:Blending");
PStatCollector GraphicsStateGuardian::_draw_set_state_shader_pcollector("Draw:Set State:Shader");
PStatCollector GraphicsStateGuardian::_draw_set_state_shader_parameters_pcollector("Draw:Set State:Shader Parameters");
PStatCollector GraphicsStateGuardian::_draw_set_state_texture_pcollector("Draw:Set State:Texture");
PStatCollector GraphicsStateGuardian::_draw_set_state_tex_matrix_pcollector("Draw:Set State:Tex matrix");
PStatCollector GraphicsStateGuardian::_draw_set_state_tex_gen_pcollector("Draw:Set State:Tex gen");
PStatCollector GraphicsStateGuardian::_draw_set_state_material_pcollector("Draw:Set State:Material");
PStatCollector GraphicsStateGuardian::_draw_set_state_light_pcollector("Draw:Set State:Light");
PStatCollector GraphicsStateGuardian::_draw_set_state_stencil_pcollector("Draw:Set State:Stencil");
PStatCollector GraphicsStateGuardian::_draw_set_state_fog_pcollector("Draw:Set State:Fog");
PStatCollector GraphicsStateGuardian::_draw_set_state_scissor_pcollector("Draw:Set State:Scissor");

PT(TextureStage) GraphicsStateGuardian::_alpha_scale_texture_stage = NULL;

TypeHandle GraphicsStateGuardian::_type_handle;

/**
 *
 */

GraphicsStateGuardian::
GraphicsStateGuardian(CoordinateSystem internal_coordinate_system,
                      GraphicsEngine *engine, GraphicsPipe *pipe) :
  _internal_coordinate_system(internal_coordinate_system),
  _pipe(pipe),
  _engine(engine)
{
  _coordinate_system = CS_invalid;
  _internal_transform = TransformState::make_identity();

  if (_internal_coordinate_system == CS_default) {
    _internal_coordinate_system = get_default_coordinate_system();
  }
<<<<<<< HEAD
=======

>>>>>>> c3a19686
  set_coordinate_system(get_default_coordinate_system());

  _data_reader = (GeomVertexDataPipelineReader *)NULL;
  _current_display_region = (DisplayRegion*)NULL;
  _current_stereo_channel = Lens::SC_mono;
  _current_tex_view_offset = 0;
  _current_lens = (Lens *)NULL;
  _projection_mat = TransformState::make_identity();
  _projection_mat_inv = TransformState::make_identity();

  _needs_reset = true;
  _is_valid = false;
  _current_properties = NULL;
  _closing_gsg = false;
  _active = true;
  _prepared_objects = new PreparedGraphicsObjects;
  _stereo_buffer_mask = ~0;
  _incomplete_render = allow_incomplete_render;
  _effective_incomplete_render = false;
  _loader = Loader::get_global_ptr();

  _is_hardware = false;
  _prefers_triangle_strips = false;
  _max_vertices_per_array = INT_MAX;
  _max_vertices_per_primitive = INT_MAX;

  // Initially, we set this to 1 (the default--no multitexturing supported).
  // A derived GSG may set this differently if it supports multitexturing.
  _max_texture_stages = 1;

  // Also initially, we assume there are no limits on texture sizes, and that
  // 3-d and cube-map textures are not supported.
  _max_texture_dimension = -1;
  _max_3d_texture_dimension = 0;
  _max_2d_texture_array_layers = 0;
  _max_cube_map_dimension = 0;
  _max_buffer_texture_size = 0;

  // Assume we don't support these fairly advanced texture combiner modes.
  _supports_texture_combine = false;
  _supports_texture_saved_result = false;
  _supports_texture_dot3 = false;

  _supports_3d_texture = false;
  _supports_2d_texture_array = false;
  _supports_cube_map = false;
  _supports_buffer_texture = false;
  _supports_cube_map_array = false;
  _supports_tex_non_pow2 = false;
  _supports_texture_srgb = false;
  _supports_compressed_texture = false;
  _compressed_texture_formats.clear();
  _compressed_texture_formats.set_bit(Texture::CM_off);

  // Assume no limits on number of lights or clip planes.
  _max_lights = -1;
  _max_clip_planes = -1;

  // Assume no vertex blending capability.
  _max_vertex_transforms = 0;
  _max_vertex_transform_indices = 0;

  _supports_occlusion_query = false;
  _supports_timer_query = false;

#ifdef DO_PSTATS
  _timer_queries_active = false;
  _last_query_frame = 0;
  _last_num_queried = 0;
  // _timer_delta = 0.0;

  _pstats_gpu_thread = -1;
#endif

  // Initially, we set this to false; a GSG that knows it has this property
  // should set it to true.
  _copy_texture_inverted = false;

  // Similarly with these capabilities flags.
  _supports_multisample = false;
  _supports_generate_mipmap = false;
  _supports_depth_texture = false;
  _supports_depth_stencil = false;
  _supports_shadow_filter = false;
  _supports_sampler_objects = false;
  _supports_basic_shaders = false;
  _supports_geometry_shaders = false;
  _supports_tessellation_shaders = false;
  _supports_compute_shaders = false;
  _supports_glsl = false;
  _supports_hlsl = false;
  _supports_framebuffer_multisample = false;
  _supports_framebuffer_blit = false;

  _supports_stencil = false;
  _supports_stencil_wrap = false;
  _supports_two_sided_stencil = false;
  _supports_geometry_instancing = false;
  _supports_indirect_draw = false;

  // Assume a maximum of 1 render target in absence of MRT.
  _max_color_targets = 1;
  _supports_dual_source_blending = false;

  _supported_geom_rendering = 0;

  // If this is true, then we can apply a color andor color scale by twiddling
  // the material andor ambient light (which could mean enabling lighting even
  // without a LightAttrib).
  _color_scale_via_lighting = color_scale_via_lighting;

  // Similarly for applying a texture to achieve uniform alpha scaling.
  _alpha_scale_via_texture = alpha_scale_via_texture;

  // Few GSG's can do this, since it requires touching each vertex as it is
  // rendered.
  _runtime_color_scale = false;

  // The default is no shader support.
  _auto_detect_shader_model = SM_00;
  _shader_model = SM_00;

  _gamma = 1.0f;
  _texture_quality_override = Texture::QL_default;
}

/**
 *
 */
GraphicsStateGuardian::
~GraphicsStateGuardian() {
  remove_gsg(this);
  GeomMunger::unregister_mungers_for_gsg(this);
}

/**
 * Returns the graphics engine that created this GSG. Since there is normally
 * only one GraphicsEngine object in an application, this is usually the same
 * as the global GraphicsEngine.
 */
GraphicsEngine *GraphicsStateGuardian::
get_engine() const {
  nassertr(_engine != (GraphicsEngine *)NULL, GraphicsEngine::get_global_ptr());
  return _engine;
}

/**
 * Returns true if this particular GSG supports using the multisample bits to
 * provide antialiasing, and also supports M_multisample and
 * M_multisample_mask transparency modes.  If this is not true for a
 * particular GSG, Panda will map the M_multisample modes to M_binary.
 *
 * This method is declared virtual solely so that it can be queried from
 * cullResult.cxx.
 */
bool GraphicsStateGuardian::
get_supports_multisample() const {
  return _supports_multisample;
}

/**
 * Returns the union of Geom::GeomRendering values that this particular GSG
 * can support directly.  If a Geom needs to be rendered that requires some
 * additional properties, the StandardMunger and/or the CullableObject will
 * convert it as needed.
 *
 * This method is declared virtual solely so that it can be queried from
 * cullableObject.cxx.
 */
int GraphicsStateGuardian::
get_supported_geom_rendering() const {
  return _supported_geom_rendering;
}

/**
 * Returns true if this particular GSG supports the specified Cg Shader
 * Profile.
 */
bool GraphicsStateGuardian::
get_supports_cg_profile(const string &name) const {
  return false;
}

/**
 * Changes the coordinate system in effect on this particular gsg.  This is
 * also called the "external" coordinate system, since it is the coordinate
 * system used by the scene graph, external to to GSG.
 *
 * Normally, this will be the default coordinate system, but it might be set
 * differently at runtime.  It will automatically be copied from the current
 * lens's coordinate system as each DisplayRegion is rendered.
 */
void GraphicsStateGuardian::
set_coordinate_system(CoordinateSystem cs) {
  if (cs == CS_default) {
    cs = get_default_coordinate_system();
  }
  if (_coordinate_system == cs) {
    return;
  }
  _coordinate_system = cs;

  // Changing the external coordinate system changes the cs_transform.
  if (_internal_coordinate_system == CS_default ||
      _internal_coordinate_system == _coordinate_system) {
    _cs_transform = TransformState::make_identity();
    _inv_cs_transform = TransformState::make_identity();

  } else {
    _cs_transform =
      TransformState::make_mat
      (LMatrix4::convert_mat(_coordinate_system,
                              _internal_coordinate_system));
    _inv_cs_transform =
      TransformState::make_mat
      (LMatrix4::convert_mat(_internal_coordinate_system,
                              _coordinate_system));
  }
}

/**
 * Returns the coordinate system used internally by the GSG.  This may be the
 * same as the external coordinate system reported by get_coordinate_system(),
 * or it may be something different.
 *
 * In any case, vertices that have been transformed before being handed to the
 * GSG (that is, vertices with a contents value of C_clip_point) will be
 * expected to be in this coordinate system.
 */
CoordinateSystem GraphicsStateGuardian::
get_internal_coordinate_system() const {
  return _internal_coordinate_system;
}

/**
 * Returns the set of texture and geom objects that have been prepared with
 * this GSG (and possibly other GSG's that share objects).
 */
PreparedGraphicsObjects *GraphicsStateGuardian::
get_prepared_objects() {
  return _prepared_objects;
}

/**
 * Set gamma.  Returns true on success.
 */
bool GraphicsStateGuardian::
set_gamma(PN_stdfloat gamma) {
  _gamma = gamma;

  return false;
}

/**
 * Get the current gamma setting.
 */
PN_stdfloat GraphicsStateGuardian::
get_gamma() const {
  return _gamma;
}

/**
 * Restore original gamma setting.
 */
void GraphicsStateGuardian::
restore_gamma() {
}

/**
 * Calls the indicated function on all currently-prepared textures, or until
 * the callback function returns false.
 */
void GraphicsStateGuardian::
traverse_prepared_textures(GraphicsStateGuardian::TextureCallback *func,
                           void *callback_arg) {
  ReMutexHolder holder(_prepared_objects->_lock);
  PreparedGraphicsObjects::Textures::const_iterator ti;
  for (ti = _prepared_objects->_prepared_textures.begin();
       ti != _prepared_objects->_prepared_textures.end();
       ++ti) {
    bool result = (*func)(*ti, callback_arg);
    if (!result) {
      return;
    }
  }
}

#ifndef NDEBUG
/**
 * Sets the "flash texture".  This is a debug feature; when enabled, the
 * specified texture will begin flashing in the scene, helping you to find it
 * visually.
 *
 * The texture also flashes with a color code: blue for mipmap level 0, yellow
 * for mipmap level 1, and red for mipmap level 2 or higher (even for textures
 * that don't have mipmaps).  This gives you an idea of the choice of the
 * texture size.  If it is blue, the texture is being drawn the proper size or
 * magnified; if it is yellow, it is being minified a little bit; and if it
 * red, it is being minified considerably.  If you see a red texture when you
 * are right in front of it, you should consider reducing the size of the
 * texture to avoid wasting texture memory.
 *
 * Not all rendering backends support the flash_texture feature.  Presently,
 * it is only supported by OpenGL.
 */
void GraphicsStateGuardian::
set_flash_texture(Texture *tex) {
  _flash_texture = tex;
}
#endif  // NDEBUG

#ifndef NDEBUG
/**
 * Resets the "flash texture", so that no textures will flash.  See
 * set_flash_texture().
 */
void GraphicsStateGuardian::
clear_flash_texture() {
  _flash_texture = NULL;
}
#endif  // NDEBUG

#ifndef NDEBUG
/**
 * Returns the current "flash texture", if any, or NULL if none.  See
 * set_flash_texture().
 */
Texture *GraphicsStateGuardian::
get_flash_texture() const {
  return _flash_texture;
}
#endif  // NDEBUG

/**
 * Sets the SceneSetup object that indicates the initial camera position, etc.
 * This must be called before traversal begins.  Returns true if the scene is
 * acceptable, false if something's wrong.  This should be called in the draw
 * thread only.
 */
bool GraphicsStateGuardian::
set_scene(SceneSetup *scene_setup) {
  _scene_setup = scene_setup;
  _current_lens = scene_setup->get_lens();
  if (_current_lens == (Lens *)NULL) {
    return false;
  }

  set_coordinate_system(_current_lens->get_coordinate_system());

  _projection_mat = calc_projection_mat(_current_lens);
  if (_projection_mat == 0) {
    return false;
  }
  _projection_mat_inv = _projection_mat->get_inverse();
  return prepare_lens();
}

/**
 * Returns the current SceneSetup object.
 */
SceneSetup *GraphicsStateGuardian::
get_scene() const {
  return _scene_setup;
}

/**
 * Creates whatever structures the GSG requires to represent the texture
 * internally, and returns a newly-allocated TextureContext object with this
 * data.  It is the responsibility of the calling function to later call
 * release_texture() with this same pointer (which will also delete the
 * pointer).
 *
 * This function should not be called directly to prepare a texture.  Instead,
 * call Texture::prepare().
 */
TextureContext *GraphicsStateGuardian::
prepare_texture(Texture *, int) {
  return (TextureContext *)NULL;
}

/**
 * Ensures that the current Texture data is refreshed onto the GSG.  This
 * means updating the texture properties and/or re-uploading the texture
 * image, if necessary.  This should only be called within the draw thread.
 *
 * If force is true, this function will not return until the texture has been
 * fully uploaded.  If force is false, the function may choose to upload a
 * simple version of the texture instead, if the texture is not fully resident
 * (and if get_incomplete_render() is true).
 */
bool GraphicsStateGuardian::
update_texture(TextureContext *, bool) {
  return true;
}

/**
 * Frees the resources previously allocated via a call to prepare_texture(),
 * including deleting the TextureContext itself, if it is non-NULL.
 */
void GraphicsStateGuardian::
release_texture(TextureContext *) {
}

/**
 * This method should only be called by the GraphicsEngine.  Do not call it
 * directly; call GraphicsEngine::extract_texture_data() instead.
 *
 * Please note that this may be a very expensive operation as it stalls the
 * graphics pipeline while waiting for the rendered results to become
 * available.  The graphics implementation may choose to defer writing the ram
 * image until the next end_frame() call.
 *
 * This method will be called in the draw thread between begin_frame() and
 * end_frame() to download the texture memory's image into its ram_image
 * value.  It may not be called between begin_scene() and end_scene().
 *
 * @return true on success, false otherwise
 */
bool GraphicsStateGuardian::
extract_texture_data(Texture *) {
  return false;
}

/**
 * Creates whatever structures the GSG requires to represent the sampler
 * internally, and returns a newly-allocated SamplerContext object with this
 * data.  It is the responsibility of the calling function to later call
 * release_sampler() with this same pointer (which will also delete the
 * pointer).
 *
 * This function should not be called directly to prepare a sampler.  Instead,
 * call Texture::prepare().
 */
SamplerContext *GraphicsStateGuardian::
prepare_sampler(const SamplerState &sampler) {
  return (SamplerContext *)NULL;
}

/**
 * Frees the resources previously allocated via a call to prepare_sampler(),
 * including deleting the SamplerContext itself, if it is non-NULL.
 */
void GraphicsStateGuardian::
release_sampler(SamplerContext *) {
}

/**
 * Prepares the indicated Geom for retained-mode rendering, by creating
 * whatever structures are necessary in the GSG (for instance, vertex
 * buffers). Returns the newly-allocated GeomContext that can be used to
 * render the geom.
 */
GeomContext *GraphicsStateGuardian::
prepare_geom(Geom *) {
  return (GeomContext *)NULL;
}

/**
 * Frees the resources previously allocated via a call to prepare_geom(),
 * including deleting the GeomContext itself, if it is non-NULL.
 *
 * This function should not be called directly to prepare a Geom.  Instead,
 * call Geom::prepare().
 */
void GraphicsStateGuardian::
release_geom(GeomContext *) {
}

/**
 * Compile a vertex/fragment shader body.
 */
ShaderContext *GraphicsStateGuardian::
prepare_shader(Shader *shader) {
  return (ShaderContext *)NULL;
}

/**
 * Releases the resources allocated by prepare_shader
 */
void GraphicsStateGuardian::
release_shader(ShaderContext *sc) {
}

/**
 * Prepares the indicated buffer for retained-mode rendering.
 */
VertexBufferContext *GraphicsStateGuardian::
prepare_vertex_buffer(GeomVertexArrayData *) {
  return (VertexBufferContext *)NULL;
}

/**
 * Frees the resources previously allocated via a call to prepare_data(),
 * including deleting the VertexBufferContext itself, if necessary.
 */
void GraphicsStateGuardian::
release_vertex_buffer(VertexBufferContext *) {
}

/**
 * Prepares the indicated buffer for retained-mode rendering.
 */
IndexBufferContext *GraphicsStateGuardian::
prepare_index_buffer(GeomPrimitive *) {
  return (IndexBufferContext *)NULL;
}

/**
 * Frees the resources previously allocated via a call to prepare_data(),
 * including deleting the IndexBufferContext itself, if necessary.
 */
void GraphicsStateGuardian::
release_index_buffer(IndexBufferContext *) {
}

/**
 * Prepares the indicated buffer for retained-mode rendering.
 */
BufferContext *GraphicsStateGuardian::
prepare_shader_buffer(ShaderBuffer *) {
  return (BufferContext *)NULL;
}

/**
 * Frees the resources previously allocated via a call to prepare_data(),
 * including deleting the BufferContext itself, if necessary.
 */
void GraphicsStateGuardian::
release_shader_buffer(BufferContext *) {
}

/**
 * Begins a new occlusion query.  After this call, you may call
 * begin_draw_primitives() and draw_triangles()/draw_whatever() repeatedly.
 * Eventually, you should call end_occlusion_query() before the end of the
 * frame; that will return a new OcclusionQueryContext object that will tell
 * you how many pixels represented by the bracketed geometry passed the depth
 * test.
 *
 * It is not valid to call begin_occlusion_query() between another
 * begin_occlusion_query() .. end_occlusion_query() sequence.
 */
void GraphicsStateGuardian::
begin_occlusion_query() {
  nassertv(_current_occlusion_query == (OcclusionQueryContext *)NULL);
}

/**
 * Ends a previous call to begin_occlusion_query(). This call returns the
 * OcclusionQueryContext object that will (eventually) report the number of
 * pixels that passed the depth test between the call to
 * begin_occlusion_query() and end_occlusion_query().
 */
PT(OcclusionQueryContext) GraphicsStateGuardian::
end_occlusion_query() {
  nassertr(_current_occlusion_query != (OcclusionQueryContext *)NULL, NULL);
  PT(OcclusionQueryContext) result = _current_occlusion_query;
  _current_occlusion_query = NULL;
  return result;
}

/**
 * Adds a timer query to the command stream, associated with the given PStats
 * collector index.
 */
PT(TimerQueryContext) GraphicsStateGuardian::
issue_timer_query(int pstats_index) {
  return NULL;
}

/**
 * Dispatches a currently bound compute shader using the given work group
 * counts.
 */
void GraphicsStateGuardian::
dispatch_compute(int num_groups_x, int num_groups_y, int num_groups_z) {
  nassertv(false /* Compute shaders not supported by GSG */);
}

/**
 * Looks up or creates a GeomMunger object to munge vertices appropriate to
 * this GSG for the indicated state.
 */
PT(GeomMunger) GraphicsStateGuardian::
get_geom_munger(const RenderState *state, Thread *current_thread) {
  RenderState::Mungers &mungers = state->_mungers;

  if (!mungers.is_empty()) {
    // Before we even look up the map, see if the _last_mi value points to
    // this GSG.  This is likely because we tend to visit the same state
    // multiple times during a frame.  Also, this might well be the only GSG
    // in the world anyway.
    int mi = state->_last_mi;
    if (mi >= 0 && mungers.has_element(mi) && mungers.get_key(mi) == this) {
      PT(GeomMunger) munger = mungers.get_data(mi);
      if (munger->is_registered()) {
        return munger;
      }
    }

    // Nope, we have to look it up in the map.
    mi = mungers.find(this);
    if (mi >= 0) {
      PT(GeomMunger) munger = mungers.get_data(mi);
      if (munger->is_registered()) {
        state->_last_mi = mi;
        return munger;
      } else {
        // This GeomMunger is no longer registered.  Remove it from the map.
        mungers.remove_element(mi);
      }
    }
  }

  // Nothing in the map; create a new entry.
  PT(GeomMunger) munger = make_geom_munger(state, current_thread);
  nassertr(munger != (GeomMunger *)NULL && munger->is_registered(), munger);
  nassertr(munger->is_of_type(StateMunger::get_class_type()), munger);

  state->_last_mi = mungers.store(this, munger);
  return munger;
}

/**
 * Creates a new GeomMunger object to munge vertices appropriate to this GSG
 * for the indicated state.
 */
PT(GeomMunger) GraphicsStateGuardian::
make_geom_munger(const RenderState *state, Thread *current_thread) {
  // The default implementation returns no munger at all, but presumably,
  // every kind of GSG needs some special munging action, so real GSG's will
  // override this to return something more useful.
  return NULL;
}

/**
 * This function will compute the distance to the indicated point, assumed to
 * be in eye coordinates, from the camera plane.  The point is assumed to be
 * in the GSG's internal coordinate system.
 */
PN_stdfloat GraphicsStateGuardian::
compute_distance_to(const LPoint3 &point) const {
  switch (_internal_coordinate_system) {
  case CS_zup_right:
    return point[1];

  case CS_yup_right:
    return -point[2];

  case CS_zup_left:
    return -point[1];

  case CS_yup_left:
    return point[2];

  default:
    gsg_cat.error()
      << "Invalid coordinate system in compute_distance_to: "
      << (int)_internal_coordinate_system << "\n";
    return 0.0f;
  }
}

/**
 * The gsg contains a large number of useful matrices:
 *
 * * the world transform, * the modelview matrix, * the cs_transform, * etc,
 * etc.
 *
 * A shader can request any of these values, and furthermore, it can request
 * that various compositions, inverses, and transposes be performed.  The
 * ShaderMatSpec is a data structure indicating what datum is desired and what
 * conversions to perform.  This routine, fetch_specified_value, is
 * responsible for doing the actual retrieval and conversions.
 *
 * Some values, like the following, aren't matrices:
 *
 * * window size * texture coordinates of card center
 *
 * This routine can fetch these values as well, by shoehorning them into a
 * matrix.  In this way, we avoid the need for a separate routine to fetch
 * these values.
 *
 * The "altered" bits indicate what parts of the state_and_transform have
 * changed since the last time this particular ShaderMatSpec was evaluated.
 * This may allow data to be cached and not reevaluated.
 *
 */
const LMatrix4 *GraphicsStateGuardian::
fetch_specified_value(Shader::ShaderMatSpec &spec, int altered) {
  LVecBase3 v;

  if (altered & spec._dep[0]) {
    const LMatrix4 *t = fetch_specified_part(spec._part[0], spec._arg[0], spec._cache[0], spec._index);
    if (t != &spec._cache[0]) {
      spec._cache[0] = *t;
    }
  }
  if (altered & spec._dep[1]) {
    const LMatrix4 *t = fetch_specified_part(spec._part[1], spec._arg[1], spec._cache[1], spec._index);
    if (t != &spec._cache[1]) {
      spec._cache[1] = *t;
    }
  }

  switch(spec._func) {
  case Shader::SMF_compose:
    spec._value.multiply(spec._cache[0], spec._cache[1]);
    return &spec._value;
  case Shader::SMF_transform_dlight:
    spec._value = spec._cache[0];
    v = spec._cache[1].xform_vec(spec._cache[0].get_row3(2));
    v.normalize();
    spec._value.set_row(2, v);
    v = spec._cache[1].xform_vec(spec._cache[0].get_row3(3));
    v.normalize();
    spec._value.set_row(3, v);
    return &spec._value;
  case Shader::SMF_transform_plight:
    {
      // Careful not to touch the w component, which contains the near value.
      spec._value = spec._cache[0];
      LPoint3 point = spec._cache[1].xform_point(spec._cache[0].get_row3(2));
      spec._value(2, 0) = point[0];
      spec._value(2, 1) = point[1];
      spec._value(2, 2) = point[2];
      return &spec._value;
    }
  case Shader::SMF_transform_slight:
    spec._value = spec._cache[0];
    spec._value.set_row(2, spec._cache[1].xform_point(spec._cache[0].get_row3(2)));
    v = spec._cache[1].xform_vec(spec._cache[0].get_row3(3));
    v.normalize();
    spec._value.set_row(3, v);
    return &spec._value;
  case Shader::SMF_first:
    return &spec._cache[0];
  default:
    // should never get here
    spec._value = LMatrix4::ident_mat();
    return &spec._value;
  }
}

/**
 * See fetch_specified_value
 */
const LMatrix4 *GraphicsStateGuardian::
fetch_specified_part(Shader::ShaderMatInput part, InternalName *name,
                     LMatrix4 &t, int index) {
  switch (part) {
  case Shader::SMO_identity: {
    return &LMatrix4::ident_mat();
  }
  case Shader::SMO_window_size: {
    t = LMatrix4::translate_mat(_current_display_region->get_pixel_width(),
                                 _current_display_region->get_pixel_height(),
                                 0.0);
    return &t;
  }
  case Shader::SMO_pixel_size: {
    t = LMatrix4::translate_mat(_current_display_region->get_pixel_width(),
                                 _current_display_region->get_pixel_height(),
                                 0.0);
    return &t;
  }
  case Shader::SMO_frame_time: {
    PN_stdfloat time = ClockObject::get_global_clock()->get_frame_time();
    t = LMatrix4(0, 0, 0, 0, 0, 0, 0, 0, 0, 0, 0, 0, time, time, time, time);
    return &t;
  }
  case Shader::SMO_frame_delta: {
    PN_stdfloat dt = ClockObject::get_global_clock()->get_dt();
    t = LMatrix4(0, 0, 0, 0, 0, 0, 0, 0, 0, 0, 0, 0, dt, dt, dt, dt);
    return &t;
  }
  case Shader::SMO_texpad_x: {
    Texture *tex = _target_shader->get_shader_input_texture(name);
    nassertr(tex != 0, &LMatrix4::zeros_mat());
    int sx = tex->get_x_size() - tex->get_pad_x_size();
    int sy = tex->get_y_size() - tex->get_pad_y_size();
    int sz = tex->get_z_size() - tex->get_pad_z_size();
    double cx = (sx * 0.5) / tex->get_x_size();
    double cy = (sy * 0.5) / tex->get_y_size();
    double cz = (sz * 0.5) / tex->get_z_size();
    t = LMatrix4(0,0,0,0,0,0,0,0,0,0,0,0,cx,cy,cz,0);
    return &t;
  }
  case Shader::SMO_texpix_x: {
    Texture *tex = _target_shader->get_shader_input_texture(name);
    nassertr(tex != 0, &LMatrix4::zeros_mat());
    double px = 1.0 / tex->get_x_size();
    double py = 1.0 / tex->get_y_size();
    double pz = 1.0 / tex->get_z_size();
    t = LMatrix4(0,0,0,0,0,0,0,0,0,0,0,0,px,py,pz,0);
    return &t;
  }
  case Shader::SMO_attr_material: {
    const MaterialAttrib *target_material = (const MaterialAttrib *)
      _target_rs->get_attrib_def(MaterialAttrib::get_class_slot());
    // Material matrix contains AMBIENT, DIFFUSE, EMISSION, SPECULAR+SHININESS
    if (target_material->is_off()) {
      t = LMatrix4(1,1,1,1,1,1,1,1,0,0,0,0,0,0,0,0);
      return &t;
    }
    Material *m = target_material->get_material();
    LVecBase4 const &amb = m->get_ambient();
    LVecBase4 const &dif = m->get_diffuse();
    LVecBase4 const &emm = m->get_emission();
    LVecBase4 spc = m->get_specular();
    spc[3] = m->get_shininess();
    t = LMatrix4(amb[0],amb[1],amb[2],amb[3],
                  dif[0],dif[1],dif[2],dif[3],
                  emm[0],emm[1],emm[2],emm[3],
                  spc[0],spc[1],spc[2],spc[3]);
    return &t;
  }
  case Shader::SMO_attr_material2: {
    const MaterialAttrib *target_material = (const MaterialAttrib *)
      _target_rs->get_attrib_def(MaterialAttrib::get_class_slot());
    if (target_material->is_off()) {
      t = LMatrix4(0, 0, 0, 0, 0, 0, 0, 0, 0, 0, 0, 0, 0, 0, 0, 1);
      return &t;
    }
    Material *m = target_material->get_material();
    t.set_row(0, m->get_base_color());
    t.set_row(3, LVecBase4(m->get_metallic(), m->get_refractive_index(), 0, m->get_roughness()));
    return &t;
  }
  case Shader::SMO_attr_color: {
    const ColorAttrib *target_color = (const ColorAttrib *)
      _target_rs->get_attrib_def(ColorAttrib::get_class_slot());
    if (target_color->get_color_type() != ColorAttrib::T_flat) {
      return &LMatrix4::ones_mat();
    }
    LVecBase4 c = target_color->get_color();
    t = LMatrix4(0,0,0,0,0,0,0,0,0,0,0,0,c[0],c[1],c[2],c[3]);
    return &t;
  }
  case Shader::SMO_attr_colorscale: {
    const ColorScaleAttrib *target_color = (const ColorScaleAttrib *)
      _target_rs->get_attrib_def(ColorScaleAttrib::get_class_slot());
    if (target_color->is_identity()) {
      return &LMatrix4::ones_mat();
    }
    LVecBase4 cs = target_color->get_scale();
    t = LMatrix4(0,0,0,0,0,0,0,0,0,0,0,0,cs[0],cs[1],cs[2],cs[3]);
    return &t;
  }
  case Shader::SMO_attr_fog: {
    const FogAttrib *target_fog = (const FogAttrib *)
      _target_rs->get_attrib_def(FogAttrib::get_class_slot());
    Fog *fog = target_fog->get_fog();
    if (fog == (Fog*) NULL) {
      return &LMatrix4::ones_mat();
    }
    PN_stdfloat start, end;
    fog->get_linear_range(start, end);
    t = LMatrix4(0,0,0,0,0,0,0,0,0,0,0,0,fog->get_exp_density(),start,end,1.0f/(end-start));
    return &t;
  }
  case Shader::SMO_attr_fogcolor: {
    const FogAttrib *target_fog = (const FogAttrib *)
      _target_rs->get_attrib_def(FogAttrib::get_class_slot());
    Fog *fog = target_fog->get_fog();
    if (fog == (Fog*) NULL) {
      return &LMatrix4::ones_mat();
    }
    LVecBase4 c = fog->get_color();
    t = LMatrix4(0,0,0,0,0,0,0,0,0,0,0,0,c[0],c[1],c[2],c[3]);
    return &t;
  }
  case Shader::SMO_alight_x: {
    const NodePath &np = _target_shader->get_shader_input_nodepath(name);
    nassertr(!np.is_empty(), &LMatrix4::zeros_mat());
    AmbientLight *lt;
    DCAST_INTO_R(lt, np.node(), &LMatrix4::zeros_mat());
    LColor const &c = lt->get_color();
    t = LMatrix4(0,0,0,0,0,0,0,0,0,0,0,0,c[0],c[1],c[2],c[3]);
    return &t;
  }
  case Shader::SMO_satten_x: {
    const NodePath &np = _target_shader->get_shader_input_nodepath(name);
    nassertr(!np.is_empty(), &LMatrix4::ones_mat());
    Spotlight *lt;
    DCAST_INTO_R(lt, np.node(), &LMatrix4::ones_mat());
    LVecBase3 const &a = lt->get_attenuation();
    PN_stdfloat x = lt->get_exponent();
    t = LMatrix4(0,0,0,0,0,0,0,0,0,0,0,0,a[0],a[1],a[2],x);
    return &t;
  }
  case Shader::SMO_dlight_x: {
    // The dlight matrix contains COLOR, SPECULAR, DIRECTION, PSEUDOHALFANGLE
    const NodePath &np = _target_shader->get_shader_input_nodepath(name);
    nassertr(!np.is_empty(), &LMatrix4::zeros_mat());
    DirectionalLight *lt;
    DCAST_INTO_R(lt, np.node(), &LMatrix4::zeros_mat());
    LColor const &c = lt->get_color();
    LColor const &s = lt->get_specular_color();
    t = np.get_net_transform()->get_mat() *
      get_scene()->get_world_transform()->get_mat();
    LVecBase3 d = -(t.xform_vec(lt->get_direction()));
    d.normalize();
    LVecBase3 h = d + LVecBase3(0,-1,0);
    h.normalize();
    t = LMatrix4(c[0],c[1],c[2],c[3],s[0],s[1],s[2],c[3],d[0],d[1],d[2],0,h[0],h[1],h[2],0);
    return &t;
  }
  case Shader::SMO_plight_x: {
    // The plight matrix contains COLOR, SPECULAR, POINT, ATTENUATION
    const NodePath &np = _target_shader->get_shader_input_nodepath(name);
    nassertr(!np.is_empty(), &LMatrix4::ones_mat());
    PointLight *lt;
    DCAST_INTO_R(lt, np.node(), &LMatrix4::zeros_mat());
    LColor const &c = lt->get_color();
    LColor const &s = lt->get_specular_color();
    t = np.get_net_transform()->get_mat() *
      get_scene()->get_world_transform()->get_mat();
    LVecBase3 p = (t.xform_point(lt->get_point()));
    LVecBase3 a = lt->get_attenuation();
    PN_stdfloat lnear = lt->get_lens(0)->get_near();
    PN_stdfloat lfar = lt->get_lens(0)->get_far();
    t = LMatrix4(c[0],c[1],c[2],c[3],s[0],s[1],s[2],s[3],p[0],p[1],p[2],lnear,a[0],a[1],a[2],lfar);
    return &t;
  }
  case Shader::SMO_slight_x: {
    // The slight matrix contains COLOR, SPECULAR, POINT, DIRECTION
    const NodePath &np = _target_shader->get_shader_input_nodepath(name);
    nassertr(!np.is_empty(), &LMatrix4::zeros_mat());
    Spotlight *lt;
    DCAST_INTO_R(lt, np.node(), &LMatrix4::zeros_mat());
    Lens *lens = lt->get_lens();
    nassertr(lens != (Lens *)NULL, &LMatrix4::zeros_mat());
    LColor const &c = lt->get_color();
    LColor const &s = lt->get_specular_color();
    PN_stdfloat cutoff = ccos(deg_2_rad(lens->get_hfov() * 0.5f));
    t = np.get_net_transform()->get_mat() *
      get_scene()->get_world_transform()->get_mat();
    LVecBase3 p = t.xform_point(lens->get_nodal_point());
    LVecBase3 d = -(t.xform_vec(lens->get_view_vector()));
    t = LMatrix4(c[0],c[1],c[2],c[3],s[0],s[1],s[2],s[3],p[0],p[1],p[2],0,d[0],d[1],d[2],cutoff);
    return &t;
  }
  case Shader::SMO_light_ambient: {
    LColor cur_ambient_light(0.0f, 0.0f, 0.0f, 0.0f);
    const LightAttrib *target_light = (const LightAttrib *)
      _target_rs->get_attrib_def(LightAttrib::get_class_slot());

    int num_on_lights = target_light->get_num_on_lights();
    if (num_on_lights == 0) {
      // There are no lights at all.  This means, to follow the fixed-
      // function model, we pretend there is an all-white ambient light.
      t.set_row(3, LVecBase4(1, 1, 1, 1));
    } else {
      for (int li = 0; li < num_on_lights; li++) {
        NodePath light = target_light->get_on_light(li);
        nassertr(!light.is_empty(), &LMatrix4::zeros_mat());
        Light *light_obj = light.node()->as_light();
        nassertr(light_obj != (Light *)NULL, &LMatrix4::zeros_mat());

        if (light_obj->get_type() == AmbientLight::get_class_type()) {
          cur_ambient_light += light_obj->get_color();
        }
      }
      t.set_row(3, cur_ambient_light);
    }
    return &t;
  }
  case Shader::SMO_texmat_i: {
    const TexMatrixAttrib *tma;
    const TextureAttrib *ta;
    if (_target_rs->get_attrib(ta) && _target_rs->get_attrib(tma) &&
        index < ta->get_num_on_stages()) {
      return &tma->get_mat(ta->get_on_stage(index));
    } else {
      return &LMatrix4::ident_mat();
    }
  }
  case Shader::SMO_inv_texmat_i: {
    const TexMatrixAttrib *tma;
    const TextureAttrib *ta;
    if (_target_rs->get_attrib(ta) && _target_rs->get_attrib(tma) &&
        index < ta->get_num_on_stages()) {
      t = tma->get_transform(ta->get_on_stage(index))->get_inverse()->get_mat();
      return &t;
    } else {
      return &LMatrix4::ident_mat();
    }
  }
  case Shader::SMO_tex_is_alpha_i: {
    // This is a hack so we can support both F_alpha and other formats in the
    // default shader, to fix font rendering in GLES2
    const TextureAttrib *ta;
    if (_target_rs->get_attrib(ta) &&
        index < ta->get_num_on_stages()) {
      TextureStage *ts = ta->get_on_stage(index);
      PN_stdfloat v = (ta->get_on_texture(ts)->get_format() == Texture::F_alpha);
      t = LMatrix4(0,0,0,0,0,0,0,0,0,0,0,0,v,v,v,0);
      return &t;
    } else {
      return &LMatrix4::zeros_mat();
    }
  }
  case Shader::SMO_plane_x: {
    const NodePath &np = _target_shader->get_shader_input_nodepath(name);
    nassertr(!np.is_empty(), &LMatrix4::zeros_mat());
    nassertr(np.node()->is_of_type(PlaneNode::get_class_type()), &LMatrix4::zeros_mat());
    LPlane p = DCAST(PlaneNode, np.node())->get_plane();
    t = LMatrix4(0,0,0,0,0,0,0,0,0,0,0,0,p[0],p[1],p[2],p[3]);
    return &t;
  }
  case Shader::SMO_clipplane_x: {
    const ClipPlaneAttrib *cpa = DCAST(ClipPlaneAttrib, _target_rs->get_attrib_def(ClipPlaneAttrib::get_class_slot()));
    int planenr = atoi(name->get_name().c_str());
    if (planenr >= cpa->get_num_on_planes()) {
      return &LMatrix4::zeros_mat();
    }
    const NodePath &np = cpa->get_on_plane(planenr);
    nassertr(!np.is_empty(), &LMatrix4::zeros_mat());
    nassertr(np.node()->is_of_type(PlaneNode::get_class_type()), &LMatrix4::zeros_mat());
    LPlane p (DCAST(PlaneNode, np.node())->get_plane());
    p.xform(np.get_net_transform()->get_mat()); // World-space
    t = LMatrix4(0,0,0,0,0,0,0,0,0,0,0,0,p[0],p[1],p[2],p[3]);
    return &t;
  }
  case Shader::SMO_apiview_clipplane_i: {
    const ClipPlaneAttrib *cpa = DCAST(ClipPlaneAttrib, _target_rs->get_attrib_def(ClipPlaneAttrib::get_class_slot()));
    if (index >= cpa->get_num_on_planes()) {
      return &LMatrix4::zeros_mat();
    }

    const NodePath &plane = cpa->get_on_plane(index);
    nassertr(!plane.is_empty(), &LMatrix4::zeros_mat());
    const PlaneNode *plane_node;
    DCAST_INTO_R(plane_node, plane.node(), &LMatrix4::zeros_mat());

    CPT(TransformState) transform =
      get_scene()->get_cs_world_transform()->compose(
        plane.get_transform(_scene_setup->get_scene_root().get_parent()));

    LPlane xformed_plane = plane_node->get_plane() * transform->get_mat();
    t.set_row(3, xformed_plane);
    return &t;
  }
  case Shader::SMO_mat_constant_x: {
    return &_target_shader->get_shader_input_matrix(name, t);
  }
  case Shader::SMO_vec_constant_x: {
    const LVecBase4 &input = _target_shader->get_shader_input_vector(name);
    const PN_stdfloat *data = input.get_data();
    t = LMatrix4(data[0],data[1],data[2],data[3],
                 data[0],data[1],data[2],data[3],
                 data[0],data[1],data[2],data[3],
                 data[0],data[1],data[2],data[3]);
    return &t;
  }
  case Shader::SMO_world_to_view: {
    return &(get_scene()->get_world_transform()->get_mat());
    break;
  }
  case Shader::SMO_view_to_world: {
    return &(get_scene()->get_camera_transform()->get_mat());
  }
  case Shader::SMO_model_to_view: {
    return &(get_external_transform()->get_mat());
  }
  case Shader::SMO_model_to_apiview: {
    return &(get_internal_transform()->get_mat());
  }
  case Shader::SMO_view_to_model: {
    t = get_external_transform()->get_inverse()->get_mat();
    return &t;
  }
  case Shader::SMO_apiview_to_model: {
    t = get_internal_transform()->get_inverse()->get_mat();
    return &t;
  }
  case Shader::SMO_apiview_to_view: {
    return &(_inv_cs_transform->get_mat());
  }
  case Shader::SMO_view_to_apiview: {
    return &(_cs_transform->get_mat());
  }
  case Shader::SMO_clip_to_view: {
    if (_current_lens->get_coordinate_system() == _coordinate_system) {
      return &(_current_lens->get_projection_mat_inv(_current_stereo_channel));
    } else {
      t = _current_lens->get_projection_mat_inv(_current_stereo_channel) *
        LMatrix4::convert_mat(_current_lens->get_coordinate_system(), _coordinate_system);
      return &t;
    }
  }
  case Shader::SMO_view_to_clip: {
    if (_current_lens->get_coordinate_system() == _coordinate_system) {
      return &(_current_lens->get_projection_mat(_current_stereo_channel));
    } else {
      t = LMatrix4::convert_mat(_coordinate_system, _current_lens->get_coordinate_system()) *
        _current_lens->get_projection_mat(_current_stereo_channel);
      return &t;
    }
  }
  case Shader::SMO_apiclip_to_view: {
    t = _projection_mat_inv->get_mat() * _inv_cs_transform->get_mat();
    return &t;
  }
  case Shader::SMO_view_to_apiclip: {
    t = _cs_transform->get_mat() * _projection_mat->get_mat();
    return &t;
  }
  case Shader::SMO_apiclip_to_apiview: {
    return &(_projection_mat_inv->get_mat());
  }
  case Shader::SMO_apiview_to_apiclip: {
    return &(_projection_mat->get_mat());
  }
  case Shader::SMO_view_x_to_view: {
    const NodePath &np = _target_shader->get_shader_input_nodepath(name);
    nassertr(!np.is_empty(), &LMatrix4::ident_mat());
    t = np.get_net_transform()->get_mat() *
      get_scene()->get_world_transform()->get_mat();
    return &t;
  }
  case Shader::SMO_view_to_view_x: {
    const NodePath &np = _target_shader->get_shader_input_nodepath(name);
    nassertr(!np.is_empty(), &LMatrix4::ident_mat());
    t = get_scene()->get_camera_transform()->get_mat() *
      np.get_net_transform()->get_inverse()->get_mat();
    return &t;
  }
  case Shader::SMO_apiview_x_to_view: {
    const NodePath &np = _target_shader->get_shader_input_nodepath(name);
    nassertr(!np.is_empty(), &LMatrix4::ident_mat());
    t = LMatrix4::convert_mat(_internal_coordinate_system, _coordinate_system) *
      np.get_net_transform()->get_mat() *
      get_scene()->get_world_transform()->get_mat();
    return &t;
  }
  case Shader::SMO_view_to_apiview_x: {
    const NodePath &np = _target_shader->get_shader_input_nodepath(name);
    nassertr(!np.is_empty(), &LMatrix4::ident_mat());
    t = (get_scene()->get_camera_transform()->get_mat() *
         np.get_net_transform()->get_inverse()->get_mat() *
         LMatrix4::convert_mat(_coordinate_system, _internal_coordinate_system));
    return &t;
  }
  case Shader::SMO_clip_x_to_view: {
    const NodePath &np = _target_shader->get_shader_input_nodepath(name);
    nassertr(!np.is_empty(), &LMatrix4::ident_mat());
    nassertr(np.node()->is_of_type(LensNode::get_class_type()), &LMatrix4::ident_mat());
    Lens *lens = DCAST(LensNode, np.node())->get_lens();
    t = lens->get_projection_mat_inv(_current_stereo_channel) *
      LMatrix4::convert_mat(lens->get_coordinate_system(), _coordinate_system) *
      np.get_net_transform()->get_mat() *
      get_scene()->get_world_transform()->get_mat();
    return &t;
  }
  case Shader::SMO_view_to_clip_x: {
    const NodePath &np = _target_shader->get_shader_input_nodepath(name);
    nassertr(!np.is_empty(), &LMatrix4::ident_mat());
    nassertr(np.node()->is_of_type(LensNode::get_class_type()), &LMatrix4::ident_mat());
    Lens *lens = DCAST(LensNode, np.node())->get_lens();
    t = get_scene()->get_camera_transform()->get_mat() *
      np.get_net_transform()->get_inverse()->get_mat() *
      LMatrix4::convert_mat(_coordinate_system, lens->get_coordinate_system()) *
      lens->get_projection_mat(_current_stereo_channel);
    return &t;
  }
  case Shader::SMO_apiclip_x_to_view: {
    const NodePath &np = _target_shader->get_shader_input_nodepath(name);
    nassertr(!np.is_empty(), &LMatrix4::ident_mat());
    nassertr(np.node()->is_of_type(LensNode::get_class_type()), &LMatrix4::ident_mat());
    Lens *lens = DCAST(LensNode, np.node())->get_lens();
    t = calc_projection_mat(lens)->get_inverse()->get_mat() *
      get_cs_transform_for(lens->get_coordinate_system())->get_inverse()->get_mat() *
      np.get_net_transform()->get_mat() *
      get_scene()->get_world_transform()->get_mat();
    return &t;
  }
  case Shader::SMO_view_to_apiclip_x: {
    const NodePath &np = _target_shader->get_shader_input_nodepath(name);
    nassertr(!np.is_empty(), &LMatrix4::ident_mat());
    nassertr(np.node()->is_of_type(LensNode::get_class_type()), &LMatrix4::ident_mat());
    Lens *lens = DCAST(LensNode, np.node())->get_lens();
    t = get_scene()->get_camera_transform()->get_mat() *
      np.get_net_transform()->get_inverse()->get_mat() *
      get_cs_transform_for(lens->get_coordinate_system())->get_mat() *
      calc_projection_mat(lens)->get_mat();
    return &t;
  }
  case Shader::SMO_mat_constant_x_attrib: {
    if (_target_shader->has_shader_input(name)) {
      // There is an input specifying precisely this whole thing, with dot and
      // all.  Support this, even if only for backward compatibility.
      return &_target_shader->get_shader_input_matrix(name, t);
    }

    const NodePath &np = _target_shader->get_shader_input_nodepath(name->get_parent());
    nassertr(!np.is_empty(), &LMatrix4::ident_mat());

    return fetch_specified_member(np, name->get_basename(), t);
  }
  case Shader::SMO_vec_constant_x_attrib: {
    if (_target_shader->has_shader_input(name)) {
      // There is an input specifying precisely this whole thing, with dot and
      // all.  Support this, even if only for backward compatibility.
      const LVecBase4 &data = _target_shader->get_shader_input_vector(name);
      t = LMatrix4(data[0],data[1],data[2],data[3],
                   data[0],data[1],data[2],data[3],
                   data[0],data[1],data[2],data[3],
                   data[0],data[1],data[2],data[3]);
      return &t;
    }

    const NodePath &np = _target_shader->get_shader_input_nodepath(name->get_parent());
    nassertr(!np.is_empty(), &LMatrix4::ident_mat());

    return fetch_specified_member(np, name->get_basename(), t);
  }
  case Shader::SMO_light_source_i_attrib: {
    const LightAttrib *target_light;
    _target_rs->get_attrib_def(target_light);

    // We want to ignore ambient lights.  To that effect, iterate through the
    // list of lights.  In the future, we will improve this system, by also
    // filtering down to the number of lights specified by the shader.
    int i = 0;

    int num_on_lights = target_light->get_num_on_lights();
    for (int li = 0; li < num_on_lights; li++) {
      NodePath light = target_light->get_on_light(li);
      nassertr(!light.is_empty(), &LMatrix4::ident_mat());
      Light *light_obj = light.node()->as_light();
      nassertr(light_obj != (Light *)NULL, &LMatrix4::ident_mat());

      if (light_obj->get_type() != AmbientLight::get_class_type()) {
        if (i++ == index) {
          return fetch_specified_member(light, name, t);
        }
      }
    }

    // Apply the default OpenGL lights otherwise.
    // Special exception for light 0, which defaults to white.
    if (index == 0) {
      string basename = name->get_basename();
      if (basename == "color" || basename == "diffuse") {
        t.set_row(3, _light_color_scale);
        return &t;
      } else if (basename == "specular") {
        return &LMatrix4::ones_mat();
      }
    }
    return fetch_specified_member(NodePath(), name, t);
  }
  default:
    nassertr(false /*should never get here*/, &LMatrix4::ident_mat());
    return &LMatrix4::ident_mat();
  }
}

/**
 * Given a NodePath passed into a shader input that is a structure, fetches
 * the value for the given member.
 */
const LMatrix4 *GraphicsStateGuardian::
fetch_specified_member(const NodePath &np, CPT_InternalName attrib, LMatrix4 &t) {
  // This system is not ideal.  It will be improved in the future.
  static const CPT_InternalName IN_color("color");
  static const CPT_InternalName IN_ambient("ambient");
  static const CPT_InternalName IN_diffuse("diffuse");
  static const CPT_InternalName IN_specular("specular");
  static const CPT_InternalName IN_position("position");
  static const CPT_InternalName IN_halfVector("halfVector");
  static const CPT_InternalName IN_spotDirection("spotDirection");
  static const CPT_InternalName IN_spotCutoff("spotCutoff");
  static const CPT_InternalName IN_spotCosCutoff("spotCosCutoff");
  static const CPT_InternalName IN_spotExponent("spotExponent");
  static const CPT_InternalName IN_attenuation("attenuation");
  static const CPT_InternalName IN_constantAttenuation("constantAttenuation");
  static const CPT_InternalName IN_linearAttenuation("linearAttenuation");
  static const CPT_InternalName IN_quadraticAttenuation("quadraticAttenuation");
  static const CPT_InternalName IN_shadowMatrix("shadowMatrix");

  PandaNode *node = NULL;
  if (!np.is_empty()) {
    node = np.node();
  }

  if (attrib == IN_color) {
    if (node == (PandaNode *)NULL) {
      return &LMatrix4::ident_mat();
    }
    Light *light = node->as_light();
    nassertr(light != (Light *)NULL, &LMatrix4::ident_mat());
    LColor c = light->get_color();
    c.componentwise_mult(_light_color_scale);
    t.set_row(3, c);
    return &t;

  } else if (attrib == IN_ambient) {
    if (node == (PandaNode *)NULL) {
      return &LMatrix4::ident_mat();
    }
    Light *light = node->as_light();
    nassertr(light != (Light *)NULL, &LMatrix4::ident_mat());
    if (node->is_of_type(AmbientLight::get_class_type())) {
      LColor c = light->get_color();
      c.componentwise_mult(_light_color_scale);
      t.set_row(3, c);
    } else {
      // Non-ambient lights don't currently have an ambient color in Panda3D.
      t.set_row(3, LColor(0.0f, 0.0f, 0.0f, 1.0f));
    }
    return &t;

  } else if (attrib == IN_diffuse) {
    if (node == (PandaNode *)NULL) {
      return &LMatrix4::ident_mat();
    }
    Light *light = node->as_light();
    nassertr(light != (Light *)NULL, &LMatrix4::ones_mat());
    if (node->is_of_type(AmbientLight::get_class_type())) {
      // Ambient light has no diffuse color.
      t.set_row(3, LColor(0.0f, 0.0f, 0.0f, 1.0f));
    } else {
      LColor c = light->get_color();
      c.componentwise_mult(_light_color_scale);
      t.set_row(3, c);
    }
    return &t;

  } else if (attrib == IN_specular) {
    if (node == (PandaNode *)NULL) {
      return &LMatrix4::ident_mat();
    }
    Light *light = node->as_light();
    nassertr(light != (Light *)NULL, &LMatrix4::ones_mat());
    t.set_row(3, light->get_specular_color());
    return &t;

  } else if (attrib == IN_position) {
    if (np.is_empty()) {
      t = LMatrix4(0,0,0,0,0,0,0,0,0,0,0,0,0,0,1,0);
      return &t;
    } else if (node->is_of_type(AmbientLight::get_class_type())) {
      // Ambient light has no position.
      t = LMatrix4(0,0,0,0,0,0,0,0,0,0,0,0,0,0,0,0);
      return &t;
    } else if (node->is_of_type(DirectionalLight::get_class_type())) {
      DirectionalLight *light;
      DCAST_INTO_R(light, node, &LMatrix4::ident_mat());

      CPT(TransformState) transform = np.get_transform(_scene_setup->get_scene_root().get_parent());
      LVector3 dir = -(light->get_direction() * transform->get_mat());
      dir *= get_scene()->get_cs_world_transform()->get_mat();
      t = LMatrix4(0,0,0,0,0,0,0,0,0,0,0,0,dir[0],dir[1],dir[2],0);
      return &t;
    } else {
      LightLensNode *light;
      DCAST_INTO_R(light, node, &LMatrix4::ident_mat());
      Lens *lens = light->get_lens();
      nassertr(lens != (Lens *)NULL, &LMatrix4::ident_mat());

      CPT(TransformState) transform =
        get_scene()->get_cs_world_transform()->compose(
          np.get_transform(_scene_setup->get_scene_root().get_parent()));

      const LMatrix4 &light_mat = transform->get_mat();
      LPoint3 pos = lens->get_nodal_point() * light_mat;
      t = LMatrix4::translate_mat(pos);
      return &t;
    }

  } else if (attrib == IN_halfVector) {
    if (np.is_empty()) {
      t = LMatrix4(0,0,0,0,0,0,0,0,0,0,0,0,0,0,1,0);
      return &t;
    } else if (node->is_of_type(AmbientLight::get_class_type())) {
      // Ambient light has no half-vector.
      t = LMatrix4(0,0,0,0,0,0,0,0,0,0,0,0,0,0,0,0);
      return &t;
    } else if (node->is_of_type(DirectionalLight::get_class_type())) {
      DirectionalLight *light;
      DCAST_INTO_R(light, node, &LMatrix4::ident_mat());

      CPT(TransformState) transform = np.get_transform(_scene_setup->get_scene_root().get_parent());
      LVector3 dir = -(light->get_direction() * transform->get_mat());
      dir *= get_scene()->get_cs_world_transform()->get_mat();
      dir.normalize();
      dir += LVector3(0, 0, 1);
      dir.normalize();
      t = LMatrix4(0,0,0,0,0,0,0,0,0,0,0,0,dir[0],dir[1],dir[2],1);
      return &t;
    } else {
      LightLensNode *light;
      DCAST_INTO_R(light, node, &LMatrix4::ident_mat());
      Lens *lens = light->get_lens();
      nassertr(lens != (Lens *)NULL, &LMatrix4::ident_mat());

      CPT(TransformState) transform =
        get_scene()->get_cs_world_transform()->compose(
          np.get_transform(_scene_setup->get_scene_root().get_parent()));

      const LMatrix4 &light_mat = transform->get_mat();
      LPoint3 pos = lens->get_nodal_point() * light_mat;
      pos.normalize();
      pos += LVector3(0, 0, 1);
      pos.normalize();
      t = LMatrix4(0,0,0,0,0,0,0,0,0,0,0,0,pos[0],pos[1],pos[2],1);
      return &t;
    }

  } else if (attrib == IN_spotDirection) {
    if (node == (PandaNode *)NULL) {
      t.set_row(3, LVector3(0.0f, 0.0f, -1.0f));
      return &t;
    } else if (node->is_of_type(AmbientLight::get_class_type())) {
      // Ambient light has no spot direction.
      t.set_row(3, LVector3(0.0f, 0.0f, 0.0f));
      return &t;
    } else {
      LightLensNode *light;
      DCAST_INTO_R(light, node, &LMatrix4::ident_mat());
      Lens *lens = light->get_lens();
      nassertr(lens != (Lens *)NULL, &LMatrix4::ident_mat());

      CPT(TransformState) transform =
        get_scene()->get_cs_world_transform()->compose(
          np.get_transform(_scene_setup->get_scene_root().get_parent()));

      const LMatrix4 &light_mat = transform->get_mat();
      LVector3 dir = lens->get_view_vector() * light_mat;
      t.set_row(3, dir);
      return &t;
    }

  } else if (attrib == IN_spotCutoff) {
    if (node != (PandaNode *)NULL &&
        node->is_of_type(Spotlight::get_class_type())) {
      LightLensNode *light;
      DCAST_INTO_R(light, node, &LMatrix4::ident_mat());
      Lens *lens = light->get_lens();
      nassertr(lens != (Lens *)NULL, &LMatrix4::ident_mat());

      float cutoff = lens->get_hfov() * 0.5f;
      t.set_row(3, LVecBase4(cutoff));
      return &t;
    } else {
      // Other lights have no cut-off.
      t.set_row(3, LVecBase4(180));
      return &t;
    }

  } else if (attrib == IN_spotCosCutoff) {
    if (node != (PandaNode *)NULL &&
        node->is_of_type(Spotlight::get_class_type())) {
      LightLensNode *light;
      DCAST_INTO_R(light, node, &LMatrix4::ident_mat());
      Lens *lens = light->get_lens();
      nassertr(lens != (Lens *)NULL, &LMatrix4::ident_mat());

      float cutoff = lens->get_hfov() * 0.5f;
      t.set_row(3, LVecBase4(ccos(deg_2_rad(cutoff))));
      return &t;
    } else {
      // Other lights have no cut-off.
      t.set_row(3, LVecBase4(-1));
      return &t;
    }

  } else if (attrib == IN_spotExponent) {
    if (node == (PandaNode *)NULL) {
      return &LMatrix4::zeros_mat();
    }
    Light *light = node->as_light();
    nassertr(light != (Light *)NULL, &LMatrix4::ident_mat());

    t.set_row(3, LVecBase4(light->get_exponent()));
    return &t;

  } else if (attrib == IN_attenuation) {
    if (node != (PandaNode *)NULL) {
      Light *light = node->as_light();
      nassertr(light != (Light *)NULL, &LMatrix4::ones_mat());

      t.set_row(3, LVecBase4(light->get_attenuation(), 0));
    } else {
      t.set_row(3, LVecBase4(1, 0, 0, 0));
    }
    return &t;

  } else if (attrib == IN_constantAttenuation) {
    if (node == (PandaNode *)NULL) {
      return &LMatrix4::ones_mat();
    }
    Light *light = node->as_light();
    nassertr(light != (Light *)NULL, &LMatrix4::ones_mat());

    t.set_row(3, LVecBase4(light->get_attenuation()[0]));
    return &t;

  } else if (attrib == IN_linearAttenuation) {
    if (node == (PandaNode *)NULL) {
      return &LMatrix4::zeros_mat();
    }
    Light *light = node->as_light();
    nassertr(light != (Light *)NULL, &LMatrix4::ident_mat());

    t.set_row(3, LVecBase4(light->get_attenuation()[1]));
    return &t;

  } else if (attrib == IN_quadraticAttenuation) {
    if (node == (PandaNode *)NULL) {
      return &LMatrix4::zeros_mat();
    }
    Light *light = node->as_light();
    nassertr(light != (Light *)NULL, &LMatrix4::ident_mat());

    t.set_row(3, LVecBase4(light->get_attenuation()[2]));
    return &t;

  } else if (attrib == IN_shadowMatrix) {
    static const LMatrix4 biasmat(0.5f, 0.0f, 0.0f, 0.0f,
                                  0.0f, 0.5f, 0.0f, 0.0f,
                                  0.0f, 0.0f, 0.5f, 0.0f,
                                  0.5f, 0.5f, 0.5f, 1.0f);

    if (node == (PandaNode *)NULL) {
      return &biasmat;
    }

    LensNode *lnode;
    DCAST_INTO_R(lnode, node, &LMatrix4::ident_mat());
    Lens *lens = lnode->get_lens();

    t = get_external_transform()->get_mat() *
      get_scene()->get_camera_transform()->get_mat() *
      np.get_net_transform()->get_inverse()->get_mat() *
      LMatrix4::convert_mat(_coordinate_system, lens->get_coordinate_system());

    if (!node->is_of_type(PointLight::get_class_type())) {
      t *= lens->get_projection_mat() * biasmat;
    }
    return &t;

  } else {
    display_cat.error()
      << "Shader input requests invalid attribute " << *attrib
      << " from node " << np << "\n";
    return &LMatrix4::ident_mat();
  }
}

/**
 * Like fetch_specified_value, but for texture inputs.
 */
PT(Texture) GraphicsStateGuardian::
fetch_specified_texture(Shader::ShaderTexSpec &spec, SamplerState &sampler,
                        int &view) {
  switch (spec._part) {
  case Shader::STO_named_input:
    // Named texture input.
    if (!_target_shader->has_shader_input(spec._name)) {
      // Is this a member of something, like a node?
      const InternalName *parent = spec._name->get_parent();
      if (parent != InternalName::get_root() &&
          _target_shader->has_shader_input(parent)) {

        // Yes, grab the node.
        const string &basename = spec._name->get_basename();
        NodePath np = _target_shader->get_shader_input_nodepath(parent);

        if (basename == "shadowMap") {
          PT(Texture) tex = get_shadow_map(np);
          if (tex != (Texture *)NULL) {
            sampler = tex->get_default_sampler();
          }
          return tex;

        } else {
          if (spec._stage == 0) {
            display_cat.error()
              << "Shader input " << *parent
              << " has no member named " << basename << ".\n";
            spec._stage = -1;
          }
        }
      } else {
        // This used to be legal for some reason, so don't trigger the assert.
        // Prevent flood, though, so abuse the _stage flag to indicate whether
        // we've already errored about this.
        if (spec._stage == 0) {
          display_cat.error()
            << "Shader input " << *spec._name << " is not present.\n";
          spec._stage = -1;
        }
      }
    } else {
      // Just a regular texture input.
      return _target_shader->get_shader_input_texture(spec._name, &sampler);
    }
    break;

  case Shader::STO_stage_i:
    {
      // We get the TextureAttrib directly from the _target_rs, not the
      // filtered TextureAttrib in _target_texture.
      const TextureAttrib *texattrib;
      _target_rs->get_attrib_def(texattrib);

      if (spec._stage < texattrib->get_num_on_stages()) {
        TextureStage *stage = texattrib->get_on_stage(spec._stage);
        sampler = texattrib->get_on_sampler(stage);
        view += stage->get_tex_view_offset();
        return texattrib->get_on_texture(stage);
      }
    }
    break;

  case Shader::STO_light_i_shadow_map:
    {
      const LightAttrib *target_light;
      _target_rs->get_attrib_def(target_light);

      // We want to ignore ambient lights.  To that effect, iterate through
      // the list of lights.  In the future, we will improve this system, by
      // also filtering down to the number of lights specified by the shader.
      int i = 0;

      int num_on_lights = target_light->get_num_on_lights();
      for (int li = 0; li < num_on_lights; li++) {
        NodePath light = target_light->get_on_light(li);
        nassertr(!light.is_empty(), NULL);
        Light *light_obj = light.node()->as_light();
        nassertr(light_obj != (Light *)NULL, NULL);

        if (light_obj->get_type() != AmbientLight::get_class_type()) {
          if (i++ == spec._stage) {
            PT(Texture) tex = get_shadow_map(light);
            if (tex != (Texture *)NULL) {
              sampler = tex->get_default_sampler();
            }
            return tex;
          }
        }
      }
    }
    break;

  default:
    nassertr(false, NULL);
    break;
  }

  return NULL;
}

/**
 * Return a pointer to struct ShaderPtrData
 */
const Shader::ShaderPtrData *GraphicsStateGuardian::
fetch_ptr_parameter(const Shader::ShaderPtrSpec& spec) {
  return (_target_shader->get_shader_input_ptr(spec._arg));
}

/**
 * Makes the specified DisplayRegion current.  All future drawing and clear
 * operations will be constrained within the given DisplayRegion.
 */
void GraphicsStateGuardian::
prepare_display_region(DisplayRegionPipelineReader *dr) {
  _current_display_region = dr->get_object();
  _current_stereo_channel = dr->get_stereo_channel();
  _current_tex_view_offset = dr->get_tex_view_offset();
  _effective_incomplete_render = _incomplete_render && _current_display_region->get_incomplete_render();

  _stereo_buffer_mask = ~0;

  Lens::StereoChannel output_channel = dr->get_stereo_channel();
  if (dr->get_window()->get_swap_eyes()) {
    // Reverse the output channel.
    switch (output_channel) {
    case Lens::SC_left:
      output_channel = Lens::SC_right;
      break;

    case Lens::SC_right:
      output_channel = Lens::SC_left;
      break;

    default:
      break;
    }
  }

  switch (output_channel) {
  case Lens::SC_left:
    _color_write_mask = dr->get_window()->get_left_eye_color_mask();
    if (_current_properties->is_stereo()) {
      _stereo_buffer_mask = ~RenderBuffer::T_right;
    }
    break;

  case Lens::SC_right:
    _color_write_mask = dr->get_window()->get_right_eye_color_mask();
    if (_current_properties->is_stereo()) {
      _stereo_buffer_mask = ~RenderBuffer::T_left;
    }
    break;

  case Lens::SC_mono:
  case Lens::SC_stereo:
    _color_write_mask = ColorWriteAttrib::C_all;
  }
}

/**
 * Resets any non-standard graphics state that might give a callback apoplexy.
 * Some drivers require that the graphics state be restored to neutral before
 * performing certain operations.  In OpenGL, for instance, this closes any
 * open vertex buffers.
 */
void GraphicsStateGuardian::
clear_before_callback() {
}

/**
 * Forgets the current graphics state and current transform, so that the next
 * call to set_state_and_transform() will have to reload everything.  This is
 * a good thing to call when you are no longer sure what the graphics state
 * is.  This should only be called from the draw thread.
 */
void GraphicsStateGuardian::
clear_state_and_transform() {
  // Re-issue the modelview and projection transforms.
  reissue_transforms();

  // Now clear the state flags to unknown.
  _state_rs = RenderState::make_empty();
  _state_mask.clear();
}

/**
 * This is simply a transparent call to GraphicsEngine::remove_window().  It
 * exists primary to support removing a window from that compiles before the
 * display module, and therefore has no knowledge of a GraphicsEngine object.
 */
void GraphicsStateGuardian::
remove_window(GraphicsOutputBase *window) {
  nassertv(_engine != (GraphicsEngine *)NULL);
  GraphicsOutput *win;
  DCAST_INTO_V(win, window);
  _engine->remove_window(win);
}

/**
 * Makes the current lens (whichever lens was most recently specified with
 * set_scene()) active, so that it will transform future rendered geometry.
 * Normally this is only called from the draw process, and usually it is
 * called by set_scene().
 *
 * The return value is true if the lens is acceptable, false if it is not.
 */
bool GraphicsStateGuardian::
prepare_lens() {
  return false;
}

/**
 * Given a lens, this function calculates the appropriate projection matrix
 * for this gsg.  The result depends on the peculiarities of the rendering
 * API.
 */
CPT(TransformState) GraphicsStateGuardian::
calc_projection_mat(const Lens *lens) {
  if (lens == (Lens *)NULL) {
    return NULL;
  }

  if (!lens->is_linear()) {
    return NULL;
  }

  return TransformState::make_identity();
}

/**
 * Called before each frame is rendered, to allow the GSG a chance to do any
 * internal cleanup before beginning the frame.
 *
 * The return value is true if successful (in which case the frame will be
 * drawn and end_frame() will be called later), or false if unsuccessful (in
 * which case nothing will be drawn and end_frame() will not be called).
 */
bool GraphicsStateGuardian::
begin_frame(Thread *current_thread) {
  _prepared_objects->begin_frame(this, current_thread);

  // We should reset the state to the default at the beginning of every frame.
  // Although this will incur additional overhead, particularly in a simple
  // scene, it helps ensure that states that have changed properties since
  // last time without changing attribute pointers--like textures, lighting,
  // or fog--will still be accurately updated.
  _state_rs = RenderState::make_empty();
  _state_mask.clear();

#ifdef DO_PSTATS
  // We have to do this here instead of in GraphicsEngine because we need a
  // current context to issue timer queries.
  int frame = ClockObject::get_global_clock()->get_frame_count();
  if (_last_query_frame < frame) {
    _last_query_frame = frame;
    _timer_queries_pcollector.clear_level();

    // Now is a good time to flush previous frame's queries.  We may not
    // actually have all of the previous frame's results in yet, but that's
    // okay; the GPU data is allowed to lag a few frames behind.
    flush_timer_queries();

    if (_timer_queries_active) {
      // Issue a stop and start event for collector 0, marking the beginning
      // of the new frame.
      issue_timer_query(0x8000);
      issue_timer_query(0x0000);
    }
  }
#endif

  return !_needs_reset;
}

/**
 * Called between begin_frame() and end_frame() to mark the beginning of
 * drawing commands for a "scene" (usually a particular DisplayRegion) within
 * a frame.  All 3-D drawing commands, except the clear operation, must be
 * enclosed within begin_scene() .. end_scene(). This must be called in the
 * draw thread.
 *
 * The return value is true if successful (in which case the scene will be
 * drawn and end_scene() will be called later), or false if unsuccessful (in
 * which case nothing will be drawn and end_scene() will not be called).
 */
bool GraphicsStateGuardian::
begin_scene() {
  return true;
}

/**
 * Called between begin_frame() and end_frame() to mark the end of drawing
 * commands for a "scene" (usually a particular DisplayRegion) within a frame.
 * All 3-D drawing commands, except the clear operation, must be enclosed
 * within begin_scene() .. end_scene().
 */
void GraphicsStateGuardian::
end_scene() {
  // We should clear this pointer now, so that we don't keep unneeded
  // reference counts dangling.  We keep around a "null" scene setup object
  // instead of using a null pointer to avoid special-case code in
  // set_state_and_transform.
  _scene_setup = _scene_null;

  // Undo any lighting we had enabled last scene, to force the lights to be
  // reissued, in case their parameters or positions have changed between
  // scenes.
  int i;
  for (i = 0; i < _num_lights_enabled; ++i) {
    enable_light(i, false);
  }
  _num_lights_enabled = 0;

  // Ditto for the clipping planes.
  for (i = 0; i < _num_clip_planes_enabled; ++i) {
    enable_clip_plane(i, false);
  }
  _num_clip_planes_enabled = 0;

  // Put the state into the 'unknown' state, forcing a reload.
  _state_rs = RenderState::make_empty();
  _state_mask.clear();
}

/**
 * Called after each frame is rendered, to allow the GSG a chance to do any
 * internal cleanup after rendering the frame, and before the window flips.
 */
void GraphicsStateGuardian::
end_frame(Thread *current_thread) {
  _prepared_objects->end_frame(current_thread);

  // Flush any PStatCollectors.
  _data_transferred_pcollector.flush_level();

  _primitive_batches_pcollector.flush_level();
  _primitive_batches_tristrip_pcollector.flush_level();
  _primitive_batches_trifan_pcollector.flush_level();
  _primitive_batches_tri_pcollector.flush_level();
  _primitive_batches_patch_pcollector.flush_level();
  _primitive_batches_other_pcollector.flush_level();
  _vertices_tristrip_pcollector.flush_level();
  _vertices_trifan_pcollector.flush_level();
  _vertices_tri_pcollector.flush_level();
  _vertices_patch_pcollector.flush_level();
  _vertices_other_pcollector.flush_level();

  _state_pcollector.flush_level();
  _texture_state_pcollector.flush_level();
  _transform_state_pcollector.flush_level();
  _draw_primitive_pcollector.flush_level();

  // Evict any textures andor vbuffers that exceed our texture memory.
  _prepared_objects->_graphics_memory_lru.begin_epoch();
}

/**
 * Called by the graphics engine on the draw thread to check the status of the
 * running timer queries and submit their results to the PStats server.
 */
void GraphicsStateGuardian::
flush_timer_queries() {
#ifdef DO_PSTATS
  // This uses the lower-level PStats interfaces for now because of all the
  // unnecessary overhead that would otherwise be incurred when adding such a
  // large amount of data at once.

  PStatClient *client = PStatClient::get_global_pstats();

  if (!client->client_is_connected()) {
    _timer_queries_active = false;
    return;
  }

  if (!_timer_queries_active) {
    if (pstats_gpu_timing && _supports_timer_query) {
      // Check if timer queries should be enabled.
      _timer_queries_active = true;
    } else {
      return;
    }
  }

  // Currently, we use one thread per GSG, for convenience.  In the future, we
  // may want to try and use one thread per graphics card.
  if (_pstats_gpu_thread == -1) {
    _pstats_gpu_thread = client->make_gpu_thread(get_driver_renderer()).get_index();
  }
  PStatThread gpu_thread(client, _pstats_gpu_thread);

  // Get the results of all the timer queries.
  int first = 0;
  if (!_pending_timer_queries.empty()) {
    int count = _pending_timer_queries.size();
    if (count == 0) {
      return;
    }

    PStatGPUTimer timer(this, _wait_timer_pcollector);

    if (_last_num_queried > 0) {
      // We know how many queries were available last frame, and this usually
      // stays fairly constant, so use this as a starting point.
      int i = min(_last_num_queried, count) - 1;

      if (_pending_timer_queries[i]->is_answer_ready()) {
        first = count;
        while (i < count - 1) {
          if (!_pending_timer_queries[++i]->is_answer_ready()) {
            first = i;
            break;
          }
        }
      } else {
        first = 0;
        while (i > 0) {
          if (_pending_timer_queries[--i]->is_answer_ready()) {
            first = i + 1;
            break;
          }
        }
      }
    } else {
      // We figure out which tasks the GPU has already finished by doing a
      // binary search for the first query that does not have an answer ready.
      // We know then that everything before that must be ready.
      while (count > 0) {
        int step = count / 2;
        int i = first + step;
        if (_pending_timer_queries[i]->is_answer_ready()) {
          first += step + 1;
          count -= step + 1;
        } else {
          count = step;
        }
      }
    }

    if (first <= 0) {
      return;
    }

    _last_num_queried = first;

    for (int i = 0; i < first; ++i) {
      CPT(TimerQueryContext) query = _pending_timer_queries[i];

      double time_data = query->get_timestamp(); //  + _timer_delta;

      if (query->_pstats_index == _command_latency_pcollector.get_index()) {
        // Special case for the latency pcollector.
        PStatCollectorDef *cdef;
        cdef = client->get_collector_ptr(query->_pstats_index)->get_def(client, query->_pstats_index);
        _pstats_gpu_data.add_level(query->_pstats_index, time_data * cdef->_factor);

      } else if (query->_pstats_index & 0x8000) {
        _pstats_gpu_data.add_stop(query->_pstats_index & 0x7fff, time_data);

      } else {
        _pstats_gpu_data.add_start(query->_pstats_index & 0x7fff, time_data);
      }

      // We found an end-frame marker (a stop event for collector 0). This
      // means that the GPU actually caught up with that frame, and we can
      // flush the GPU thread's frame data to the pstats server.
      if (query->_pstats_index == 0x8000) {
        gpu_thread.add_frame(_pstats_gpu_data);
        _pstats_gpu_data.clear();
      }
    }
  }

  if (first > 0) {
    // Do this out of the scope of _wait_timer_pcollector.
    _pending_timer_queries.erase(
      _pending_timer_queries.begin(),
      _pending_timer_queries.begin() + first
    );
    _timer_queries_pcollector.add_level_now(first);
  }
#endif
}

/**
 * Returns true if this GSG can implement decals using a DepthOffsetAttrib, or
 * false if that is unreliable and the three-step rendering process should be
 * used instead.
 */
bool GraphicsStateGuardian::
depth_offset_decals() {
  return true;
}

/**
 * Called during draw to begin a three-step rendering phase to draw decals.
 * The first step, begin_decal_base_first(), is called prior to drawing the
 * base geometry.  It should set up whatever internal state is appropriate, as
 * well as returning a RenderState object that should be applied to the base
 * geometry for rendering.
 */
CPT(RenderState) GraphicsStateGuardian::
begin_decal_base_first() {
  // Turn off writing the depth buffer to render the base geometry.
  static CPT(RenderState) decal_base_first;
  if (decal_base_first == (const RenderState *)NULL) {
    decal_base_first = RenderState::make
      (DepthWriteAttrib::make(DepthWriteAttrib::M_off),
       RenderState::get_max_priority());
  }
  return decal_base_first;
}

/**
 * Called during draw to begin a three-step rendering phase to draw decals.
 * The second step, begin_decal_nested(), is called after drawing the base
 * geometry and prior to drawing any of the nested decal geometry that is to
 * be applied to the base geometry.
 */
CPT(RenderState) GraphicsStateGuardian::
begin_decal_nested() {
  // We should keep the depth buffer off during this operation, so that decals
  // on decals will render properly.
  static CPT(RenderState) decal_nested;
  if (decal_nested == (const RenderState *)NULL) {
    decal_nested = RenderState::make
      (DepthWriteAttrib::make(DepthWriteAttrib::M_off),
       RenderState::get_max_priority());
  }
  return decal_nested;
}

/**
 * Called during draw to begin a three-step rendering phase to draw decals.
 * The third step, begin_decal_base_second(), is called after drawing the base
 * geometry and the nested decal geometry, and prior to drawing the base
 * geometry one more time (if needed).
 *
 * It should return a RenderState object appropriate for rendering the base
 * geometry the second time, or NULL if it is not necessary to re-render the
 * base geometry.
 */
CPT(RenderState) GraphicsStateGuardian::
begin_decal_base_second() {
  // Now let the depth buffer go back on, but turn off writing the color
  // buffer to render the base geometry after the second pass.  Also, turn off
  // texturing since there's no need for it now.
  static CPT(RenderState) decal_base_second;
  if (decal_base_second == (const RenderState *)NULL) {
    decal_base_second = RenderState::make
      (ColorWriteAttrib::make(ColorWriteAttrib::C_off),
       // On reflection, we need to leave texturing on so the alpha test
       // mechanism can work (if it is enabled, e.g.  we are rendering an
       // object with M_dual transparency). TextureAttrib::make_off(),
       RenderState::get_max_priority());
  }
  return decal_base_second;
}

/**
 * Called during draw to clean up after decals are finished.
 */
void GraphicsStateGuardian::
finish_decal() {
  // No need to do anything special here.
}

/**
 * Called before a sequence of draw_primitive() functions are called, this
 * should prepare the vertex data for rendering.  It returns true if the
 * vertices are ok, false to abort this group of primitives.
 */
bool GraphicsStateGuardian::
begin_draw_primitives(const GeomPipelineReader *geom_reader,
                      const GeomMunger *munger,
                      const GeomVertexDataPipelineReader *data_reader,
                      bool force) {
  _munger = munger;
  _data_reader = data_reader;

  // Always draw if we have a shader, since the shader might use a different
  // mechanism for fetching vertex data.
  return _data_reader->has_vertex() || (_target_shader && _target_shader->has_shader());
}

/**
 * Draws a series of disconnected triangles.
 */
bool GraphicsStateGuardian::
draw_triangles(const GeomPrimitivePipelineReader *, bool) {
  return false;
}

/**
 * Draws a series of triangle strips.
 */
bool GraphicsStateGuardian::
draw_tristrips(const GeomPrimitivePipelineReader *, bool) {
  return false;
}

/**
 * Draws a series of triangle fans.
 */
bool GraphicsStateGuardian::
draw_trifans(const GeomPrimitivePipelineReader *, bool) {
  return false;
}

/**
 * Draws a series of "patches", which can only be processed by a tessellation
 * shader.
 */
bool GraphicsStateGuardian::
draw_patches(const GeomPrimitivePipelineReader *, bool) {
  return false;
}

/**
 * Draws a series of disconnected line segments.
 */
bool GraphicsStateGuardian::
draw_lines(const GeomPrimitivePipelineReader *, bool) {
  return false;
}

/**
 * Draws a series of line strips.
 */
bool GraphicsStateGuardian::
draw_linestrips(const GeomPrimitivePipelineReader *, bool) {
  return false;
}

/**
 * Draws a series of disconnected points.
 */
bool GraphicsStateGuardian::
draw_points(const GeomPrimitivePipelineReader *, bool) {
  return false;
}

/**
 * Called after a sequence of draw_primitive() functions are called, this
 * should do whatever cleanup is appropriate.
 */
void GraphicsStateGuardian::
end_draw_primitives() {
  _munger = NULL;
  _data_reader = NULL;
}

/**
 * Resets all internal state as if the gsg were newly created.
 */
void GraphicsStateGuardian::
reset() {
  _needs_reset = false;
  _is_valid = false;

  _state_rs = RenderState::make_empty();
  _target_rs = NULL;
  _state_mask.clear();
  _internal_transform = _cs_transform;
  _scene_null = new SceneSetup;
  _scene_setup = _scene_null;

  _color_write_mask = ColorWriteAttrib::C_all;

  _has_scene_graph_color = false;
  _scene_graph_color.set(1.0f, 1.0f, 1.0f, 1.0f);
  _transform_stale = true;
  _color_blend_involves_color_scale = false;
  _texture_involves_color_scale = false;
  _vertex_colors_enabled = true;
  _lighting_enabled = false;
  _num_lights_enabled = 0;
  _num_clip_planes_enabled = 0;
  _clip_planes_enabled = false;

  _color_scale_enabled = false;
  _current_color_scale.set(1.0f, 1.0f, 1.0f, 1.0f);
  _has_texture_alpha_scale = false;

  _has_material_force_color = false;
  _material_force_color.set(1.0f, 1.0f, 1.0f, 1.0f);
  _light_color_scale.set(1.0f, 1.0f, 1.0f, 1.0f);

  _tex_gen_modifies_mat = false;
  _last_max_stage_index = 0;

  _is_valid = true;
}

/**
 * Simultaneously resets the render state and the transform state.
 *
 * This transform specified is the "internal" net transform, already converted
 * into the GSG's internal coordinate space by composing it to
 * get_cs_transform().  (Previously, this used to be the "external" net
 * transform, with the assumption that that GSG would convert it internally,
 * but that is no longer the case.)
 *
 * Special case: if (state==NULL), then the target state is already stored in
 * _target.
 */
void GraphicsStateGuardian::
set_state_and_transform(const RenderState *state,
                        const TransformState *trans) {
}

/**
 * Clears the framebuffer within the current DisplayRegion, according to the
 * flags indicated by the given DrawableRegion object.
 *
 * This does not set the DisplayRegion first.  You should call
 * prepare_display_region() to specify the region you wish the clear operation
 * to apply to.
 */
void GraphicsStateGuardian::
clear(DrawableRegion *clearable) {
}

/**
 * Returns a RenderBuffer object suitable for operating on the requested set
 * of buffers.  buffer_type is the union of all the desired RenderBuffer::Type
 * values.
 */
RenderBuffer GraphicsStateGuardian::
get_render_buffer(int buffer_type, const FrameBufferProperties &prop) {
  return RenderBuffer(this, buffer_type & prop.get_buffer_mask() & _stereo_buffer_mask);
}

/**
 * Returns what the cs_transform would be set to after a call to
 * set_coordinate_system(cs).  This is another way of saying the cs_transform
 * when rendering the scene for a camera with the indicated coordinate system.
 */
CPT(TransformState) GraphicsStateGuardian::
get_cs_transform_for(CoordinateSystem cs) const {
  if (_coordinate_system == cs) {
    // We've already calculated this.
    return _cs_transform;

  } else if (_internal_coordinate_system == CS_default ||
             _internal_coordinate_system == cs) {
    return TransformState::make_identity();

  } else {
    return TransformState::make_mat
      (LMatrix4::convert_mat(cs, _internal_coordinate_system));
  }
}

/**
 * Returns a transform that converts from the GSG's external coordinate system
 * (as returned by get_coordinate_system()) to its internal coordinate system
 * (as returned by get_internal_coordinate_system()).  This is used for
 * rendering.
 */
CPT(TransformState) GraphicsStateGuardian::
get_cs_transform() const {
  return _cs_transform;
}

/**
 * This is fundametically similar to do_issue_light(), with calls to
 * apply_clip_plane() and enable_clip_planes(), as appropriate.
 */
void GraphicsStateGuardian::
do_issue_clip_plane() {
  int num_enabled = 0;
  int num_on_planes = 0;

  const ClipPlaneAttrib *target_clip_plane = (const ClipPlaneAttrib *)
    _target_rs->get_attrib_def(ClipPlaneAttrib::get_class_slot());

  if (target_clip_plane != (ClipPlaneAttrib *)NULL) {
    CPT(ClipPlaneAttrib) new_plane = target_clip_plane->filter_to_max(_max_clip_planes);

    num_on_planes = new_plane->get_num_on_planes();
    for (int li = 0; li < num_on_planes; li++) {
      NodePath plane = new_plane->get_on_plane(li);
      nassertv(!plane.is_empty());
      PlaneNode *plane_node;
      DCAST_INTO_V(plane_node, plane.node());
      if ((plane_node->get_clip_effect() & PlaneNode::CE_visible) != 0) {
        // Clipping should be enabled before we apply any planes.
        if (!_clip_planes_enabled) {
          enable_clip_planes(true);
          _clip_planes_enabled = true;
        }

        enable_clip_plane(num_enabled, true);
        if (num_enabled == 0) {
          begin_bind_clip_planes();
        }

        bind_clip_plane(plane, num_enabled);
        num_enabled++;
      }
    }
  }

  int i;
  for (i = num_enabled; i < _num_clip_planes_enabled; ++i) {
    enable_clip_plane(i, false);
  }
  _num_clip_planes_enabled = num_enabled;

  // If no planes were set, disable clipping
  if (num_enabled == 0) {
    if (_clip_planes_enabled) {
      enable_clip_planes(false);
      _clip_planes_enabled = false;
    }
  } else {
    end_bind_clip_planes();
  }
}

/**
 * This method is defined in the base class because it is likely that this
 * functionality will be used for all (or at least most) kinds of
 * GraphicsStateGuardians--it's not specific to any one rendering backend.
 *
 * The ColorAttribute just changes the interpretation of the color on the
 * vertices, and fiddles with _vertex_colors_enabled, etc.
 */
void GraphicsStateGuardian::
do_issue_color() {
  const ColorAttrib *target_color = (const ColorAttrib *)
    _target_rs->get_attrib_def(ColorAttrib::get_class_slot());

  switch (target_color->get_color_type()) {
  case ColorAttrib::T_flat:
    // Color attribute flat: it specifies a scene graph color that overrides
    // the vertex color.
    _scene_graph_color = target_color->get_color();
    _has_scene_graph_color = true;
    _vertex_colors_enabled = false;
    break;

  case ColorAttrib::T_off:
    // Color attribute off: it specifies that no scene graph color is in
    // effect, and vertex color is not important either.
    _scene_graph_color.set(1.0f, 1.0f, 1.0f, 1.0f);
    _has_scene_graph_color = false;
    _vertex_colors_enabled = false;
    break;

  case ColorAttrib::T_vertex:
    // Color attribute vertex: it specifies that vertex color should be
    // revealed.
    _scene_graph_color.set(1.0f, 1.0f, 1.0f, 1.0f);
    _has_scene_graph_color = false;
    _vertex_colors_enabled = true;
    break;
  }

  if (_color_scale_via_lighting) {
    _state_mask.clear_bit(LightAttrib::get_class_slot());
    _state_mask.clear_bit(MaterialAttrib::get_class_slot());

    determine_light_color_scale();
  }
}

/**
 *
 */
void GraphicsStateGuardian::
do_issue_color_scale() {
  // If the previous color scale had set a special texture, clear the texture
  // now.
  if (_has_texture_alpha_scale) {
    _state_mask.clear_bit(TextureAttrib::get_class_slot());
  }

  const ColorScaleAttrib *target_color_scale = (const ColorScaleAttrib *)
    _target_rs->get_attrib_def(ColorScaleAttrib::get_class_slot());

  _color_scale_enabled = target_color_scale->has_scale();
  _current_color_scale = target_color_scale->get_scale();
  _has_texture_alpha_scale = false;

  if (_color_blend_involves_color_scale) {
    _state_mask.clear_bit(TransparencyAttrib::get_class_slot());
  }
  if (_texture_involves_color_scale) {
    _state_mask.clear_bit(TextureAttrib::get_class_slot());
  }
  if (_color_scale_via_lighting) {
    _state_mask.clear_bit(LightAttrib::get_class_slot());
    _state_mask.clear_bit(MaterialAttrib::get_class_slot());

    determine_light_color_scale();
  }

  if (_alpha_scale_via_texture && !_has_scene_graph_color &&
      target_color_scale->has_alpha_scale()) {
    // This color scale will set a special texture--so again, clear the
    // texture.
    _state_mask.clear_bit(TextureAttrib::get_class_slot());
    _state_mask.clear_bit(TexMatrixAttrib::get_class_slot());

    _has_texture_alpha_scale = true;
  }
}

/**
 * This implementation of do_issue_light() assumes we have a limited number of
 * hardware lights available.  This function assigns each light to a different
 * hardware light id, trying to keep each light associated with the same id
 * where possible, but reusing id's when necessary.  When it is no longer
 * possible to reuse existing id's (e.g.  all id's are in use), the next
 * sequential id is assigned (if available).
 *
 * It will call apply_light() each time a light is assigned to a particular id
 * for the first time in a given frame, and it will subsequently call
 * enable_light() to enable or disable each light as the frame is rendered, as
 * well as enable_lighting() to enable or disable overall lighting.
 */
void GraphicsStateGuardian::
do_issue_light() {
  // Initialize the current ambient light total and newly enabled light list
  LColor cur_ambient_light(0.0f, 0.0f, 0.0f, 0.0f);
  int i;

  int num_enabled = 0;
  int num_on_lights = 0;

  const LightAttrib *target_light;
  _target_rs->get_attrib_def(target_light);

  if (display_cat.is_spam()) {
    display_cat.spam()
      << "do_issue_light: " << target_light << "\n";
  }
  if (target_light != (LightAttrib *)NULL) {
    CPT(LightAttrib) new_light = target_light->filter_to_max(_max_lights);
    if (display_cat.is_spam()) {
      new_light->write(display_cat.spam(false), 2);
    }

    num_on_lights = new_light->get_num_on_lights();
    for (int li = 0; li < num_on_lights; li++) {
      NodePath light = new_light->get_on_light(li);
      nassertv(!light.is_empty());
      Light *light_obj = light.node()->as_light();
      nassertv(light_obj != (Light *)NULL);

      // Lighting should be enabled before we apply any lights.
      if (!_lighting_enabled) {
        enable_lighting(true);
        _lighting_enabled = true;
      }

      if (light_obj->get_type() == AmbientLight::get_class_type()) {
        // Ambient lights don't require specific light ids; simply add in the
        // ambient contribution to the current total
        cur_ambient_light += light_obj->get_color();

      } else {
        const LColor &color = light_obj->get_color();
        // Don't bother binding the light if it has no color to contribute.
        if (color[0] != 0.0 || color[1] != 0.0 || color[2] != 0.0) {
          enable_light(num_enabled, true);
          if (num_enabled == 0) {
            begin_bind_lights();
          }

          light_obj->bind(this, light, num_enabled);
          num_enabled++;
        }
      }
    }
  }

  for (i = num_enabled; i < _num_lights_enabled; ++i) {
    enable_light(i, false);
  }
  _num_lights_enabled = num_enabled;

  // If no lights were set, disable lighting
  if (num_on_lights == 0) {
    if (_color_scale_via_lighting && (_has_material_force_color || _light_color_scale != LVecBase4(1.0f, 1.0f, 1.0f, 1.0f))) {
      // Unless we need lighting anyway to apply a color or color scale.
      if (!_lighting_enabled) {
        enable_lighting(true);
        _lighting_enabled = true;
      }
      set_ambient_light(LColor(1.0f, 1.0f, 1.0f, 1.0f));

    } else {
      if (_lighting_enabled) {
        enable_lighting(false);
        _lighting_enabled = false;
      }
    }

  } else {
    set_ambient_light(cur_ambient_light);
  }

  if (num_enabled != 0) {
    end_bind_lights();
  }
}

/**
 * Copy the pixels within the indicated display region from the framebuffer
 * into texture memory.
 *
 * This should be called between begin_frame() and end_frame(), but not be
 * called between begin_scene() and end_scene().
 *
 * @param z if z > -1, it is the cube map index into which to copy
 * @return true on success, false on failure
 */
bool GraphicsStateGuardian::
framebuffer_copy_to_texture(Texture *, int, int, const DisplayRegion *,
                            const RenderBuffer &) {
  return false;
}

/**
 * Copy the pixels within the indicated display region from the framebuffer
 * into system memory, not texture memory.  Please note that this may be a
 * very expensive operation as it stalls the graphics pipeline while waiting
 * for the rendered results to become available.  The graphics implementation
 * may choose to defer writing the ram image until the next end_frame() call.
 *
 * This completely redefines the ram image of the indicated texture.
 *
 * This should be called between begin_frame() and end_frame(), but not be
 * called between begin_scene() and end_scene().
 *
 * @return true on success, false on failure
 */
bool GraphicsStateGuardian::
framebuffer_copy_to_ram(Texture *, int, int, const DisplayRegion *,
                        const RenderBuffer &) {
  return false;
}

/**
 * Called the first time a particular light has been bound to a given id
 * within a frame, this should set up the associated hardware light with the
 * light's properties.
 */
void GraphicsStateGuardian::
bind_light(PointLight *light_obj, const NodePath &light, int light_id) {
}

/**
 * Called the first time a particular light has been bound to a given id
 * within a frame, this should set up the associated hardware light with the
 * light's properties.
 */
void GraphicsStateGuardian::
bind_light(DirectionalLight *light_obj, const NodePath &light, int light_id) {
}

/**
 * Called the first time a particular light has been bound to a given id
 * within a frame, this should set up the associated hardware light with the
 * light's properties.
 */
void GraphicsStateGuardian::
bind_light(Spotlight *light_obj, const NodePath &light, int light_id) {
}

#ifdef DO_PSTATS
/**
 * Initializes the relevant PStats data at the beginning of the frame.
 */
void GraphicsStateGuardian::
init_frame_pstats() {
  if (PStatClient::is_connected()) {
    _data_transferred_pcollector.clear_level();
    _vertex_buffer_switch_pcollector.clear_level();
    _index_buffer_switch_pcollector.clear_level();

    _primitive_batches_pcollector.clear_level();
    _primitive_batches_tristrip_pcollector.clear_level();
    _primitive_batches_trifan_pcollector.clear_level();
    _primitive_batches_tri_pcollector.clear_level();
    _primitive_batches_patch_pcollector.clear_level();
    _primitive_batches_other_pcollector.clear_level();
    _vertices_tristrip_pcollector.clear_level();
    _vertices_trifan_pcollector.clear_level();
    _vertices_tri_pcollector.clear_level();
    _vertices_patch_pcollector.clear_level();
    _vertices_other_pcollector.clear_level();

    _state_pcollector.clear_level();
    _transform_state_pcollector.clear_level();
    _texture_state_pcollector.clear_level();
  }
}
#endif  // DO_PSTATS


/**
 * Create a gamma table.
 */
void GraphicsStateGuardian::
create_gamma_table (PN_stdfloat gamma, unsigned short *red_table, unsigned short *green_table, unsigned short *blue_table) {
  int i;

  if (gamma <= 0.0) {
    // avoid divide by zero and negative exponents
    gamma = 1.0;
  }

  for (i = 0; i < 256; i++) {
    double g;
    double x;
    PN_stdfloat gamma_correction;

    x = ((double) i / 255.0);
    gamma_correction = 1.0 / gamma;
    x = pow (x, (double) gamma_correction);
    if (x > 1.00) {
      x = 1.0;
    }

    g = x * 65535.0;
    red_table [i] = (int)g;
    green_table [i] = (int)g;
    blue_table [i] = (int)g;
  }
}

/**
 * Called by clear_state_and_transform() to ensure that the current modelview
 * and projection matrices are properly loaded in the graphics state, after a
 * callback might have mucked them up.
 */
void GraphicsStateGuardian::
reissue_transforms() {
}

/**
 * Intended to be overridden by a derived class to enable or disable the use
 * of lighting overall.  This is called by do_issue_light() according to
 * whether any lights are in use or not.
 */
void GraphicsStateGuardian::
enable_lighting(bool enable) {
}

/**
 * Intended to be overridden by a derived class to indicate the color of the
 * ambient light that should be in effect.  This is called by do_issue_light()
 * after all other lights have been enabled or disabled.
 */
void GraphicsStateGuardian::
set_ambient_light(const LColor &color) {
}

/**
 * Intended to be overridden by a derived class to enable the indicated light
 * id.  A specific Light will already have been bound to this id via
 * bind_light().
 */
void GraphicsStateGuardian::
enable_light(int light_id, bool enable) {
}

/**
 * Called immediately before bind_light() is called, this is intended to
 * provide the derived class a hook in which to set up some state (like
 * transform) that might apply to several lights.
 *
 * The sequence is: begin_bind_lights() will be called, then one or more
 * bind_light() calls, then end_bind_lights().
 */
void GraphicsStateGuardian::
begin_bind_lights() {
}

/**
 * Called after before bind_light() has been called one or more times (but
 * before any geometry is issued or additional state is changed), this is
 * intended to clean up any temporary changes to the state that may have been
 * made by begin_bind_lights().
 */
void GraphicsStateGuardian::
end_bind_lights() {
}

/**
 * Intended to be overridden by a derived class to enable or disable the use
 * of clipping planes overall.  This is called by do_issue_clip_plane()
 * according to whether any planes are in use or not.
 */
void GraphicsStateGuardian::
enable_clip_planes(bool enable) {
}

/**
 * Intended to be overridden by a derived class to enable the indicated plane
 * id.  A specific PlaneNode will already have been bound to this id via
 * bind_clip_plane().
 */
void GraphicsStateGuardian::
enable_clip_plane(int plane_id, bool enable) {
}

/**
 * Called immediately before bind_clip_plane() is called, this is intended to
 * provide the derived class a hook in which to set up some state (like
 * transform) that might apply to several planes.
 *
 * The sequence is: begin_bind_clip_planes() will be called, then one or more
 * bind_clip_plane() calls, then end_bind_clip_planes().
 */
void GraphicsStateGuardian::
begin_bind_clip_planes() {
}

/**
 * Called the first time a particular clipping plane has been bound to a given
 * id within a frame, this should set up the associated hardware (or API)
 * clipping plane with the plane's properties.
 */
void GraphicsStateGuardian::
bind_clip_plane(const NodePath &plane, int plane_id) {
}

/**
 * Called after before bind_clip_plane() has been called one or more times
 * (but before any geometry is issued or additional state is changed), this is
 * intended to clean up any temporary changes to the state that may have been
 * made by begin_bind_clip_planes().
 */
void GraphicsStateGuardian::
end_bind_clip_planes() {
}

/**
 * Assigns _target_texture and _target_tex_gen based on the _target_rs.
 */
void GraphicsStateGuardian::
determine_target_texture() {
  const TextureAttrib *target_texture = (const TextureAttrib *)
    _target_rs->get_attrib_def(TextureAttrib::get_class_slot());
  const TexGenAttrib *target_tex_gen = (const TexGenAttrib *)
    _target_rs->get_attrib_def(TexGenAttrib::get_class_slot());

  nassertv(target_texture != (TextureAttrib *)NULL &&
           target_tex_gen != (TexGenAttrib *)NULL);
  _target_texture = target_texture;
  _target_tex_gen = target_tex_gen;

  if (_has_texture_alpha_scale) {
    PT(TextureStage) stage = get_alpha_scale_texture_stage();
    PT(Texture) texture = TexturePool::get_alpha_scale_map();

    _target_texture = DCAST(TextureAttrib, _target_texture->add_on_stage(stage, texture));
    _target_tex_gen = DCAST(TexGenAttrib, _target_tex_gen->add_stage
                               (stage, TexGenAttrib::M_constant, LTexCoord3(_current_color_scale[3], 0.0f, 0.0f)));
  }

  int max_texture_stages = get_max_texture_stages();
  _target_texture = _target_texture->filter_to_max(max_texture_stages);
  nassertv(_target_texture->get_num_on_stages() <= max_texture_stages);
}

/**
 * Frees some memory that was explicitly allocated within the glgsg.
 */
void GraphicsStateGuardian::
free_pointers() {
}

/**
 * This is called by the associated GraphicsWindow when close_window() is
 * called.  It should null out the _win pointer and possibly free any open
 * resources associated with the GSG.
 */
void GraphicsStateGuardian::
close_gsg() {
  // Protect from multiple calls, and also inform any other functions not to
  // try to create new stuff while we're going down.
  if (_closing_gsg) {
    return;
  }
  _closing_gsg = true;

  if (display_cat.is_debug()) {
    display_cat.debug()
      << this << " close_gsg " << get_type() << "\n";
  }

  // As tempting as it may be to try to release all the textures and geoms
  // now, we can't, because we might not be the currently-active GSG (this is
  // particularly important in OpenGL, which maintains one currently-active GL
  // state in each thread).  If we start deleting textures, we'll be
  // inadvertently deleting textures from some other OpenGL state.

  // Fortunately, it doesn't really matter, since the graphics API will be
  // responsible for cleaning up anything we don't clean up explicitly.  We'll
  // just let them drop.

  // Make sure that all the contexts belonging to the GSG are deleted.
  _prepared_objects.clear();
#ifdef DO_PSTATS
  _pending_timer_queries.clear();
#endif

  free_pointers();
}

/**
 * This is called internally when it is determined that things are just fubar.
 * It temporarily deactivates the GSG just so things don't get out of hand,
 * and throws an event so the application can deal with this if it needs to.
 */
void GraphicsStateGuardian::
panic_deactivate() {
  if (_active) {
    display_cat.error()
      << "Deactivating " << get_type() << ".\n";
    set_active(false);
    throw_event("panic-deactivate-gsg", this);
  }
}

/**
 * Called whenever the color or color scale is changed, if
 * _color_scale_via_lighting is true.  This will rederive
 * _material_force_color and _light_color_scale appropriately.
 */
void GraphicsStateGuardian::
determine_light_color_scale() {
  if (_has_scene_graph_color) {
    // If we have a scene graph color, it, plus the color scale, goes directly
    // into the material; we don't color scale the lights--this allows an
    // alpha color scale to work properly.
    _has_material_force_color = true;
    _material_force_color = _scene_graph_color;
    _light_color_scale.set(1.0f, 1.0f, 1.0f, 1.0f);
    if (!_color_blend_involves_color_scale && _color_scale_enabled) {
      _material_force_color.set(_scene_graph_color[0] * _current_color_scale[0],
                                _scene_graph_color[1] * _current_color_scale[1],
                                _scene_graph_color[2] * _current_color_scale[2],
                                _scene_graph_color[3] * _current_color_scale[3]);
    }

  } else {
    // Otherise, leave the materials alone, but we might still scale the
    // lights.
    _has_material_force_color = false;
    _light_color_scale.set(1.0f, 1.0f, 1.0f, 1.0f);
    if (!_color_blend_involves_color_scale && _color_scale_enabled) {
      _light_color_scale = _current_color_scale;
    }
  }
}

/**
 *
 */
CPT(RenderState) GraphicsStateGuardian::
get_unlit_state() {
  static CPT(RenderState) state = NULL;
  if (state == (const RenderState *)NULL) {
    state = RenderState::make(LightAttrib::make_all_off());
  }
  return state;
}

/**
 *
 */
CPT(RenderState) GraphicsStateGuardian::
get_unclipped_state() {
  static CPT(RenderState) state = NULL;
  if (state == (const RenderState *)NULL) {
    state = RenderState::make(ClipPlaneAttrib::make_all_off());
  }
  return state;
}

/**
 *
 */
CPT(RenderState) GraphicsStateGuardian::
get_untextured_state() {
  static CPT(RenderState) state = NULL;
  if (state == (const RenderState *)NULL) {
    state = RenderState::make(TextureAttrib::make_off());
  }
  return state;
}

/**
 * Should be called when a texture is encountered that needs to have its RAM
 * image reloaded, and get_incomplete_render() is true.  This will fire off a
 * thread on the current Loader object that will request the texture to load
 * its image.  The image will be available at some point in the future (no
 * event will be generated).
 */
void GraphicsStateGuardian::
async_reload_texture(TextureContext *tc) {
  nassertv(_loader != (Loader *)NULL);

  int priority = 0;
  if (_current_display_region != (DisplayRegion *)NULL) {
    priority = _current_display_region->get_texture_reload_priority();
  }

  string task_name = string("reload:") + tc->get_texture()->get_name();
  PT(AsyncTaskManager) task_mgr = _loader->get_task_manager();

  // See if we are already loading this task.
  AsyncTaskCollection orig_tasks = task_mgr->find_tasks(task_name);
  int num_tasks = orig_tasks.get_num_tasks();
  for (int ti = 0; ti < num_tasks; ++ti) {
    AsyncTask *task = orig_tasks.get_task(ti);
    if (task->is_exact_type(TextureReloadRequest::get_class_type()) &&
        DCAST(TextureReloadRequest, task)->get_texture() == tc->get_texture()) {
      // This texture is already queued to be reloaded.  Don't queue it again,
      // just make sure the priority is updated, and return.
      task->set_priority(max(task->get_priority(), priority));
      return;
    }
  }

  // This texture has not yet been queued to be reloaded.  Queue it up now.
  PT(AsyncTask) request =
    new TextureReloadRequest(task_name,
                             _prepared_objects, tc->get_texture(),
                             _supports_compressed_texture);
  request->set_priority(priority);
  _loader->load_async(request);
}

/**
 * Returns a shadow map for the given light source.  If none exists, it is
 * created, using the given host window to create the buffer, or the current
 * window if that is set to NULL.
 */
PT(Texture) GraphicsStateGuardian::
get_shadow_map(const NodePath &light_np, GraphicsOutputBase *host) {
  nassertr(light_np.node()->is_of_type(DirectionalLight::get_class_type()) ||
           light_np.node()->is_of_type(PointLight::get_class_type()) ||
           light_np.node()->is_of_type(Spotlight::get_class_type()), NULL);

  PT(LightLensNode) light = DCAST(LightLensNode, light_np.node());
  if (light == NULL || !light->_shadow_caster) {
    // TODO: return dummy shadow map (all white).
    return NULL;
  }

  // See if we already have a buffer.  If not, create one.
  if (light->_sbuffers.count(this) == 0) {
    if (host == (GraphicsOutputBase *)NULL) {
      host = _current_display_region->get_window();
    }
    nassertr(host != NULL, NULL);

    // Nope, the light doesn't have a buffer for our GSG. Make one.
    return make_shadow_buffer(light_np, host);

  } else {
    // There's already a buffer - use that.
    return light->_sbuffers[this]->get_texture();
  }
}

/**
 * Creates a depth buffer for shadow mapping.  This is a convenience function
 * for the ShaderGenerator; putting this directly in the ShaderGenerator would
 * cause circular dependency issues.  Returns the depth texture.
 */
PT(Texture) GraphicsStateGuardian::
make_shadow_buffer(const NodePath &light_np, GraphicsOutputBase *host) {
  // Make sure everything is valid.
  nassertr(light_np.node()->is_of_type(DirectionalLight::get_class_type()) ||
           light_np.node()->is_of_type(PointLight::get_class_type()) ||
           light_np.node()->is_of_type(Spotlight::get_class_type()), NULL);

  PT(LightLensNode) light = DCAST(LightLensNode, light_np.node());
  if (light == NULL || !light->_shadow_caster) {
    return NULL;
  }

  bool is_point = light->is_of_type(PointLight::get_class_type());

  nassertr(light->_sbuffers.count(this) == 0, NULL);

  if (display_cat.is_debug()) {
    display_cat.debug()
      << "Constructing shadow buffer for light '" << light->get_name()
      << "', size=" << light->_sb_size[0] << "x" << light->_sb_size[1]
      << ", sort=" << light->_sb_sort << "\n";
  }

  // Determine the properties for creating the depth buffer.
  FrameBufferProperties fbp;
  fbp.set_depth_bits(shadow_depth_bits);

  WindowProperties props = WindowProperties::size(light->_sb_size[0], light->_sb_size[1]);
  int flags = GraphicsPipe::BF_refuse_window;
  if (is_point) {
    flags |= GraphicsPipe::BF_size_square;
  }

  // Create the buffer
  PT(GraphicsOutput) sbuffer = get_engine()->make_output(get_pipe(), light->get_name(),
      light->_sb_sort, fbp, props, flags, this, DCAST(GraphicsOutput, host));
  nassertr(sbuffer != NULL, NULL);

  // Create a texture and fill it in with some data to workaround an OpenGL
  // error
  PT(Texture) tex = new Texture(light->get_name());
  if (is_point) {
    if (light->_sb_size[0] != light->_sb_size[1]) {
      display_cat.error()
        << "PointLight shadow buffers must have an equal width and height!\n";
    }
    tex->setup_cube_map(light->_sb_size[0], Texture::T_unsigned_byte, Texture::F_depth_component);
  } else {
    tex->setup_2d_texture(light->_sb_size[0], light->_sb_size[1], Texture::T_unsigned_byte, Texture::F_depth_component);
  }
  tex->make_ram_image();
  sbuffer->add_render_texture(tex, GraphicsOutput::RTM_bind_or_copy, GraphicsOutput::RTP_depth);

  // Set the wrap mode
  if (is_point) {
    tex->set_wrap_u(SamplerState::WM_clamp);
    tex->set_wrap_v(SamplerState::WM_clamp);
  } else {
    tex->set_wrap_u(SamplerState::WM_border_color);
    tex->set_wrap_v(SamplerState::WM_border_color);
    tex->set_border_color(LVecBase4(1, 1, 1, 1));
  }

  // Note: cube map shadow filtering doesn't seem to work in Cg.
  if (get_supports_shadow_filter() && !is_point) {
    // If we have the ARB_shadow extension, enable shadow filtering.
    tex->set_minfilter(SamplerState::FT_shadow);
    tex->set_magfilter(SamplerState::FT_shadow);
  } else {
    tex->set_minfilter(SamplerState::FT_linear);
    tex->set_magfilter(SamplerState::FT_linear);
  }

  // Assign display region(s) to the buffer and camera
  if (is_point) {
    for (int i = 0; i < 6; ++i) {
      PT(DisplayRegion) dr = sbuffer->make_mono_display_region(0, 1, 0, 1);
      dr->set_lens_index(i);
      dr->set_target_tex_page(i);
      dr->set_camera(light_np);
      dr->set_clear_depth_active(true);
    }
  } else {
    PT(DisplayRegion) dr = sbuffer->make_mono_display_region(0, 1, 0, 1);
    dr->set_camera(light_np);
    dr->set_clear_depth_active(true);
  }
  light->_sbuffers[this] = sbuffer;

  return tex;
}

/**
 * Returns true if the GSG implements the extension identified by the given
 * string.  This currently is only implemented by the OpenGL back-end.
 */
bool GraphicsStateGuardian::
has_extension(const string &extension) const {
  return false;
}

/**
 * Returns the vendor of the video card driver
 */
string GraphicsStateGuardian::
get_driver_vendor() {
  return string();
}

/**
 * Returns GL_Renderer
 */
string GraphicsStateGuardian::get_driver_renderer() {
  return string();
}

/**
 * Returns driver version This has an implementation-defined meaning, and may
 * be "" if the particular graphics implementation does not provide a way to
 * query this information.
 */
string GraphicsStateGuardian::
get_driver_version() {
  return string();
}

/**
 * Returns major version of the video driver.  This has an implementation-
 * defined meaning, and may be -1 if the particular graphics implementation
 * does not provide a way to query this information.
 */
int GraphicsStateGuardian::
get_driver_version_major() {
  return -1;
}

/**
 * Returns the minor version of the video driver.  This has an implementation-
 * defined meaning, and may be -1 if the particular graphics implementation
 * does not provide a way to query this information.
 */
int GraphicsStateGuardian::
get_driver_version_minor() {
  return -1;
}

/**
 * Returns the major version of the shader model.
 */
int GraphicsStateGuardian::
get_driver_shader_version_major() {
  return -1;
}

/**
 * Returns the minor version of the shader model.
 */
int GraphicsStateGuardian::
get_driver_shader_version_minor() {
  return -1;
}

ostream &
operator << (ostream &out, GraphicsStateGuardian::ShaderModel sm) {
  static const char *sm_strings[] = {"none", "1.1", "2.0", "2.x", "3.0", "4.0", "5.0", "5.1"};
  nassertr(sm >= 0 && sm <= GraphicsStateGuardian::SM_51, out);
  out << sm_strings[sm];
  return out;
}<|MERGE_RESOLUTION|>--- conflicted
+++ resolved
@@ -154,10 +154,7 @@
   if (_internal_coordinate_system == CS_default) {
     _internal_coordinate_system = get_default_coordinate_system();
   }
-<<<<<<< HEAD
-=======
-
->>>>>>> c3a19686
+
   set_coordinate_system(get_default_coordinate_system());
 
   _data_reader = (GeomVertexDataPipelineReader *)NULL;
