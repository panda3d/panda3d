/**
 * PANDA 3D SOFTWARE
 * Copyright (c) Carnegie Mellon University.  All rights reserved.
 *
 * All use of this software is subject to the terms of the revised BSD
 * license.  You should have received a copy of this license along
 * with this source code in a file named "LICENSE."
 *
 * @file graphicsStateGuardian.cxx
 * @author drose
 * @date 1999-02-02
 * @author fperazzi, PandaSE
 * @date 2010-05-05
 *  _max_2d_texture_array_layers, _supports_2d_texture_array,
 *  get_supports_cg_profile)
 */

#include "graphicsStateGuardian.h"
#include "graphicsEngine.h"
#include "config_display.h"
#include "textureContext.h"
#include "vertexBufferContext.h"
#include "indexBufferContext.h"
#include "renderBuffer.h"
#include "light.h"
#include "planeNode.h"
#include "throw_event.h"
#include "clockObject.h"
#include "pStatTimer.h"
#include "pStatGPUTimer.h"
#include "geomTristrips.h"
#include "geomTrifans.h"
#include "geomLinestrips.h"
#include "colorWriteAttrib.h"
#include "shader.h"
#include "pnotify.h"
#include "drawableRegion.h"
#include "displayRegion.h"
#include "graphicsOutput.h"
#include "texturePool.h"
#include "geomMunger.h"
#include "stateMunger.h"
#include "ambientLight.h"
#include "directionalLight.h"
#include "pointLight.h"
#include "sphereLight.h"
#include "spotlight.h"
#include "textureReloadRequest.h"
#include "shaderAttrib.h"
#include "materialAttrib.h"
#include "depthWriteAttrib.h"
#include "lightAttrib.h"
#include "texGenAttrib.h"
#include "shaderGenerator.h"
#include "lightLensNode.h"
#include "colorAttrib.h"
#include "colorScaleAttrib.h"
#include "clipPlaneAttrib.h"
#include "fogAttrib.h"
#include "renderModeAttrib.h"
#include "config_pstatclient.h"

#include <limits.h>

using std::string;

//PStatCollector GraphicsStateGuardian::_vertex_buffer_switch_pcollector("Buffer switch:Vertex");
//PStatCollector GraphicsStateGuardian::_index_buffer_switch_pcollector("Buffer switch:Index");
//PStatCollector GraphicsStateGuardian::_shader_buffer_switch_pcollector("Buffer switch:Shader");
PStatCollector GraphicsStateGuardian::_load_vertex_buffer_pcollector("Draw:Transfer data:Vertex buffer");
PStatCollector GraphicsStateGuardian::_load_index_buffer_pcollector("Draw:Transfer data:Index buffer");
PStatCollector GraphicsStateGuardian::_load_shader_buffer_pcollector("Draw:Transfer data:Shader buffer");
PStatCollector GraphicsStateGuardian::_create_vertex_buffer_pcollector("Draw:Transfer data:Create Vertex buffer");
PStatCollector GraphicsStateGuardian::_create_index_buffer_pcollector("Draw:Transfer data:Create Index buffer");
PStatCollector GraphicsStateGuardian::_create_shader_buffer_pcollector("Draw:Transfer data:Create Shader buffer");
PStatCollector GraphicsStateGuardian::_load_texture_pcollector("Draw:Transfer data:Texture");
PStatCollector GraphicsStateGuardian::_data_transferred_pcollector("Data transferred");
PStatCollector GraphicsStateGuardian::_texmgrmem_total_pcollector("Texture manager");
PStatCollector GraphicsStateGuardian::_texmgrmem_resident_pcollector("Texture manager:Resident");
PStatCollector GraphicsStateGuardian::_primitive_batches_pcollector("Primitive batches");
PStatCollector GraphicsStateGuardian::_primitive_batches_tristrip_pcollector("Primitive batches:Triangle strips");
PStatCollector GraphicsStateGuardian::_primitive_batches_trifan_pcollector("Primitive batches:Triangle fans");
PStatCollector GraphicsStateGuardian::_primitive_batches_tri_pcollector("Primitive batches:Triangles");
PStatCollector GraphicsStateGuardian::_primitive_batches_patch_pcollector("Primitive batches:Patches");
PStatCollector GraphicsStateGuardian::_primitive_batches_other_pcollector("Primitive batches:Other");
PStatCollector GraphicsStateGuardian::_vertices_tristrip_pcollector("Vertices:Triangle strips");
PStatCollector GraphicsStateGuardian::_vertices_trifan_pcollector("Vertices:Triangle fans");
PStatCollector GraphicsStateGuardian::_vertices_tri_pcollector("Vertices:Triangles");
PStatCollector GraphicsStateGuardian::_vertices_patch_pcollector("Vertices:Patches");
PStatCollector GraphicsStateGuardian::_vertices_other_pcollector("Vertices:Other");
PStatCollector GraphicsStateGuardian::_state_pcollector("State changes");
PStatCollector GraphicsStateGuardian::_transform_state_pcollector("State changes:Transforms");
PStatCollector GraphicsStateGuardian::_texture_state_pcollector("State changes:Textures");
PStatCollector GraphicsStateGuardian::_draw_primitive_pcollector("Draw:Primitive:Draw");
PStatCollector GraphicsStateGuardian::_draw_set_state_pcollector("Draw:Set State");
PStatCollector GraphicsStateGuardian::_flush_pcollector("Draw:Flush");
PStatCollector GraphicsStateGuardian::_compute_dispatch_pcollector("Draw:Compute dispatch");

PStatCollector GraphicsStateGuardian::_wait_occlusion_pcollector("Wait:Occlusion");
PStatCollector GraphicsStateGuardian::_wait_timer_pcollector("Wait:Timer Queries");
PStatCollector GraphicsStateGuardian::_timer_queries_pcollector("Timer queries");

PStatCollector GraphicsStateGuardian::_prepare_pcollector("Draw:Prepare");
PStatCollector GraphicsStateGuardian::_prepare_texture_pcollector("Draw:Prepare:Texture");
PStatCollector GraphicsStateGuardian::_prepare_sampler_pcollector("Draw:Prepare:Sampler");
PStatCollector GraphicsStateGuardian::_prepare_geom_pcollector("Draw:Prepare:Geom");
PStatCollector GraphicsStateGuardian::_prepare_shader_pcollector("Draw:Prepare:Shader");
PStatCollector GraphicsStateGuardian::_prepare_vertex_buffer_pcollector("Draw:Prepare:Vertex buffer");
PStatCollector GraphicsStateGuardian::_prepare_index_buffer_pcollector("Draw:Prepare:Index buffer");
PStatCollector GraphicsStateGuardian::_prepare_shader_buffer_pcollector("Draw:Prepare:Shader buffer");

PStatCollector GraphicsStateGuardian::_draw_set_state_transform_pcollector("Draw:Set State:Transform");
PStatCollector GraphicsStateGuardian::_draw_set_state_alpha_test_pcollector("Draw:Set State:Alpha test");
PStatCollector GraphicsStateGuardian::_draw_set_state_antialias_pcollector("Draw:Set State:Antialias");
PStatCollector GraphicsStateGuardian::_draw_set_state_clip_plane_pcollector("Draw:Set State:Clip plane");
PStatCollector GraphicsStateGuardian::_draw_set_state_color_pcollector("Draw:Set State:Color");
PStatCollector GraphicsStateGuardian::_draw_set_state_cull_face_pcollector("Draw:Set State:Cull face");
PStatCollector GraphicsStateGuardian::_draw_set_state_depth_offset_pcollector("Draw:Set State:Depth offset");
PStatCollector GraphicsStateGuardian::_draw_set_state_depth_test_pcollector("Draw:Set State:Depth test");
PStatCollector GraphicsStateGuardian::_draw_set_state_depth_write_pcollector("Draw:Set State:Depth write");
PStatCollector GraphicsStateGuardian::_draw_set_state_render_mode_pcollector("Draw:Set State:Render mode");
PStatCollector GraphicsStateGuardian::_draw_set_state_rescale_normal_pcollector("Draw:Set State:Rescale normal");
PStatCollector GraphicsStateGuardian::_draw_set_state_shade_model_pcollector("Draw:Set State:Shade model");
PStatCollector GraphicsStateGuardian::_draw_set_state_blending_pcollector("Draw:Set State:Blending");
PStatCollector GraphicsStateGuardian::_draw_set_state_shader_pcollector("Draw:Set State:Shader");
PStatCollector GraphicsStateGuardian::_draw_set_state_shader_parameters_pcollector("Draw:Set State:Shader Parameters");
PStatCollector GraphicsStateGuardian::_draw_set_state_texture_pcollector("Draw:Set State:Texture");
PStatCollector GraphicsStateGuardian::_draw_set_state_tex_matrix_pcollector("Draw:Set State:Tex matrix");
PStatCollector GraphicsStateGuardian::_draw_set_state_tex_gen_pcollector("Draw:Set State:Tex gen");
PStatCollector GraphicsStateGuardian::_draw_set_state_material_pcollector("Draw:Set State:Material");
PStatCollector GraphicsStateGuardian::_draw_set_state_light_pcollector("Draw:Set State:Light");
PStatCollector GraphicsStateGuardian::_draw_set_state_stencil_pcollector("Draw:Set State:Stencil");
PStatCollector GraphicsStateGuardian::_draw_set_state_fog_pcollector("Draw:Set State:Fog");
PStatCollector GraphicsStateGuardian::_draw_set_state_scissor_pcollector("Draw:Set State:Scissor");

PT(TextureStage) GraphicsStateGuardian::_alpha_scale_texture_stage = nullptr;

TypeHandle GraphicsStateGuardian::_type_handle;

/**
 *
 */

GraphicsStateGuardian::
GraphicsStateGuardian(CoordinateSystem internal_coordinate_system,
                      GraphicsEngine *engine, GraphicsPipe *pipe) :
  _internal_coordinate_system(internal_coordinate_system),
  _pipe(pipe),
  _engine(engine)
{
  _coordinate_system = CS_invalid;
  _internal_transform = TransformState::make_identity();

  if (_internal_coordinate_system == CS_default) {
    _internal_coordinate_system = get_default_coordinate_system();
  }

  set_coordinate_system(get_default_coordinate_system());

  _data_reader = nullptr;
  _current_display_region = nullptr;
  _current_stereo_channel = Lens::SC_mono;
  _current_tex_view_offset = 0;
  _current_lens = nullptr;
  _projection_mat = TransformState::make_identity();
  _projection_mat_inv = TransformState::make_identity();

  _needs_reset = true;
  _is_valid = false;
  _current_properties = nullptr;
  _closing_gsg = false;
  _active = true;
  _prepared_objects = new PreparedGraphicsObjects;
  _stereo_buffer_mask = ~0;
  _incomplete_render = allow_incomplete_render;
  _effective_incomplete_render = false;
  _loader = Loader::get_global_ptr();

  _is_hardware = false;
  _prefers_triangle_strips = false;
  _max_vertices_per_array = INT_MAX;
  _max_vertices_per_primitive = INT_MAX;

  // Initially, we set this to 1 (the default--no multitexturing supported).
  // A derived GSG may set this differently if it supports multitexturing.
  _max_texture_stages = 1;

  // Also initially, we assume there are no limits on texture sizes, and that
  // 3-d and cube-map textures are not supported.
  _max_texture_dimension = -1;
  _max_3d_texture_dimension = 0;
  _max_2d_texture_array_layers = 0;
  _max_cube_map_dimension = 0;
  _max_buffer_texture_size = 0;

  // Assume we don't support these fairly advanced texture combiner modes.
  _supports_texture_combine = false;
  _supports_texture_saved_result = false;
  _supports_texture_dot3 = false;

  _supports_3d_texture = false;
  _supports_2d_texture_array = false;
  _supports_cube_map = false;
  _supports_buffer_texture = false;
  _supports_cube_map_array = false;
  _supports_tex_non_pow2 = false;
  _supports_texture_srgb = false;
  _supports_compressed_texture = false;
  _compressed_texture_formats.clear();
  _compressed_texture_formats.set_bit(Texture::CM_off);

  // Assume no limits on number of lights or clip planes.
  _max_lights = -1;
  _max_clip_planes = -1;

  // Assume no vertex blending capability.
  _max_vertex_transforms = 0;
  _max_vertex_transform_indices = 0;

  _supports_occlusion_query = false;
  _supports_timer_query = false;

#ifdef DO_PSTATS
  _timer_queries_active = false;
  _pstats_gpu_thread = -1;
#endif

  // Initially, we set this to false; a GSG that knows it has this property
  // should set it to true.
  _copy_texture_inverted = false;

  // Similarly with these capabilities flags.
  _supports_multisample = false;
  _supports_generate_mipmap = false;
  _supports_depth_texture = false;
  _supports_depth_stencil = false;
  _supports_shadow_filter = false;
  _supports_sampler_objects = false;
  _supports_glsl = false;
  _supports_hlsl = false;
  _supports_spir_v = false;
<<<<<<< HEAD
  _supports_framebuffer_multisample = false;
  _supports_framebuffer_blit = false;
=======
>>>>>>> 67b205a0

  _supports_stencil = false;
  _supports_stencil_wrap = false;
  _supports_two_sided_stencil = false;
  _supports_geometry_instancing = false;
  _supports_indirect_draw = false;

  // We are safe assuming it has luminance support
  _supports_luminance_texture = true;

  // Assume a maximum of 1 render target in absence of MRT.
  _max_color_targets = 1;
  _supports_dual_source_blending = false;

  _supported_geom_rendering = 0;

  // If this is true, then we can apply a color andor color scale by twiddling
  // the material andor ambient light (which could mean enabling lighting even
  // without a LightAttrib).
  _color_scale_via_lighting = color_scale_via_lighting;

  // Similarly for applying a texture to achieve uniform alpha scaling.
  _alpha_scale_via_texture = alpha_scale_via_texture;

  // Few GSG's can do this, since it requires touching each vertex as it is
  // rendered.
  _runtime_color_scale = false;

  // The default is no shader support.
  _auto_detect_shader_model = SM_00;
  _shader_model = SM_00;

  _gamma = 1.0f;
  _texture_quality_override = Texture::QL_default;

  // Give it a unique identifier.  Unlike a pointer, we can guarantee that
  // this value will never be reused.
  static size_t next_index = 0;
  _id = next_index++;
}

/**
 *
 */
GraphicsStateGuardian::
~GraphicsStateGuardian() {
  remove_gsg(this);
  GeomMunger::unregister_mungers_for_gsg(this);

  // Remove the munged states for this GSG.  This requires going through all
  // states, although destructing a GSG should be rare enough for this not to
  // matter too much.
  // Note that if uniquify-states is false, we can't iterate over all the
  // states, and some GSGs will linger.  Let's hope this isn't a problem.
  LightReMutexHolder holder(*RenderState::_states_lock);
  size_t size = RenderState::_states.get_num_entries();
  for (size_t si = 0; si < size; ++si) {
    const RenderState *state = RenderState::_states.get_key(si);
    state->_mungers.remove(_id);
    state->_munged_states.remove(_id);
  }
}

/**
 * Returns the graphics engine that created this GSG. Since there is normally
 * only one GraphicsEngine object in an application, this is usually the same
 * as the global GraphicsEngine.
 */
GraphicsEngine *GraphicsStateGuardian::
get_engine() const {
  nassertr(_engine != nullptr, GraphicsEngine::get_global_ptr());
  return _engine;
}

/**
 * Returns true if this particular GSG supports using the multisample bits to
 * provide antialiasing, and also supports M_multisample and
 * M_multisample_mask transparency modes.  If this is not true for a
 * particular GSG, Panda will map the M_multisample modes to M_binary.
 *
 * This method is declared virtual solely so that it can be queried from
 * cullResult.cxx.
 */
bool GraphicsStateGuardian::
get_supports_multisample() const {
  return _supports_multisample;
}

/**
 * Returns the union of Geom::GeomRendering values that this particular GSG
 * can support directly.  If a Geom needs to be rendered that requires some
 * additional properties, the StandardMunger and/or the CullableObject will
 * convert it as needed.
 *
 * This method is declared virtual solely so that it can be queried from
 * cullableObject.cxx.
 */
int GraphicsStateGuardian::
get_supported_geom_rendering() const {
  return _supported_geom_rendering;
}

/**
 * Changes the coordinate system in effect on this particular gsg.  This is
 * also called the "external" coordinate system, since it is the coordinate
 * system used by the scene graph, external to to GSG.
 *
 * Normally, this will be the default coordinate system, but it might be set
 * differently at runtime.  It will automatically be copied from the current
 * lens's coordinate system as each DisplayRegion is rendered.
 */
void GraphicsStateGuardian::
set_coordinate_system(CoordinateSystem cs) {
  if (cs == CS_default) {
    cs = get_default_coordinate_system();
  }
  if (_coordinate_system == cs) {
    return;
  }
  _coordinate_system = cs;

  // Changing the external coordinate system changes the cs_transform.
  if (_internal_coordinate_system == CS_default ||
      _internal_coordinate_system == _coordinate_system) {
    _cs_transform = TransformState::make_identity();
    _inv_cs_transform = TransformState::make_identity();

  } else {
    _cs_transform =
      TransformState::make_mat
      (LMatrix4::convert_mat(_coordinate_system,
                              _internal_coordinate_system));
    _inv_cs_transform =
      TransformState::make_mat
      (LMatrix4::convert_mat(_internal_coordinate_system,
                              _coordinate_system));
  }
}

/**
 * Returns the coordinate system used internally by the GSG.  This may be the
 * same as the external coordinate system reported by get_coordinate_system(),
 * or it may be something different.
 *
 * In any case, vertices that have been transformed before being handed to the
 * GSG (that is, vertices with a contents value of C_clip_point) will be
 * expected to be in this coordinate system.
 */
CoordinateSystem GraphicsStateGuardian::
get_internal_coordinate_system() const {
  return _internal_coordinate_system;
}

/**
 * Returns the set of texture and geom objects that have been prepared with
 * this GSG (and possibly other GSG's that share objects).
 */
PreparedGraphicsObjects *GraphicsStateGuardian::
get_prepared_objects() {
  return _prepared_objects;
}

/**
 * Set gamma.  Returns true on success.
 */
bool GraphicsStateGuardian::
set_gamma(PN_stdfloat gamma) {
  _gamma = gamma;

  return false;
}

/**
 * Get the current gamma setting.
 */
PN_stdfloat GraphicsStateGuardian::
get_gamma() const {
  return _gamma;
}

/**
 * Restore original gamma setting.
 */
void GraphicsStateGuardian::
restore_gamma() {
}

/**
 * Calls the indicated function on all currently-prepared textures, or until
 * the callback function returns false.
 */
void GraphicsStateGuardian::
traverse_prepared_textures(GraphicsStateGuardian::TextureCallback *func,
                           void *callback_arg) {
  ReMutexHolder holder(_prepared_objects->_lock);
  PreparedGraphicsObjects::Textures::const_iterator ti;
  for (ti = _prepared_objects->_prepared_textures.begin();
       ti != _prepared_objects->_prepared_textures.end();
       ++ti) {
    bool result = (*func)(*ti, callback_arg);
    if (!result) {
      return;
    }
  }
}

/**
 * Sets the "flash texture".  This is a debug feature; when enabled, the
 * specified texture will begin flashing in the scene, helping you to find it
 * visually.
 *
 * The texture also flashes with a color code: blue for mipmap level 0, yellow
 * for mipmap level 1, and red for mipmap level 2 or higher (even for textures
 * that don't have mipmaps).  This gives you an idea of the choice of the
 * texture size.  If it is blue, the texture is being drawn the proper size or
 * magnified; if it is yellow, it is being minified a little bit; and if it
 * red, it is being minified considerably.  If you see a red texture when you
 * are right in front of it, you should consider reducing the size of the
 * texture to avoid wasting texture memory.
 *
 * Not all rendering backends support the flash_texture feature.  Presently,
 * it is only supported by OpenGL.
 */
void GraphicsStateGuardian::
set_flash_texture(Texture *tex) {
#ifndef NDEBUG
  _flash_texture = tex;
#endif
}

/**
 * Resets the "flash texture", so that no textures will flash.  See
 * set_flash_texture().
 */
void GraphicsStateGuardian::
clear_flash_texture() {
#ifndef NDEBUG
  _flash_texture = nullptr;
#endif
}

/**
 * Returns the current "flash texture", if any, or NULL if none.  See
 * set_flash_texture().
 */
Texture *GraphicsStateGuardian::
get_flash_texture() const {
#ifndef NDEBUG
  return _flash_texture;
#else
  return nullptr;
#endif
}

/**
 * Sets the SceneSetup object that indicates the initial camera position, etc.
 * This must be called before traversal begins.  Returns true if the scene is
 * acceptable, false if something's wrong.  This should be called in the draw
 * thread only.
 */
bool GraphicsStateGuardian::
set_scene(SceneSetup *scene_setup) {
  _scene_setup = scene_setup;
  _current_lens = scene_setup->get_lens();
  if (_current_lens == nullptr) {
    return false;
  }

  set_coordinate_system(_current_lens->get_coordinate_system());

  _projection_mat = calc_projection_mat(_current_lens);
  if (_projection_mat == nullptr) {
    return false;
  }
  _projection_mat_inv = _projection_mat->get_inverse();
  return prepare_lens();
}

/**
 * Returns the current SceneSetup object.
 */
SceneSetup *GraphicsStateGuardian::
get_scene() const {
  return _scene_setup;
}

/**
 * Creates whatever structures the GSG requires to represent the texture
 * internally, and returns a newly-allocated TextureContext object with this
 * data.  It is the responsibility of the calling function to later call
 * release_texture() with this same pointer (which will also delete the
 * pointer).
 *
 * This function should not be called directly to prepare a texture.  Instead,
 * call Texture::prepare().
 */
TextureContext *GraphicsStateGuardian::
<<<<<<< HEAD
prepare_texture(Texture *, int) {
=======
prepare_texture(Texture *) {
>>>>>>> 67b205a0
  return nullptr;
}

/**
 * Ensures that the current Texture data is refreshed onto the GSG.  This
 * means updating the texture properties and/or re-uploading the texture
 * image, if necessary.  This should only be called within the draw thread.
 *
 * If force is true, this function will not return until the texture has been
 * fully uploaded.  If force is false, the function may choose to upload a
 * simple version of the texture instead, if the texture is not fully resident
 * (and if get_incomplete_render() is true).
 */
bool GraphicsStateGuardian::
update_texture(TextureContext *, bool) {
  return true;
}

/**
 * Frees the resources previously allocated via a call to prepare_texture(),
 * including deleting the TextureContext itself, if it is non-NULL.
 */
void GraphicsStateGuardian::
release_texture(TextureContext *) {
}

/**
 * Frees the resources previously allocated via a call to prepare_texture(),
 * including deleting the TextureContext itself, if it is non-NULL.
 */
void GraphicsStateGuardian::
release_textures(const pvector<TextureContext *> &contexts) {
  for (TextureContext *tc : contexts) {
    release_texture(tc);
  }
}

/**
 * This method should only be called by the GraphicsEngine.  Do not call it
 * directly; call GraphicsEngine::extract_texture_data() instead.
 *
 * Please note that this may be a very expensive operation as it stalls the
 * graphics pipeline while waiting for the rendered results to become
 * available.  The graphics implementation may choose to defer writing the ram
 * image until the next end_frame() call.
 *
 * This method will be called in the draw thread between begin_frame() and
 * end_frame() to download the texture memory's image into its ram_image
 * value.  It may not be called between begin_scene() and end_scene().
 *
 * @return true on success, false otherwise
 */
bool GraphicsStateGuardian::
extract_texture_data(Texture *) {
  return false;
}

/**
 * Creates whatever structures the GSG requires to represent the sampler
 * internally, and returns a newly-allocated SamplerContext object with this
 * data.  It is the responsibility of the calling function to later call
 * release_sampler() with this same pointer (which will also delete the
 * pointer).
 *
 * This function should not be called directly to prepare a sampler.  Instead,
 * call Texture::prepare().
 */
SamplerContext *GraphicsStateGuardian::
prepare_sampler(const SamplerState &sampler) {
  return nullptr;
}

/**
 * Frees the resources previously allocated via a call to prepare_sampler(),
 * including deleting the SamplerContext itself, if it is non-NULL.
 */
void GraphicsStateGuardian::
release_sampler(SamplerContext *) {
}

/**
 * Prepares the indicated Geom for retained-mode rendering, by creating
 * whatever structures are necessary in the GSG (for instance, vertex
 * buffers). Returns the newly-allocated GeomContext that can be used to
 * render the geom.
 */
GeomContext *GraphicsStateGuardian::
prepare_geom(Geom *) {
  return nullptr;
}

/**
 * Frees the resources previously allocated via a call to prepare_geom(),
 * including deleting the GeomContext itself, if it is non-NULL.
 *
 * This function should not be called directly to prepare a Geom.  Instead,
 * call Geom::prepare().
 */
void GraphicsStateGuardian::
release_geom(GeomContext *) {
}

/**
 * Compile a vertex/fragment shader body.
 */
ShaderContext *GraphicsStateGuardian::
prepare_shader(Shader *shader) {
  return nullptr;
}

/**
 * Releases the resources allocated by prepare_shader
 */
void GraphicsStateGuardian::
release_shader(ShaderContext *sc) {
}

/**
 * Prepares the indicated buffer for retained-mode rendering.
 */
VertexBufferContext *GraphicsStateGuardian::
prepare_vertex_buffer(GeomVertexArrayData *) {
  return nullptr;
}

/**
 * Frees the resources previously allocated via a call to prepare_data(),
 * including deleting the VertexBufferContext itself, if necessary.
 */
void GraphicsStateGuardian::
release_vertex_buffer(VertexBufferContext *) {
}

/**
 * Frees the resources previously allocated via a call to prepare_data(),
 * including deleting the VertexBufferContext itself, if necessary.
 */
void GraphicsStateGuardian::
release_vertex_buffers(const pvector<BufferContext *> &contexts) {
  for (BufferContext *bc : contexts) {
    release_vertex_buffer((VertexBufferContext *)bc);
  }
}

/**
 * Prepares the indicated buffer for retained-mode rendering.
 */
IndexBufferContext *GraphicsStateGuardian::
prepare_index_buffer(GeomPrimitive *) {
  return nullptr;
}

/**
 * Frees the resources previously allocated via a call to prepare_data(),
 * including deleting the IndexBufferContext itself, if necessary.
 */
void GraphicsStateGuardian::
release_index_buffer(IndexBufferContext *) {
}

/**
 * Frees the resources previously allocated via a call to prepare_data(),
 * including deleting the IndexBufferContext itself, if necessary.
 */
void GraphicsStateGuardian::
release_index_buffers(const pvector<BufferContext *> &contexts) {
  for (BufferContext *bc : contexts) {
    release_index_buffer((IndexBufferContext *)bc);
  }
}

/**
 * Prepares the indicated buffer for retained-mode rendering.
 */
BufferContext *GraphicsStateGuardian::
prepare_shader_buffer(ShaderBuffer *) {
  return nullptr;
}

/**
 * Frees the resources previously allocated via a call to prepare_data(),
 * including deleting the BufferContext itself, if necessary.
 */
void GraphicsStateGuardian::
release_shader_buffer(BufferContext *) {
}

/**
 * Frees the resources previously allocated via a call to prepare_data(),
 * including deleting the BufferContext itself, if necessary.
 */
void GraphicsStateGuardian::
release_shader_buffers(const pvector<BufferContext *> &contexts) {
  for (BufferContext *bc : contexts) {
    release_shader_buffer(bc);
  }
}

/**
 * Begins a new occlusion query.  After this call, you may call
 * begin_draw_primitives() and draw_triangles()/draw_whatever() repeatedly.
 * Eventually, you should call end_occlusion_query() before the end of the
 * frame; that will return a new OcclusionQueryContext object that will tell
 * you how many pixels represented by the bracketed geometry passed the depth
 * test.
 *
 * It is not valid to call begin_occlusion_query() between another
 * begin_occlusion_query() .. end_occlusion_query() sequence.
 */
void GraphicsStateGuardian::
begin_occlusion_query() {
  nassertv(_current_occlusion_query == nullptr);
}

/**
 * Ends a previous call to begin_occlusion_query(). This call returns the
 * OcclusionQueryContext object that will (eventually) report the number of
 * pixels that passed the depth test between the call to
 * begin_occlusion_query() and end_occlusion_query().
 */
PT(OcclusionQueryContext) GraphicsStateGuardian::
end_occlusion_query() {
  nassertr(_current_occlusion_query != nullptr, nullptr);
  PT(OcclusionQueryContext) result = _current_occlusion_query;
  _current_occlusion_query = nullptr;
  return result;
}

/**
 * Adds a timer query to the command stream, associated with the given PStats
 * collector index.
 */
void GraphicsStateGuardian::
issue_timer_query(int pstats_index) {
}

/**
 * A latency query is a special type of timer query that measures the
 * difference between CPU time and GPU time, ie. how far the GPU is behind in
 * processing the commands being generated by the CPU right now.
 */
void GraphicsStateGuardian::
issue_latency_query(int pstats_index) {
}

/**
 * Dispatches a currently bound compute shader using the given work group
 * counts.
 */
void GraphicsStateGuardian::
dispatch_compute(int num_groups_x, int num_groups_y, int num_groups_z) {
  nassert_raise("Compute shaders not supported by GSG");
}

/**
 * Looks up or creates a GeomMunger object to munge vertices appropriate to
 * this GSG for the indicated state.
 */
PT(GeomMunger) GraphicsStateGuardian::
get_geom_munger(const RenderState *state, Thread *current_thread) {
  RenderState::Mungers &mungers = state->_mungers;

  if (!mungers.is_empty()) {
    // Before we even look up the map, see if the _last_mi value points to
    // this GSG.  This is likely because we tend to visit the same state
    // multiple times during a frame.  Also, this might well be the only GSG
    // in the world anyway.
    int mi = state->_last_mi;
    if (mi >= 0 && (size_t)mi < mungers.get_num_entries() && mungers.get_key(mi) == _id) {
      PT(GeomMunger) munger = mungers.get_data(mi);
      if (munger->is_registered()) {
        return munger;
      }
    }

    // Nope, we have to look it up in the map.
    mi = mungers.find(_id);
    if (mi >= 0) {
      PT(GeomMunger) munger = mungers.get_data(mi);
      if (munger->is_registered()) {
        state->_last_mi = mi;
        return munger;
      } else {
        // This GeomMunger is no longer registered.  Remove it from the map.
        mungers.remove_element(mi);
      }
    }
  }

  // Nothing in the map; create a new entry.
  PT(GeomMunger) munger = make_geom_munger(state, current_thread);
  nassertr(munger != nullptr && munger->is_registered(), munger);
  nassertr(munger->is_of_type(StateMunger::get_class_type()), munger);

  state->_last_mi = mungers.store(_id, munger);
  return munger;
}

/**
 * Creates a new GeomMunger object to munge vertices appropriate to this GSG
 * for the indicated state.
 */
PT(GeomMunger) GraphicsStateGuardian::
make_geom_munger(const RenderState *state, Thread *current_thread) {
  // The default implementation returns no munger at all, but presumably,
  // every kind of GSG needs some special munging action, so real GSG's will
  // override this to return something more useful.
  return nullptr;
}

/**
 * This function will compute the distance to the indicated point, assumed to
 * be in eye coordinates, from the camera plane.  The point is assumed to be
 * in the GSG's internal coordinate system.
 */
PN_stdfloat GraphicsStateGuardian::
compute_distance_to(const LPoint3 &point) const {
  switch (_internal_coordinate_system) {
  case CS_zup_right:
    return point[1];

  case CS_yup_right:
    return -point[2];

  case CS_zup_left:
    return -point[1];

  case CS_yup_left:
    return point[2];

  default:
    gsg_cat.error()
      << "Invalid coordinate system in compute_distance_to: "
      << (int)_internal_coordinate_system << "\n";
    return 0.0f;
  }
}

/**
 * A shader can request a number of values from the current render state.  These
 * are stored in the form of a matrix.  Each ShaderContext caches the current
 * value of these matrices, and calls this routine to update the matrices that
 * have changed based on the aspects of the render state that were altered.
 */
void GraphicsStateGuardian::
update_shader_matrix_cache(Shader *shader, LMatrix4 *cache, int altered) {
  for (Shader::ShaderMatPart &part : shader->_mat_parts) {
    if (altered & part._dep) {
      fetch_specified_part(part._part, part._arg, cache, part._count);
    }
    cache += part._count;
  }
}

/**
 * The gsg contains a large number of useful matrices:
 *
 * * the world transform, * the modelview matrix, * the cs_transform, * etc,
 * etc.
 *
 * A shader can request any of these values, and furthermore, it can request
 * that various compositions, inverses, and transposes be performed.  The
 * ShaderMatSpec is a data structure indicating what datum is desired and what
 * conversions to perform.  This routine, fetch_specified_value, is
 * responsible for doing the actual retrieval and conversions.
 *
 * Some values, like the following, aren't matrices:
 *
 * * window size * texture coordinates of card center
 *
 * This routine can fetch these values as well, by shoehorning them into a
 * matrix.  In this way, we avoid the need for a separate routine to fetch
 * these values.
 *
 * The "altered" bits indicate what parts of the state_and_transform have
 * changed since the last time this particular ShaderMatSpec was evaluated.
 * This may allow data to be cached and not reevaluated.
 *
 */
const LMatrix4 *GraphicsStateGuardian::
fetch_specified_value(Shader::ShaderMatSpec &spec, const LMatrix4 *cache, int altered) {
  LVecBase3 v;

  const LMatrix4 *cache0 = cache + spec._cache_offset[0];
  const LMatrix4 *cache1 = cache + spec._cache_offset[1];


  switch (spec._func) {
  case Shader::SMF_compose:
    spec._value.multiply((*cache0), (*cache1));
    return &spec._value;
  case Shader::SMF_transform_dlight:
    spec._value = (*cache0);
    v = (*cache1).xform_vec((*cache0).get_row3(2));
    v.normalize();
    spec._value.set_row(2, v);
    v = (*cache1).xform_vec((*cache0).get_row3(3));
    v.normalize();
    spec._value.set_row(3, v);
    return &spec._value;
  case Shader::SMF_transform_plight:
    {
      // Careful not to touch the w component, which contains the near value.
      spec._value = *cache0;
      LPoint3 point = (*cache1).xform_point((*cache0).get_row3(2));
      spec._value(2, 0) = point[0];
      spec._value(2, 1) = point[1];
      spec._value(2, 2) = point[2];
      return &spec._value;
    }
  case Shader::SMF_transform_slight:
    spec._value = *cache0;
    spec._value.set_row(2, (*cache1).xform_point((*cache0).get_row3(2)));
    v = (*cache1).xform_vec((*cache0).get_row3(3));
    v.normalize();
    spec._value.set_row(3, v);
    return &spec._value;
  case Shader::SMF_first:
    return cache0;
  default:
    // should never get here
    spec._value = LMatrix4::ident_mat();
    return &spec._value;
  }
}

/**
 * See fetch_specified_value
 */
void GraphicsStateGuardian::
fetch_specified_part(Shader::ShaderMatInput part, const InternalName *name,
                     LMatrix4 *into, int count) {
  nassertv(count > 0);

  switch (part) {
  case Shader::SMO_identity: {
    for (int i = 0; i < count; ++i) {
      into[i] = LMatrix4::ident_mat();
    }
    return;
  }
  case Shader::SMO_window_size:
  case Shader::SMO_pixel_size: {
    LVecBase2i pixel_size = _current_display_region->get_pixel_size();
    into[0] = LMatrix4::translate_mat(pixel_size[0], pixel_size[1], 0);
    return;
  }
  case Shader::SMO_frame_time: {
    PN_stdfloat time = ClockObject::get_global_clock()->get_frame_time();
    into[0].set(0, 0, 0, 0, 0, 0, 0, 0, 0, 0, 0, 0, time, time, time, time);
    return;
  }
  case Shader::SMO_frame_delta: {
    PN_stdfloat dt = ClockObject::get_global_clock()->get_dt();
    into[0].set(0, 0, 0, 0, 0, 0, 0, 0, 0, 0, 0, 0, dt, dt, dt, dt);
    return;
  }
  case Shader::SMO_texpad_x: {
    Texture *tex = _target_shader->get_shader_input_texture(name);
    nassertv(tex != nullptr);
    int sx = tex->get_x_size() - tex->get_pad_x_size();
    int sy = tex->get_y_size() - tex->get_pad_y_size();
    int sz = tex->get_z_size() - tex->get_pad_z_size();
    double cx = (sx * 0.5) / tex->get_x_size();
    double cy = (sy * 0.5) / tex->get_y_size();
    double cz = (sz * 0.5) / tex->get_z_size();
    into[0].set(0, 0, 0, 0, 0, 0, 0, 0, 0, 0, 0, 0, cx, cy, cz, 0);
    return;
  }
  case Shader::SMO_texpix_x: {
    Texture *tex = _target_shader->get_shader_input_texture(name);
    nassertv(tex != nullptr);
    double px = 1.0 / tex->get_x_size();
    double py = 1.0 / tex->get_y_size();
    double pz = 1.0 / tex->get_z_size();
    into[0].set(0, 0, 0, 0, 0, 0, 0, 0, 0, 0, 0, 0, px, py, pz, 0);
    return;
  }
  case Shader::SMO_attr_material: {
    const MaterialAttrib *target_material = (const MaterialAttrib *)
      _target_rs->get_attrib_def(MaterialAttrib::get_class_slot());
    // Material matrix contains AMBIENT, DIFFUSE, EMISSION, SPECULAR+SHININESS
    if (target_material->is_off()) {
      into[0].set(1, 1, 1, 1, 1, 1, 1, 1, 0, 0, 0, 0, 0, 0, 0, 0);
      return;
    }
    Material *m = target_material->get_material();
    LVecBase4 const &amb = m->get_ambient();
    LVecBase4 const &dif = m->get_diffuse();
    LVecBase4 const &emm = m->get_emission();
    LVecBase4 spc = m->get_specular();
    spc[3] = m->get_shininess();
    into[0].set(amb[0], amb[1], amb[2], amb[3],
                dif[0], dif[1], dif[2], dif[3],
                emm[0], emm[1], emm[2], emm[3],
                spc[0], spc[1], spc[2], spc[3]);
    return;
  }
  case Shader::SMO_attr_material2: {
    const MaterialAttrib *target_material = (const MaterialAttrib *)
      _target_rs->get_attrib_def(MaterialAttrib::get_class_slot());
    if (target_material->is_off()) {
      into[0].set(0, 0, 0, 0, 0, 0, 0, 0, 0, 0, 0, 0, 0, 0, 0, 1);
      return;
    }
    Material *m = target_material->get_material();
    into[0].set_row(0, m->get_base_color());
    into[0].set_row(3, LVecBase4(m->get_metallic(), m->get_refractive_index(), 0, m->get_roughness()));
    return;
  }
  case Shader::SMO_attr_color: {
    const ColorAttrib *target_color = (const ColorAttrib *)
      _target_rs->get_attrib_def(ColorAttrib::get_class_slot());
    if (target_color->get_color_type() != ColorAttrib::T_flat) {
      into[0] = LMatrix4::ones_mat();
      return;
    }
    LVecBase4 c = target_color->get_color();
    into[0].set(0, 0, 0, 0, 0, 0, 0, 0, 0, 0, 0, 0, c[0], c[1], c[2], c[3]);
    return;
  }
  case Shader::SMO_attr_colorscale: {
    const ColorScaleAttrib *target_color = (const ColorScaleAttrib *)
      _target_rs->get_attrib_def(ColorScaleAttrib::get_class_slot());
    if (target_color->is_identity()) {
      into[0] = LMatrix4::ones_mat();
      return;
    }
    LVecBase4 cs = target_color->get_scale();
    into[0].set(0, 0, 0, 0, 0, 0, 0, 0, 0, 0, 0, 0, cs[0], cs[1], cs[2], cs[3]);
    return;
  }
  case Shader::SMO_attr_fog: {
    const FogAttrib *target_fog = (const FogAttrib *)
      _target_rs->get_attrib_def(FogAttrib::get_class_slot());
    Fog *fog = target_fog->get_fog();
    if (fog == nullptr) {
      into[0].set(0, 0, 0, 0, 0, 0, 0, 0, 0, 0, 0, 0, 0, 1, 1, 1);
      return;
    }
    PN_stdfloat start, end;
    fog->get_linear_range(start, end);
    into[0].set(0, 0, 0, 0, 0, 0, 0, 0, 0, 0, 0, 0,
                fog->get_exp_density(), start, end, 1.0f / (end - start));
    return;
  }
  case Shader::SMO_attr_fogcolor: {
    const FogAttrib *target_fog = (const FogAttrib *)
      _target_rs->get_attrib_def(FogAttrib::get_class_slot());
    Fog *fog = target_fog->get_fog();
    if (fog == nullptr) {
      into[0] = LMatrix4::ones_mat();
      return;
    }
    LVecBase4 c = fog->get_color();
    into[0].set(0, 0, 0, 0, 0, 0, 0, 0, 0, 0, 0, 0, c[0], c[1], c[2], c[3]);
    return;
  }
  case Shader::SMO_alight_x: {
    const NodePath &np = _target_shader->get_shader_input_nodepath(name);
    nassertv(!np.is_empty());
    AmbientLight *lt;
    DCAST_INTO_V(lt, np.node());
    LColor const &c = lt->get_color();
    into[0].set(0, 0, 0, 0, 0, 0, 0, 0, 0, 0, 0, 0, c[0], c[1], c[2], c[3]);
    return;
  }
  case Shader::SMO_satten_x: {
    const NodePath &np = _target_shader->get_shader_input_nodepath(name);
    nassertv(!np.is_empty());
    Spotlight *lt;
    DCAST_INTO_V(lt, np.node());
    LVecBase3 const &a = lt->get_attenuation();
    PN_stdfloat x = lt->get_exponent();
    into[0].set(0, 0, 0, 0, 0, 0, 0, 0, 0, 0, 0, 0, a[0], a[1], a[2], x);
    return;
  }
  case Shader::SMO_dlight_x: {
    // The dlight matrix contains COLOR, SPECULAR, DIRECTION, PSEUDOHALFANGLE
    const NodePath &np = _target_shader->get_shader_input_nodepath(name);
    nassertv(!np.is_empty());
    DirectionalLight *lt;
    DCAST_INTO_V(lt, np.node());
    LColor const &c = lt->get_color();
    LColor const &s = lt->get_specular_color();
    *into = np.get_net_transform()->get_mat() *
            _scene_setup->get_world_transform()->get_mat();
    LVecBase3 d = -(into[0].xform_vec(lt->get_direction()));
    d.normalize();
    LVecBase3 h = d + LVecBase3(0,-1,0);
    h.normalize();
    into[0].set(c[0], c[1], c[2], c[3],
                s[0], s[1], s[2], c[3],
                d[0], d[1], d[2], 0,
                h[0], h[1], h[2], 0);
    return;
  }
  case Shader::SMO_plight_x: {
    // The plight matrix contains COLOR, SPECULAR, POINT, ATTENUATION
    const NodePath &np = _target_shader->get_shader_input_nodepath(name);
    nassertv(!np.is_empty());
    PointLight *lt;
    DCAST_INTO_V(lt, np.node());
    LColor const &c = lt->get_color();
    LColor const &s = lt->get_specular_color();
    into[0] = np.get_net_transform()->get_mat() *
              _scene_setup->get_world_transform()->get_mat();
    LVecBase3 p = (into[0].xform_point(lt->get_point()));
    LVecBase3 a = lt->get_attenuation();
    Lens *lens = lt->get_lens(0);
    PN_stdfloat lnear = lens->get_near();
    PN_stdfloat lfar = lens->get_far();
    into[0].set(c[0], c[1], c[2], c[3],
                s[0], s[1], s[2], s[3],
                p[0], p[1], p[2], lnear,
                a[0], a[1], a[2], lfar);
    return;
  }
  case Shader::SMO_slight_x: {
    // The slight matrix contains COLOR, SPECULAR, POINT, DIRECTION
    const NodePath &np = _target_shader->get_shader_input_nodepath(name);
    nassertv(!np.is_empty());
    Spotlight *lt;
    DCAST_INTO_V(lt, np.node());
    Lens *lens = lt->get_lens();
    nassertv(lens != nullptr);
    LColor const &c = lt->get_color();
    LColor const &s = lt->get_specular_color();
    PN_stdfloat cutoff = ccos(deg_2_rad(lens->get_hfov() * 0.5f));
    into[0] = np.get_net_transform()->get_mat() *
              _scene_setup->get_world_transform()->get_mat();
    LVecBase3 p = into[0].xform_point(lens->get_nodal_point());
    LVecBase3 d = -(into[0].xform_vec(lens->get_view_vector()));
    into[0].set(c[0], c[1], c[2], c[3],
                s[0], s[1], s[2], s[3],
                p[0], p[1], p[2], 0,
                d[0], d[1], d[2], cutoff);
    return;
  }
  case Shader::SMO_light_ambient: {
    LColor cur_ambient_light(0.0f, 0.0f, 0.0f, 0.0f);
    const LightAttrib *target_light = (const LightAttrib *)
      _target_rs->get_attrib_def(LightAttrib::get_class_slot());

    if (!target_light->has_any_on_light()) {
      // There are no lights at all.  This means, to follow the fixed-
      // function model, we pretend there is an all-white ambient light.
      into[0].set_row(3, LVecBase4(1, 1, 1, 1));
    } else {
      into[0].set_row(3, target_light->get_ambient_contribution());
    }
    return;
  }
  case Shader::SMO_texmat_i: {
    const TexMatrixAttrib *tma;
    const TextureAttrib *ta;

    int num_stages = 0;
    if (_target_rs->get_attrib(ta) && _target_rs->get_attrib(tma)) {
      num_stages = std::min(count, (int)ta->get_num_on_stages());
    }

    int i = 0;
    for (; i < num_stages; ++i) {
      into[i] = tma->get_mat(ta->get_on_stage(i));
    }
    for (; i < count; ++i) {
      into[i] = LMatrix4::ident_mat();
    }
    return;
  }
  case Shader::SMO_inv_texmat_i: {
    const TexMatrixAttrib *tma;
    const TextureAttrib *ta;

    int num_stages = 0;
    if (_target_rs->get_attrib(ta) && _target_rs->get_attrib(tma)) {
      num_stages = std::min(count, (int)ta->get_num_on_stages());
    }

    int i = 0;
    for (; i < num_stages; ++i) {
      into[i] = tma->get_transform(ta->get_on_stage(i))->get_inverse()->get_mat();
    }
    for (; i < count; ++i) {
      into[i] = LMatrix4::ident_mat();
    }
    return;
  }
  case Shader::SMO_texscale_i: {
    const TexMatrixAttrib *tma;
    const TextureAttrib *ta;

    int num_stages = 0;
    if (_target_rs->get_attrib(ta) && _target_rs->get_attrib(tma)) {
      num_stages = std::min(count, (int)ta->get_num_on_stages());
    }

    int i = 0;
    for (; i < num_stages; ++i) {
      LVecBase3 scale = tma->get_transform(ta->get_on_stage(i))->get_scale();
      into[i].set(0, 0, 0, 0, 0, 0, 0, 0, 0, 0, 0, 0, scale[0], scale[1], scale[2], 0);
    }
    for (; i < count; ++i) {
      into[i] = LMatrix4::ident_mat();
    }
    return;
  }
  case Shader::SMO_texcolor_i: {
    const TextureAttrib *ta;

    int num_stages = 0;
    if (_target_rs->get_attrib(ta)) {
      num_stages = std::min(count, (int)ta->get_num_on_stages());
    }

    int i = 0;
    for (; i < num_stages; ++i) {
      TextureStage *ts = ta->get_on_stage(i);
      into[i].set_row(3, ts->get_color());
    }
    for (; i < count; ++i) {
      into[i] = LMatrix4::ident_mat();
    }
    return;
  }
  case Shader::SMO_texconst_i: {
    const TexGenAttrib *tga;
    const TextureAttrib *ta;

    int num_stages = 0;
    if (_target_rs->get_attrib(ta) && _target_rs->get_attrib(tga)) {
      num_stages = std::min(count, (int)ta->get_num_on_stages());
    }

    int i = 0;
    for (; i < num_stages; ++i) {
      LVecBase3 value = tga->get_constant_value(ta->get_on_stage(i));
      into[i].set(0, 0, 0, 0, 0, 0, 0, 0, 0, 0, 0, 0, value[0], value[1], value[2], 1);
    }
    for (; i < count; ++i) {
      into[i] = LMatrix4::ident_mat();
    }
    return;
  }
  case Shader::SMO_tex_is_alpha_i: {
    // This is a hack so we can support both F_alpha and other formats in the
    // default shader, to fix font rendering in GLES2
    const TextureAttrib *ta;

    int num_stages = 0;
    if (_target_rs->get_attrib(ta)) {
      num_stages = std::min(count, (int)ta->get_num_on_stages());
    }

    int i = 0;
    for (; i < num_stages; ++i) {
      TextureStage *ts = ta->get_on_stage(i);
      PN_stdfloat v = (ta->get_on_texture(ts)->get_format() == Texture::F_alpha);
      into[i].set(0, 0, 0, 0, 0, 0, 0, 0, 0, 0, 0, 0, v, v, v, 0);
    }
    for (; i < count; ++i) {
      into[i] = LMatrix4::zeros_mat();
    }
    return;
  }
  case Shader::SMO_plane_x: {
    const NodePath &np = _target_shader->get_shader_input_nodepath(name);
    nassertv(!np.is_empty());
    const PlaneNode *plane_node;
    DCAST_INTO_V(plane_node, np.node());
    LPlane p = plane_node->get_plane();
    into[0].set(0, 0, 0, 0, 0, 0, 0, 0, 0, 0, 0, 0, p[0], p[1], p[2], p[3]);
    return;
  }
  case Shader::SMO_clipplane_x: {
    const ClipPlaneAttrib *cpa;
    _target_rs->get_attrib_def(cpa);
    int planenr = atoi(name->get_name().c_str());
    if (planenr >= cpa->get_num_on_planes()) {
      into[0] = LMatrix4::zeros_mat();
      return;
    }
    const NodePath &np = cpa->get_on_plane(planenr);
    nassertv(!np.is_empty());
    const PlaneNode *plane_node;
    DCAST_INTO_V(plane_node, np.node());

    // Transform plane to world space
    CPT(TransformState) transform = np.get_net_transform();
    LPlane plane = plane_node->get_plane();
    if (!transform->is_identity()) {
      plane.xform(transform->get_mat());
    }
    into[0].set_row(3, plane);
    return;
  }
  case Shader::SMO_apiview_clipplane_i: {
    const ClipPlaneAttrib *cpa;
    _target_rs->get_attrib_def(cpa);

    int num_planes = std::min(count, (int)cpa->get_num_on_planes());
    int i = 0;
    for (; i < num_planes; ++i) {
      const NodePath &plane = cpa->get_on_plane(i);
      nassertv(!plane.is_empty());
      const PlaneNode *plane_node;
      DCAST_INTO_V(plane_node, plane.node());

      CPT(TransformState) transform =
        _scene_setup->get_cs_world_transform()->compose(
          plane.get_transform(_scene_setup->get_scene_root().get_parent()));

      LPlane xformed_plane = plane_node->get_plane() * transform->get_mat();
      into[i].set_row(3, xformed_plane);
    }

    for (; i < count; ++i) {
      // Fill the remainder with zeroes.
      into[i] = LMatrix4::zeros_mat();
    }
    return;
  }
  case Shader::SMO_mat_constant_x: {
    _target_shader->get_shader_input_matrix(name, into[0]);
    return;
  }
  case Shader::SMO_vec_constant_x: {
    const LVecBase4 &input = _target_shader->get_shader_input_vector(name);
    const PN_stdfloat *data = input.get_data();
    into[0].set(data[0], data[1], data[2], data[3],
                data[0], data[1], data[2], data[3],
                data[0], data[1], data[2], data[3],
                data[0], data[1], data[2], data[3]);
    return;
  }
  case Shader::SMO_world_to_view: {
    into[0] = _scene_setup->get_world_transform()->get_mat();
    return;
  }
  case Shader::SMO_view_to_world: {
    into[0] = _scene_setup->get_camera_transform()->get_mat();
    return;
  }
  case Shader::SMO_model_to_view: {
    into[0] = _inv_cs_transform->compose(_internal_transform)->get_mat();
    return;
  }
  case Shader::SMO_model_to_apiview: {
    into[0] = _internal_transform->get_mat();
    return;
  }
  case Shader::SMO_view_to_model: {
    into[0] = _internal_transform->invert_compose(_cs_transform)->get_mat();
    return;
  }
  case Shader::SMO_apiview_to_model: {
    into[0] = _internal_transform->get_inverse()->get_mat();
    return;
  }
  case Shader::SMO_apiview_to_view: {
    into[0] = _inv_cs_transform->get_mat();
    return;
  }
  case Shader::SMO_view_to_apiview: {
    into[0] = _cs_transform->get_mat();
    return;
  }
  case Shader::SMO_clip_to_view: {
    if (_current_lens->get_coordinate_system() == _coordinate_system) {
      into[0] = _current_lens->get_projection_mat_inv(_current_stereo_channel);
    } else {
      into[0] = _current_lens->get_projection_mat_inv(_current_stereo_channel) *
                LMatrix4::convert_mat(_current_lens->get_coordinate_system(), _coordinate_system);
    }
    return;
  }
  case Shader::SMO_view_to_clip: {
    if (_current_lens->get_coordinate_system() == _coordinate_system) {
      into[0] = _current_lens->get_projection_mat(_current_stereo_channel);
    } else {
      into[0] = LMatrix4::convert_mat(_coordinate_system, _current_lens->get_coordinate_system()) *
                _current_lens->get_projection_mat(_current_stereo_channel);
    }
    return;
  }
  case Shader::SMO_apiclip_to_view: {
    into[0] = _projection_mat_inv->get_mat() * _inv_cs_transform->get_mat();
    return;
  }
  case Shader::SMO_view_to_apiclip: {
    into[0] = _cs_transform->get_mat() * _projection_mat->get_mat();
    return;
  }
  case Shader::SMO_apiclip_to_apiview: {
    into[0] = _projection_mat_inv->get_mat();
    return;
  }
  case Shader::SMO_apiview_to_apiclip: {
    into[0] = _projection_mat->get_mat();
    return;
  }
  case Shader::SMO_view_x_to_view: {
    const NodePath &np = _target_shader->get_shader_input_nodepath(name);
    nassertv(!np.is_empty());
    into[0] = np.get_net_transform()->get_mat() *
      _scene_setup->get_world_transform()->get_mat();
    return;
  }
  case Shader::SMO_view_to_view_x: {
    const NodePath &np = _target_shader->get_shader_input_nodepath(name);
    nassertv(!np.is_empty());
    into[0] = _scene_setup->get_camera_transform()->get_mat() *
      np.get_net_transform()->get_inverse()->get_mat();
    return;
  }
  case Shader::SMO_apiview_x_to_view: {
    const NodePath &np = _target_shader->get_shader_input_nodepath(name);
    nassertv(!np.is_empty());
    into[0] = LMatrix4::convert_mat(_internal_coordinate_system, _coordinate_system) *
      np.get_net_transform()->get_mat() *
      _scene_setup->get_world_transform()->get_mat();
    return;
  }
  case Shader::SMO_view_to_apiview_x: {
    const NodePath &np = _target_shader->get_shader_input_nodepath(name);
    nassertv(!np.is_empty());
    into[0] = (_scene_setup->get_camera_transform()->get_mat() *
         np.get_net_transform()->get_inverse()->get_mat() *
         LMatrix4::convert_mat(_coordinate_system, _internal_coordinate_system));
    return;
  }
  case Shader::SMO_clip_x_to_view: {
    const NodePath &np = _target_shader->get_shader_input_nodepath(name);
    nassertv(!np.is_empty());
    const LensNode *node;
    DCAST_INTO_V(node, np.node());
    const Lens *lens = node->get_lens();
    into[0] = lens->get_projection_mat_inv(_current_stereo_channel) *
      LMatrix4::convert_mat(lens->get_coordinate_system(), _coordinate_system) *
      np.get_net_transform()->get_mat() *
      _scene_setup->get_world_transform()->get_mat();
    return;
  }
  case Shader::SMO_view_to_clip_x: {
    const NodePath &np = _target_shader->get_shader_input_nodepath(name);
    nassertv(!np.is_empty());
    const LensNode *node;
    DCAST_INTO_V(node, np.node());
    const Lens *lens = node->get_lens();
    into[0] = _scene_setup->get_camera_transform()->get_mat() *
      np.get_net_transform()->get_inverse()->get_mat() *
      LMatrix4::convert_mat(_coordinate_system, lens->get_coordinate_system()) *
      lens->get_projection_mat(_current_stereo_channel);
    return;
  }
  case Shader::SMO_apiclip_x_to_view: {
    const NodePath &np = _target_shader->get_shader_input_nodepath(name);
    nassertv(!np.is_empty());
    const LensNode *node;
    DCAST_INTO_V(node, np.node());
    const Lens *lens = node->get_lens();
    into[0] = calc_projection_mat(lens)->get_inverse()->get_mat() *
      get_cs_transform_for(lens->get_coordinate_system())->get_inverse()->get_mat() *
      np.get_net_transform()->get_mat() *
      _scene_setup->get_world_transform()->get_mat();
    return;
  }
  case Shader::SMO_view_to_apiclip_x: {
    const NodePath &np = _target_shader->get_shader_input_nodepath(name);
    nassertv(!np.is_empty());
    const LensNode *node;
    DCAST_INTO_V(node, np.node());
    const Lens *lens = node->get_lens();
    into[0] = _scene_setup->get_camera_transform()->get_mat() *
      np.get_net_transform()->get_inverse()->get_mat() *
      get_cs_transform_for(lens->get_coordinate_system())->get_mat() *
      calc_projection_mat(lens)->get_mat();
    return;
  }
  case Shader::SMO_mat_constant_x_attrib: {
    if (_target_shader->has_shader_input(name)) {
      // There is an input specifying precisely this whole thing, with dot and
      // all.  Support this, even if only for backward compatibility.
      _target_shader->get_shader_input_matrix(name, into[0]);
      return;
    }

    const NodePath &np = _target_shader->get_shader_input_nodepath(name->get_parent());
    nassertv(!np.is_empty());

    fetch_specified_member(np, name->get_basename(), into[0]);
    return;
  }
  case Shader::SMO_vec_constant_x_attrib: {
    if (_target_shader->has_shader_input(name)) {
      // There is an input specifying precisely this whole thing, with dot and
      // all.  Support this, even if only for backward compatibility.
      const LVecBase4 &data = _target_shader->get_shader_input_vector(name);
      into[0].set(data[0], data[1], data[2], data[3],
                  data[0], data[1], data[2], data[3],
                  data[0], data[1], data[2], data[3],
                  data[0], data[1], data[2], data[3]);
      return;
    }

    const NodePath &np = _target_shader->get_shader_input_nodepath(name->get_parent());
    nassertv(!np.is_empty());

    fetch_specified_member(np, name->get_basename(), into[0]);
    return;
  }
  case Shader::SMO_light_source_i_attrib: {
    const LightAttrib *target_light;
    _target_rs->get_attrib_def(target_light);

    // We don't count ambient lights, which would be pretty silly to handle
    // via this mechanism.
    size_t num_lights = std::min((size_t)count, target_light->get_num_non_ambient_lights());

    size_t i = 0;
    for (i = 0; i < num_lights; ++i) {
      NodePath light = target_light->get_on_light(i);
      nassertv(!light.is_empty());
      fetch_specified_member(light, name, into[i]);
    }
    // Apply the default OpenGL lights otherwise.
    // Special exception for light 0, which defaults to white.
    if (i == 0) {
      into[0] = LMatrix4::ones_mat();
      ++i;
    }
    for (; i < (size_t)count; ++i) {
      fetch_specified_member(NodePath(), name, into[i]);
    }
    return;
  }
  case Shader::SMO_light_source_i_packed: {
    // The light matrix contains COLOR, ATTENUATION, POSITION, VIEWVECTOR
    const LightAttrib *target_light;
    _target_rs->get_attrib_def(target_light);

    // We don't count ambient lights, which would be pretty silly to handle
    // via this mechanism.
    size_t num_lights = std::min((size_t)count, target_light->get_num_non_ambient_lights());

    size_t i = 0;
    for (i = 0; i < num_lights; ++i) {
      NodePath np = target_light->get_on_light(i);
      nassertv(!np.is_empty());
      PandaNode *node = np.node();
      Light *light = node->as_light();
      nassertv(light != nullptr);
      into[i].set_row(0, light->get_color());
      into[i].set_row(1, light->get_attenuation());

      LMatrix4 mat = np.get_net_transform()->get_mat() *
        _scene_setup->get_world_transform()->get_mat();

      if (node->is_of_type(DirectionalLight::get_class_type())) {
        LVecBase3 d = mat.xform_vec(((const DirectionalLight *)node)->get_direction());
        d.normalize();
        into[i].set_row(2, LVecBase4(d, 0));
        into[i].set_row(3, LVecBase4(-d, 0));

      } else if (node->is_of_type(LightLensNode::get_class_type())) {
        const Lens *lens = ((const LightLensNode *)node)->get_lens();

        LPoint3 p = mat.xform_point(lens->get_nodal_point());
        into[i].set_row(3, LVecBase4(p));

        // For shadowed point light we need to store near/far.
        // For spotlight we need to store cutoff angle.
        if (node->is_of_type(Spotlight::get_class_type())) {
          PN_stdfloat cutoff = ccos(deg_2_rad(lens->get_hfov() * 0.5f));
          LVecBase3 d = -(mat.xform_vec(lens->get_view_vector()));
          into[i].set_cell(1, 3, ((const Spotlight *)node)->get_exponent());
          into[i].set_row(2, LVecBase4(d, cutoff));

        } else if (node->is_of_type(PointLight::get_class_type())) {
          into[i].set_cell(1, 3, lens->get_far());
          into[i].set_cell(3, 3, lens->get_near());

          if (node->is_of_type(SphereLight::get_class_type())) {
            into[i].set_cell(2, 3, ((const SphereLight *)node)->get_radius());
          }
        }
      }
    }
    // Apply the default OpenGL lights otherwise.
    // Special exception for light 0, which defaults to white.
    if (i == 0) {
      into[0].set(1, 1, 1, 1,
                  1, 0, 0, 0,
                  0, 0, 0, 0,
                  0, 0, 0, 0);
      ++i;
    }
    for (; i < (size_t)count; ++i) {
      into[i].set(0, 0, 0, 0,
                  1, 0, 0, 0,
                  0, 0, 0, 0,
                  0, 0, 0, 0);
    }
    return;
  }
  case Shader::SMO_attr_pointparams: {
    const RenderModeAttrib *target_render_mode;
    _target_rs->get_attrib_def(target_render_mode);

    PN_stdfloat thickness = target_render_mode->get_thickness();
    PN_stdfloat catten = thickness;
    PN_stdfloat patten = 0.0f;
    if (target_render_mode->get_perspective()) {
      LVecBase2i pixel_size = _current_display_region->get_pixel_size();

      LVector3 height(0.0f, thickness, 1.0f);
      height = height * _projection_mat->get_mat();
      height = height * _internal_transform->get_scale()[1];
      PN_stdfloat s = height[1] * pixel_size[1];

      if (_current_lens->is_orthographic()) {
        catten = s;
        patten = 0.0f;
      } else {
        catten = 0.0f;
        patten = s;
      }
    }

    into[0].set(0, 0, 0, 0, 0, 0, 0, 0, 0, 0, 0, 0, thickness, catten, patten, 0.0f);
    return;
  }
  default:
    nassertv(false /*should never get here*/);
    return;
  }
}

/**
 * Given a NodePath passed into a shader input that is a structure, fetches
 * the value for the given member.
 */
void GraphicsStateGuardian::
fetch_specified_member(const NodePath &np, CPT_InternalName attrib, LMatrix4 &t) {
  // This system is not ideal.  It will be improved in the future.
  static const CPT_InternalName IN_color("color");
  static const CPT_InternalName IN_ambient("ambient");
  static const CPT_InternalName IN_diffuse("diffuse");
  static const CPT_InternalName IN_specular("specular");
  static const CPT_InternalName IN_position("position");
  static const CPT_InternalName IN_halfVector("halfVector");
  static const CPT_InternalName IN_spotDirection("spotDirection");
  static const CPT_InternalName IN_spotCutoff("spotCutoff");
  static const CPT_InternalName IN_spotCosCutoff("spotCosCutoff");
  static const CPT_InternalName IN_spotExponent("spotExponent");
  static const CPT_InternalName IN_attenuation("attenuation");
  static const CPT_InternalName IN_constantAttenuation("constantAttenuation");
  static const CPT_InternalName IN_linearAttenuation("linearAttenuation");
  static const CPT_InternalName IN_quadraticAttenuation("quadraticAttenuation");
  static const CPT_InternalName IN_shadowViewMatrix("shadowViewMatrix");

  PandaNode *node = nullptr;
  if (!np.is_empty()) {
    node = np.node();
  }

  if (attrib == IN_color) {
    if (node == nullptr) {
      t = LMatrix4::ident_mat();
      return;
    }
    Light *light = node->as_light();
    nassertv(light != nullptr);
    LColor c = light->get_color();
    t.set_row(3, c);

  } else if (attrib == IN_ambient) {
    if (node == nullptr) {
      t = LMatrix4::ident_mat();
      return;
    }
    Light *light = node->as_light();
    nassertv(light != nullptr);
    if (node->is_ambient_light()) {
      LColor c = light->get_color();
      t.set_row(3, c);
    } else {
      // Non-ambient lights don't currently have an ambient color in Panda3D.
      t.set_row(3, LColor(0.0f, 0.0f, 0.0f, 1.0f));
    }

  } else if (attrib == IN_diffuse) {
    if (node == nullptr) {
      t = LMatrix4::ident_mat();
      return;
    }
    Light *light = node->as_light();
    nassertv(light != nullptr);
    if (node->is_ambient_light()) {
      // Ambient light has no diffuse color.
      t.set_row(3, LColor(0.0f, 0.0f, 0.0f, 1.0f));
    } else {
      LColor c = light->get_color();
      t.set_row(3, c);
    }

  } else if (attrib == IN_specular) {
    if (node == nullptr) {
      t = LMatrix4::ident_mat();
      return;
    }
    Light *light = node->as_light();
    nassertv(light != nullptr);
    t.set_row(3, light->get_specular_color());

  } else if (attrib == IN_position) {
    if (np.is_empty()) {
      t.set(0, 0, 0, 0, 0, 0, 0, 0, 0, 0, 0, 0, 0, 0, 1, 0);
    } else if (node->is_ambient_light()) {
      // Ambient light has no position.
      t.set(0, 0, 0, 0, 0, 0, 0, 0, 0, 0, 0, 0, 0, 0, 0, 0);
    } else if (node->is_of_type(DirectionalLight::get_class_type())) {
      DirectionalLight *light;
      DCAST_INTO_V(light, node);

      CPT(TransformState) transform = np.get_transform(_scene_setup->get_scene_root().get_parent());
      LVector3 dir = -(light->get_direction() * transform->get_mat());
      dir *= _scene_setup->get_cs_world_transform()->get_mat();
      t.set(0, 0, 0, 0, 0, 0, 0, 0, 0, 0, 0, 0, dir[0], dir[1], dir[2], 0);
    } else {
      LightLensNode *light;
      DCAST_INTO_V(light, node);
      Lens *lens = light->get_lens();
      nassertv(lens != nullptr);

      CPT(TransformState) transform =
        _scene_setup->get_cs_world_transform()->compose(
          np.get_transform(_scene_setup->get_scene_root().get_parent()));

      const LMatrix4 &light_mat = transform->get_mat();
      LPoint3 pos = lens->get_nodal_point() * light_mat;
      t = LMatrix4::translate_mat(pos);
    }

  } else if (attrib == IN_halfVector) {
    if (np.is_empty()) {
      t.set(0, 0, 0, 0, 0, 0, 0, 0, 0, 0, 0, 0, 0, 0, 1, 0);
    } else if (node->is_ambient_light()) {
      // Ambient light has no half-vector.
      t.set(0, 0, 0, 0, 0, 0, 0, 0, 0, 0, 0, 0, 0, 0, 0, 0);
    } else if (node->is_of_type(DirectionalLight::get_class_type())) {
      DirectionalLight *light;
      DCAST_INTO_V(light, node);

      CPT(TransformState) transform = np.get_transform(_scene_setup->get_scene_root().get_parent());
      LVector3 dir = -(light->get_direction() * transform->get_mat());
      dir *= _scene_setup->get_cs_world_transform()->get_mat();
      dir.normalize();
      dir += LVector3(0, 0, 1);
      dir.normalize();
      t.set(0, 0, 0, 0, 0, 0, 0, 0, 0, 0, 0, 0, dir[0], dir[1], dir[2], 1);
    } else {
      LightLensNode *light;
      DCAST_INTO_V(light, node);
      Lens *lens = light->get_lens();
      nassertv(lens != nullptr);

      CPT(TransformState) transform =
        _scene_setup->get_cs_world_transform()->compose(
          np.get_transform(_scene_setup->get_scene_root().get_parent()));

      const LMatrix4 &light_mat = transform->get_mat();
      LPoint3 pos = lens->get_nodal_point() * light_mat;
      pos.normalize();
      pos += LVector3(0, 0, 1);
      pos.normalize();
      t.set(0, 0, 0, 0, 0, 0, 0, 0, 0, 0, 0, 0, pos[0],pos[1],pos[2], 1);
    }

  } else if (attrib == IN_spotDirection) {
    if (node == nullptr) {
      t.set_row(3, LVector3(0.0f, 0.0f, -1.0f));
    } else if (node->is_ambient_light()) {
      // Ambient light has no spot direction.
      t.set_row(3, LVector3(0.0f, 0.0f, 0.0f));
    } else {
      LightLensNode *light;
      DCAST_INTO_V(light, node);
      Lens *lens = light->get_lens();
      nassertv(lens != nullptr);

      CPT(TransformState) transform =
        _scene_setup->get_cs_world_transform()->compose(
          np.get_transform(_scene_setup->get_scene_root().get_parent()));

      const LMatrix4 &light_mat = transform->get_mat();
      LVector3 dir = lens->get_view_vector() * light_mat;
      t.set_row(3, dir);
    }

  } else if (attrib == IN_spotCutoff) {
    if (node != nullptr &&
        node->is_of_type(Spotlight::get_class_type())) {
      LightLensNode *light;
      DCAST_INTO_V(light, node);
      Lens *lens = light->get_lens();
      nassertv(lens != nullptr);

      float cutoff = lens->get_hfov() * 0.5f;
      t.set_row(3, LVecBase4(cutoff));
    } else {
      // Other lights have no cut-off.
      t.set_row(3, LVecBase4(180));
    }

  } else if (attrib == IN_spotCosCutoff) {
    if (node != nullptr &&
        node->is_of_type(Spotlight::get_class_type())) {
      LightLensNode *light;
      DCAST_INTO_V(light, node);
      Lens *lens = light->get_lens();
      nassertv(lens != nullptr);

      float cutoff = lens->get_hfov() * 0.5f;
      t.set_row(3, LVecBase4(ccos(deg_2_rad(cutoff))));
    } else {
      // Other lights have no cut-off.
      t.set_row(3, LVecBase4(-1));
    }

  } else if (attrib == IN_spotExponent) {
    if (node == nullptr) {
      t = LMatrix4::zeros_mat();
      return;
    }
    Light *light = node->as_light();
    nassertv(light != nullptr);

    t.set_row(3, LVecBase4(light->get_exponent()));

  } else if (attrib == IN_attenuation) {
    if (node != nullptr) {
      Light *light = node->as_light();
      nassertv(light != nullptr);

      t.set_row(3, LVecBase4(light->get_attenuation(), 0));
    } else {
      t.set_row(3, LVecBase4(1, 0, 0, 0));
    }

  } else if (attrib == IN_constantAttenuation) {
    if (node == nullptr) {
      t = LMatrix4::ones_mat();
      return;
    }
    Light *light = node->as_light();
    nassertv(light != nullptr);

    t.set_row(3, LVecBase4(light->get_attenuation()[0]));

  } else if (attrib == IN_linearAttenuation) {
    if (node == nullptr) {
      t = LMatrix4::zeros_mat();
      return;
    }
    Light *light = node->as_light();
    nassertv(light != nullptr);

    t.set_row(3, LVecBase4(light->get_attenuation()[1]));

  } else if (attrib == IN_quadraticAttenuation) {
    if (node == nullptr) {
      t = LMatrix4::zeros_mat();
      return;
    }
    Light *light = node->as_light();
    nassertv(light != nullptr);

    t.set_row(3, LVecBase4(light->get_attenuation()[2]));

  } else if (attrib == IN_shadowViewMatrix) {
    static const LMatrix4 biasmat(0.5f, 0.0f, 0.0f, 0.0f,
                                  0.0f, 0.5f, 0.0f, 0.0f,
                                  0.0f, 0.0f, 0.5f, 0.0f,
                                  0.5f, 0.5f, 0.5f, 1.0f);

    if (node == nullptr) {
      t = biasmat;
      return;
    }

    LensNode *lnode;
    DCAST_INTO_V(lnode, node);
    Lens *lens = lnode->get_lens();

    t = _inv_cs_transform->get_mat() *
      _scene_setup->get_camera_transform()->get_mat() *
      np.get_net_transform()->get_inverse()->get_mat() *
      LMatrix4::convert_mat(_coordinate_system, lens->get_coordinate_system());

    if (!node->is_of_type(PointLight::get_class_type())) {
      t *= lens->get_projection_mat() * biasmat;
    }

  } else {
    display_cat.error()
      << "Shader input requests invalid attribute " << *attrib
      << " from node " << np << "\n";
    t = LMatrix4::ident_mat();
  }
}

/**
 * Like fetch_specified_value, but for texture inputs.
 */
PT(Texture) GraphicsStateGuardian::
fetch_specified_texture(Shader::ShaderTexSpec &spec, SamplerState &sampler,
                        int &view) {

  static PT(Texture) default_add_tex;
  static PT(Texture) default_normal_height_tex;

  switch (spec._part) {
  case Shader::STO_named_input:
    // Named texture input.
    if (!_target_shader->has_shader_input(spec._name)) {
      // Is this a member of something, like a node?
      const InternalName *parent = spec._name->get_parent();
      if (parent != InternalName::get_root() &&
          _target_shader->has_shader_input(parent)) {

        // Yes, grab the node.
        const string &basename = spec._name->get_basename();
        NodePath np = _target_shader->get_shader_input_nodepath(parent);

        if (basename == "shadowMap") {
          PT(Texture) tex = get_shadow_map(np);
          if (tex != nullptr) {
            sampler = tex->get_default_sampler();
          }
          return tex;

        } else {
          if (spec._stage == 0) {
            display_cat.error()
              << "Shader input " << *parent
              << " has no member named " << basename << ".\n";
            spec._stage = -1;
          }
        }
      } else {
        // This used to be legal for some reason, so don't trigger the assert.
        // Prevent flood, though, so abuse the _stage flag to indicate whether
        // we've already errored about this.
        if (spec._stage == 0) {
          display_cat.error()
            << "Shader input " << *spec._name << " is not present.\n";
          spec._stage = -1;
        }
      }
    } else {
      // Just a regular texture input.
      return _target_shader->get_shader_input_texture(spec._name, &sampler);
    }
    break;

  case Shader::STO_stage_i:
    {
      // We get the TextureAttrib directly from the _target_rs, not the
      // filtered TextureAttrib in _target_texture.
      const TextureAttrib *texattrib;
      _target_rs->get_attrib_def(texattrib);

      if (spec._stage < texattrib->get_num_on_stages()) {
        TextureStage *stage = texattrib->get_on_stage(spec._stage);
        sampler = texattrib->get_on_sampler(stage);
        view += stage->get_tex_view_offset();
        return texattrib->get_on_texture(stage);
      }
    }
    break;

  case Shader::STO_light_i_shadow_map:
    {
      const LightAttrib *target_light;
      _target_rs->get_attrib_def(target_light);

      // We don't count ambient lights, which would be pretty silly to handle
      // via this mechanism.
      size_t num_lights = target_light->get_num_non_ambient_lights();
      if (spec._stage >= 0 && (size_t)spec._stage < num_lights) {
        NodePath light = target_light->get_on_light((size_t)spec._stage);
        nassertr(!light.is_empty(), nullptr);
        Light *light_obj = light.node()->as_light();
        nassertr(light_obj != nullptr, nullptr);

        PT(Texture) tex;
        LightLensNode *lln = DCAST(LightLensNode, light.node());
        if (lln != nullptr && lln->_shadow_caster) {
          tex = get_shadow_map(light);
        } else {
          tex = get_dummy_shadow_map((Texture::TextureType)spec._desired_type);
        }

        if (tex != nullptr) {
          sampler = tex->get_default_sampler();
        }
        return tex;
      } else {
        // There is no such light assigned.  Bind a dummy shadow map.
        PT(Texture) tex = get_dummy_shadow_map((Texture::TextureType)spec._desired_type);
        if (tex != nullptr) {
          sampler = tex->get_default_sampler();
        }
        return tex;
      }
    }
    break;

  case Shader::STO_ff_stage_i:
    {
      // We get the TextureAttrib directly from the _target_rs, not the
      // filtered TextureAttrib in _target_texture.
      const TextureAttrib *texattrib;
      _target_rs->get_attrib_def(texattrib);

      if (spec._stage < texattrib->get_num_on_ff_stages()) {
        TextureStage *stage = texattrib->get_on_ff_stage(spec._stage);
        sampler = texattrib->get_on_sampler(stage);
        view += stage->get_tex_view_offset();
        return texattrib->get_on_texture(stage);
      }
    }
    break;

  case Shader::STO_stage_modulate_i:
    {
      const TextureAttrib *texattrib;
      if (_target_rs->get_attrib(texattrib)) {
        int si = 0;
        for (int i = 0; i < texattrib->get_num_on_stages(); ++i) {
          TextureStage *stage = texattrib->get_on_stage(i);
          TextureStage::Mode mode = stage->get_mode();

          if (mode == TextureStage::M_modulate ||
              mode == TextureStage::M_modulate_glow ||
              mode == TextureStage::M_modulate_gloss) {
            if (si++ == spec._stage) {
              sampler = texattrib->get_on_sampler(stage);
              view += stage->get_tex_view_offset();
              return texattrib->get_on_texture(stage);
            }
          }
        }
      }
    }
    break;

  case Shader::STO_stage_add_i:
    {
      const TextureAttrib *texattrib;
      if (_target_rs->get_attrib(texattrib)) {
        int si = 0;
        for (int i = 0; i < texattrib->get_num_on_stages(); ++i) {
          TextureStage *stage = texattrib->get_on_stage(i);
          TextureStage::Mode mode = stage->get_mode();

          if (mode == TextureStage::M_add) {
            if (si++ == spec._stage) {
              sampler = texattrib->get_on_sampler(stage);
              view += stage->get_tex_view_offset();
              return texattrib->get_on_texture(stage);
            }
          }
        }
      }

      if (default_add_tex == nullptr) {
        PT(Texture) tex = new Texture("default-add");
        tex->setup_2d_texture(1, 1, Texture::T_unsigned_byte, Texture::F_luminance);
        tex->set_clear_color(LColor(0, 0, 0, 1));
        default_add_tex = std::move(tex);
      }
      return default_add_tex;
    }
    break;

  case Shader::STO_stage_normal_i:
    {
      const TextureAttrib *texattrib;
      if (_target_rs->get_attrib(texattrib)) {
        int si = 0;
        for (int i = 0; i < texattrib->get_num_on_stages(); ++i) {
          TextureStage *stage = texattrib->get_on_stage(i);
          TextureStage::Mode mode = stage->get_mode();

          if (mode == TextureStage::M_normal ||
              mode == TextureStage::M_normal_height) {
            if (si++ == spec._stage) {
              sampler = texattrib->get_on_sampler(stage);
              view += stage->get_tex_view_offset();
              return texattrib->get_on_texture(stage);
            }
          }
        }
      }

      if (default_normal_height_tex == nullptr) {
        PT(Texture) tex = new Texture("default-normal-height");
        tex->setup_2d_texture(1, 1, Texture::T_unsigned_byte, Texture::F_rgba);
        tex->set_clear_color(LColor(0.5, 0.5, 1, 0));
        default_normal_height_tex = std::move(tex);
      }
      return default_normal_height_tex;
    }
    break;

  case Shader::STO_stage_gloss_i:
    {
      const TextureAttrib *texattrib;
      if (_target_rs->get_attrib(texattrib)) {
        int si = 0;
        for (int i = 0; i < texattrib->get_num_on_stages(); ++i) {
          TextureStage *stage = texattrib->get_on_stage(i);
          TextureStage::Mode mode = stage->get_mode();

          if (mode == TextureStage::M_gloss ||
              mode == TextureStage::M_modulate_gloss ||
              mode == TextureStage::M_normal_gloss) {
            if (si++ == spec._stage) {
              sampler = texattrib->get_on_sampler(stage);
              view += stage->get_tex_view_offset();
              return texattrib->get_on_texture(stage);
            }
          }
        }
      }
    }
    break;

  case Shader::STO_stage_height_i:
    {
      const TextureAttrib *texattrib;
      if (_target_rs->get_attrib(texattrib)) {
        int si = 0;
        for (int i = 0; i < texattrib->get_num_on_stages(); ++i) {
          TextureStage *stage = texattrib->get_on_stage(i);
          TextureStage::Mode mode = stage->get_mode();

          if (mode == TextureStage::M_height ||
              mode == TextureStage::M_normal_height) {
            if (si++ == spec._stage) {
              sampler = texattrib->get_on_sampler(stage);
              view += stage->get_tex_view_offset();
              return texattrib->get_on_texture(stage);
            }
          }
        }
      }

      if (default_normal_height_tex == nullptr) {
        PT(Texture) tex = new Texture("default-normal-height");
        tex->setup_2d_texture(1, 1, Texture::T_unsigned_byte, Texture::F_rgba);
        tex->set_clear_color(LColor(0.5, 0.5, 1, 0));
        default_normal_height_tex = std::move(tex);
      }
      return default_normal_height_tex;
    }
    break;

  case Shader::STO_stage_selector_i:
    {
      const TextureAttrib *texattrib;
      if (_target_rs->get_attrib(texattrib)) {
        int si = 0;
        for (int i = 0; i < texattrib->get_num_on_stages(); ++i) {
          TextureStage *stage = texattrib->get_on_stage(i);
          TextureStage::Mode mode = stage->get_mode();

          if (mode == TextureStage::M_selector) {
            if (si++ == spec._stage) {
              sampler = texattrib->get_on_sampler(stage);
              view += stage->get_tex_view_offset();
              return texattrib->get_on_texture(stage);
            }
          }
        }
      }
    }
    break;

  case Shader::STO_stage_emission_i:
    {
      const TextureAttrib *texattrib;
      if (_target_rs->get_attrib(texattrib)) {
        int si = 0;
        for (int i = 0; i < texattrib->get_num_on_stages(); ++i) {
          TextureStage *stage = texattrib->get_on_stage(i);
          TextureStage::Mode mode = stage->get_mode();

          if (mode == TextureStage::M_emission) {
            if (si++ == spec._stage) {
              sampler = texattrib->get_on_sampler(stage);
              view += stage->get_tex_view_offset();
              return texattrib->get_on_texture(stage);
            }
          }
        }
      }
    }
    break;

  default:
    nassertr(false, nullptr);
    break;
  }

  return nullptr;
}

/**
 * Return a pointer to struct ShaderPtrData
 */
const Shader::ShaderPtrData *GraphicsStateGuardian::
fetch_ptr_parameter(const Shader::ShaderPtrSpec& spec) {
  return (_target_shader->get_shader_input_ptr(spec._arg));
}

/**
 *
 */
bool GraphicsStateGuardian::
fetch_ptr_parameter(const Shader::ShaderPtrSpec& spec, Shader::ShaderPtrData &data) {
  return _target_shader->get_shader_input_ptr(spec._arg, data);
}

/**
 * Makes the specified DisplayRegion current.  All future drawing and clear
 * operations will be constrained within the given DisplayRegion.
 */
void GraphicsStateGuardian::
prepare_display_region(DisplayRegionPipelineReader *dr) {
  _current_display_region = dr->get_object();
  _current_stereo_channel = dr->get_stereo_channel();
  _current_tex_view_offset = dr->get_tex_view_offset();
  _effective_incomplete_render = _incomplete_render && _current_display_region->get_incomplete_render();

  _stereo_buffer_mask = ~0;

  Lens::StereoChannel output_channel = dr->get_stereo_channel();
  if (dr->get_window()->get_swap_eyes()) {
    // Reverse the output channel.
    switch (output_channel) {
    case Lens::SC_left:
      output_channel = Lens::SC_right;
      break;

    case Lens::SC_right:
      output_channel = Lens::SC_left;
      break;

    default:
      break;
    }
  }

  switch (output_channel) {
  case Lens::SC_left:
    _color_write_mask = dr->get_window()->get_left_eye_color_mask();
    if (_current_properties->is_stereo()) {
      _stereo_buffer_mask = ~RenderBuffer::T_right;
    }
    break;

  case Lens::SC_right:
    _color_write_mask = dr->get_window()->get_right_eye_color_mask();
    if (_current_properties->is_stereo()) {
      _stereo_buffer_mask = ~RenderBuffer::T_left;
    }
    break;

  case Lens::SC_mono:
  case Lens::SC_stereo:
    _color_write_mask = ColorWriteAttrib::C_all;
  }
}

/**
 * Resets any non-standard graphics state that might give a callback apoplexy.
 * Some drivers require that the graphics state be restored to neutral before
 * performing certain operations.  In OpenGL, for instance, this closes any
 * open vertex buffers.
 */
void GraphicsStateGuardian::
clear_before_callback() {
}

/**
 * Forgets the current graphics state and current transform, so that the next
 * call to set_state_and_transform() will have to reload everything.  This is
 * a good thing to call when you are no longer sure what the graphics state
 * is.  This should only be called from the draw thread.
 */
void GraphicsStateGuardian::
clear_state_and_transform() {
  // Re-issue the modelview and projection transforms.
  reissue_transforms();

  // Now clear the state flags to unknown.
  _state_rs = RenderState::make_empty();
  _state_mask.clear();
}

/**
 * This is simply a transparent call to GraphicsEngine::remove_window().  It
 * exists primary to support removing a window from that compiles before the
 * display module, and therefore has no knowledge of a GraphicsEngine object.
 */
void GraphicsStateGuardian::
remove_window(GraphicsOutputBase *window) {
  nassertv(_engine != nullptr);
  GraphicsOutput *win;
  DCAST_INTO_V(win, window);
  _engine->remove_window(win);
}

/**
 * Makes the current lens (whichever lens was most recently specified with
 * set_scene()) active, so that it will transform future rendered geometry.
 * Normally this is only called from the draw process, and usually it is
 * called by set_scene().
 *
 * The return value is true if the lens is acceptable, false if it is not.
 */
bool GraphicsStateGuardian::
prepare_lens() {
  return false;
}

/**
 * Given a lens, this function calculates the appropriate projection matrix
 * for this gsg.  The result depends on the peculiarities of the rendering
 * API.
 */
CPT(TransformState) GraphicsStateGuardian::
calc_projection_mat(const Lens *lens) {
  if (lens == nullptr) {
    return nullptr;
  }

  if (!lens->is_linear()) {
    return nullptr;
  }

  return TransformState::make_identity();
}

/**
 * Called before each frame is rendered, to allow the GSG a chance to do any
 * internal cleanup before beginning the frame.
 *
 * The return value is true if successful (in which case the frame will be
 * drawn and end_frame() will be called later), or false if unsuccessful (in
 * which case nothing will be drawn and end_frame() will not be called).
 */
bool GraphicsStateGuardian::
begin_frame(Thread *current_thread) {
  {
    PStatTimer timer(_prepare_pcollector);
    _prepared_objects->begin_frame(this, current_thread);
  }

  // We should reset the state to the default at the beginning of every frame.
  // Although this will incur additional overhead, particularly in a simple
  // scene, it helps ensure that states that have changed properties since
  // last time without changing attribute pointers--like textures, lighting,
  // or fog--will still be accurately updated.
  _state_rs = RenderState::make_empty();
  _state_mask.clear();

  return !_needs_reset;
}

/**
 * Called between begin_frame() and end_frame() to mark the beginning of
 * drawing commands for a "scene" (usually a particular DisplayRegion) within
 * a frame.  All 3-D drawing commands, except the clear operation, must be
 * enclosed within begin_scene() .. end_scene(). This must be called in the
 * draw thread.
 *
 * The return value is true if successful (in which case the scene will be
 * drawn and end_scene() will be called later), or false if unsuccessful (in
 * which case nothing will be drawn and end_scene() will not be called).
 */
bool GraphicsStateGuardian::
begin_scene() {
  return true;
}

/**
 * Called between begin_frame() and end_frame() to mark the end of drawing
 * commands for a "scene" (usually a particular DisplayRegion) within a frame.
 * All 3-D drawing commands, except the clear operation, must be enclosed
 * within begin_scene() .. end_scene().
 */
void GraphicsStateGuardian::
end_scene() {
  // We should clear this pointer now, so that we don't keep unneeded
  // reference counts dangling.  We keep around a "null" scene setup object
  // instead of using a null pointer to avoid special-case code in
  // set_state_and_transform.
  _scene_setup = _scene_null;

  // Undo any lighting we had enabled last scene, to force the lights to be
  // reissued, in case their parameters or positions have changed between
  // scenes.
  int i;
  for (i = 0; i < _num_lights_enabled; ++i) {
    enable_light(i, false);
  }
  _num_lights_enabled = 0;

  // Ditto for the clipping planes.
  for (i = 0; i < _num_clip_planes_enabled; ++i) {
    enable_clip_plane(i, false);
  }
  _num_clip_planes_enabled = 0;

  // Put the state into the 'unknown' state, forcing a reload.
  _state_rs = RenderState::make_empty();
  _state_mask.clear();
}

/**
 * Called after each frame is rendered, to allow the GSG a chance to do any
 * internal cleanup after rendering the frame, and before the window flips.
 */
void GraphicsStateGuardian::
end_frame(Thread *current_thread) {
  _prepared_objects->end_frame(current_thread);

  // Flush any PStatCollectors.
  _data_transferred_pcollector.flush_level();

  _primitive_batches_pcollector.flush_level();
  _primitive_batches_tristrip_pcollector.flush_level();
  _primitive_batches_trifan_pcollector.flush_level();
  _primitive_batches_tri_pcollector.flush_level();
  _primitive_batches_patch_pcollector.flush_level();
  _primitive_batches_other_pcollector.flush_level();
  _vertices_tristrip_pcollector.flush_level();
  _vertices_trifan_pcollector.flush_level();
  _vertices_tri_pcollector.flush_level();
  _vertices_patch_pcollector.flush_level();
  _vertices_other_pcollector.flush_level();

  _state_pcollector.flush_level();
  _texture_state_pcollector.flush_level();
  _transform_state_pcollector.flush_level();
  _draw_primitive_pcollector.flush_level();

  // Evict any textures andor vbuffers that exceed our texture memory.
  _prepared_objects->_graphics_memory_lru.begin_epoch();
}

/**
 * Returns true if this GSG can implement decals using a DepthOffsetAttrib, or
 * false if that is unreliable and the three-step rendering process should be
 * used instead.
 */
bool GraphicsStateGuardian::
depth_offset_decals() {
  return true;
}

/**
 * Called during draw to begin a three-step rendering phase to draw decals.
 * The first step, begin_decal_base_first(), is called prior to drawing the
 * base geometry.  It should set up whatever internal state is appropriate, as
 * well as returning a RenderState object that should be applied to the base
 * geometry for rendering.
 */
CPT(RenderState) GraphicsStateGuardian::
begin_decal_base_first() {
  // Turn off writing the depth buffer to render the base geometry.
  static CPT(RenderState) decal_base_first;
  if (decal_base_first == nullptr) {
    decal_base_first = RenderState::make
      (DepthWriteAttrib::make(DepthWriteAttrib::M_off),
       RenderState::get_max_priority());
  }
  return decal_base_first;
}

/**
 * Called during draw to begin a three-step rendering phase to draw decals.
 * The second step, begin_decal_nested(), is called after drawing the base
 * geometry and prior to drawing any of the nested decal geometry that is to
 * be applied to the base geometry.
 */
CPT(RenderState) GraphicsStateGuardian::
begin_decal_nested() {
  // We should keep the depth buffer off during this operation, so that decals
  // on decals will render properly.
  static CPT(RenderState) decal_nested;
  if (decal_nested == nullptr) {
    decal_nested = RenderState::make
      (DepthWriteAttrib::make(DepthWriteAttrib::M_off),
       RenderState::get_max_priority());
  }
  return decal_nested;
}

/**
 * Called during draw to begin a three-step rendering phase to draw decals.
 * The third step, begin_decal_base_second(), is called after drawing the base
 * geometry and the nested decal geometry, and prior to drawing the base
 * geometry one more time (if needed).
 *
 * It should return a RenderState object appropriate for rendering the base
 * geometry the second time, or NULL if it is not necessary to re-render the
 * base geometry.
 */
CPT(RenderState) GraphicsStateGuardian::
begin_decal_base_second() {
  // Now let the depth buffer go back on, but turn off writing the color
  // buffer to render the base geometry after the second pass.  Also, turn off
  // texturing since there's no need for it now.
  static CPT(RenderState) decal_base_second;
  if (decal_base_second == nullptr) {
    decal_base_second = RenderState::make
      (ColorWriteAttrib::make(ColorWriteAttrib::C_off),
       // On reflection, we need to leave texturing on so the alpha test
       // mechanism can work (if it is enabled, e.g.  we are rendering an
       // object with M_dual transparency). TextureAttrib::make_off(),
       RenderState::get_max_priority());
  }
  return decal_base_second;
}

/**
 * Called during draw to clean up after decals are finished.
 */
void GraphicsStateGuardian::
finish_decal() {
  // No need to do anything special here.
}

/**
 * Called before a sequence of draw_primitive() functions are called, this
 * should prepare the vertex data for rendering.  It returns true if the
 * vertices are ok, false to abort this group of primitives.
 */
bool GraphicsStateGuardian::
begin_draw_primitives(const GeomPipelineReader *geom_reader,
                      const GeomVertexDataPipelineReader *data_reader,
                      size_t num_instances, bool force) {
  _data_reader = data_reader;

  if (num_instances == 0) {
    return false;
  }

  // Always draw if we have a shader, since the shader might use a different
  // mechanism for fetching vertex data.
  return _data_reader->has_vertex() || (_target_shader && _target_shader->has_shader());
}

/**
 * Draws a series of disconnected triangles.
 */
bool GraphicsStateGuardian::
draw_triangles(const GeomPrimitivePipelineReader *, bool) {
  return false;
}


/**
 * Draws a series of disconnected triangles with adjacency information.
 */
bool GraphicsStateGuardian::
draw_triangles_adj(const GeomPrimitivePipelineReader *, bool) {
  return false;
}

/**
 * Draws a series of triangle strips.
 */
bool GraphicsStateGuardian::
draw_tristrips(const GeomPrimitivePipelineReader *, bool) {
  return false;
}

/**
 * Draws a series of triangle strips with adjacency information.
 */
bool GraphicsStateGuardian::
draw_tristrips_adj(const GeomPrimitivePipelineReader *, bool) {
  return false;
}

/**
 * Draws a series of triangle fans.
 */
bool GraphicsStateGuardian::
draw_trifans(const GeomPrimitivePipelineReader *, bool) {
  return false;
}

/**
 * Draws a series of "patches", which can only be processed by a tessellation
 * shader.
 */
bool GraphicsStateGuardian::
draw_patches(const GeomPrimitivePipelineReader *, bool) {
  return false;
}

/**
 * Draws a series of disconnected line segments.
 */
bool GraphicsStateGuardian::
draw_lines(const GeomPrimitivePipelineReader *, bool) {
  return false;
}

/**
 * Draws a series of disconnected line segments with adjacency information.
 */
bool GraphicsStateGuardian::
draw_lines_adj(const GeomPrimitivePipelineReader *, bool) {
  return false;
}

/**
 * Draws a series of line strips.
 */
bool GraphicsStateGuardian::
draw_linestrips(const GeomPrimitivePipelineReader *, bool) {
  return false;
}

/**
 * Draws a series of line strips with adjacency information.
 */
bool GraphicsStateGuardian::
draw_linestrips_adj(const GeomPrimitivePipelineReader *, bool) {
  return false;
}

/**
 * Draws a series of disconnected points.
 */
bool GraphicsStateGuardian::
draw_points(const GeomPrimitivePipelineReader *, bool) {
  return false;
}

/**
 * Called after a sequence of draw_primitive() functions are called, this
 * should do whatever cleanup is appropriate.
 */
void GraphicsStateGuardian::
end_draw_primitives() {
  _data_reader = nullptr;
}

/**
 * Resets all internal state as if the gsg were newly created.
 */
void GraphicsStateGuardian::
reset() {
  _needs_reset = false;
  _is_valid = false;

  _state_rs = RenderState::make_empty();
  _target_rs = nullptr;
  _state_mask.clear();
  _inv_state_mask = RenderState::SlotMask::all_on();
  _internal_transform = _cs_transform;
  _scene_null = new SceneSetup;
  _scene_setup = _scene_null;

  _color_write_mask = ColorWriteAttrib::C_all;

  _has_scene_graph_color = false;
  _scene_graph_color.set(1.0f, 1.0f, 1.0f, 1.0f);
  _transform_stale = true;
  _color_blend_involves_color_scale = false;
  _texture_involves_color_scale = false;
  _vertex_colors_enabled = true;
  _lighting_enabled = false;
  _num_lights_enabled = 0;
  _num_clip_planes_enabled = 0;
  _clip_planes_enabled = false;

  _color_scale_enabled = false;
  _current_color_scale.set(1.0f, 1.0f, 1.0f, 1.0f);
  _has_texture_alpha_scale = false;

  _has_material_force_color = false;
  _material_force_color.set(1.0f, 1.0f, 1.0f, 1.0f);
  _light_color_scale.set(1.0f, 1.0f, 1.0f, 1.0f);

  _tex_gen_modifies_mat = false;
  _last_max_stage_index = 0;

  _supported_shader_caps = 0;

  _is_valid = true;
}

/**
 * Simultaneously resets the render state and the transform state.
 *
 * This transform specified is the "internal" net transform, already converted
 * into the GSG's internal coordinate space by composing it to
 * get_cs_transform().  (Previously, this used to be the "external" net
 * transform, with the assumption that that GSG would convert it internally,
 * but that is no longer the case.)
 *
 * Special case: if (state==NULL), then the target state is already stored in
 * _target.
 */
void GraphicsStateGuardian::
set_state_and_transform(const RenderState *state,
                        const TransformState *trans) {
}

/**
 * Clears the framebuffer within the current DisplayRegion, according to the
 * flags indicated by the given DrawableRegion object.
 *
 * This does not set the DisplayRegion first.  You should call
 * prepare_display_region() to specify the region you wish the clear operation
 * to apply to.
 */
void GraphicsStateGuardian::
clear(DrawableRegion *clearable) {
}

/**
 * Returns a RenderBuffer object suitable for operating on the requested set
 * of buffers.  buffer_type is the union of all the desired RenderBuffer::Type
 * values.
 */
RenderBuffer GraphicsStateGuardian::
get_render_buffer(int buffer_type, const FrameBufferProperties &prop) {
  return RenderBuffer(this, buffer_type & prop.get_buffer_mask() & _stereo_buffer_mask);
}

/**
 * Returns what the cs_transform would be set to after a call to
 * set_coordinate_system(cs).  This is another way of saying the cs_transform
 * when rendering the scene for a camera with the indicated coordinate system.
 */
CPT(TransformState) GraphicsStateGuardian::
get_cs_transform_for(CoordinateSystem cs) const {
  if (_coordinate_system == cs) {
    // We've already calculated this.
    return _cs_transform;

  } else if (_internal_coordinate_system == CS_default ||
             _internal_coordinate_system == cs) {
    return TransformState::make_identity();

  } else {
    return TransformState::make_mat
      (LMatrix4::convert_mat(cs, _internal_coordinate_system));
  }
}

/**
 * Returns a transform that converts from the GSG's external coordinate system
 * (as returned by get_coordinate_system()) to its internal coordinate system
 * (as returned by get_internal_coordinate_system()).  This is used for
 * rendering.
 */
CPT(TransformState) GraphicsStateGuardian::
get_cs_transform() const {
  return _cs_transform;
}

/**
 * This is fundametically similar to do_issue_light(), with calls to
 * apply_clip_plane() and enable_clip_planes(), as appropriate.
 */
void GraphicsStateGuardian::
do_issue_clip_plane() {
  int num_enabled = 0;
  int num_on_planes = 0;

  const ClipPlaneAttrib *target_clip_plane = (const ClipPlaneAttrib *)
    _target_rs->get_attrib_def(ClipPlaneAttrib::get_class_slot());

  if (target_clip_plane != nullptr) {
    CPT(ClipPlaneAttrib) new_plane = target_clip_plane->filter_to_max(_max_clip_planes);

    num_on_planes = new_plane->get_num_on_planes();
    for (int li = 0; li < num_on_planes; li++) {
      NodePath plane = new_plane->get_on_plane(li);
      nassertv(!plane.is_empty());
      PlaneNode *plane_node;
      DCAST_INTO_V(plane_node, plane.node());
      if ((plane_node->get_clip_effect() & PlaneNode::CE_visible) != 0) {
        // Clipping should be enabled before we apply any planes.
        if (!_clip_planes_enabled) {
          enable_clip_planes(true);
          _clip_planes_enabled = true;
        }

        enable_clip_plane(num_enabled, true);
        if (num_enabled == 0) {
          begin_bind_clip_planes();
        }

        bind_clip_plane(plane, num_enabled);
        num_enabled++;
      }
    }
  }

  int i;
  for (i = num_enabled; i < _num_clip_planes_enabled; ++i) {
    enable_clip_plane(i, false);
  }
  _num_clip_planes_enabled = num_enabled;

  // If no planes were set, disable clipping
  if (num_enabled == 0) {
    if (_clip_planes_enabled) {
      enable_clip_planes(false);
      _clip_planes_enabled = false;
    }
  } else {
    end_bind_clip_planes();
  }
}

/**
 * This method is defined in the base class because it is likely that this
 * functionality will be used for all (or at least most) kinds of
 * GraphicsStateGuardians--it's not specific to any one rendering backend.
 *
 * The ColorAttribute just changes the interpretation of the color on the
 * vertices, and fiddles with _vertex_colors_enabled, etc.
 */
void GraphicsStateGuardian::
do_issue_color() {
  const ColorAttrib *target_color = (const ColorAttrib *)
    _target_rs->get_attrib_def(ColorAttrib::get_class_slot());

  switch (target_color->get_color_type()) {
  case ColorAttrib::T_flat:
    // Color attribute flat: it specifies a scene graph color that overrides
    // the vertex color.
    _scene_graph_color = target_color->get_color();
    _has_scene_graph_color = true;
    _vertex_colors_enabled = false;
    break;

  case ColorAttrib::T_off:
    // Color attribute off: it specifies that no scene graph color is in
    // effect, and vertex color is not important either.
    _scene_graph_color.set(1.0f, 1.0f, 1.0f, 1.0f);
    _has_scene_graph_color = false;
    _vertex_colors_enabled = false;
    break;

  case ColorAttrib::T_vertex:
    // Color attribute vertex: it specifies that vertex color should be
    // revealed.
    _scene_graph_color.set(1.0f, 1.0f, 1.0f, 1.0f);
    _has_scene_graph_color = false;
    _vertex_colors_enabled = true;
    break;
  }

  if (_color_scale_via_lighting) {
    _state_mask.clear_bit(LightAttrib::get_class_slot());
    _state_mask.clear_bit(MaterialAttrib::get_class_slot());

    determine_light_color_scale();
  }
}

/**
 *
 */
void GraphicsStateGuardian::
do_issue_color_scale() {
  // If the previous color scale had set a special texture, clear the texture
  // now.
  if (_has_texture_alpha_scale) {
    _state_mask.clear_bit(TextureAttrib::get_class_slot());
  }

  const ColorScaleAttrib *target_color_scale = (const ColorScaleAttrib *)
    _target_rs->get_attrib_def(ColorScaleAttrib::get_class_slot());

  _color_scale_enabled = target_color_scale->has_scale();
  _current_color_scale = target_color_scale->get_scale();
  _has_texture_alpha_scale = false;

  if (_color_blend_involves_color_scale) {
    _state_mask.clear_bit(TransparencyAttrib::get_class_slot());
  }
  if (_texture_involves_color_scale) {
    _state_mask.clear_bit(TextureAttrib::get_class_slot());
  }
  if (_color_scale_via_lighting) {
    _state_mask.clear_bit(LightAttrib::get_class_slot());
    _state_mask.clear_bit(MaterialAttrib::get_class_slot());

    determine_light_color_scale();
  }

  if (_alpha_scale_via_texture && !_has_scene_graph_color &&
      _vertex_colors_enabled && target_color_scale->has_alpha_scale()) {
    // This color scale will set a special texture--so again, clear the
    // texture.
    _state_mask.clear_bit(TextureAttrib::get_class_slot());
    _state_mask.clear_bit(TexMatrixAttrib::get_class_slot());

    _has_texture_alpha_scale = true;
  }
}

/**
 * This implementation of do_issue_light() assumes we have a limited number of
 * hardware lights available.  This function assigns each light to a different
 * hardware light id, trying to keep each light associated with the same id
 * where possible, but reusing id's when necessary.  When it is no longer
 * possible to reuse existing id's (e.g.  all id's are in use), the next
 * sequential id is assigned (if available).
 *
 * It will call apply_light() each time a light is assigned to a particular id
 * for the first time in a given frame, and it will subsequently call
 * enable_light() to enable or disable each light as the frame is rendered, as
 * well as enable_lighting() to enable or disable overall lighting.
 */
void GraphicsStateGuardian::
do_issue_light() {
  // Initialize the current ambient light total and newly enabled light list
  LColor cur_ambient_light(0.0f, 0.0f, 0.0f, 0.0f);
  int i;

  int num_enabled = 0;
  bool any_on_lights = false;

  const LightAttrib *target_light;
  _target_rs->get_attrib_def(target_light);

  if (display_cat.is_spam()) {
    display_cat.spam()
      << "do_issue_light: " << target_light << "\n";
  }
  if (target_light != nullptr) {
    // LightAttrib guarantees that the on lights are sorted, and that
    // non-ambient lights come before ambient lights.
    any_on_lights = target_light->has_any_on_light();
    size_t filtered_lights = std::min((size_t)_max_lights, target_light->get_num_non_ambient_lights());
    for (size_t li = 0; li < filtered_lights; ++li) {
      NodePath light = target_light->get_on_light(li);
      nassertv(!light.is_empty());
      Light *light_obj = light.node()->as_light();
      nassertv(light_obj != nullptr);

      // Lighting should be enabled before we apply any lights.
      if (!_lighting_enabled) {
        enable_lighting(true);
        _lighting_enabled = true;
      }

      const LColor &color = light_obj->get_color();
      // Don't bother binding the light if it has no color to contribute.
      if (color[0] != 0.0 || color[1] != 0.0 || color[2] != 0.0) {
        enable_light(num_enabled, true);
        if (num_enabled == 0) {
          begin_bind_lights();
        }

        light_obj->bind(this, light, num_enabled);
        num_enabled++;
      }
    }
  }

  for (i = num_enabled; i < _num_lights_enabled; ++i) {
    enable_light(i, false);
  }
  _num_lights_enabled = num_enabled;

  // If no lights were set, disable lighting
  if (!any_on_lights) {
    if (_color_scale_via_lighting && (_has_material_force_color || _light_color_scale != LVecBase4(1.0f, 1.0f, 1.0f, 1.0f))) {
      // Unless we need lighting anyway to apply a color or color scale.
      if (!_lighting_enabled) {
        enable_lighting(true);
        _lighting_enabled = true;
      }
      set_ambient_light(LColor(1.0f, 1.0f, 1.0f, 1.0f));

    } else {
      if (_lighting_enabled) {
        enable_lighting(false);
        _lighting_enabled = false;
      }
    }

  } else {
    // Don't forget to still enable lighting if we have only an ambient light.
    if (!_lighting_enabled) {
      enable_lighting(true);
      _lighting_enabled = true;
    }

    set_ambient_light(target_light->get_ambient_contribution());
  }

  if (num_enabled != 0) {
    end_bind_lights();
  }
}

/**
 * Copy the pixels within the indicated display region from the framebuffer
 * into texture memory.
 *
 * This should be called between begin_frame() and end_frame(), but not be
 * called between begin_scene() and end_scene().
 *
 * @param z if z > -1, it is the cube map index into which to copy
 * @return true on success, false on failure
 */
bool GraphicsStateGuardian::
framebuffer_copy_to_texture(Texture *, int, int, const DisplayRegion *,
                            const RenderBuffer &) {
  return false;
}

/**
 * Copy the pixels within the indicated display region from the framebuffer
 * into system memory, not texture memory.  Please note that this may be a
 * very expensive operation as it stalls the graphics pipeline while waiting
 * for the rendered results to become available.  The graphics implementation
 * may choose to defer writing the ram image until the next end_frame() call.
 *
 * If a future is given, the operation may be scheduled to occur in the
 * background, in which case the texture will be passed as the result of the
 * future when the operation is complete.
 *
 * This completely redefines the ram image of the indicated texture.
 *
 * This should be called between begin_frame() and end_frame(), but not be
 * called between begin_scene() and end_scene().
 *
 * @return true on success, false on failure
 */
bool GraphicsStateGuardian::
framebuffer_copy_to_ram(Texture *, int, int, const DisplayRegion *,
                        const RenderBuffer &, ScreenshotRequest *) {
  return false;
}

/**
 * Called the first time a particular light has been bound to a given id
 * within a frame, this should set up the associated hardware light with the
 * light's properties.
 */
void GraphicsStateGuardian::
bind_light(PointLight *light_obj, const NodePath &light, int light_id) {
}

/**
 * Called the first time a particular light has been bound to a given id
 * within a frame, this should set up the associated hardware light with the
 * light's properties.
 */
void GraphicsStateGuardian::
bind_light(DirectionalLight *light_obj, const NodePath &light, int light_id) {
}

/**
 * Called the first time a particular light has been bound to a given id
 * within a frame, this should set up the associated hardware light with the
 * light's properties.
 */
void GraphicsStateGuardian::
bind_light(Spotlight *light_obj, const NodePath &light, int light_id) {
}

#ifdef DO_PSTATS
/**
 * Initializes the relevant PStats data at the beginning of the frame.
 */
void GraphicsStateGuardian::
init_frame_pstats() {
  if (PStatClient::is_connected()) {
    _data_transferred_pcollector.clear_level();
    //_vertex_buffer_switch_pcollector.clear_level();
    //_index_buffer_switch_pcollector.clear_level();
    //_shader_buffer_switch_pcollector.clear_level();

    _primitive_batches_pcollector.clear_level();
    _primitive_batches_tristrip_pcollector.clear_level();
    _primitive_batches_trifan_pcollector.clear_level();
    _primitive_batches_tri_pcollector.clear_level();
    _primitive_batches_patch_pcollector.clear_level();
    _primitive_batches_other_pcollector.clear_level();
    _vertices_tristrip_pcollector.clear_level();
    _vertices_trifan_pcollector.clear_level();
    _vertices_tri_pcollector.clear_level();
    _vertices_patch_pcollector.clear_level();
    _vertices_other_pcollector.clear_level();

    _state_pcollector.clear_level();
    _transform_state_pcollector.clear_level();
    _texture_state_pcollector.clear_level();
  }
}

/**
 * Returns a PStatThread used to represent this GL context.
 */
PStatThread GraphicsStateGuardian::
get_pstats_thread() {
  PStatClient *client = PStatClient::get_global_pstats();
  if (_pstats_gpu_thread == -1) {
    _pstats_gpu_thread = client->make_gpu_thread("GPU").get_index();
  }
  return PStatThread(client, _pstats_gpu_thread);
}
#endif  // DO_PSTATS

/**
 * Create a gamma table.
 */
void GraphicsStateGuardian::
create_gamma_table (PN_stdfloat gamma, unsigned short *red_table, unsigned short *green_table, unsigned short *blue_table) {
  int i;

  if (gamma <= 0.0) {
    // avoid divide by zero and negative exponents
    gamma = 1.0;
  }

  for (i = 0; i < 256; i++) {
    double g;
    double x;
    PN_stdfloat gamma_correction;

    x = ((double) i / 255.0);
    gamma_correction = 1.0 / gamma;
    x = pow (x, (double) gamma_correction);
    if (x > 1.00) {
      x = 1.0;
    }

    g = x * 65535.0;
    red_table [i] = (int)g;
    green_table [i] = (int)g;
    blue_table [i] = (int)g;
  }
}

/**
 * Called by clear_state_and_transform() to ensure that the current modelview
 * and projection matrices are properly loaded in the graphics state, after a
 * callback might have mucked them up.
 */
void GraphicsStateGuardian::
reissue_transforms() {
}

/**
 * Intended to be overridden by a derived class to enable or disable the use
 * of lighting overall.  This is called by do_issue_light() according to
 * whether any lights are in use or not.
 */
void GraphicsStateGuardian::
enable_lighting(bool enable) {
}

/**
 * Intended to be overridden by a derived class to indicate the color of the
 * ambient light that should be in effect.  This is called by do_issue_light()
 * after all other lights have been enabled or disabled.
 */
void GraphicsStateGuardian::
set_ambient_light(const LColor &color) {
}

/**
 * Intended to be overridden by a derived class to enable the indicated light
 * id.  A specific Light will already have been bound to this id via
 * bind_light().
 */
void GraphicsStateGuardian::
enable_light(int light_id, bool enable) {
}

/**
 * Called immediately before bind_light() is called, this is intended to
 * provide the derived class a hook in which to set up some state (like
 * transform) that might apply to several lights.
 *
 * The sequence is: begin_bind_lights() will be called, then one or more
 * bind_light() calls, then end_bind_lights().
 */
void GraphicsStateGuardian::
begin_bind_lights() {
}

/**
 * Called after before bind_light() has been called one or more times (but
 * before any geometry is issued or additional state is changed), this is
 * intended to clean up any temporary changes to the state that may have been
 * made by begin_bind_lights().
 */
void GraphicsStateGuardian::
end_bind_lights() {
}

/**
 * Intended to be overridden by a derived class to enable or disable the use
 * of clipping planes overall.  This is called by do_issue_clip_plane()
 * according to whether any planes are in use or not.
 */
void GraphicsStateGuardian::
enable_clip_planes(bool enable) {
}

/**
 * Intended to be overridden by a derived class to enable the indicated plane
 * id.  A specific PlaneNode will already have been bound to this id via
 * bind_clip_plane().
 */
void GraphicsStateGuardian::
enable_clip_plane(int plane_id, bool enable) {
}

/**
 * Called immediately before bind_clip_plane() is called, this is intended to
 * provide the derived class a hook in which to set up some state (like
 * transform) that might apply to several planes.
 *
 * The sequence is: begin_bind_clip_planes() will be called, then one or more
 * bind_clip_plane() calls, then end_bind_clip_planes().
 */
void GraphicsStateGuardian::
begin_bind_clip_planes() {
}

/**
 * Called the first time a particular clipping plane has been bound to a given
 * id within a frame, this should set up the associated hardware (or API)
 * clipping plane with the plane's properties.
 */
void GraphicsStateGuardian::
bind_clip_plane(const NodePath &plane, int plane_id) {
}

/**
 * Called after before bind_clip_plane() has been called one or more times
 * (but before any geometry is issued or additional state is changed), this is
 * intended to clean up any temporary changes to the state that may have been
 * made by begin_bind_clip_planes().
 */
void GraphicsStateGuardian::
end_bind_clip_planes() {
}

/**
 * Assigns _target_texture and _target_tex_gen based on the _target_rs.
 */
void GraphicsStateGuardian::
determine_target_texture() {
  const TextureAttrib *target_texture = (const TextureAttrib *)
    _target_rs->get_attrib_def(TextureAttrib::get_class_slot());
  const TexGenAttrib *target_tex_gen = (const TexGenAttrib *)
    _target_rs->get_attrib_def(TexGenAttrib::get_class_slot());

  nassertv(target_texture != nullptr &&
           target_tex_gen != nullptr);
  _target_texture = target_texture;
  _target_tex_gen = target_tex_gen;

  if (_has_texture_alpha_scale) {
    PT(TextureStage) stage = get_alpha_scale_texture_stage();
    PT(Texture) texture = TexturePool::get_alpha_scale_map();

    _target_texture = DCAST(TextureAttrib, _target_texture->add_on_stage(stage, texture));
    _target_tex_gen = DCAST(TexGenAttrib, _target_tex_gen->add_stage
                               (stage, TexGenAttrib::M_constant, LTexCoord3(_current_color_scale[3], 0.0f, 0.0f)));
  }

  int max_texture_stages = get_max_texture_stages();
  _target_texture = _target_texture->filter_to_max(max_texture_stages);
  nassertv(_target_texture->get_num_on_stages() <= max_texture_stages);
}

/**
 * Assigns _target_shader based on the _target_rs.
 */
void GraphicsStateGuardian::
determine_target_shader() {
  if (_target_rs->_generated_shader != nullptr) {
    _target_shader = (const ShaderAttrib *)_target_rs->_generated_shader.p();
  } else {
    _target_shader = (const ShaderAttrib *)
      _target_rs->get_attrib_def(ShaderAttrib::get_class_slot());
  }
}

/**
 * Frees some memory that was explicitly allocated within the glgsg.
 */
void GraphicsStateGuardian::
free_pointers() {
}

/**
 * This is called by the associated GraphicsWindow when close_window() is
 * called.  It should null out the _win pointer and possibly free any open
 * resources associated with the GSG.
 */
void GraphicsStateGuardian::
close_gsg() {
  // Protect from multiple calls, and also inform any other functions not to
  // try to create new stuff while we're going down.
  if (_closing_gsg) {
    return;
  }
  _closing_gsg = true;

  if (display_cat.is_debug()) {
    display_cat.debug()
      << this << " close_gsg " << get_type() << "\n";
  }

  // As tempting as it may be to try to release all the textures and geoms
  // now, we can't, because we might not be the currently-active GSG (this is
  // particularly important in OpenGL, which maintains one currently-active GL
  // state in each thread).  If we start deleting textures, we'll be
  // inadvertently deleting textures from some other OpenGL state.

  // Fortunately, it doesn't really matter, since the graphics API will be
  // responsible for cleaning up anything we don't clean up explicitly.  We'll
  // just let them drop.

  // Make sure that all the contexts belonging to the GSG are deleted.
  _prepared_objects.clear();

  free_pointers();
}

/**
 * This is called internally when it is determined that things are just fubar.
 * It temporarily deactivates the GSG just so things don't get out of hand,
 * and throws an event so the application can deal with this if it needs to.
 */
void GraphicsStateGuardian::
panic_deactivate() {
  if (_active) {
    display_cat.error()
      << "Deactivating " << get_type() << ".\n";
    set_active(false);
    throw_event("panic-deactivate-gsg", this);
  }
}

/**
 * Called whenever the color or color scale is changed, if
 * _color_scale_via_lighting is true.  This will rederive
 * _material_force_color and _light_color_scale appropriately.
 */
void GraphicsStateGuardian::
determine_light_color_scale() {
  if (_has_scene_graph_color) {
    // If we have a scene graph color, it, plus the color scale, goes directly
    // into the material; we don't color scale the lights--this allows an
    // alpha color scale to work properly.
    _has_material_force_color = true;
    _material_force_color = _scene_graph_color;
    _light_color_scale.set(1.0f, 1.0f, 1.0f, 1.0f);
    if (!_color_blend_involves_color_scale && _color_scale_enabled) {
      _material_force_color.set(_scene_graph_color[0] * _current_color_scale[0],
                                _scene_graph_color[1] * _current_color_scale[1],
                                _scene_graph_color[2] * _current_color_scale[2],
                                _scene_graph_color[3] * _current_color_scale[3]);
    }

  } else if (!_vertex_colors_enabled) {
    // We don't have a scene graph color, but we don't want to enable vertex
    // colors either, so we still need to force a white material color in
    // absence of any other color.
    _has_material_force_color = true;
    _material_force_color.set(1.0f, 1.0f, 1.0f, 1.0f);
    _light_color_scale.set(1.0f, 1.0f, 1.0f, 1.0f);
    if (!_color_blend_involves_color_scale && _color_scale_enabled) {
      _material_force_color.componentwise_mult(_current_color_scale);
    }

  } else {
    // Otherise, leave the materials alone, but we might still scale the
    // lights.
    _has_material_force_color = false;
    _light_color_scale.set(1.0f, 1.0f, 1.0f, 1.0f);
    if (!_color_blend_involves_color_scale && _color_scale_enabled) {
      _light_color_scale = _current_color_scale;
    }
  }
}

/**
 *
 */
CPT(RenderState) GraphicsStateGuardian::
get_unlit_state() {
  static CPT(RenderState) state = nullptr;
  if (state == nullptr) {
    state = RenderState::make(LightAttrib::make_all_off());
  }
  return state;
}

/**
 *
 */
CPT(RenderState) GraphicsStateGuardian::
get_unclipped_state() {
  static CPT(RenderState) state = nullptr;
  if (state == nullptr) {
    state = RenderState::make(ClipPlaneAttrib::make_all_off());
  }
  return state;
}

/**
 *
 */
CPT(RenderState) GraphicsStateGuardian::
get_untextured_state() {
  static CPT(RenderState) state = nullptr;
  if (state == nullptr) {
    state = RenderState::make(TextureAttrib::make_off());
  }
  return state;
}

/**
 * Should be called when a texture is encountered that needs to have its RAM
 * image reloaded, and get_incomplete_render() is true.  This will fire off a
 * thread on the current Loader object that will request the texture to load
 * its image.  The image will be available at some point in the future.
 * @returns a future object that can be used to check its status.
 */
AsyncFuture *GraphicsStateGuardian::
async_reload_texture(TextureContext *tc) {
  nassertr(_loader != nullptr, nullptr);

  int priority = 0;
  if (_current_display_region != nullptr) {
    priority = _current_display_region->get_texture_reload_priority();
  }

  Texture *tex = tc->get_texture();
  return tex->async_ensure_ram_image(_supports_compressed_texture, priority);
}

/**
 * Returns a shadow map for the given light source.  If none exists, it is
 * created, using the given host window to create the buffer, or the current
 * window if that is set to NULL.
 */
PT(Texture) GraphicsStateGuardian::
get_shadow_map(const NodePath &light_np, GraphicsOutputBase *host) {
  PandaNode *node = light_np.node();
  bool is_point = node->is_of_type(PointLight::get_class_type());
  nassertr(node->is_of_type(DirectionalLight::get_class_type()) ||
           node->is_of_type(Spotlight::get_class_type()) ||
           is_point, nullptr);

  LightLensNode *light = (LightLensNode *)node;
  if (light == nullptr || !light->_shadow_caster) {
    // This light does not have a shadow caster.  Return a dummy shadow map
    // that is filled with a depth value of 1.
    if (node->is_of_type(PointLight::get_class_type())) {
      return get_dummy_shadow_map(Texture::TT_cube_map);
    } else {
      return get_dummy_shadow_map(Texture::TT_2d_texture);
    }
  }

  // The light's shadow map should have been created by set_shadow_caster().
  nassertr(light->_shadow_map != nullptr, nullptr);

  // See if we already have a buffer.  If not, create one.
  if (light->_sbuffers.count(this) != 0) {
    // There's already a buffer - use that.
    return light->_shadow_map;
  }

  if (display_cat.is_debug()) {
    display_cat.debug()
      << "Constructing shadow buffer for light '" << light->get_name()
      << "', size=" << light->_sb_size[0] << "x" << light->_sb_size[1]
      << ", sort=" << light->_sb_sort << "\n";
  }

  if (host == nullptr) {
    nassertr(_current_display_region != nullptr, nullptr);
    host = _current_display_region->get_window();
  }
  nassertr(host != nullptr, nullptr);

  // Nope, the light doesn't have a buffer for our GSG. Make one.
  GraphicsOutput *sbuffer = make_shadow_buffer(light, light->_shadow_map,
                                               DCAST(GraphicsOutput, host));

  // Assign display region(s) to the buffer and camera
  if (is_point) {
    for (int i = 0; i < 6; ++i) {
      PT(DisplayRegion) dr = sbuffer->make_mono_display_region(0, 1, 0, 1);
      dr->set_lens_index(i);
      dr->set_target_tex_page(i);
      dr->set_camera(light_np);
      dr->set_clear_depth_active(true);
    }
  } else {
    PT(DisplayRegion) dr = sbuffer->make_mono_display_region(0, 1, 0, 1);
    dr->set_camera(light_np);
    dr->set_clear_depth_active(true);
  }

  light->_sbuffers[this] = sbuffer;
  return light->_shadow_map;
}

/**
 * Returns a dummy shadow map that can be used for a light of the given type
 * that does not cast shadows.
 */
PT(Texture) GraphicsStateGuardian::
get_dummy_shadow_map(Texture::TextureType texture_type) const {
  if (texture_type != Texture::TT_cube_map) {
    static PT(Texture) dummy_2d;
    if (dummy_2d == nullptr) {
      dummy_2d = new Texture("dummy-shadow-2d");
      dummy_2d->setup_2d_texture(1, 1, Texture::T_unsigned_byte, Texture::F_depth_component);
      dummy_2d->set_clear_color(1);
      if (get_supports_shadow_filter()) {
        // If we have the ARB_shadow extension, enable shadow filtering.
        dummy_2d->set_minfilter(SamplerState::FT_shadow);
        dummy_2d->set_magfilter(SamplerState::FT_shadow);
      } else {
        dummy_2d->set_minfilter(SamplerState::FT_linear);
        dummy_2d->set_magfilter(SamplerState::FT_linear);
      }
    }
    return dummy_2d;
  } else {
    static PT(Texture) dummy_cube;
    if (dummy_cube == nullptr) {
      dummy_cube = new Texture("dummy-shadow-cube");
      dummy_cube->setup_cube_map(1, Texture::T_unsigned_byte, Texture::F_depth_component);
      dummy_cube->set_clear_color(1);
      if (get_supports_shadow_filter()) {
        dummy_cube->set_minfilter(SamplerState::FT_shadow);
        dummy_cube->set_magfilter(SamplerState::FT_shadow);
      } else {
        dummy_cube->set_minfilter(SamplerState::FT_linear);
        dummy_cube->set_magfilter(SamplerState::FT_linear);
      }
    }
    return dummy_cube;
  }
}

/**
 * Creates a depth buffer for shadow mapping.  A derived GSG can override this
 * if it knows that a particular buffer type works best for shadow rendering.
 */
GraphicsOutput *GraphicsStateGuardian::
make_shadow_buffer(LightLensNode *light, Texture *tex, GraphicsOutput *host) {
  bool is_point = light->is_of_type(PointLight::get_class_type());

  // Determine the properties for creating the depth buffer.
  FrameBufferProperties fbp;
  fbp.set_depth_bits(shadow_depth_bits);

  WindowProperties props = WindowProperties::size(light->_sb_size);
  int flags = GraphicsPipe::BF_refuse_window;
  if (is_point) {
    flags |= GraphicsPipe::BF_size_square;
  }

  // Create the buffer.  This is a bit tricky because make_output() can only
  // be called from the app thread, but it won't cause issues as long as the
  // pipe can precertify the buffer, which it can in most cases.
  GraphicsOutput *sbuffer = get_engine()->make_output(get_pipe(),
    light->get_name(), light->_sb_sort, fbp, props, flags, this, host);

  if (sbuffer != nullptr) {
    sbuffer->add_render_texture(tex, GraphicsOutput::RTM_bind_or_copy, GraphicsOutput::RTP_depth);
  }
  return sbuffer;
}

/**
 * Ensures that an appropriate shader has been generated for the given state.
 * This is stored in the _generated_shader field on the RenderState.
 */
void GraphicsStateGuardian::
ensure_generated_shader(const RenderState *state) {
  const ShaderAttrib *shader_attrib;
  state->get_attrib_def(shader_attrib);

  if (shader_attrib->auto_shader()) {
    if (_shader_generator == nullptr) {
      if (!get_supports_basic_shaders()) {
        return;
      }
      _shader_generator = new ShaderGenerator(this);
    }
    if (state->_generated_shader == nullptr ||
        state->_generated_shader_seq != _generated_shader_seq) {
      GeomVertexAnimationSpec spec;

      // Currently we overload this flag to request vertex animation for the
      // shader generator.
      const ShaderAttrib *sattr;
      state->get_attrib_def(sattr);
      if (sattr->get_flag(ShaderAttrib::F_hardware_skinning)) {
        spec.set_hardware(4, true);
      }

      // Cache the generated ShaderAttrib on the shader state.
      state->_generated_shader = _shader_generator->synthesize_shader(state, spec);
      state->_generated_shader_seq = _generated_shader_seq;
    }
  }
}

/**
 * Returns true if the GSG implements the extension identified by the given
 * string.  This currently is only implemented by the OpenGL back-end.
 */
bool GraphicsStateGuardian::
has_extension(const string &extension) const {
  return false;
}

/**
 * Returns the vendor of the video card driver
 */
string GraphicsStateGuardian::
get_driver_vendor() {
  return string();
}

/**
 * Returns GL_Renderer
 */
string GraphicsStateGuardian::get_driver_renderer() {
  return string();
}

/**
 * Returns driver version This has an implementation-defined meaning, and may
 * be "" if the particular graphics implementation does not provide a way to
 * query this information.
 */
string GraphicsStateGuardian::
get_driver_version() {
  return string();
}

/**
 * Returns major version of the video driver.  This has an implementation-
 * defined meaning, and may be -1 if the particular graphics implementation
 * does not provide a way to query this information.
 */
int GraphicsStateGuardian::
get_driver_version_major() {
  return -1;
}

/**
 * Returns the minor version of the video driver.  This has an implementation-
 * defined meaning, and may be -1 if the particular graphics implementation
 * does not provide a way to query this information.
 */
int GraphicsStateGuardian::
get_driver_version_minor() {
  return -1;
}

/**
 * Returns the major version of the shader model.
 */
int GraphicsStateGuardian::
get_driver_shader_version_major() {
  return -1;
}

/**
 * Returns the minor version of the shader model.
 */
int GraphicsStateGuardian::
get_driver_shader_version_minor() {
  return -1;
}

std::ostream &
operator << (std::ostream &out, GraphicsStateGuardian::ShaderModel sm) {
  static const char *sm_strings[] = {"none", "1.1", "2.0", "2.x", "3.0", "4.0", "5.0", "5.1"};
  nassertr(sm >= 0 && sm <= GraphicsStateGuardian::SM_51, out);
  out << sm_strings[sm];
  return out;
}<|MERGE_RESOLUTION|>--- conflicted
+++ resolved
@@ -239,11 +239,8 @@
   _supports_glsl = false;
   _supports_hlsl = false;
   _supports_spir_v = false;
-<<<<<<< HEAD
   _supports_framebuffer_multisample = false;
   _supports_framebuffer_blit = false;
-=======
->>>>>>> 67b205a0
 
   _supports_stencil = false;
   _supports_stencil_wrap = false;
@@ -541,11 +538,7 @@
  * call Texture::prepare().
  */
 TextureContext *GraphicsStateGuardian::
-<<<<<<< HEAD
-prepare_texture(Texture *, int) {
-=======
 prepare_texture(Texture *) {
->>>>>>> 67b205a0
   return nullptr;
 }
 
