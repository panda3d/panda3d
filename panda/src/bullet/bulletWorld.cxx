--- conflicted
+++ resolved
@@ -276,33 +276,24 @@
 void BulletWorld::
 do_sync_b2p() {
 
-<<<<<<< HEAD
-  for (int i=0; i < _bodies.size(); i++) {
-    _bodies[i]->do_sync_b2p();
-=======
+  for (BulletRigidBodyNode *body : _bodies) {
+    body->do_sync_b2p();
+  }
+
+  for (BulletSoftBodyNode *softbody : _softbodies) {
+    softbody->do_sync_b2p();
+  }
+
+  for (BulletGhostNode *ghost : _ghosts) {
+    ghost->do_sync_b2p();
+  }
+
+  for (BulletBaseCharacterControllerNode *character : _characters) {
+    character->do_sync_b2p();
+  }
+
   for (BulletVehicle *vehicle : _vehicles) {
     vehicle->do_sync_b2p();
-  }
-
-  for (BulletRigidBodyNode *body : _bodies) {
-    body->do_sync_b2p();
->>>>>>> b0bbc66f
-  }
-
-  for (BulletSoftBodyNode *softbody : _softbodies) {
-    softbody->do_sync_b2p();
-  }
-
-  for (BulletGhostNode *ghost : _ghosts) {
-    ghost->do_sync_b2p();
-  }
-
-  for (BulletBaseCharacterControllerNode *character : _characters) {
-    character->do_sync_b2p();
-  }
-
-  for (int i=0; i < _vehicles.size(); i++) {
-    _vehicles[i]->do_sync_b2p();
   }
 }
 
