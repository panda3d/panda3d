/**
 * PANDA 3D SOFTWARE
 * Copyright (c) Carnegie Mellon University.  All rights reserved.
 *
 * All use of this software is subject to the terms of the revised BSD
 * license.  You should have received a copy of this license along
 * with this source code in a file named "LICENSE."
 *
 * @file shaderModuleSpirV.h
 * @author rdb
 * @date 2019-07-15
 */

#ifndef SHADERMODULESPIRV_H
#define SHADERMODULESPIRV_H

#include "shader.h"
#include "bitArray.h"

#ifdef BUILDING_PANDA_SHADERPIPELINE
#define SPV_ENABLE_UTILITY_CODE
#endif
#include "spirv.hpp"

#include <spirv-tools/libspirv.h>

class ShaderType;

/**
 * ShaderModule that contains compiled SPIR-V bytecode.  This class can extract
 * the parameter definitions from the bytecode, assign appropriate locations,
 * link the module to a previous stage, and strip debug information as needed.
 */
class EXPCL_PANDA_SHADERPIPELINE ShaderModuleSpirV final : public ShaderModule {
private:
  ShaderModuleSpirV(Stage stage);

public:
  ShaderModuleSpirV(Stage stage, std::vector<uint32_t> words, BamCacheRecord *record = nullptr);
  virtual ~ShaderModuleSpirV();

  virtual PT(CopyOnWriteObject) make_cow_copy() override;

  INLINE const uint32_t *get_data() const;
  INLINE size_t get_data_size() const;

  virtual bool link_inputs(const ShaderModule *previous, pmap<int, int> &remap) const override;
  virtual void remap_input_locations(const pmap<int, int> &remap) override;
  virtual void remap_parameter_locations(const pmap<int, int> &remap) override;

  virtual std::string get_ir() const override;

  class InstructionStream;

  /**
   * A single instruction as returned by the InstructionIterator.
   */
  struct Instruction {
    const spv::Op opcode;
    const uint32_t nargs;
    uint32_t *args;

    INLINE bool is_debug() const;
    INLINE bool is_annotation() const;
  };

  /**
   * Provided by InstructionStream to iterate over the instructions.
   */
  class InstructionIterator {
  public:
    constexpr InstructionIterator() = default;
    INLINE InstructionIterator(uint32_t *words);

    INLINE Instruction operator *();
    INLINE InstructionIterator &operator ++();
    INLINE bool operator ==(const InstructionIterator &other) const;
    INLINE bool operator !=(const InstructionIterator &other) const;
    INLINE InstructionIterator next() const;

    uint32_t *_words = nullptr;
  };

  /**
   * A container that allows conveniently iterating over the instructions.
   */
  class EXPCL_PANDA_SHADERPIPELINE InstructionStream {
  public:
    typedef InstructionIterator iterator;

    InstructionStream() = default;
    INLINE InstructionStream(const uint32_t *words, size_t num_words);
    INLINE InstructionStream(std::vector<uint32_t> words);

    bool validate_header() const;
    bool validate(spv_target_env env = SPV_ENV_UNIVERSAL_1_0) const;
    bool disassemble(std::ostream &out) const;

    INLINE operator std::vector<uint32_t> & ();

    INLINE iterator begin();
    INLINE iterator begin_annotations();
    INLINE iterator end_annotations();
    INLINE iterator begin_functions();
    INLINE iterator end();
    INLINE iterator insert(const iterator &it, spv::Op opcode, std::initializer_list<uint32_t > args);
    INLINE iterator insert(const iterator &it, spv::Op opcode, const uint32_t *args, uint16_t nargs);
    INLINE iterator insert(const iterator &it, const Instruction &op);
    INLINE iterator insert_arg(const iterator &it, uint16_t arg_index, uint32_t arg);
    INLINE iterator erase(const iterator &it);
    INLINE iterator erase_arg(const iterator &it, uint16_t arg);

    INLINE const uint32_t *get_data() const;
    INLINE size_t get_data_size() const;

    INLINE uint32_t get_id_bound() const;
    INLINE uint32_t allocate_id();

  public:
    // We're not using a pvector since glslang/spirv-opt are working with
    // std::vector<uint32_t> and so we can avoid some unnecessary copies.
    std::vector<uint32_t> _words;
  };

  InstructionStream _instructions;

<<<<<<< HEAD
  enum DefinitionType {
    DT_none,
    DT_type,
    DT_type_pointer,
    DT_variable,
    DT_constant,
    DT_ext_inst,
    DT_function_parameter,
    DT_function,
    DT_temporary,
    DT_spec_constant,
  };

  enum DefinitionFlags {
    DF_used = 1,

    // Set for image types that have the "depth" flag set
    DF_depth_image = 2,

    // Set on variables to indicate that they were used by a texture sample op,
    // respectively one with and without depth comparison
    DF_dref_sampled = 4,
    DF_non_dref_sampled = 8,

    // Set if we know for sure that this can be const-evaluated.
    DF_constant_expression = 16,

    // Set for arrays that are indexed with a non-const index.
    DF_dynamically_indexed = 32,

    // Has the "buffer block" decoration (older versions of SPIR-V).
    DF_buffer_block = 64,

    // If both of these are set, no access is permitted (size queries only)
    DF_non_writable = 128, // readonly
    DF_non_readable = 256, // writeonly
  };

  /**
   * Used by below Definition struct to hold member info.
   */
  struct MemberDefinition {
    std::string _name;
    uint32_t _type_id = 0;
    int _location = -1;
    int _offset = -1;
    spv::BuiltIn _builtin = spv::BuiltInMax;
    int _flags = 0; // Only readonly/writeonly
  };
  typedef pvector<MemberDefinition> MemberDefinitions;

  /**
   * Temporary structure to hold a single definition, which could be a variable,
   * type or type pointer in the SPIR-V file.
   */
  struct Definition {
    DefinitionType _dtype = DT_none;
    std::string _name;
    const ShaderType *_type = nullptr;
    int _location = -1;
    spv::BuiltIn _builtin = spv::BuiltInMax;
    uint32_t _constant = 0;
    uint32_t _type_id = 0;
    uint32_t _array_stride = 0;
    uint32_t _origin_id = 0; // set for loads, tracks original variable ID
    uint32_t _function_id = 0;
    uint32_t _spec_id = 0;
    MemberDefinitions _members;
    int _flags = 0;

    // Only defined for DT_variable and DT_type_pointer.
    spv::StorageClass _storage_class;

    INLINE bool is_used() const;
    INLINE bool is_builtin() const;
    INLINE bool has_location() const;
    bool has_builtin() const;
    const MemberDefinition &get_member(uint32_t i) const;
    MemberDefinition &modify_member(uint32_t i);
    void clear();
  };
  typedef pvector<Definition> Definitions;

  /**
   * An InstructionWriter can be used for more advanced transformations on a
   * SPIR-V instruction stream.  It sets up temporary support structures that
   * help make changes more efficiently.  Only one writer to a given stream may
   * exist at any given time, and the stream may not be modified by other means
   * in the meantime.
   */
  class EXPCL_PANDA_SHADERPIPELINE InstructionWriter {
  public:
    InstructionWriter(InstructionStream &stream);

    uint32_t find_definition(const std::string &name) const;
    const Definition &get_definition(uint32_t id) const;
    Definition &modify_definition(uint32_t id);

    void assign_locations(Stage stage);
    void bind_descriptor_set(uint32_t set, const vector_int &locations);
    void remove_unused_variables();
    void strip_uniform_locations();

    void flatten_struct(uint32_t type_id);
    uint32_t make_block(const ShaderType::Struct *block_type, const pvector<int> &locations,
                        spv::StorageClass storage_class, uint32_t binding=0, uint32_t set=0);

    void set_variable_type(uint32_t id, const ShaderType *type);

    uint32_t find_type_pointer(const ShaderType *type, spv::StorageClass storage_class);
    uint32_t define_variable(const ShaderType *type, spv::StorageClass storage_class);
    uint32_t define_type_pointer(const ShaderType *type, spv::StorageClass storage_class);
    uint32_t define_type(const ShaderType *type);
    uint32_t define_constant(const ShaderType *type, uint32_t constant);

  private:
    uint32_t r_define_variable(InstructionIterator &it, const ShaderType *type, spv::StorageClass storage_class);
    uint32_t r_define_type_pointer(InstructionIterator &it, const ShaderType *type, spv::StorageClass storage_class);
    uint32_t r_define_type(InstructionIterator &it, const ShaderType *type);
    uint32_t r_define_constant(InstructionIterator &it, const ShaderType *type, uint32_t constant);
    void r_annotate_struct_layout(InstructionIterator &it, uint32_t type_id);

    void parse_instruction(const Instruction &op, uint32_t &current_function_id);
    void record_type(uint32_t id, const ShaderType *type);
    void record_type_pointer(uint32_t id, spv::StorageClass storage_class, uint32_t type_id);
    void record_variable(uint32_t id, uint32_t type_pointer_id, spv::StorageClass storage_class, uint32_t function_id=0);
    void record_function_parameter(uint32_t id, uint32_t type_id, uint32_t function_id);
    void record_constant(uint32_t id, uint32_t type_id, const uint32_t *words, uint32_t nwords);
    void record_ext_inst_import(uint32_t id, const char *import);
    void record_function(uint32_t id, uint32_t type_id);
    void record_temporary(uint32_t id, uint32_t type_id, uint32_t from_id, uint32_t function_id);
    void record_spec_constant(uint32_t id, uint32_t type_id);

    void mark_used(uint32_t id);

    InstructionStream &_instructions;
    Definitions _defs;

    // Reverse mapping from type to ID.  Excludes types with BuiltIn decoration.
    typedef pmap<const ShaderType *, uint32_t> TypeMap;
    TypeMap _type_map;
  };

=======
>>>>>>> ecd76c98
private:
  void remap_locations(spv::StorageClass storage_class, const pmap<int, int> &locations);
  void strip();

public:
  static void register_with_read_factory();
  virtual void write_datagram(BamWriter *manager, Datagram &dg) override;
  virtual int complete_pointers(TypedWritable **plist, BamReader *manager) override;

protected:
  static TypedWritable *make_from_bam(const FactoryParams &params);
  void fillin(DatagramIterator &scan, BamReader *manager) override;

public:
  static TypeHandle get_class_type() {
    return _type_handle;
  }
  static void init_type() {
    ShaderModule::init_type();
    register_type(_type_handle, "ShaderModuleSpirV",
                  ShaderModule::get_class_type());
  }
  virtual TypeHandle get_type() const override {
    return get_class_type();
  }
  virtual TypeHandle force_init_type() override {
    init_type();
    return get_class_type();
  }

private:
  static TypeHandle _type_handle;
};

#include "shaderModuleSpirV.I"

#endif<|MERGE_RESOLUTION|>--- conflicted
+++ resolved
@@ -124,152 +124,6 @@
 
   InstructionStream _instructions;
 
-<<<<<<< HEAD
-  enum DefinitionType {
-    DT_none,
-    DT_type,
-    DT_type_pointer,
-    DT_variable,
-    DT_constant,
-    DT_ext_inst,
-    DT_function_parameter,
-    DT_function,
-    DT_temporary,
-    DT_spec_constant,
-  };
-
-  enum DefinitionFlags {
-    DF_used = 1,
-
-    // Set for image types that have the "depth" flag set
-    DF_depth_image = 2,
-
-    // Set on variables to indicate that they were used by a texture sample op,
-    // respectively one with and without depth comparison
-    DF_dref_sampled = 4,
-    DF_non_dref_sampled = 8,
-
-    // Set if we know for sure that this can be const-evaluated.
-    DF_constant_expression = 16,
-
-    // Set for arrays that are indexed with a non-const index.
-    DF_dynamically_indexed = 32,
-
-    // Has the "buffer block" decoration (older versions of SPIR-V).
-    DF_buffer_block = 64,
-
-    // If both of these are set, no access is permitted (size queries only)
-    DF_non_writable = 128, // readonly
-    DF_non_readable = 256, // writeonly
-  };
-
-  /**
-   * Used by below Definition struct to hold member info.
-   */
-  struct MemberDefinition {
-    std::string _name;
-    uint32_t _type_id = 0;
-    int _location = -1;
-    int _offset = -1;
-    spv::BuiltIn _builtin = spv::BuiltInMax;
-    int _flags = 0; // Only readonly/writeonly
-  };
-  typedef pvector<MemberDefinition> MemberDefinitions;
-
-  /**
-   * Temporary structure to hold a single definition, which could be a variable,
-   * type or type pointer in the SPIR-V file.
-   */
-  struct Definition {
-    DefinitionType _dtype = DT_none;
-    std::string _name;
-    const ShaderType *_type = nullptr;
-    int _location = -1;
-    spv::BuiltIn _builtin = spv::BuiltInMax;
-    uint32_t _constant = 0;
-    uint32_t _type_id = 0;
-    uint32_t _array_stride = 0;
-    uint32_t _origin_id = 0; // set for loads, tracks original variable ID
-    uint32_t _function_id = 0;
-    uint32_t _spec_id = 0;
-    MemberDefinitions _members;
-    int _flags = 0;
-
-    // Only defined for DT_variable and DT_type_pointer.
-    spv::StorageClass _storage_class;
-
-    INLINE bool is_used() const;
-    INLINE bool is_builtin() const;
-    INLINE bool has_location() const;
-    bool has_builtin() const;
-    const MemberDefinition &get_member(uint32_t i) const;
-    MemberDefinition &modify_member(uint32_t i);
-    void clear();
-  };
-  typedef pvector<Definition> Definitions;
-
-  /**
-   * An InstructionWriter can be used for more advanced transformations on a
-   * SPIR-V instruction stream.  It sets up temporary support structures that
-   * help make changes more efficiently.  Only one writer to a given stream may
-   * exist at any given time, and the stream may not be modified by other means
-   * in the meantime.
-   */
-  class EXPCL_PANDA_SHADERPIPELINE InstructionWriter {
-  public:
-    InstructionWriter(InstructionStream &stream);
-
-    uint32_t find_definition(const std::string &name) const;
-    const Definition &get_definition(uint32_t id) const;
-    Definition &modify_definition(uint32_t id);
-
-    void assign_locations(Stage stage);
-    void bind_descriptor_set(uint32_t set, const vector_int &locations);
-    void remove_unused_variables();
-    void strip_uniform_locations();
-
-    void flatten_struct(uint32_t type_id);
-    uint32_t make_block(const ShaderType::Struct *block_type, const pvector<int> &locations,
-                        spv::StorageClass storage_class, uint32_t binding=0, uint32_t set=0);
-
-    void set_variable_type(uint32_t id, const ShaderType *type);
-
-    uint32_t find_type_pointer(const ShaderType *type, spv::StorageClass storage_class);
-    uint32_t define_variable(const ShaderType *type, spv::StorageClass storage_class);
-    uint32_t define_type_pointer(const ShaderType *type, spv::StorageClass storage_class);
-    uint32_t define_type(const ShaderType *type);
-    uint32_t define_constant(const ShaderType *type, uint32_t constant);
-
-  private:
-    uint32_t r_define_variable(InstructionIterator &it, const ShaderType *type, spv::StorageClass storage_class);
-    uint32_t r_define_type_pointer(InstructionIterator &it, const ShaderType *type, spv::StorageClass storage_class);
-    uint32_t r_define_type(InstructionIterator &it, const ShaderType *type);
-    uint32_t r_define_constant(InstructionIterator &it, const ShaderType *type, uint32_t constant);
-    void r_annotate_struct_layout(InstructionIterator &it, uint32_t type_id);
-
-    void parse_instruction(const Instruction &op, uint32_t &current_function_id);
-    void record_type(uint32_t id, const ShaderType *type);
-    void record_type_pointer(uint32_t id, spv::StorageClass storage_class, uint32_t type_id);
-    void record_variable(uint32_t id, uint32_t type_pointer_id, spv::StorageClass storage_class, uint32_t function_id=0);
-    void record_function_parameter(uint32_t id, uint32_t type_id, uint32_t function_id);
-    void record_constant(uint32_t id, uint32_t type_id, const uint32_t *words, uint32_t nwords);
-    void record_ext_inst_import(uint32_t id, const char *import);
-    void record_function(uint32_t id, uint32_t type_id);
-    void record_temporary(uint32_t id, uint32_t type_id, uint32_t from_id, uint32_t function_id);
-    void record_spec_constant(uint32_t id, uint32_t type_id);
-
-    void mark_used(uint32_t id);
-
-    InstructionStream &_instructions;
-    Definitions _defs;
-
-    // Reverse mapping from type to ID.  Excludes types with BuiltIn decoration.
-    typedef pmap<const ShaderType *, uint32_t> TypeMap;
-    TypeMap _type_map;
-  };
-
-=======
->>>>>>> ecd76c98
 private:
   void remap_locations(spv::StorageClass storage_class, const pmap<int, int> &locations);
   void strip();
