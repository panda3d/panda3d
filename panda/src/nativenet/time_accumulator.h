<<<<<<< HEAD
#ifndef TIME_ACCUMULATOR_H
#define TIME_ACCUMULATOR_H
=======
/**
 * PANDA 3D SOFTWARE
 * Copyright (c) Carnegie Mellon University.  All rights reserved.
 *
 * All use of this software is subject to the terms of the revised BSD
 * license.  You should have received a copy of this license along
 * with this source code in a file named "LICENSE."
 *
 * @file time_accumulator.h
 */

#ifndef TIME_ACCUMULATOR_H
#define TIME_ACCUMULATOR_H

>>>>>>> f3c0fa06
// Think of this as a stopwatch that can be restarted.
class Time_Accumulator {
public:
  Time_Accumulator();
  ~Time_Accumulator();

  void Start();
  void Stop();
  void Reset();
  void Set(const Time_Span &in);

  Time_Span Report();

private:
  Time_Span _total_time;    // the collected time from previous start/stops
  Time_Clock *_accum_start;  // the time of day the clock started
};

// you can set the internal accumulator to a value..
inline void Time_Accumulator::
Set(const Time_Span &in) {
  _total_time = in;
  // this seems to make the most sense .. if you are running the clock right
  // now... assume the timespan you are passing in is inclusive.. but keep
  // clock running.. May need to rethink this...
  if (_accum_start != nullptr) {
    Stop();
    Start();
  }
}

/**
 *
 */
inline Time_Accumulator::
Time_Accumulator() :
  _total_time(0, 0, 0, 0, 0),
  _accum_start(nullptr)
{
}

/**
 *
 */
inline Time_Accumulator::
~Time_Accumulator() {
  delete _accum_start;
}

/**
 *
 */
inline void Time_Accumulator::
Start() {
  if (_accum_start == nullptr) {
    _accum_start = new Time_Clock();
  }
}

/**
 *
 */
inline void Time_Accumulator::
Stop() {
  if (_accum_start != nullptr) {
    Time_Span work1(Time_Clock::GetCurrentTime() - *_accum_start);
    _total_time += work1;
    delete _accum_start;
    _accum_start = nullptr;
  }
}

/**
 *
 */
void Time_Accumulator::
Reset() {
  delete _accum_start;
  _accum_start = nullptr;
  _total_time.Set(0, 0, 0, 0, 0);
}

/**
 *
 */
inline Time_Span Time_Accumulator::
Report() {
  Time_Span answer(_total_time);
  if (_accum_start != nullptr) {
    Time_Span ww(Time_Clock::GetCurrentTime() - *_accum_start);
    answer += ww;
  }
  return answer;
}

<<<<<<< HEAD
#endif //TIME_ACCUMULATOR_H
=======
#endif  // TIME_ACCUMULATOR_H
>>>>>>> f3c0fa06
<|MERGE_RESOLUTION|>--- conflicted
+++ resolved
@@ -1,7 +1,3 @@
-<<<<<<< HEAD
-#ifndef TIME_ACCUMULATOR_H
-#define TIME_ACCUMULATOR_H
-=======
 /**
  * PANDA 3D SOFTWARE
  * Copyright (c) Carnegie Mellon University.  All rights reserved.
@@ -16,7 +12,6 @@
 #ifndef TIME_ACCUMULATOR_H
 #define TIME_ACCUMULATOR_H
 
->>>>>>> f3c0fa06
 // Think of this as a stopwatch that can be restarted.
 class Time_Accumulator {
 public:
@@ -112,8 +107,4 @@
   return answer;
 }
 
-<<<<<<< HEAD
-#endif //TIME_ACCUMULATOR_H
-=======
-#endif  // TIME_ACCUMULATOR_H
->>>>>>> f3c0fa06
+#endif  // TIME_ACCUMULATOR_H