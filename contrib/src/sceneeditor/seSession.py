--- conflicted
+++ resolved
@@ -13,10 +13,8 @@
 from direct.directtools.DirectUtil import*
 from direct.interval.IntervalGlobal import *
 from seCameraControl import *
-#from seManipulation import *
 from direct.directtools.DirectManipulation import *
 from seSelection import *
-#from seGrid import *
 from direct.directtools.DirectGrid import *
 from seGeometry import *
 from direct.tkpanels import Placer
@@ -483,11 +481,7 @@
 
     def isNotCycle(self, nodePath, parent):
         if nodePath.get_key() == parent.get_key():
-<<<<<<< HEAD
-            print 'DIRECT.reparent: Invalid parent'
-=======
             print('DIRECT.reparent: Invalid parent')
->>>>>>> b655aa86
             return 0
         elif parent.hasParent():
             return self.isNotCycle(nodePath, parent.getParent())
@@ -527,11 +521,7 @@
             nodePath = self.selected.last
         if nodePath:
             # Now toggle node path's visibility state
-<<<<<<< HEAD
-            if nodePath.isHidden():
-=======
             if nodePath.is_hidden():
->>>>>>> b655aa86
                 nodePath.show()
             else:
                 nodePath.hide()
