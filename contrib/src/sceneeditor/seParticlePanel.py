"""PANDA3D Particle Panel"""

# Import Tkinter, Pmw, and the floater code from this directory tree.
<<<<<<< HEAD
from direct.tkwidgets.AppShell import *
from direct.showbase.TkGlobal import *
from direct.tkwidgets import Dial
from direct.tkwidgets import Floater
from direct.tkwidgets import Slider
from direct.tkwidgets import VectorWidgets
from direct.tkpanels import Placer
from direct.particles import ForceGroup
from direct.particles import Particles
from direct.particles import ParticleEffect
import Pmw, os, sys

if sys.version_info >= (3, 0):
    from tkinter.filedialog import *
    from tkinter.simpledialog import askstring
else:
    from tkFileDialog import *
    from tkSimpleDialog import askstring

from panda3d.core import *
from panda3d.physics import *
from panda3d.direct import getParticlePath
from direct.particles import SpriteParticleRendererExt
#import seParticleEffect
=======
from direct.tkwidgets.AppShell import AppShell
import os, Pmw, sys
from direct.tkwidgets.Dial import AngleDial
from direct.tkwidgets.Floater import Floater
from direct.tkwidgets.Slider import Slider
from direct.tkwidgets.VectorWidgets import Vector2Entry, Vector3Entry
from direct.tkwidgets.VectorWidgets import ColorEntry
import sePlacer
import seForceGroup
import seParticles
import seParticleEffect
>>>>>>> b655aa86


if sys.version_info >= (3, 0):
    from tkinter.filedialog import *
    from tkinter.simpledialog import askstring
else:
    from tkFileDialog import *
    from tkSimpleDialog import askstring


class ParticlePanel(AppShell):
    # Override class variables
    appname = 'Particle Panel'
    frameWidth  = 375
    frameHeight = 675
    usecommandarea = 0
    usestatusarea  = 0
    balloonState = 'both'
    effectsDict={}
    def __init__(self, particleEffect = None, effectsDict={}, **kw):
        INITOPT = Pmw.INITOPT
        optiondefs = (
            ('title',     self.appname,       None),
            )
        self.defineoptions(kw, optiondefs)

        # Record particle effect
        if particleEffect != None:
            self.particleEffect = particleEffect
            self.effectsDict = effectsDict
        else:
            # Make sure particles are enabled
            base.enableParticles()

            # Or create a new one if none given
            particles = Particles.Particles()
            particles.setBirthRate(0.02)
            particles.setLitterSize(10)
            particles.setLitterSpread(0)
            particles.setFactory("PointParticleFactory")
            particles.setRenderer("PointParticleRenderer")
            particles.setEmitter("SphereVolumeEmitter")
            particles.enable()
            pe = ParticleEffect.ParticleEffect('effect-1', particles)
            self.particleEffect = pe
            self.emitter=loader.loadModel("misc/sphere")
            pe.reparentTo(self.emitter)
            self.emitter.setName("effect1")
            self.emitter.reparentTo(render)
            pe.enable()
            messenger.send('ParticlePanel_Added_Effect',['effect1',pe,self.emitter])
            self.effectsDict[self.particleEffect.getName()]=self.particleEffect


        messenger.send('SGE_Update Explorer',[render])

        # Initialize application specific info
        AppShell.__init__(self)

        # Initialize panel Pmw options
        self.initialiseoptions(ParticlePanel)

        # Update panel values to reflect particle effect's state
        self.selectEffectNamed(next(iter(self.effectsDict)))
        # Make sure labels/menus reflect current state
        self.updateMenusAndLabels()
        # Make sure there is a page for each forceGroup objects
        for forceGroup in self.particleEffect.getForceGroupList():
            self.addForceGroupNotebookPage(self.particleEffect, forceGroup)

    def appInit(self):
        # Create dictionaries to keep track of panel objects
        self.widgetDict = {}
        self.variableDict = {}
        self.forcePagesDict = {}

    def onDestroy(self, event):
        messenger.send('ParticlePanle_close')
        return

    def createInterface(self):
        # Handle to the toplevels hull
        interior = self.interior()

        # Create particle panel menu items

        ## MENUBAR ENTRIES ##
        # FILE MENU
        # Get a handle on the file menu so commands can be inserted
        # before quit item
        fileMenu = self.menuBar.component('File-menu')
        menuName = "File"
        # MRM: Need to add load and save effects methods
        fileMenu.insert_command(
            fileMenu.index('Quit'),
            label = 'Load Params',
            command = self.loadParticleEffectFromFile)
        self.menuBar._menuInfo[menuName][1].append("")
        self.menuBar._menuInfo[menuName][1][fileMenu.index('Quit')] = self.menuBar._menuInfo[menuName][1][1]
        self.menuBar._menuInfo[menuName][1][fileMenu.index('Load Params')] = ""
        fileMenu.insert_command(
            fileMenu.index('Quit'),
            label = 'Save Params',
            command = self.saveParticleEffectToFile)
        self.menuBar._menuInfo[menuName][1].append("")
        self.menuBar._menuInfo[menuName][1][fileMenu.index('Quit')] = self.menuBar._menuInfo[menuName][1][fileMenu.index('Save Params')]
        self.menuBar._menuInfo[menuName][1][fileMenu.index('Save Params')] = ""
        fileMenu.insert_command(
            fileMenu.index('Quit'),
            label = 'Print Params',
            command = lambda s = self: s.particles.printParams())
        self.menuBar._menuInfo[menuName][1].append("")
        self.menuBar._menuInfo[menuName][1][fileMenu.index('Quit')] = self.menuBar._menuInfo[menuName][1][fileMenu.index('Print Params')]
        self.menuBar._menuInfo[menuName][1][fileMenu.index('Print Params')] = ""

        # PARTICLE MANAGER MENU
        self.menuBar.addmenu('ParticleMgr', 'ParticleMgr Operations')
        self.particleMgrActive = IntVar()
        self.particleMgrActive.set(base.isParticleMgrEnabled())
        self.menuBar.addmenuitem(
            'ParticleMgr', 'checkbutton',
            'Enable/Disable ParticleMgr',
            label = 'Active',
            variable = self.particleMgrActive,
            command = self.toggleParticleMgr)

        ## MENUBUTTON LABELS ##
        # Menubutton/label to identify the current objects being configured
        labelFrame = Frame(interior)
        # Current effect
        self.effectsLabel = Menubutton(labelFrame, width = 10,
                                       relief = RAISED,
                                       borderwidth = 2,
                                       font=('MSSansSerif', 12, 'bold'),
                                       activebackground = '#909090')
        self.effectsLabelMenu = Menu(self.effectsLabel, tearoff = 0)
        self.effectsLabel['menu'] = self.effectsLabelMenu
        self.effectsLabel.pack(side = LEFT, fill = 'x', expand = 1)
        self.bind(self.effectsLabel,
                  'Select effect to configure or create new effect')
        self.effectsLabelMenu.add_command(label = 'Create New Effect',
                                          command = self.createNewEffect)
        self.effectsLabelMenu.add_command(
            label = 'Select Particle Effect',
            command = lambda s = self: base.direct.select(s.particleEffect))
        self.effectsLabelMenu.add_command(
            label = 'Place Particle Effect',
            command = lambda s = self: Placer.place(s.particleEffect))
        def togglePEVis(s = self):
            if s.particleEffect.isHidden():
                s.particleEffect.show()
            else:
                s.particleEffect.hide()
        self.effectsLabelMenu.add_command(
            label = 'Toggle Effect Vis',
            command = togglePEVis)
        self.effectsEnableMenu = Menu(self.effectsLabelMenu, tearoff = 0)
        self.effectsLabelMenu.add_cascade(label = 'Enable/Disable',
                                          menu = self.effectsEnableMenu)
        self.effectsLabelMenu.add_separator()
        # Current particles
        self.particlesLabel = Menubutton(labelFrame, width = 10,
                                         relief = RAISED,
                                         borderwidth = 2,
                                         font=('MSSansSerif', 12, 'bold'),
                                         activebackground = '#909090')
        self.particlesLabelMenu = Menu(self.particlesLabel, tearoff = 0)
        self.particlesLabel['menu'] = self.particlesLabelMenu
        self.particlesLabel.pack(side = LEFT, fill = 'x', expand = 1)
        self.bind(self.particlesLabel,
                  ('Select particles object to configure ' +
                   'or add new particles object to current effect'))
        self.particlesLabelMenu.add_command(label = 'Create New Particles',
                                            command = self.createNewParticles)
        self.particlesEnableMenu = Menu(self.particlesLabelMenu, tearoff = 0)
        self.particlesLabelMenu.add_cascade(label = 'Enable/Disable',
                                            menu = self.particlesEnableMenu)
        self.particlesLabelMenu.add_separator()
        # Current force
        self.forceGroupLabel = Menubutton(labelFrame, width = 10,
                                      relief = RAISED,
                                      borderwidth = 2,
                                      font=('MSSansSerif', 12, 'bold'),
                                      activebackground = '#909090')
        self.forceGroupLabelMenu = Menu(self.forceGroupLabel, tearoff = 0)
        self.forceGroupLabel['menu'] = self.forceGroupLabelMenu
        self.forceGroupLabel.pack(side = LEFT, fill = 'x', expand = 1)
        self.bind(self.forceGroupLabel,
                  ('Select force group to configure ' +
                   'or add a new force group to current effect'))
        self.forceGroupLabelMenu.add_command(
            label = 'Create New ForceGroup',
            command = self.createNewForceGroup)
        self.forceGroupEnableMenu = Menu(self.forceGroupLabelMenu, tearoff = 0)
        self.forceGroupLabelMenu.add_cascade(label = 'Enable/Disable',
                                             menu = self.forceGroupEnableMenu)
        self.forceGroupLabelMenu.add_separator()
        # Pack labels
        labelFrame.pack(fill = 'x', expand = 0)

        # Create the toplevel notebook pages
        self.mainNotebook = Pmw.NoteBook(interior)
        self.mainNotebook.pack(fill = BOTH, expand = 1)
        systemPage = self.mainNotebook.add('System')
        factoryPage = self.mainNotebook.add('Factory')
        emitterPage = self.mainNotebook.add('Emitter')
        rendererPage = self.mainNotebook.add('Renderer')
        forcePage = self.mainNotebook.add('Force')
        # Put this here so it isn't called right away
        self.mainNotebook['raisecommand'] = self.updateInfo

        ## SYSTEM PAGE WIDGETS ##
        # Create system floaters
        systemFloaterDefs = (
            ('System', 'Pool Size',
             'Max number of simultaneous particles',
             self.setSystemPoolSize,
             1.0, 1.0),
            ('System', 'Birth Rate',
             'Seconds between particle births',
             self.setSystemBirthRate,
             0.0, None),
            ('System', 'Litter Size',
             'Number of particle created at each birth',
             self.setSystemLitterSize,
             1.0, 1.0),
            ('System', 'Litter Spread',
             'Variation in litter size',
             self.setSystemLitterSpread,
             0.0, 1.0),
            ('System', 'Lifespan',
             'Age in seconds at which the system (vs. particles) should die',
             self.setSystemLifespan,
             0.0, None)
            )
        self.createFloaters(systemPage, systemFloaterDefs)

        # Checkboxes
        self.createCheckbutton(
            systemPage, 'System', 'Render Space Velocities',
            ('On: velocities are in render space; ' +
             'Off: velocities are in particle local space'),
            self.toggleSystemLocalVelocity, 0)
        self.createCheckbutton(
            systemPage, 'System', 'System Grows Older',
            'On: system has a lifespan',
            self.toggleSystemGrowsOlder, 0)

        # Vector widgets
        pos = self.createVector3Entry(systemPage, 'System', 'Pos',
                                      'Particle system position',
                                      command = self.setSystemPos)
        pos.addMenuItem('Popup Placer Panel', lambda s = self: Placer.place(s.particleEffect))
        hpr = self.createVector3Entry(systemPage, 'System', 'Hpr',
                                     'Particle system orientation',
                                      fGroup_labels = ('H', 'P', 'R'),
                                      command = self.setSystemHpr)
        hpr.addMenuItem('Popup Placer Panel', lambda s = self: Placer.place(s.particleEffect))

        ## FACTORY PAGE WIDGETS ##
        self.createOptionMenu(
            factoryPage,
            'Factory', 'Factory Type',
            'Select type of particle factory',
            ('PointParticleFactory', 'ZSpinParticleFactory',
             'OrientedParticleFactory'),
            self.selectFactoryType)
        factoryWidgets = (
            ('Factory', 'Life Span',
             'Average particle lifespan in seconds',
             self.setFactoryLifeSpan,
             0.0, None),
            ('Factory', 'Life Span Spread',
             'Variation in lifespan',
             self.setFactoryLifeSpanSpread,
             0.0, None),
            ('Factory', 'Mass',
             'Average particle mass',
             self.setFactoryParticleMass,
             0.001, None),
            ('Factory', 'Mass Spread',
             'Variation in particle mass',
             self.setFactoryParticleMassSpread,
             0.0, None),
            ('Factory', 'Terminal Velocity',
             'Cap on average particle velocity',
             self.setFactoryTerminalVelocity,
             0.0, None),
            ('Factory', 'Terminal Vel. Spread',
             'Variation in terminal velocity',
             self.setFactoryTerminalVelocitySpread,
             0.0, None),
        )
        self.createFloaters(factoryPage, factoryWidgets)

        self.factoryNotebook = Pmw.NoteBook(factoryPage, tabpos = None)
        # Point page #
        factoryPointPage = self.factoryNotebook.add('PointParticleFactory')
        # Z spin page #
        zSpinPage = self.factoryNotebook.add('ZSpinParticleFactory')

        self.createCheckbutton(
            zSpinPage, 'Z Spin Factory', 'Enable Angular Velocity',
            ("On: angular velocity is used; " +
             "Off: final angle is used"),
            self.toggleAngularVelocity, 0, side = TOP),

        self.createFloater(
            zSpinPage, 'Z Spin Factory', 'Angular Velocity',
             'How fast sprites rotate',
             command = self.setFactoryZSpinAngularVelocity)

        self.createFloater(
            zSpinPage, 'Z Spin Factory', 'Angular Velocity Spread',
             'Variation in how fast sprites rotate',
             command = self.setFactoryZSpinAngularVelocitySpread)

        self.createAngleDial(zSpinPage, 'Z Spin Factory', 'Initial Angle',
                             'Starting angle in degrees',
                             fRollover = 1,
                             command = self.setFactoryZSpinInitialAngle)
        self.createAngleDial(
            zSpinPage, 'Z Spin Factory',
            'Initial Angle Spread',
            'Spread of the initial angle',
            fRollover = 1,
            command = self.setFactoryZSpinInitialAngleSpread)
        self.createAngleDial(zSpinPage, 'Z Spin Factory', 'Final Angle',
                             'Final angle in degrees',
                             fRollover = 1,
                             command = self.setFactoryZSpinFinalAngle)
        self.createAngleDial(
            zSpinPage, 'Z Spin Factory',
            'Final Angle Spread',
            'Spread of the final angle',
            fRollover = 1,
            command = self.setFactoryZSpinFinalAngleSpread)
        # Oriented page #
        orientedPage = self.factoryNotebook.add('OrientedParticleFactory')
        Label(orientedPage, text = 'Not implemented').pack(expand = 1,
                                                           fill = BOTH)
        self.factoryNotebook.pack(expand = 1, fill = BOTH)

        ## EMITTER PAGE WIDGETS ##
        self.createOptionMenu(
            emitterPage, 'Emitter',
            'Emitter Type',
            'Select type of particle emitter',
            ('BoxEmitter', 'DiscEmitter', 'LineEmitter', 'PointEmitter',
             'RectangleEmitter', 'RingEmitter', 'SphereVolumeEmitter',
             'SphereSurfaceEmitter', 'TangentRingEmitter'),
            self.selectEmitterType)

        # Emitter modes
        self.emissionType = IntVar()
        self.emissionType.set(BaseParticleEmitter.ETRADIATE)
        emissionFrame = Frame(emitterPage)
        self.createRadiobutton(
            emissionFrame, 'left',
            'Emitter', 'Explicit Emission',
            ('particles are all emitted in parallel, direction is based ' +
             'on explicit velocity vector'),
            self.emissionType, BaseParticleEmitter.ETEXPLICIT,
            self.setEmissionType)
        self.createRadiobutton(
            emissionFrame, 'left',
            'Emitter', 'Radiate Emission',
            'particles are emitted away from a specific point',
            self.emissionType, BaseParticleEmitter.ETRADIATE,
            self.setEmissionType)
        self.createRadiobutton(
            emissionFrame, 'left',
            'Emitter', 'Custom Emission',
            ('particles are emitted with a velocity that ' +
             'is determined by the particular emitter'),
            self.emissionType, BaseParticleEmitter.ETCUSTOM,
            self.setEmissionType)
        emissionFrame.pack(fill = 'x', expand = 0)

        self.createFloater(
            emitterPage, 'Emitter', 'Velocity Multiplier',
            'launch velocity multiplier (all emission modes)',
            command = self.setEmitterAmplitude,
            min = None)

        self.createFloater(
            emitterPage, 'Emitter', 'Velocity Multiplier Spread',
            'spread for launch velocity multiplier (all emission modes)',
            command = self.setEmitterAmplitudeSpread)

        self.createVector3Entry(
            emitterPage, 'Emitter', 'Offset Velocity',
            'Velocity vector applied to all particles',
            command = self.setEmitterOffsetForce)

        self.createVector3Entry(
            emitterPage, 'Emitter', 'Explicit Velocity',
            'all particles launch with this velocity in Explicit mode',
            command = self.setEmitterExplicitLaunchVector)

        self.createVector3Entry(
            emitterPage, 'Emitter', 'Radiate Origin',
            'particles launch away from this point in Radiate mode',
            command = self.setEmitterRadiateOrigin)

        self.emitterNotebook = Pmw.NoteBook(emitterPage, tabpos = None)
        # Box page #
        boxPage = self.emitterNotebook.add('BoxEmitter')
        self.createVector3Entry(boxPage, 'Box Emitter', 'Min',
                                'Min point defining emitter box',
                                command = self.setEmitterBoxPoint1)
        self.createVector3Entry(boxPage, 'Box Emitter', 'Max',
                                'Max point defining emitter box',
                                command = self.setEmitterBoxPoint2,
                                value = (1.0, 1.0, 1.0))
        # Disc page #
        discPage = self.emitterNotebook.add('DiscEmitter')
        self.createFloater(discPage, 'Disc Emitter', 'Radius',
                           'Radius of disc',
                           command = self.setEmitterDiscRadius,
                           min = 0.01)
        customPage = self.discCustomFrame = Frame(discPage)
        self.createAngleDial(customPage, 'Disc Emitter', 'Inner Angle',
                             'Particle launch angle at center of disc',
                             command = self.setEmitterDiscInnerAngle)
        self.createFloater(customPage, 'Disc Emitter', 'Inner Velocity',
                           'Launch velocity multiplier at center of disc',
                           command = self.setEmitterDiscInnerVelocity)
        self.createAngleDial(customPage, 'Disc Emitter', 'Outer Angle',
                             'Particle launch angle at outer edge of disc',
                             command = self.setEmitterDiscOuterAngle)
        self.createFloater(customPage, 'Disc Emitter', 'Outer Velocity',
                           'Launch velocity multiplier at edge of disc',
                           command = self.setEmitterDiscOuterVelocity)
        self.createCheckbutton(
            customPage, 'Disc Emitter', 'Cubic Lerping',
            'On: magnitude/angle interpolation from center',
            self.toggleEmitterDiscCubicLerping, 0)
        customPage.pack(fill = BOTH, expand = 1)

        # Line page #
        linePage = self.emitterNotebook.add('LineEmitter')
        self.createVector3Entry(linePage, 'Line Emitter', 'Min',
                                'Min point defining emitter line',
                                command = self.setEmitterLinePoint1)
        self.createVector3Entry(linePage, 'Line Emitter', 'Max',
                                'Max point defining emitter line',
                                command = self.setEmitterLinePoint2,
                                value = (1.0, 0.0, 0.0))
        # Point page #
        emitterPointPage = self.emitterNotebook.add('PointEmitter')
        self.createVector3Entry(emitterPointPage, 'Point Emitter', 'Position',
                               'Position of emitter point',
                                command = self.setEmitterPointPosition)
        # Rectangle #
        rectanglePage = self.emitterNotebook.add('RectangleEmitter')
        self.createVector2Entry(rectanglePage,
                                'Rectangle Emitter', 'Min',
                               'Point defining rectangle',
                                command = self.setEmitterRectanglePoint1)
        self.createVector2Entry(rectanglePage,
                                'Rectangle Emitter', 'Max',
                               'Point defining rectangle',
                                command = self.setEmitterRectanglePoint2)
        # Ring #
        ringPage = self.emitterNotebook.add('RingEmitter')
        self.createFloater(ringPage, 'Ring Emitter', 'Radius',
                           'Radius of ring',
                           command = self.setEmitterRingRadius,
                           min = 0.01)
        self.createFloater(ringPage, 'Ring Emitter', 'Radius Spread',
                           'Variation in radius of ring',
                           command = self.setEmitterRingRadiusSpread,
                           min = 0.0)
        self.ringCustomFrame = Frame(ringPage)
        self.createAngleDial(self.ringCustomFrame, 'Ring Emitter', 'Angle',
                             'Particle launch angle',
                             command = self.setEmitterRingLaunchAngle)
        self.ringCustomFrame.pack(fill = BOTH, expand = 1)

        # Sphere volume #
        sphereVolumePage = self.emitterNotebook.add('SphereVolumeEmitter')
        self.createFloater(sphereVolumePage, 'Sphere Volume Emitter', 'Radius',
                           'Radius of sphere',
                           command = self.setEmitterSphereVolumeRadius,
                           min = 0.01)
        # Sphere surface #
        sphereSurfacePage = self.emitterNotebook.add('SphereSurfaceEmitter')
        self.createFloater(sphereSurfacePage, 'Sphere Surface Emitter',
                           'Radius',
                           'Radius of sphere',
                           command = self.setEmitterSphereSurfaceRadius,
                           min = 0.01)
        # Tangent ring #
        tangentRingPage = self.emitterNotebook.add('TangentRingEmitter')
        self.createFloater(tangentRingPage, 'Tangent Ring Emitter', 'Radius',
                           'Radius of ring',
                           command = self.setEmitterTangentRingRadius,
                           min = 0.01)
        self.createFloater(tangentRingPage, 'Tangent Ring Emitter',
                           'Radius Spread',
                           'Variation in radius of ring',
                           command = self.setEmitterTangentRingRadiusSpread)
        self.emitterNotebook.pack(fill = X)

        ## RENDERER PAGE WIDGETS ##
        self.createOptionMenu(
            rendererPage, 'Renderer', 'Renderer Type',
            'Select type of particle renderer',
            ('LineParticleRenderer', 'GeomParticleRenderer',
             'PointParticleRenderer', 'SparkleParticleRenderer',
             'SpriteParticleRenderer'),
            self.selectRendererType)

        self.createOptionMenu(rendererPage,
                              'Renderer', 'Alpha Mode',
                              "alpha setting over particles' lifetime",
                              ('NO_ALPHA','ALPHA_IN','ALPHA_OUT',
                               'ALPHA_IN_OUT', 'ALPHA_USER'),
                              self.setRendererAlphaMode)

        self.createSlider(
            rendererPage, 'Renderer', 'User Alpha',
            'alpha value for ALPHA_USER alpha mode',
            command = self.setRendererUserAlpha)

        self.rendererNotebook = Pmw.NoteBook(rendererPage, tabpos = None)
        self.rendererNotebook.pack(fill = BOTH, expand = 1)

        # Line page #
        linePage = self.rendererNotebook.add('LineParticleRenderer')
        self.createColorEntry(linePage, 'Line Renderer', 'Head Color',
                                'Head color of line',
                                command = self.setRendererLineHeadColor)
        self.createColorEntry(linePage, 'Line Renderer', 'Tail Color',
                                'Tail color of line',
                                command = self.setRendererLineTailColor)
        self.createFloater(linePage, 'Line Renderer', 'Line Scale Factor',
                           'Scale Factor applied to length of line',
                           command = self.setRendererLineScaleFactor)

        ############################################################################
        # GEOM PARTICLE RENDERER PAGE #
        ############################################################################
        geomPage = self.rendererNotebook.add('GeomParticleRenderer')
        f = Frame(geomPage)
        f.pack(fill = X)

        # Geom Node input field
        Label(f, width = 12, text = 'Geom Node', pady = 3).pack(side = LEFT)
        self.rendererGeomNode = StringVar()
        self.rendererGeomNodeEntry = Entry(f, width = 12,
                                           textvariable = self.rendererGeomNode)
        self.rendererGeomNodeEntry.bind('<Return>', self.setRendererGeomNode)
        self.rendererGeomNodeEntry.pack(side = LEFT, expand = 1, fill = X)

        # Setup frames
        f = Frame(geomPage)
        f.pack(fill = BOTH, expand = 1)
        rendererGeomNotebook = Pmw.NoteBook(f)
        rendererGeomNotebook.pack(fill = BOTH, expand = 1)

        rendererGeomBlendPage = rendererGeomNotebook.add('Blend')
        rendererGeomScalePage = rendererGeomNotebook.add('Scale')
        rendererGeomInterpolationPage = rendererGeomNotebook.add('Interpolate')

        ############################################################################
        # Blend tab
        p = Frame(rendererGeomBlendPage)
        p.pack(fill = X)
        self.createOptionMenu(p, 'Geom Renderer',
                              'Color Blend',
                              'How to render semi-transparent colors',
                              ('MNone','MAdd','MSubtract','MInvSubtract','MMin','MMax'),
                              self.setRendererGeomColorBlendMethod)
        self.createOptionMenu(p, 'Geom Renderer',
                              'Incoming Op.',
                              'See ColorBlendAttrib.h for explanation',
                              ('OOne','OIncomingColor','OOneMinusIncomingColor','OFbufferColor',
                               'OOneMinusFbufferColor','OIncomingAlpha','OOneMinusIncomingAlpha',
                               'OFbufferAlpha','OOneMinusFbufferAlpha','OConstantColor',
                               'OOneMinusConstantColor','OConstantAlpha','OOneMinusConstantAlpha',
                               'OIncomingColorSaturate','OZero'),
                              self.setRendererGeomColorBlendIncomingOperand)
        self.getVariable('Geom Renderer','Incoming Op.').set('OIncomingAlpha')
        self.createOptionMenu(p, 'Geom Renderer',
                              'Fbuffer Op.',
                              'See ColorBlendAttrib.h for explanation',
                              ('OOne','OIncomingColor','OOneMinusIncomingColor','OFbufferColor',
                               'OOneMinusFbufferColor','OIncomingAlpha','OOneMinusIncomingAlpha',
                               'OFbufferAlpha','OOneMinusFbufferAlpha','OConstantColor',
                               'OOneMinusConstantColor','OConstantAlpha','OOneMinusConstantAlpha',
                               'OZero'),
                              self.setRendererGeomColorBlendFbufferOperand)
        self.getVariable('Geom Renderer','Fbuffer Op.').set('OOneMinusIncomingAlpha')

        ############################################################################
        # Scale tab
        p = Frame(rendererGeomScalePage)
        p.pack(fill = X)

        self.createCheckbutton(
            p, 'Geom Renderer', 'X Scale',
            ("On: x scale is interpolated over particle's life; " +
             "Off: stays as start_X_Scale"),
            self.toggleRendererGeomXScale, 0, side = LEFT)
        self.createCheckbutton(
            p, 'Geom Renderer', 'Y Scale',
            ("On: y scale is interpolated over particle's life; " +
             "Off: stays as start_Y_Scale"),
            self.toggleRendererGeomYScale, 0, side = LEFT)
        self.createCheckbutton(
            p, 'Geom Renderer', 'Z Scale',
            ("On: z scale is interpolated over particle's life; " +
             "Off: stays as start_Z_Scale"),
            self.toggleRendererGeomZScale, 0, side = LEFT)

        p = Frame(rendererGeomScalePage)
        p.pack(fill = X)

        self.createFloater(p, 'Geom Renderer',
                           'Initial X Scale',
                           'Initial X scaling factor',
                           command = self.setRendererGeomInitialXScale)
        self.createFloater(p, 'Geom Renderer',
                           'Final X Scale',
                           'Final X scaling factor, if xScale enabled',
                           command = self.setRendererGeomFinalXScale)
        self.createFloater(p, 'Geom Renderer',
                           'Initial Y Scale',
                           'Initial Y scaling factor',
                           command = self.setRendererGeomInitialYScale)
        self.createFloater(p, 'Geom Renderer',
                           'Final Y Scale',
                           'Final Y scaling factor, if yScale enabled',
                           command = self.setRendererGeomFinalYScale)
        self.createFloater(p, 'Geom Renderer',
                           'Initial Z Scale',
                           'Initial Z scaling factor',
                           command = self.setRendererGeomInitialZScale)
        self.createFloater(p, 'Geom Renderer',
                           'Final Z Scale',
                           'Final Z scaling factor, if zScale enabled',
                           command = self.setRendererGeomFinalZScale)

        ############################################################################
        # Interpolate tab
        p = Frame(rendererGeomInterpolationPage)
        p.pack(fill = X)
        addSegmentButton = Menubutton(p, text = 'Add Segment',
                                      relief = RAISED,
                                      borderwidth = 2,
                                      font=('MSSansSerif', 14, 'bold'),
                                      activebackground = '#909090')
        segmentMenu = Menu(addSegmentButton)
        addSegmentButton['menu'] = segmentMenu
        segmentMenu.add_command(label = 'Add Constant segment',
                                command = self.addConstantInterpolationSegment)
        segmentMenu.add_command(label = 'Add Linear segment',
                                command = self.addLinearInterpolationSegment)
        segmentMenu.add_command(label = 'Add Stepwave segment',
                                command = self.addStepwaveInterpolationSegment)
        segmentMenu.add_command(label = 'Add Sinusoid segment',
                                command = self.addSinusoidInterpolationSegment)
        addSegmentButton.pack(expand = 0)

        sf = Pmw.ScrolledFrame(p, horizflex = 'elastic')
        sf.pack(fill = BOTH, expand = 1)

        self.rendererGeomSegmentFrame = sf.interior()
        self.rendererGeomSegmentFrame.pack(fill = BOTH, expand = 1)
        self.rendererSegmentWidgetList = []

        rendererGeomNotebook.setnaturalsize()

        ############################################################################
        # POINT PARTICLE RENDERER PAGE #
        ############################################################################
        rendererPointPage = self.rendererNotebook.add('PointParticleRenderer')
        self.createFloater(rendererPointPage, 'Point Renderer', 'Point Size',
                           'Width and height of points in pixels',
                           command = self.setRendererPointSize)
        self.createColorEntry(rendererPointPage, 'Point Renderer',
                              'Start Color',
                               'Starting color of point',
                              command = self.setRendererPointStartColor)
        self.createColorEntry(rendererPointPage, 'Point Renderer',
                              'End Color',
                               'Ending color of point',
                              command = self.setRendererPointEndColor)
        self.createOptionMenu(rendererPointPage, 'Point Renderer',
                              'Blend Type',
                              'Type of color blending used for particle',
                              ('PP_ONE_COLOR', 'PP_BLEND_LIFE',
                               'PP_BLEND_VEL'),
                              self.rendererPointSelectBlendType)
        self.createOptionMenu(rendererPointPage, 'Point Renderer',
                              'Blend Method',
                              'Interpolation method between colors',
                              ('PP_NO_BLEND', 'PP_BLEND_LINEAR',
                               'PP_BLEND_CUBIC'),
                              self.rendererPointSelectBlendMethod)
        # Sparkle #
        sparklePage = self.rendererNotebook.add('SparkleParticleRenderer')
        self.createColorEntry(sparklePage, 'Sparkle Renderer',
                              'Center Color',
                              'Color of sparkle center',
                              command = self.setRendererSparkleCenterColor)
        self.createColorEntry(sparklePage, 'Sparkle Renderer',
                              'Edge Color',
                              'Color of sparkle line endpoints',
                              command = self.setRendererSparkleEdgeColor)
        self.createFloater(sparklePage, 'Sparkle Renderer',
                           'Birth Radius',
                           'Initial sparkle radius',
                           command = self.setRendererSparkleBirthRadius)
        self.createFloater(sparklePage, 'Sparkle Renderer',
                           'Death Radius',
                           'Final sparkle radius',
                           command = self.setRendererSparkleDeathRadius)
        self.createOptionMenu(sparklePage,
                              'Sparkle Renderer', 'Life Scale',
                              'Does particle scale over its lifetime?',
                              ('SP_NO_SCALE', 'SP_SCALE'),
                              self.setRendererSparkleLifeScale)
        # Sprite #
        spritePage = self.rendererNotebook.add('SpriteParticleRenderer')
        f = Frame(spritePage)
        f.pack(fill = BOTH, expand = 1)

        rendererSpriteNotebook = Pmw.NoteBook(f)
        rendererSpriteNotebook.pack(fill = BOTH, expand = 1)

        rendererSpriteTexturePage = rendererSpriteNotebook.add('Texture')
        rendererSpriteScalePage = rendererSpriteNotebook.add('Scale')
        rendererSpriteBlendPage = rendererSpriteNotebook.add('Blend')
        rendererSpriteInterpolationPage = rendererSpriteNotebook.add('Interpolate')
##################################################################################

        p = Frame(rendererSpriteTexturePage)
        p.pack(fill = BOTH, expand = 1)

        bp = Frame(p)
        bp.pack(expand = 0, side = TOP)

        bbp = Frame(bp)
        bbp.pack()
        self.createCheckbutton(
            bbp, 'Sprite Renderer', 'Enable Animation',
            ("On: Multitexture node will be animated; " +
             "Off: Only the first frame of a node is rendered"),
            self.setRendererSpriteAnimationEnable, 0, side = LEFT)
        self.createFloater(bbp, 'Sprite Renderer', 'Frame Rate', 'Animation frame rate',
                           command = self.setRendererSpriteAnimationFrameRate).pack(side = LEFT)

        bbp = Frame(bp)
        bbp.pack(pady=3)
        Button(bbp, text = 'Add Texture',
               command = self.addRendererSpriteAnimationTexture).pack(pady = 3, padx = 15, side = LEFT)
        Button(bbp, text = 'Add Animation',
               command = self.addRendererSpriteAnimationFromNode).pack(pady = 3, padx = 15, side = LEFT)

        pp = Frame(p)
        pp.pack(fill = BOTH, expand = 1, pady = 3)
        sf = Pmw.ScrolledFrame(pp, horizflex = 'elastic')
        sf.pack(fill = BOTH, expand = 1)

        self.rendererSpriteAnimationFrame = sf.interior()
        self.rendererSpriteAnimationFrame.pack(fill = BOTH, expand = 1)
        self.rendererSpriteAnimationWidgetList = []

        self.rendererSpriteTexture = StringVar()
        self.rendererSpriteFile = StringVar()
        self.rendererSpriteNode = StringVar()

##################################################################################
        p = Frame(rendererSpriteScalePage)
        p.pack(fill = X)

        self.createCheckbutton(
            p, 'Sprite Renderer', 'X Scale',
            ("On: x scale is interpolated over particle's life; " +
             "Off: stays as start_X_Scale"),
            self.toggleRendererSpriteXScale, 0, side = LEFT)
        self.createCheckbutton(
            p, 'Sprite Renderer', 'Y Scale',
            ("On: y scale is interpolated over particle's life; " +
             "Off: stays as start_Y_Scale"),
            self.toggleRendererSpriteYScale, 0, side = LEFT)
        self.createCheckbutton(
            p, 'Sprite Renderer', 'Anim Angle',
            ("On: particles that are set to spin on the Z axis will " +
             "spin appropriately"),
            self.toggleRendererSpriteAnimAngle, 0, side = LEFT)
        p = Frame(rendererSpriteScalePage)
        p.pack(fill = X)
        self.createFloater(p, 'Sprite Renderer',
                           'Initial X Scale',
                           'Initial X scaling factor',
                           command = self.setRendererSpriteInitialXScale)
        self.createFloater(p, 'Sprite Renderer',
                           'Final X Scale',
                           'Final X scaling factor, if xScale enabled',
                           command = self.setRendererSpriteFinalXScale)
        self.createFloater(p, 'Sprite Renderer',
                           'Initial Y Scale',
                           'Initial Y scaling factor',
                           command = self.setRendererSpriteInitialYScale)
        self.createFloater(p, 'Sprite Renderer',
                           'Final Y Scale',
                           'Final Y scaling factor, if yScale enabled',
                           command = self.setRendererSpriteFinalYScale)
        self.createAngleDial(p, 'Sprite Renderer',
                             'Non Animated Theta',
                             ('If animAngle is false: counter clockwise ' +
                              'Z rotation of all sprites'),
                             command = self.setRendererSpriteNonAnimatedTheta)
        p = Frame(rendererSpriteBlendPage)
        p.pack(fill = X)
        self.createOptionMenu(p, 'Sprite Renderer',
                              'Blend Type',
                              'Interpolation blend type for X and Y scaling',
                              ('PP_NO_BLEND', 'PP_LINEAR', 'PP_CUBIC'),
                              self.setRendererSpriteBlendMethod)
        self.createCheckbutton(
            p, 'Sprite Renderer', 'Alpha Disable',
            'On: alpha blending is disabled',
            self.toggleRendererSpriteAlphaDisable, 0)
        self.createOptionMenu(p, 'Sprite Renderer',
                              'Color Blend',
                              'How to render semi-transparent colors',
                              ('MNone','MAdd','MSubtract','MInvSubtract','MMin','MMax'),
                              self.setRendererSpriteColorBlendMethod)
        self.createOptionMenu(p, 'Sprite Renderer',
                              'Incoming Op.',
                              'See ColorBlendAttrib.h for explanation',
                              ('OOne','OIncomingColor','OOneMinusIncomingColor','OFbufferColor',
                               'OOneMinusFbufferColor','OIncomingAlpha','OOneMinusIncomingAlpha',
                               'OFbufferAlpha','OOneMinusFbufferAlpha','OConstantColor',
                               'OOneMinusConstantColor','OConstantAlpha','OOneMinusConstantAlpha',
                               'OIncomingColorSaturate','OZero'),
                              self.setRendererSpriteColorBlendIncomingOperand)
        self.getVariable('Sprite Renderer','Incoming Op.').set('OIncomingAlpha')
        self.createOptionMenu(p, 'Sprite Renderer',
                              'Fbuffer Op.',
                              'See ColorBlendAttrib.h for explanation',
                              ('OOne','OIncomingColor','OOneMinusIncomingColor','OFbufferColor',
                               'OOneMinusFbufferColor','OIncomingAlpha','OOneMinusIncomingAlpha',
                               'OFbufferAlpha','OOneMinusFbufferAlpha','OConstantColor',
                               'OOneMinusConstantColor','OConstantAlpha','OOneMinusConstantAlpha',
                               'OZero'),
                              self.setRendererSpriteColorBlendFbufferOperand)
        self.getVariable('Sprite Renderer','Fbuffer Op.').set('OOneMinusIncomingAlpha')
        p = Frame(rendererSpriteInterpolationPage)
        p.pack(fill = BOTH, expand = 1)
        addSegmentButton = Menubutton(p, text = 'Add Segment',
                                      relief = RAISED,
                                      borderwidth = 2,
                                      font=('MSSansSerif', 14, 'bold'),
                                      activebackground = '#909090')
        segmentMenu = Menu(addSegmentButton)
        addSegmentButton['menu'] = segmentMenu
        segmentMenu.add_command(label = 'Add Constant segment',
                                command = self.addConstantInterpolationSegment)
        segmentMenu.add_command(label = 'Add Linear segment',
                                command = self.addLinearInterpolationSegment)
        segmentMenu.add_command(label = 'Add Stepwave segment',
                                command = self.addStepwaveInterpolationSegment)
        segmentMenu.add_command(label = 'Add Sinusoid segment',
                                command = self.addSinusoidInterpolationSegment)
        addSegmentButton.pack(expand = 0)

        pp = Frame(p)
        pp.pack(fill = BOTH, expand = 1, pady = 3)
        sf = Pmw.ScrolledFrame(pp, horizflex = 'elastic')
        sf.pack(fill = BOTH, expand = 1)

        self.rendererSpriteSegmentFrame = sf.interior()
        self.rendererSpriteSegmentFrame.pack(fill = BOTH, expand = 1)
        self.rendererSegmentWidgetList = []

        rendererSpriteNotebook.setnaturalsize()
        ##########################################################
        ## FORCE PAGE WIDGETS ##
        self.addForceButton = Menubutton(forcePage, text = 'Add Force',
                                          relief = RAISED,
                                          borderwidth = 2,
                                          font=('MSSansSerif', 14, 'bold'),
                                          activebackground = '#909090')
        forceMenu = Menu(self.addForceButton)
        self.addForceButton['menu'] = forceMenu
        # DERIVED FROM LINEAR FORCE
        # This also has: setVector
        forceMenu.add_command(label = 'Add Linear Vector Force',
                            command = self.addLinearVectorForce)
        # Parameters: setAmplitude, setMassDependent, setVectorMasks
        forceMenu.add_command(label = 'Add Linear Noise Force',
                            command = self.addLinearNoiseForce)
        forceMenu.add_command(label = 'Add Linear Jitter Force',
                            command = self.addLinearJitterForce)
        # This also has setCoef
        forceMenu.add_command(label = 'Add Linear Friction Force',
                            command = self.addLinearFrictionForce)
        # This also has: setCoef, setLength, setRadius,
        forceMenu.add_command(label = 'Add Linear Cylinder Vortex Force',
                            command = self.addLinearCylinderVortexForce)

        # DERIVED FROM LINEAR DISTANCE FORCE
        # Parameters: setFalloffType, setForceCenter, setRadius
        forceMenu.add_command(label = 'Add Linear Sink Force',
                            command = self.addLinearSinkForce)
        forceMenu.add_command(label = 'Add Linear Source Force',
                            command = self.addLinearSourceForce)
        """
        # Avoid for now
        forceMenu.add_command(label = 'Add Linear User Defined Force',
                            command = self.addLinearUserDefinedForce)
        """

        self.addForceButton.pack(expand = 0)

        # Scrolled frame to hold force widgets
        self.sf = Pmw.ScrolledFrame(forcePage, horizflex = 'elastic')
        self.sf.pack(fill = 'both', expand = 1)
        self.forceFrame = self.sf.interior()
        # Notebook to hold force widgets as the are added
        self.forceGroupNotebook = Pmw.NoteBook(self.forceFrame, tabpos = None)
        self.forceGroupNotebook.pack(fill = X)

        ########################################################################
        self.factoryNotebook.setnaturalsize()
        self.emitterNotebook.setnaturalsize()
        self.rendererNotebook.setnaturalsize()
        self.forceGroupNotebook.setnaturalsize()
        self.mainNotebook.setnaturalsize()

        # Make sure input variables processed
        self.initialiseoptions(ParticlePanel)

    ### WIDGET UTILITY FUNCTIONS ###
    def createCheckbutton(self, parent, category, text,
                          balloonHelp, command, initialState, side = 'top'):
        bool = BooleanVar()
        bool.set(initialState)
        widget = Checkbutton(parent, text = text, anchor = W,
                         variable = bool)
        # Do this after the widget so command isn't called on creation
        widget['command'] = command
        widget.pack(fill = X, side = side)
        self.bind(widget, balloonHelp)
        self.widgetDict[category + '-' + text] = widget
        self.variableDict[category + '-' + text] = bool
        return widget

    def createRadiobutton(self, parent, side, category, text,
                          balloonHelp, variable, value,
                          command):
        widget = Radiobutton(parent, text = text, anchor = W,
                             variable = variable, value = value)
        # Do this after the widget so command isn't called on creation
        widget['command'] = command
        widget.pack(side = side, fill = X)
        self.bind(widget, balloonHelp)
        self.widgetDict[category + '-' + text] = widget
        return widget

    def createFloaters(self, parent, widgetDefinitions):
        widgets = []
        for category, label, balloonHelp, command, min, resolution in widgetDefinitions:
            widgets.append(
                self.createFloater(parent, category, label, balloonHelp,
                                   command, min, resolution)
                )
        return widgets

    def createFloater(self, parent, category, text, balloonHelp,
                      command = None, min = 0.0, resolution = None,
                      numDigits = 3, **kw):
        kw['text'] = text
        kw['min'] = min
        kw['resolution'] = resolution
        kw['numDigits'] = numDigits
<<<<<<< HEAD
        widget = Floater.Floater(parent, **kw)
=======
        widget = Floater(parent, **kw)
>>>>>>> b655aa86
        # Do this after the widget so command isn't called on creation
        widget['command'] = command
        widget.pack(fill = X)
        self.bind(widget, balloonHelp)
        self.widgetDict[category + '-' + text] = widget
        return widget

    def createAngleDial(self, parent, category, text, balloonHelp,
                        command = None, **kw):
        kw['text'] = text
        kw['style'] = 'mini'
<<<<<<< HEAD
        widget = Dial.AngleDial(parent, **kw)
=======
        widget = AngleDial(parent, **kw)
>>>>>>> b655aa86
        # Do this after the widget so command isn't called on creation
        widget['command'] = command
        widget.pack(fill = X)
        self.bind(widget, balloonHelp)
        self.widgetDict[category + '-' + text] = widget
        return widget

    def createSlider(self, parent, category, text, balloonHelp,
                     command = None, min = 0.0, max = 1.0,
                     resolution = 0.001, **kw):
        kw['text'] = text
        kw['min'] = min
        kw['max'] = max
        kw['resolution'] = resolution
<<<<<<< HEAD
        widget = Slider.Slider(parent, **kw)
=======
        widget = Slider(parent, **kw)
>>>>>>> b655aa86
        # Do this after the widget so command isn't called on creation
        widget['command'] = command
        widget.pack(fill = X)
        self.bind(widget, balloonHelp)
        self.widgetDict[category + '-' + text] = widget
        return widget

    def createVector2Entry(self, parent, category, text, balloonHelp,
                           command = None, **kw):
        # Set label's text
        kw['text'] = text
<<<<<<< HEAD
        widget = VectorWidgets.Vector2Entry(parent, **kw)
=======
        widget = Vector2Entry(parent, **kw)
>>>>>>> b655aa86
        # Do this after the widget so command isn't called on creation
        widget['command'] = command
        widget.pack(fill = X)
        self.bind(widget, balloonHelp)
        self.widgetDict[category + '-' + text] = widget
        return widget

    def createVector3Entry(self, parent, category, text, balloonHelp,
                           command = None, **kw):
        # Set label's text
        kw['text'] = text
<<<<<<< HEAD
        widget = VectorWidgets.Vector3Entry(parent, **kw)
=======
        widget = Vector3Entry(parent, **kw)
>>>>>>> b655aa86
        # Do this after the widget so command isn't called on creation
        widget['command'] = command
        widget.pack(fill = X)
        self.bind(widget, balloonHelp)
        self.widgetDict[category + '-' + text] = widget
        return widget

    def createColorEntry(self, parent, category, text, balloonHelp,
                         command = None, **kw):
        # Set label's text
        kw['text'] = text
<<<<<<< HEAD
        widget = VectorWidgets.ColorEntry(parent, **kw)
=======
        widget = ColorEntry(parent, **kw)
>>>>>>> b655aa86
        # Do this after the widget so command isn't called on creation
        widget['command'] = command
        widget.pack(fill = X)
        self.bind(widget, balloonHelp)
        self.widgetDict[category + '-' + text] = widget
        return widget

    def createOptionMenu(self, parent, category, text, balloonHelp,
                         items, command):
        optionVar = StringVar()
        if len(items) > 0:
            optionVar.set(items[0])
        widget = Pmw.OptionMenu(parent, labelpos = W, label_text = text,
                                label_width = 12, menu_tearoff = 1,
                                menubutton_textvariable = optionVar,
                                items = items)
        # Do this after the widget so command isn't called on creation
        widget['command'] = command
        widget.pack(fill = X)
        self.bind(widget.component('menubutton'), balloonHelp)
        self.widgetDict[category + '-' + text] = widget
        self.variableDict[category + '-' + text] = optionVar
        return optionVar

    def createComboBox(self, parent, category, text, balloonHelp,
                         items, command, history = 0):
        widget = Pmw.ComboBox(parent,
                              labelpos = W,
                              label_text = text,
                              label_anchor = 'w',
                              label_width = 12,
                              entry_width = 16,
                              history = history,
                              scrolledlist_items = items)
        # Don't allow user to edit entryfield
        widget.configure(entryfield_entry_state = 'disabled')
        # Select first item if it exists
        if len(items) > 0:
            widget.selectitem(items[0])
        # Bind selection command
        widget['selectioncommand'] = command
        widget.pack(side = 'left', expand = 0)
        # Bind help
        self.bind(widget, balloonHelp)
        # Record widget
        self.widgetDict[category + '-' + text] = widget
        return widget

    def updateMenusAndLabels(self):
        self.updateMenus()
        self.updateLabels()

    def updateLabels(self):
        self.effectsLabel['text'] = self.particleEffect.getName()
        self.particlesLabel['text'] = self.particles.getName()
        if self.forceGroup != None:
            self.forceGroupLabel['text'] = self.forceGroup.getName()
        else:
            self.forceGroupLabel['text'] = 'Force Group'

    def updateMenus(self):
        self.updateEffectsMenus()
        self.updateParticlesMenus()
        self.updateForceGroupMenus()

    def updateEffectsMenus(self):
        # Get rid of old effects entries if any
        self.effectsEnableMenu.delete(0, 'end')
        self.effectsLabelMenu.delete(5, 'end')
        self.effectsLabelMenu.add_separator()
        # Add in a checkbutton for each effect (to toggle on/off)
        keys = sorted(self.effectsDict.keys())
        for name in keys:
            effect = self.effectsDict[name]
            self.effectsLabelMenu.add_command(
                label = effect.getName(),
                command = (lambda s = self,
                           e = effect: s.selectEffectNamed(e.getName()))
                )
            effectActive = IntVar()
            effectActive.set(effect.isEnabled())
            self.effectsEnableMenu.add_checkbutton(
                label = effect.getName(),
                variable = effectActive,
                command = (lambda s = self,
                           e = effect,
                           v = effectActive: s.toggleEffect(e, v)))

    def updateParticlesMenus(self):
        # Get rid of old particles entries if any
        self.particlesEnableMenu.delete(0, 'end')
        self.particlesLabelMenu.delete(2, 'end')
        self.particlesLabelMenu.add_separator()
        # Add in a checkbutton for each effect (to toggle on/off)
        particles = self.particleEffect.getParticlesList()
        names = [x.getName() for x in particles]
        names.sort()
        for name in names:
            particle = self.particleEffect.getParticlesNamed(name)
            self.particlesLabelMenu.add_command(
                label = name,
                command = (lambda s = self,
                           n = name: s.selectParticlesNamed(n))
                )
            particleActive = IntVar()
            particleActive.set(particle.isEnabled())
            self.particlesEnableMenu.add_checkbutton(
                label = name,
                variable = particleActive,
                command = (lambda s = self,
                           p = particle,
                           v = particleActive: s.toggleParticles(p, v)))

    def updateForceGroupMenus(self):
        # Get rid of old forceGroup entries if any
        self.forceGroupEnableMenu.delete(0, 'end')
        self.forceGroupLabelMenu.delete(2, 'end')
        self.forceGroupLabelMenu.add_separator()
        # Add in a checkbutton for each effect (to toggle on/off)
        forceGroupList = self.particleEffect.getForceGroupList()
        names = [x.getName() for x in forceGroupList]
        names.sort()
        for name in names:
            force = self.particleEffect.getForceGroupNamed(name)
            self.forceGroupLabelMenu.add_command(
                label = name,
                command = (lambda s = self,
                           n = name: s.selectForceGroupNamed(n))
                )
            forceActive = IntVar()
            forceActive.set(force.isEnabled())
            self.forceGroupEnableMenu.add_checkbutton(
                label = name,
                variable = forceActive,
                command = (lambda s = self,
                           f = force,
                           v = forceActive: s.toggleForceGroup(f, v)))

    def selectEffectNamed(self, name):
        effect = self.effectsDict.get(name, None)
        if effect != None:
            self.particleEffect = effect
            # Default to first particle in particlesDict
            self.particles = self.particleEffect.getParticlesList()[0]
            # See if particle effect has any forceGroup
            forceGroupList = self.particleEffect.getForceGroupList()
            if len(forceGroupList) > 0:
                self.forceGroup = forceGroupList[0]
            else:
                self.forceGroup = None
            self.mainNotebook.selectpage('System')
            self.updateInfo('System')
        else:
            print('ParticlePanel: No effect named ' + name)

    def toggleEffect(self, effect, var):
        if var.get():
            effect.enable()
        else:
            effect.disable()

    def selectParticlesNamed(self, name):
        particles = self.particleEffect.getParticlesNamed(name)
        if particles != None:
            self.particles = particles
            self.updateInfo()

    def toggleParticles(self, particles, var):
        if var.get():
            particles.enable()
        else:
            particles.disable()

    def selectForceGroupNamed(self, name):
        forceGroup = self.particleEffect.getForceGroupNamed(name)
        if forceGroup != None:
            self.forceGroup = forceGroup
            self.updateInfo('Force')

    def toggleForceGroup(self, forceGroup, var):
        if var.get():
            forceGroup.enable()
        else:
            forceGroup.disable()

    def toggleForce(self, force, pageName, variableName):
        v = self.getVariable(pageName, variableName)
        if v.get():
            force.setActive(1)
        else:
            force.setActive(0)

    def getWidget(self, category, text):
        return self.widgetDict[category + '-' + text]

    def getVariable(self, category, text):
        return self.variableDict[category + '-' + text]

    def loadParticleEffectFromFile(self):
        # Find path to particle directory
        pPath = getParticlePath()
        if pPath.getNumDirectories() > 0:
            if repr(pPath.getDirectory(0)) == '.':
                path = '.'
            else:
                path = pPath.getDirectory(0).toOsSpecific()
        else:
            path = '.'
        if not os.path.isdir(path):
            print('ParticlePanel Warning: Invalid default DNA directory!')
            print('Using current directory')
            path = '.'
        particleFilename = askopenfilename(
            defaultextension = '.ptf',
            filetypes = (('Particle Files', '*.ptf'), ('All files', '*')),
            initialdir = path,
            title = 'Load Particle Effect',
            parent = self.parent)
        if particleFilename:
            # Delete existing particles and forces
            self.particleEffect.loadConfig(
                Filename.fromOsSpecific(particleFilename))
            self.selectEffectNamed(self.particleEffect.getName())
            # Enable effect
            self.particleEffect.enable()
        messenger.send('SGE_Update Explorer',[render])

    def saveParticleEffectToFile(self):
        # Find path to particle directory
        pPath = getParticlePath()
        if pPath.getNumDirectories() > 0:
            if repr(pPath.getDirectory(0)) == '.':
                path = '.'
            else:
                path = pPath.getDirectory(0).toOsSpecific()
        else:
            path = '.'
        if not os.path.isdir(path):
            print('ParticlePanel Warning: Invalid default DNA directory!')
            print('Using current directory')
            path = '.'
        particleFilename = asksaveasfilename(
            defaultextension = '.ptf',
            filetypes = (('Particle Files', '*.ptf'), ('All files', '*')),
            initialdir = path,
            title = 'Save Particle Effect as',
            parent = self.parent)
        if particleFilename:
            self.particleEffect.saveConfig(Filename(particleFilename))

    ### PARTICLE EFFECTS COMMANDS ###
    def toggleParticleMgr(self):
        if self.particleMgrActive.get():
            base.enableParticles()
        else:
            base.disableParticles()

    ### PARTICLE SYSTEM COMMANDS ###
    def updateInfo(self, page = 'System'):
        self.updateMenusAndLabels()
        if page == 'System':
            self.updateSystemWidgets()
        elif page == 'Factory':
            self.selectFactoryPage()
            self.updateFactoryWidgets()
        elif page == 'Emitter':
            self.selectEmitterPage()
            self.updateEmitterWidgets()
        elif page == 'Renderer':
            self.selectRendererPage()
            self.updateRendererWidgets()
        elif page == 'Force':
            self.updateForceWidgets()

    def toggleParticleEffect(self):
        if self.getVariable('Effect', 'Active').get():
            self.particleEffect.enable()
        else:
            self.particleEffect.disable()

    ## SYSTEM PAGE ##
    def updateSystemWidgets(self):
        poolSize = self.particles.getPoolSize()
        self.getWidget('System', 'Pool Size').set(int(poolSize), 0)
        birthRate = self.particles.getBirthRate()
        self.getWidget('System', 'Birth Rate').set(birthRate, 0)
        litterSize = self.particles.getLitterSize()
        self.getWidget('System', 'Litter Size').set(int(litterSize), 0)
        litterSpread = self.particles.getLitterSpread()
        self.getWidget('System', 'Litter Spread').set(litterSpread, 0)
        systemLifespan = self.particles.getSystemLifespan()
        self.getWidget('System', 'Lifespan').set(systemLifespan, 0)
        pos = self.particles.nodePath.getPos()
        self.getWidget('System', 'Pos').set([pos[0], pos[1], pos[2]], 0)
        hpr = self.particles.nodePath.getHpr()
        self.getWidget('System', 'Hpr').set([hpr[0], hpr[1], hpr[2]], 0)
        self.getVariable('System', 'Render Space Velocities').set(
            self.particles.getLocalVelocityFlag())
        self.getVariable('System', 'System Grows Older').set(
            self.particles.getSystemGrowsOlderFlag())
    def setSystemPoolSize(self, value):
        self.particles.setPoolSize(int(value))
    def setSystemBirthRate(self, value):
        self.particles.setBirthRate(value)
    def setSystemLitterSize(self, value):
        self.particles.setLitterSize(int(value))
    def setSystemLitterSpread(self, value):
        self.particles.setLitterSpread(int(value))
    def setSystemLifespan(self, value):
        self.particles.setSystemLifespan(value)
    def toggleSystemLocalVelocity(self):
        self.particles.setLocalVelocityFlag(
            self.getVariable('System', 'Render Space Velocities').get())
    def toggleSystemGrowsOlder(self):
        self.particles.setSystemGrowsOlderFlag(
            self.getVariable('System', 'System Grows Older').get())
    def setSystemPos(self, pos):
        self.particles.nodePath.setPos(Vec3(pos[0], pos[1], pos[2]))
    def setSystemHpr(self, pos):
        self.particles.nodePath.setHpr(Vec3(pos[0], pos[1], pos[2]))

    ## FACTORY PAGE ##
    def selectFactoryType(self, type):
        self.factoryNotebook.selectpage(type)
        self.particles.setFactory(type)
        self.updateFactoryWidgets()

    def selectFactoryPage(self):
        pass

    def updateFactoryWidgets(self):
        factory = self.particles.factory
        lifespan = factory.getLifespanBase()
        self.getWidget('Factory', 'Life Span').set(lifespan, 0)
        lifespanSpread = factory.getLifespanSpread()
        self.getWidget('Factory', 'Life Span Spread').set(lifespanSpread, 0)
        mass = factory.getMassBase()
        self.getWidget('Factory', 'Mass').set(mass, 0)
        massSpread = factory.getMassSpread()
        self.getWidget('Factory', 'Mass Spread').set(massSpread, 0)
        terminalVelocity = factory.getTerminalVelocityBase()
        self.getWidget('Factory', 'Terminal Velocity').set(terminalVelocity, 0)
        terminalVelocitySpread = factory.getTerminalVelocitySpread()
        self.getWidget('Factory', 'Terminal Vel. Spread').set(
            terminalVelocitySpread, 0)

    def setFactoryLifeSpan(self, value):
        self.particles.factory.setLifespanBase(value)
    def setFactoryLifeSpanSpread(self, value):
        self.particles.factory.setLifespanSpread(value)
    def setFactoryParticleMass(self, value):
        self.particles.factory.setMassBase(value)
    def setFactoryParticleMassSpread(self, value):
        self.particles.factory.setMassSpread(value)
    def setFactoryTerminalVelocity(self, value):
        self.particles.factory.setTerminalVelocityBase(value)
    def setFactoryTerminalVelocitySpread(self, value):
        self.particles.factory.setTerminalVelocitySpread(value)
    # Point Page #
    # Z Spin Page #
    def setFactoryZSpinInitialAngle(self, angle):
        self.particles.factory.setInitialAngle(angle)
    def setFactoryZSpinInitialAngleSpread(self, spread):
        self.particles.factory.setInitialAngleSpread(spread)
    def setFactoryZSpinFinalAngle(self, angle):
        self.particles.factory.setFinalAngle(angle)
    def setFactoryZSpinFinalAngleSpread(self, spread):
        self.particles.factory.setFinalAngleSpread(spread)
    def setFactoryZSpinAngularVelocity(self, vel):
        self.particles.factory.setAngularVelocity(vel)
    def setFactoryZSpinAngularVelocitySpread(self, spread):
        self.particles.factory.setAngularVelocitySpread(spread)

    ## EMITTER PAGE ##
    def selectEmitterType(self, type):
        self.emitterNotebook.selectpage(type)
        self.particles.setEmitter(type)
        self.updateEmitterWidgets()

    def selectEmitterPage(self):
        type = self.particles.emitter.__class__.__name__
        self.emitterNotebook.selectpage(type)
        self.getVariable('Emitter', 'Emitter Type').set(type)

    def updateEmitterWidgets(self):
        emitter = self.particles.emitter
        self.setEmissionType(self.particles.emitter.getEmissionType())
        amp = emitter.getAmplitude()
        self.getWidget('Emitter', 'Velocity Multiplier').set(amp)
        spread = emitter.getAmplitudeSpread()
        self.getWidget('Emitter', 'Velocity Multiplier Spread').set(spread)
        vec = emitter.getOffsetForce()
        self.getWidget('Emitter', 'Offset Velocity').set(
            [vec[0], vec[1], vec[2]], 0)
        vec = emitter.getRadiateOrigin()
        self.getWidget('Emitter', 'Radiate Origin').set(
            [vec[0], vec[1], vec[2]], 0)
        vec = emitter.getExplicitLaunchVector()
        self.getWidget('Emitter', 'Explicit Velocity').set(
            [vec[0], vec[1], vec[2]], 0)
        if isinstance(emitter, BoxEmitter):
            min = emitter.getMinBound()
            self.getWidget('Box Emitter', 'Min').set(
                [min[0], min[1], min[2]], 0)
            max = emitter.getMaxBound()
            self.getWidget('Box Emitter', 'Max').set(
                [max[0], max[1], max[2]], 0)
        elif isinstance(emitter, DiscEmitter):
            radius = emitter.getRadius()
            self.getWidget('Disc Emitter', 'Radius').set(radius, 0)
            innerAngle = emitter.getInnerAngle()
            self.getWidget('Disc Emitter', 'Inner Angle').set(innerAngle, 0)
            innerMagnitude = emitter.getInnerMagnitude()
            self.getWidget('Disc Emitter', 'Inner Velocity').set(
                innerMagnitude, 0)
            outerAngle = emitter.getOuterAngle()
            self.getWidget('Disc Emitter', 'Outer Angle').set(outerAngle, 0)
            outerMagnitude = emitter.getOuterMagnitude()
            self.getWidget('Disc Emitter', 'Inner Velocity').set(
                outerMagnitude, 0)
            cubicLerping = emitter.getCubicLerping()
            self.getVariable('Disc Emitter', 'Cubic Lerping').set(cubicLerping)
        elif isinstance(emitter, LineEmitter):
            min = emitter.getEndpoint1()
            self.getWidget('Line Emitter', 'Min').set(
                [min[0], min[1], min[2]], 0)
            max = emitter.getEndpoint2()
            self.getWidget('Line Emitter', 'Max').set(
                [max[0], max[1], max[2]], 0)
        elif isinstance(emitter, PointEmitter):
            location = emitter.getLocation()
            self.getWidget('Point Emitter', 'Position').set(
                [location[0], location[1], location[2]], 0)
        elif isinstance(emitter, RectangleEmitter):
            min = emitter.getMinBound()
            self.getWidget('Rectangle Emitter', 'Min').set(
                [min[0], min[1]], 0)
            max = emitter.getMaxBound()
            self.getWidget('Rectangle Emitter', 'Max').set(
                [max[0], max[1]], 0)
        elif isinstance(emitter, RingEmitter):
            radius = emitter.getRadius()
            self.getWidget('Ring Emitter', 'Radius').set(radius, 0)
            radiusSpread = emitter.getRadiusSpread()
            self.getWidget('Ring Emitter', 'Radius Spread').set(radiusSpread, 0)
            angle = emitter.getAngle()
            self.getWidget('Ring Emitter', 'Angle').set(angle, 0)
        elif isinstance(emitter, SphereVolumeEmitter):
            radius = emitter.getRadius()
            self.getWidget('Sphere Volume Emitter', 'Radius').set(radius, 0)
        elif isinstance(emitter, SphereSurfaceEmitter):
            radius = emitter.getRadius()
            self.getWidget('Sphere Surface Emitter', 'Radius').set(radius, 0)
        elif isinstance(emitter, TangentRingEmitter):
            radius = emitter.getRadius()
            self.getWidget('Tangent Ring Emitter', 'Radius').set(radius, 0)
            radiusSpread = emitter.getRadiusSpread()
            self.getWidget('Tangent Ring Emitter', 'Radius Spread').set(
                radiusSpread, 0)
    # All #
    def setEmissionType(self, newType = None):
        if newType:
            type = newType
            self.emissionType.set(type)
        else:
            type = self.emissionType.get()
        self.particles.emitter.setEmissionType(type)
        if type == BaseParticleEmitter.ETEXPLICIT:
            self.getWidget(
                'Emitter', 'Radiate Origin')['state'] = 'disabled'
            self.getWidget(
                'Emitter', 'Explicit Velocity')['state'] = 'normal'
            # Hide custom widgets
            if isinstance(self.particles.emitter, DiscEmitter):
                self.discCustomFrame.pack_forget()
            elif isinstance(self.particles.emitter, RingEmitter):
                self.ringCustomFrame.pack_forget()
        elif type == BaseParticleEmitter.ETRADIATE:
            self.getWidget(
                'Emitter', 'Radiate Origin')['state'] = 'normal'
            self.getWidget(
                'Emitter', 'Explicit Velocity')['state'] = 'disabled'

            # Hide custom widgets
            if isinstance(self.particles.emitter, DiscEmitter):
                self.discCustomFrame.pack_forget()
            elif isinstance(self.particles.emitter, RingEmitter):
                self.ringCustomFrame.pack_forget()
        elif type == BaseParticleEmitter.ETCUSTOM:
            self.getWidget(
                'Emitter', 'Radiate Origin')['state'] = 'disabled'
            self.getWidget(
                'Emitter', 'Explicit Velocity')['state'] = 'disabled'
            # Show custom widgets
            if isinstance(self.particles.emitter, DiscEmitter):
                self.discCustomFrame.pack(fill = BOTH, expand = 1)
            elif isinstance(self.particles.emitter, RingEmitter):
                self.ringCustomFrame.pack(fill = BOTH, expand = 1)

    def setEmitterAmplitude(self, value):
        self.particles.emitter.setAmplitude(value)

    def setEmitterAmplitudeSpread(self, value):
        self.particles.emitter.setAmplitudeSpread(value)

    def setEmitterOffsetForce(self, vec):
        self.particles.emitter.setOffsetForce(
            Vec3(vec[0], vec[1], vec[2]))

    def setEmitterRadiateOrigin(self, origin):
        self.particles.emitter.setRadiateOrigin(
            Point3(origin[0], origin[1], origin[2]))

    def setEmitterExplicitLaunchVector(self, vec):
        self.particles.emitter.setExplicitLaunchVector(
            Vec3(vec[0], vec[1], vec[2]))

    # Box #
    def setEmitterBoxPoint1(self, point):
        self.particles.emitter.setMinBound(Point3(point[0],
                                                  point[1],
                                                  point[2]))
    def setEmitterBoxPoint2(self, point):
        self.particles.emitter.setMaxBound(Point3(point[0],
                                                  point[1],
                                                  point[2]))
    # Disc #
    def setEmitterDiscRadius(self, radius):
        self.particles.emitter.setRadius(radius)
    def setEmitterDiscInnerAngle(self, angle):
        self.particles.emitter.setInnerAngle(angle)
    def setEmitterDiscInnerVelocity(self, velocity):
        self.particles.emitter.setInnerMagnitude(velocity)
    def setEmitterDiscOuterAngle(self, angle):
        self.particles.emitter.setOuterAngle(angle)
    def setEmitterDiscOuterVelocity(self, velocity):
        self.particles.emitter.setOuterMagnitude(velocity)
    def toggleEmitterDiscCubicLerping(self):
        self.particles.emitter.setCubicLerping(
            self.getVariable('Disc Emitter', 'Cubic Lerping').get())
    # Line #
    def setEmitterLinePoint1(self, point):
        self.particles.emitter.setEndpoint1(Point3(point[0],
                                                   point[1],
                                                   point[2]))
    def setEmitterLinePoint2(self, point):
        self.particles.emitter.setEndpoint2(Point3(point[0],
                                                   point[1],
                                                   point[2]))
    # Point #
    def setEmitterPointPosition(self, pos):
        self.particles.emitter.setLocation(Point3(pos[0], pos[1], pos[2]))
    # Rectangle #
    def setEmitterRectanglePoint1(self, point):
        self.particles.emitter.setMinBound(Point2(point[0], point[1]))
    def setEmitterRectanglePoint2(self, point):
        self.particles.emitter.setMaxBound(Point2(point[0], point[1]))
    # Ring #
    def setEmitterRingRadius(self, radius):
        self.particles.emitter.setRadius(radius)
    def setEmitterRingRadiusSpread(self, radiusSpread):
        self.particles.emitter.setRadiusSpread(radiusSpread)
    def setEmitterRingLaunchAngle(self, angle):
        self.particles.emitter.setAngle(angle)
    # Sphere surface #
    def setEmitterSphereSurfaceRadius(self, radius):
        self.particles.emitter.setRadius(radius)
    # Sphere volume #
    def setEmitterSphereVolumeRadius(self, radius):
        self.particles.emitter.setRadius(radius)
    # Tangent ring #
    def setEmitterTangentRingRadius(self, radius):
        self.particles.emitter.setRadius(radius)
    def setEmitterTangentRingRadiusSpread(self, radiusSpread):
        self.particles.emitter.setRadiusSpread(radiusSpread)

    ## RENDERER PAGE ##
    def selectRendererType(self, type):
        self.rendererNotebook.selectpage(type)
        self.particles.setRenderer(type)
        self.updateRendererWidgets()

    def updateRendererWidgets(self):
        renderer = self.particles.renderer
        alphaMode = renderer.getAlphaMode()
        if alphaMode == BaseParticleRenderer.PRALPHANONE:
            aMode = 'NO_ALPHA'
        elif alphaMode == BaseParticleRenderer.PRALPHAOUT:
            aMode = 'ALPHA_OUT'
        elif alphaMode == BaseParticleRenderer.PRALPHAIN:
            aMode = 'ALPHA_IN'
        elif alphaMode == BaseParticleRenderer.PRALPHAINOUT:
            aMode = 'ALPHA_IN_OUT'
        elif alphaMode == BaseParticleRenderer.PRALPHAUSER:
            aMode = 'ALPHA_USER'
        self.getVariable('Renderer', 'Alpha Mode').set(aMode)
        userAlpha = renderer.getUserAlpha()
        self.getWidget('Renderer', 'User Alpha').set(userAlpha)

        if isinstance(renderer, LineParticleRenderer):
            headColor = renderer.getHeadColor() * 255.0
            self.getWidget('Line Renderer', 'Head Color').set(
                [headColor[0], headColor[1], headColor[2], headColor[3]])
            tailColor = renderer.getTailColor() * 255.0
            self.getWidget('Line Renderer', 'Tail Color').set(
                [tailColor[0], tailColor[1], tailColor[2], tailColor[3]])
            self.getWidget('Line Renderer', 'Line Scale Factor').set(
                renderer.getLineScaleFactor())

        elif isinstance(renderer, GeomParticleRenderer):
            self.getVariable('Geom Renderer', 'X Scale').set(
                renderer.getXScaleFlag())
            self.getVariable('Geom Renderer', 'Y Scale').set(
                renderer.getYScaleFlag())
            self.getVariable('Geom Renderer', 'Z Scale').set(
                renderer.getZScaleFlag())
            initialXScale = renderer.getInitialXScale()
            self.getWidget('Geom Renderer', 'Initial X Scale').set(
                initialXScale)
            initialYScale = renderer.getInitialYScale()
            self.getWidget('Geom Renderer', 'Initial Y Scale').set(
                initialYScale)
            initialZScale = renderer.getInitialZScale()
            self.getWidget('Geom Renderer', 'Initial Z Scale').set(
                initialZScale)
            finalXScale = renderer.getFinalXScale()
            self.getWidget('Geom Renderer', 'Final X Scale').set(
                finalXScale)
            finalYScale = renderer.getFinalYScale()
            self.getWidget('Geom Renderer', 'Final Y Scale').set(
                finalYScale)
            finalZScale = renderer.getFinalZScale()
            self.getWidget('Geom Renderer', 'Final Z Scale').set(
                finalZScale)
            if(self.getVariable('Geom Renderer','Color Blend').get() in ['MAdd','MSubtract','MInvSubtract']):
                self.getWidget('Geom Renderer','Incoming Op.').pack(fill = X)
                self.getWidget('Geom Renderer','Fbuffer Op.').pack(fill = X)
            else:
                self.getWidget('Geom Renderer','Incoming Op.').pack_forget()
                self.getWidget('Geom Renderer','Fbuffer Op.').pack_forget()
            for x in self.rendererSegmentWidgetList:
                x.pack_forget()
                x.destroy()
            self.rendererSegmentWidgetList = []
            for id in self.particles.renderer.getColorInterpolationManager().getSegmentIdList().split():
                self.createWidgetForExistingInterpolationSegment(eval(id))

        elif isinstance(renderer, PointParticleRenderer):
            pointSize = renderer.getPointSize()
            self.getWidget('Point Renderer', 'Point Size').set(pointSize)
            startColor = renderer.getStartColor() * 255.0
            self.getWidget('Point Renderer', 'Start Color').set(
                [startColor[0], startColor[1], startColor[2], startColor[3]])
            endColor = renderer.getEndColor() * 255.0
            self.getWidget('Point Renderer', 'End Color').set(
                [endColor[0], endColor[1], endColor[2], endColor[3]])
            blendType = renderer.getBlendType()
            if (blendType == PointParticleRenderer.PPONECOLOR):
                bType = "PP_ONE_COLOR"
            elif (blendType == PointParticleRenderer.PPBLENDLIFE):
                bType = "PP_BLEND_LIFE"
            elif (blendType == PointParticleRenderer.PPBLENDVEL):
                bType = "PP_BLEND_VEL"
            self.getVariable('Point Renderer', 'Blend Type').set(bType)
            blendMethod = renderer.getBlendMethod()
            bMethod = "PP_NO_BLEND"
            if (blendMethod == BaseParticleRenderer.PPNOBLEND):
                bMethod = "PP_NO_BLEND"
            elif (blendMethod == BaseParticleRenderer.PPBLENDLINEAR):
                bMethod = "PP_BLEND_LINEAR"
            elif (blendMethod == BaseParticleRenderer.PPBLENDCUBIC):
                bMethod = "PP_BLEND_CUBIC"
            self.getVariable('Point Renderer', 'Blend Method').set(bMethod)

        elif isinstance(renderer, SparkleParticleRenderer):
            centerColor = renderer.getCenterColor() * 255.0
            self.getWidget('Sparkle Renderer', 'Center Color').set(
                [centerColor[0], centerColor[1],
                 centerColor[2], centerColor[3]])
            edgeColor = renderer.getEdgeColor() * 255.0
            self.getWidget('Sparkle Renderer', 'Edge Color').set(
                [edgeColor[0], edgeColor[1], edgeColor[2], edgeColor[3]])
            birthRadius = renderer.getBirthRadius()
            self.getWidget('Sparkle Renderer', 'Birth Radius').set(birthRadius)
            deathRadius = renderer.getDeathRadius()
            self.getWidget('Sparkle Renderer', 'Death Radius').set(deathRadius)
            lifeScale = renderer.getLifeScale()
            lScale = "SP_NO_SCALE"
            if (lifeScale == SparkleParticleRenderer.SPSCALE):
                lScale = "SP_SCALE"
            self.getVariable('Sparkle Renderer', 'Life Scale').set(lScale)

        elif isinstance(renderer, SpriteParticleRenderer):
            self.getWidget('Sprite Renderer','Frame Rate').set(renderer.getAnimateFramesRate(), 0)
            self.getVariable('Sprite Renderer','Enable Animation').set(
                renderer.getAnimateFramesEnable())
            self.readSpriteRendererAnimations() # Updates widgets with renderer data.
            self.getVariable('Sprite Renderer', 'X Scale').set(
                renderer.getXScaleFlag())
            self.getVariable('Sprite Renderer', 'Y Scale').set(
                renderer.getYScaleFlag())
            self.getVariable('Sprite Renderer', 'Anim Angle').set(
                renderer.getAnimAngleFlag())
            initialXScale = renderer.getInitialXScale()
            self.getWidget('Sprite Renderer', 'Initial X Scale').set(
                initialXScale)
            initialYScale = renderer.getInitialYScale()
            self.getWidget('Sprite Renderer', 'Initial Y Scale').set(
                initialYScale)
            finalXScale = renderer.getFinalXScale()
            self.getWidget('Sprite Renderer', 'Final X Scale').set(
                finalXScale)
            finalYScale = renderer.getFinalYScale()
            self.getWidget('Sprite Renderer', 'Final Y Scale').set(
                finalYScale)
            nonanimatedTheta = renderer.getNonanimatedTheta()
            self.getWidget('Sprite Renderer', 'Non Animated Theta').set(
                nonanimatedTheta)
            blendMethod = renderer.getAlphaBlendMethod()
            bMethod = "PP_NO_BLEND"
            if (blendMethod == BaseParticleRenderer.PPNOBLEND):
                bMethod = "PP_NO_BLEND"
            elif (blendMethod == BaseParticleRenderer.PPBLENDLINEAR):
                bMethod = "PP_BLEND_LINEAR"
            elif (blendMethod == BaseParticleRenderer.PPBLENDCUBIC):
                bMethod = "PP_BLEND_CUBIC"
            self.getVariable('Sprite Renderer', 'Alpha Disable').set(
                renderer.getAlphaDisable())
            if(self.getVariable('Sprite Renderer','Color Blend').get() in ['MAdd','MSubtract','MInvSubtract']):
                self.getWidget('Sprite Renderer','Incoming Op.').pack(fill = X)
                self.getWidget('Sprite Renderer','Fbuffer Op.').pack(fill = X)
            else:
                self.getWidget('Sprite Renderer','Incoming Op.').pack_forget()
                self.getWidget('Sprite Renderer','Fbuffer Op.').pack_forget()
            for x in self.rendererSegmentWidgetList:
                x.pack_forget()
                x.destroy()
            self.rendererSegmentWidgetList = []
            for id in self.particles.renderer.getColorInterpolationManager().getSegmentIdList().split():
                self.createWidgetForExistingInterpolationSegment(eval(id))

    def selectRendererPage(self):
        type = self.particles.renderer.__class__.__name__
        if(type == 'SpriteParticleRendererExt'):
           type = 'SpriteParticleRenderer'
        self.rendererNotebook.selectpage(type)
        self.getVariable('Renderer', 'Renderer Type').set(type)

    # All #
    def setRendererAlphaMode(self, alphaMode):
        if alphaMode == 'NO_ALPHA':
            aMode = BaseParticleRenderer.PRALPHANONE
        elif alphaMode == 'ALPHA_OUT':
            aMode = BaseParticleRenderer.PRALPHAOUT
        elif alphaMode == 'ALPHA_IN':
            aMode = BaseParticleRenderer.PRALPHAIN
        elif alphaMode == 'ALPHA_IN_OUT':
            aMode = BaseParticleRenderer.PRALPHAINOUT
        elif alphaMode == 'ALPHA_USER':
            aMode = BaseParticleRenderer.PRALPHAUSER
        self.particles.renderer.setAlphaMode(aMode)

    def setRendererUserAlpha(self, alpha):
        self.particles.renderer.setUserAlpha(alpha)

    # Line #
    def setRendererLineHeadColor(self, color):
        self.particles.renderer.setHeadColor(
            Vec4(color[0]/255.0, color[1]/255.0,
                 color[2]/255.0, color[3]/255.0))
    def setRendererLineTailColor(self, color):
        self.particles.renderer.setTailColor(
            Vec4(color[0]/255.0, color[1]/255.0,
                 color[2]/255.0, color[3]/255.0))
    def setRendererLineScaleFactor(self, sf):
        self.particles.renderer.setLineScaleFactor(sf)
    # Geom #
    def setRendererGeomNode(self, event):
        node = None
        nodePath = loader.loadModel(self.rendererGeomNode.get())
        if nodePath != None:
            node = nodePath.node()
        if (node != None):
            self.particles.geomReference = self.rendererGeomNode.get()
            self.particles.renderer.setGeomNode(node)
    # Point #
    def setRendererPointSize(self, size):
        self.particles.renderer.setPointSize(size)
    def setRendererPointStartColor(self, color):
        self.particles.renderer.setStartColor(
            Vec4(color[0]/255.0, color[1]/255.0,
                 color[2]/255.0, color[3]/255.0))
    def setRendererPointEndColor(self, color):
        self.particles.renderer.setEndColor(
            Vec4(color[0]/255.0, color[1]/255.0,
                 color[2]/255.0, color[3]/255.0))
    def rendererPointSelectBlendType(self, blendType):
        if blendType == "PP_ONE_COLOR":
            bType = PointParticleRenderer.PPONECOLOR
        elif blendType == "PP_BLEND_LIFE":
            bType = PointParticleRenderer.PPBLENDLIFE
        elif blendType == "PP_BLEND_VEL":
            bType = PointParticleRenderer.PPBLENDVEL
        self.particles.renderer.setBlendType(bType)
    def rendererPointSelectBlendMethod(self, blendMethod):
        if blendMethod == "PP_NO_BLEND":
            bMethod = BaseParticleRenderer.PPNOBLEND
        elif blendMethod == "PP_BLEND_LINEAR":
            bMethod = BaseParticleRenderer.PPBLENDLINEAR
        elif blendMethod == "PP_BLEND_CUBIC":
            bMethod = BaseParticleRenderer.PPBLENDCUBIC
        self.particles.renderer.setBlendMethod(bMethod)
    # Sparkle #
    def setRendererSparkleCenterColor(self, color):
        self.particles.renderer.setCenterColor(
            Vec4(color[0]/255.0, color[1]/255.0,
                 color[2]/255.0, color[3]/255.0))
    def setRendererSparkleEdgeColor(self, color):
        self.particles.renderer.setEdgeColor(
            Vec4(color[0]/255.0, color[1]/255.0,
                 color[2]/255.0, color[3]/255.0))
    def setRendererSparkleBirthRadius(self, radius):
        self.particles.renderer.setBirthRadius(radius)
    def setRendererSparkleDeathRadius(self, radius):
        self.particles.renderer.setDeathRadius(radius)
    def setRendererSparkleLifeScale(self, lifeScaleMethod):
        if lifeScaleMethod == 'SP_NO_SCALE':
            lScale = SparkleParticleRenderer.SPNOSCALE
        else:
            lScale = SparkleParticleRenderer.SPSCALE
        self.particles.renderer.setLifeScale(lScale)
    # Sprite #
    def setSpriteSourceType(self):
        if self.rendererSpriteSourceType.get() == SpriteAnim.ST_texture:
            self.rendererSpriteTextureEntry['state'] = 'normal'
            self.rendererSpriteFileEntry['state'] = 'disabled'
            self.rendererSpriteNodeEntry['state'] = 'disabled'
            self.rendererSpriteTextureEntry['background'] = '#FFFFFF'
            self.rendererSpriteFileEntry['background'] = '#C0C0C0'
            self.rendererSpriteNodeEntry['background'] = '#C0C0C0'
        else:
            self.rendererSpriteTextureEntry['state'] = 'disabled'
            self.rendererSpriteFileEntry['state'] = 'normal'
            self.rendererSpriteNodeEntry['state'] = 'normal'
            self.rendererSpriteTextureEntry['background'] = '#C0C0C0'
            self.rendererSpriteFileEntry['background'] = '#FFFFFF'
            self.rendererSpriteNodeEntry['background'] = '#FFFFFF'

    def setRendererSpriteAnimationFrameRate(self, rate):
        self.particles.renderer.setAnimateFramesRate(rate)
    def setRendererSpriteAnimationEnable(self):
        self.particles.renderer.setAnimateFramesEnable(
            self.getVariable('Sprite Renderer','Enable Animation').get())
    def addRendererSpriteAnimationTexture(self):
        ren = self.particles.getRenderer()
        parent = self.rendererSpriteAnimationFrame

        if ren.addTextureFromFile():
            animId = len([x for x in self.rendererSpriteAnimationWidgetList if x and x.valid])
            anim = ren.getAnim(animId)

            frameNum = len([x for x in self.rendererSpriteAnimationWidgetList if x])

            self.rendererSpriteAnimationWidgetList.append(
                self.createSpriteAnimationTextureWidget(parent, anim, repr(frameNum)))
        else:
            animId = len([x for x in self.rendererSpriteAnimationWidgetList if x and x.valid])
            anim = SpriteAnim.STTexture

            frameNum = len([x for x in self.rendererSpriteAnimationWidgetList if x])

            self.rendererSpriteAnimationWidgetList.append(
                self.createSpriteAnimationTextureWidget(parent, anim, repr(frameNum)))
        parent.pack(fill=BOTH, expand=1)
    def addRendererSpriteAnimationFromNode(self):
        ren = self.particles.getRenderer()
        parent = self.rendererSpriteAnimationFrame

        if ren.addTextureFromNode():
            animId = len([x for x in self.rendererSpriteAnimationWidgetList if x and x.valid])
            anim = ren.getAnim(animId)

            frameNum = len([x for x in self.rendererSpriteAnimationWidgetList if x])

            self.rendererSpriteAnimationWidgetList.append(
                self.createSpriteAnimationNodeWidget(parent, anim, repr(frameNum)))
        else:
            animId = len([x for x in self.rendererSpriteAnimationWidgetList if x and x.valid])
            anim = SpriteAnim.STFromNode

            frameNum = len([x for x in self.rendererSpriteAnimationWidgetList if x])

            self.rendererSpriteAnimationWidgetList.append(
                self.createSpriteAnimationNodeWidget(parent, anim, repr(frameNum)))
        parent.pack(fill=BOTH, expand=1)

    def toggleRendererSpriteXScale(self):
        self.particles.renderer.setXScaleFlag(
            self.getVariable('Sprite Renderer', 'X Scale').get())
    def toggleRendererSpriteYScale(self):
        self.particles.renderer.setYScaleFlag(
            self.getVariable('Sprite Renderer', 'Y Scale').get())
    def toggleRendererSpriteAnimAngle(self):
        self.particles.renderer.setAnimAngleFlag(
            self.getVariable('Sprite Renderer', 'Anim Angle').get())

    def toggleAngularVelocity(self):
        self.particles.factory.enableAngularVelocity(
            self.getVariable('Z Spin Factory', 'Enable Angular Velocity').get())

    def setRendererSpriteInitialXScale(self, xScale):
        self.particles.renderer.setInitialXScale(xScale)
    def setRendererSpriteFinalXScale(self, xScale):
        self.particles.renderer.setFinalXScale(xScale)
    def setRendererSpriteInitialYScale(self, yScale):
        self.particles.renderer.setInitialYScale(yScale)
    def setRendererSpriteFinalYScale(self, yScale):
        self.particles.renderer.setFinalYScale(yScale)
    def setRendererSpriteNonAnimatedTheta(self, theta):
        self.particles.renderer.setNonanimatedTheta(theta)
    def setRendererSpriteBlendMethod(self, blendMethod):
<<<<<<< HEAD
=======
        print(blendMethod)
>>>>>>> b655aa86
        if blendMethod == 'PP_NO_BLEND':
            bMethod = BaseParticleRenderer.PPNOBLEND
        elif blendMethod == 'PP_BLEND_LINEAR':
            bMethod = BaseParticleRenderer.PPBLENDLINEAR
        elif blendMethod == 'PP_BLEND_CUBIC':
            bMethod = BaseParticleRenderer.PPBLENDCUBIC
        else:
            bMethod = BaseParticleRenderer.PPNOBLEND
        self.particles.renderer.setAlphaBlendMethod(bMethod)
    def toggleRendererSpriteAlphaDisable(self):
        self.particles.renderer.setAlphaDisable(
            self.getVariable('Sprite Renderer', 'Alpha Disable').get())
    def setRendererColorBlendAttrib(self, rendererName, blendMethodStr, incomingOperandStr, fbufferOperandStr):
        self.particles.getRenderer().setColorBlendMode(getattr(ColorBlendAttrib, blendMethodStr),
                                                       getattr(ColorBlendAttrib, incomingOperandStr),
                                                       getattr(ColorBlendAttrib, fbufferOperandStr))

        if(blendMethodStr in ['MAdd','MSubtract','MInvSubtract']):
            self.getWidget(rendererName,'Incoming Op.').pack(fill = X)
            self.getWidget(rendererName,'Fbuffer Op.').pack(fill = X)
        else:
            self.getWidget(rendererName,'Incoming Op.').pack_forget()
            self.getWidget(rendererName,'Fbuffer Op.').pack_forget()

        self.updateRendererWidgets()
    def setRendererSpriteColorBlendMethod(self, blendMethod):
        blendMethodStr = blendMethod
        incomingOperandStr = self.getVariable('Sprite Renderer','Incoming Op.').get()
        fbufferOperandStr = self.getVariable('Sprite Renderer','Fbuffer Op.').get()

        self.setRendererColorBlendAttrib('Sprite Renderer', blendMethodStr, incomingOperandStr, fbufferOperandStr)
    def setRendererSpriteColorBlendIncomingOperand(self, operand):
        blendMethodStr = self.getVariable('Sprite Renderer','Color Blend').get()
        incomingOperandStr = operand
        fbufferOperandStr = self.getVariable('Sprite Renderer','Fbuffer Op.').get()

        self.setRendererColorBlendAttrib('Sprite Renderer', blendMethodStr, incomingOperandStr, fbufferOperandStr)
    def setRendererSpriteColorBlendFbufferOperand(self, operand):
        blendMethodStr = self.getVariable('Sprite Renderer','Color Blend').get()
        incomingOperandStr = self.getVariable('Sprite Renderer','Incoming Op.').get()
        fbufferOperandStr = operand
        self.setRendererColorBlendAttrib('Sprite Renderer', blendMethodStr, incomingOperandStr, fbufferOperandStr)


    # GeomParticleRenderer Functionality
    def toggleRendererGeomXScale(self):
        self.particles.renderer.setXScaleFlag(
            self.getVariable('Geom Renderer', 'X Scale').get())
    def toggleRendererGeomYScale(self):
        self.particles.renderer.setYScaleFlag(
            self.getVariable('Geom Renderer', 'Y Scale').get())
    def toggleRendererGeomZScale(self):
        self.particles.renderer.setZScaleFlag(
            self.getVariable('Geom Renderer', 'Z Scale').get())

    def setRendererGeomInitialXScale(self, xScale):
        self.particles.renderer.setInitialXScale(xScale)
    def setRendererGeomFinalXScale(self, xScale):
        self.particles.renderer.setFinalXScale(xScale)

    def setRendererGeomInitialYScale(self, yScale):
        self.particles.renderer.setInitialYScale(yScale)
    def setRendererGeomFinalYScale(self, yScale):
        self.particles.renderer.setFinalYScale(yScale)

    def setRendererGeomInitialZScale(self, zScale):
        self.particles.renderer.setInitialZScale(zScale)
    def setRendererGeomFinalZScale(self, zScale):
        self.particles.renderer.setFinalZScale(zScale)

    def setRendererGeomColorBlendMethod(self, blendMethod):
        blendMethodStr = blendMethod
        incomingOperandStr = self.getVariable('Geom Renderer','Incoming Op.').get()
        fbufferOperandStr = self.getVariable('Geom Renderer','Fbuffer Op.').get()
        self.setRendererColorBlendAttrib('Geom Renderer', blendMethodStr, incomingOperandStr, fbufferOperandStr)

    def setRendererGeomColorBlendIncomingOperand(self, operand):
        blendMethodStr = self.getVariable('Geom Renderer','Color Blend').get()
        incomingOperandStr = operand
        fbufferOperandStr = self.getVariable('Geom Renderer','Fbuffer Op.').get()
        self.setRendererColorBlendAttrib('Geom Renderer', blendMethodStr, incomingOperandStr, fbufferOperandStr)

    def setRendererGeomColorBlendFbufferOperand(self, operand):
        blendMethodStr = self.getVariable('Geom Renderer','Color Blend').get()
        incomingOperandStr = self.getVariable('Geom Renderer','Incoming Op.').get()
        fbufferOperandStr = operand
        self.setRendererColorBlendAttrib('Geom Renderer', blendMethodStr, incomingOperandStr, fbufferOperandStr)


    def addConstantInterpolationSegment(self, id = None):
        ren = self.particles.getRenderer()
        cim = ren.getColorInterpolationManager()
        if id is None:
            seg = cim.getSegment(cim.addConstant())
        else:
            seg = cim.getSegment(id)

        if(ren.__class__.__name__ == 'SpriteParticleRendererExt'):
            parent = self.rendererSpriteSegmentFrame
            segName = repr(len(self.rendererSegmentWidgetList))+':Constant'
            self.rendererSegmentWidgetList.append(
                self.createConstantInterpolationSegmentWidget(parent, segName, seg))
        elif(ren.__class__.__name__ == 'GeomParticleRenderer'):
            parent = self.rendererGeomSegmentFrame
            segName = repr(len(self.rendererSegmentWidgetList))+':Constant'
            self.rendererSegmentWidgetList.append(
                self.createConstantInterpolationSegmentWidget(parent, segName, seg))
        parent.pack(fill=BOTH, expand=1)

    def addLinearInterpolationSegment(self, id = None):
        ren = self.particles.getRenderer()
        cim = ren.getColorInterpolationManager()
        if id is None:
            seg = cim.getSegment(cim.addLinear())
        else:
            seg = cim.getSegment(id)

        if(ren.__class__.__name__ == 'SpriteParticleRendererExt'):
            parent = self.rendererSpriteSegmentFrame
            segName = repr(len(self.rendererSegmentWidgetList))+':Linear'
            self.rendererSegmentWidgetList.append(
                self.createLinearInterpolationSegmentWidget(parent, segName, seg))
        elif(ren.__class__.__name__ == 'GeomParticleRenderer'):
            parent = self.rendererGeomSegmentFrame
            segName = repr(len(self.rendererSegmentWidgetList))+':Linear'
            self.rendererSegmentWidgetList.append(
                self.createLinearInterpolationSegmentWidget(parent, segName, seg))
        parent.pack(fill=BOTH, expand=1)

    def addStepwaveInterpolationSegment(self, id = None):
        ren = self.particles.getRenderer()
        cim = ren.getColorInterpolationManager()
        if id is None:
            seg = cim.getSegment(cim.addStepwave())
        else:
            seg = cim.getSegment(id)

        if(ren.__class__.__name__ == 'SpriteParticleRendererExt'):
            parent = self.rendererSpriteSegmentFrame
            segName = repr(len(self.rendererSegmentWidgetList))+':Stepwave'
            self.rendererSegmentWidgetList.append(
                self.createStepwaveInterpolationSegmentWidget(parent, segName, seg))
        elif(ren.__class__.__name__ == 'GeomParticleRenderer'):
            parent = self.rendererGeomSegmentFrame
            segName = repr(len(self.rendererSegmentWidgetList))+':Stepwave'
            self.rendererSegmentWidgetList.append(
                self.createStepwaveInterpolationSegmentWidget(parent, segName, seg))
        parent.pack(fill=BOTH, expand=1)

    def addSinusoidInterpolationSegment(self, id = None):
        ren = self.particles.getRenderer()
        cim = ren.getColorInterpolationManager()
        if id is None:
            seg = cim.getSegment(cim.addSinusoid())
        else:
            seg = cim.getSegment(id)

        if(ren.__class__.__name__ == 'SpriteParticleRendererExt'):
            parent = self.rendererSpriteSegmentFrame
            segName = repr(len(self.rendererSegmentWidgetList))+':Sinusoid'
            self.rendererSegmentWidgetList.append(
                self.createSinusoidInterpolationSegmentWidget(parent, segName, seg))
        elif(ren.__class__.__name__ == 'GeomParticleRenderer'):
            parent = self.rendererGeomSegmentFrame
            segName = repr(len(self.rendererSegmentWidgetList))+':Sinusoid'
            self.rendererSegmentWidgetList.append(
                self.createSinusoidInterpolationSegmentWidget(parent, segName, seg))
        parent.pack(fill=BOTH, expand=1)

    def createWidgetForExistingInterpolationSegment(self, id):
        ren = self.particles.getRenderer()
        cim = ren.getColorInterpolationManager()
        seg = cim.getSegment(id)
        assert seg

        fun = seg.getFunction()
        if isinstance(fun,ColorInterpolationFunctionSinusoid):
            self.addSinusoidInterpolationSegment(id)
        elif isinstance(fun,ColorInterpolationFunctionStepwave):
            self.addStepwaveInterpolationSegment(id)
        elif isinstance(fun,ColorInterpolationFunctionLinear):
            self.addLinearInterpolationSegment(id)
        elif isinstance(fun,ColorInterpolationFunctionConstant):
            self.addConstantInterpolationSegment(id)

    def createInterpolationSegmentFrame(self, parent, segName, seg):
        frame = Frame(parent, relief = RAISED, borderwidth = 2)
        lFrame = Frame(frame, relief = FLAT)
        def removeInterpolationSegmentFrame(s = self, seg = seg, fr = frame):
            s.particles.getRenderer().getColorInterpolationManager().clearSegment(seg.getId())
            fr.pack_forget()
        def setSegEnabled(s=self, n=segName):
            enabled = s.getVariable('Sprite Renderer', n+' Enabled')
            seg.setEnabled(enabled.get())
        def setIsModulated(s=self, n=segName):
            modulated = s.getVariable('Sprite Renderer', n+' isModulated')
            seg.setIsModulated(modulated.get())
        def setSegBegin(time):
            seg.setTimeBegin(time)
        def setSegEnd(time):
            seg.setTimeEnd(time)
        Button(lFrame, text = 'X',
               command = removeInterpolationSegmentFrame).pack(side = RIGHT, expand = 0)
        Label(lFrame, text = segName,
              foreground = 'Blue',
              font = ('MSSansSerif', 12, 'bold'),
              ).pack(fill = X, expand = 1)
        lFrame.pack(fill = X, expand = 1)
        lFrame = Frame(frame, relief = FLAT)
        self.createCheckbutton(
            lFrame, 'Sprite Renderer', segName + ' Enabled',
            ('On: Enabled\n' +
             'Off: Disabled'),
            command = setSegEnabled, initialState = seg.isEnabled())
        self.createCheckbutton(
            lFrame, 'Sprite Renderer', segName + ' isModulated',
            ('On: Modulate\n' +
             'Off: Add'),
            command = setIsModulated, initialState = seg.isModulated())
        lFrame.pack(fill = X, expand = 1)

        f = Frame(frame)
        self.createSlider(f,
                          'Sprite Renderer', segName + ' Begin',
                          '',
                          command = setSegBegin,
                          value = seg.getTimeBegin())
        self.createSlider(f,'Sprite Renderer', segName + ' End',
                          '',
                          command = setSegEnd,
                          value = seg.getTimeEnd())
        f.pack(fill = X, expand = 0)
        frame.pack(pady = 3, fill = X, expand = 0)
        return frame

    def createConstantInterpolationSegmentWidget(self, parent, segName, segment):
        fun = segment.getFunction()
        def setSegColorA(color):
            fun.setColorA(
                Vec4(color[0]/255.0, color[1]/255.0,
                     color[2]/255.0, color[3]/255.0))

        frame = self.createInterpolationSegmentFrame(parent, segName, segment)
        f = Frame(frame)

        c = fun.getColorA()
        c = [c[0]*255.0, c[1]*255.0, c[2]*255.0, c[3]*255.0]
        self.createColorEntry(f,'Sprite Renderer', segName + ' Color A',
                              '',
                              command = setSegColorA,
                              value = c)
        f.pack(fill = X)
        return frame

    def createLinearInterpolationSegmentWidget(self, parent, segName, segment):
        fun = segment.getFunction()
        def setSegColorA(color):
            fun.setColorA(
                Vec4(color[0]/255.0, color[1]/255.0,
                     color[2]/255.0, color[3]/255.0))
        def setSegColorB(color):
            fun.setColorB(
                Vec4(color[0]/255.0, color[1]/255.0,
                     color[2]/255.0, color[3]/255.0))

        frame = self.createInterpolationSegmentFrame(parent, segName, segment)
        f = Frame(frame)

        c = fun.getColorA()
        c = [c[0]*255.0, c[1]*255.0, c[2]*255.0, c[3]*255.0]
        self.createColorEntry(f,'Sprite Renderer', segName + ' Color A',
                              '',
                              command = setSegColorA,
                              value = c)
        c = fun.getColorB()
        c = [c[0]*255.0, c[1]*255.0, c[2]*255.0, c[3]*255.0]
        self.createColorEntry(f,'Sprite Renderer', segName + ' Color B',
                              '',
                              command = setSegColorB,
                              value = c)
        f.pack(fill = X)
        return frame

    def createStepwaveInterpolationSegmentWidget(self, parent, segName, segment):
        fun = segment.getFunction()
        def setColorA(color):
            fun.setColorA(
                Vec4(color[0]/255.0, color[1]/255.0,
                     color[2]/255.0, color[3]/255.0))
        def setColorB(color):
            fun.setColorB(
                Vec4(color[0]/255.0, color[1]/255.0,
                     color[2]/255.0, color[3]/255.0))
        def setWidthA(width):
            fun.setWidthA(width)
        def setWidthB(width):
            fun.setWidthB(width)

        frame = self.createInterpolationSegmentFrame(parent, segName, segment)
        f = Frame(frame)

        c = fun.getColorA()
        c = [c[0]*255.0, c[1]*255.0, c[2]*255.0, c[3]*255.0]
        self.createColorEntry(f,'Sprite Renderer', segName + ' Color A',
                              '',
                              command = setColorA,
                              value = c)
        c = fun.getColorB()
        c = [c[0]*255.0, c[1]*255.0, c[2]*255.0, c[3]*255.0]
        self.createColorEntry(f,'Sprite Renderer', segName + ' Color B',
                              '',
                              command = setColorB,
                              value = c)
        w = fun.getWidthA()
        self.createSlider(f,'Sprite Renderer', segName + ' Width A',
                          '',
                          command = setWidthA,
                          value = w)
        w = fun.getWidthB()
        self.createSlider(f,'Sprite Renderer', segName + ' Width B',
                          '',
                          command = setWidthB,
                          value = w)
        f.pack(fill = X)
        return frame

    def createSinusoidInterpolationSegmentWidget(self, parent, segName, segment):
        fun = segment.getFunction()
        def setColorA(color):
            fun.setColorA(
                Vec4(color[0]/255.0, color[1]/255.0,
                     color[2]/255.0, color[3]/255.0))
        def setColorB(color):
            fun.setColorB(
                Vec4(color[0]/255.0, color[1]/255.0,
                     color[2]/255.0, color[3]/255.0))
        def setPeriod(period):
            fun.setPeriod(period)

        frame = self.createInterpolationSegmentFrame(parent, segName, segment)
        f = Frame(frame)

        c = fun.getColorA()
        c = [c[0]*255.0, c[1]*255.0, c[2]*255.0, c[3]*255.0]
        self.createColorEntry(f,'Sprite Renderer', segName + ' Color A',
                              '',
                              command = setColorA,
                              value = c)
        c = fun.getColorB()
        c = [c[0]*255.0, c[1]*255.0, c[2]*255.0, c[3]*255.0]
        self.createColorEntry(f,'Sprite Renderer', segName + ' Color B',
                              '',
                              command = setColorB,
                              value = c)
        p = fun.getPeriod()
        self.createFloater(f,'Sprite Renderer', segName + ' Period',
                          '',
                          command = setPeriod,
                          value = p)
        f.pack(fill = X)
        return frame

    def createSpriteAnimationFrame(self, parent, anim, animName):
        ren = self.particles.getRenderer()
        pass
        frame = Frame(parent, relief = RAISED, borderwidth = 2)
        frame.pack(pady = 1, fill = X, expand = 0)

        lFrame = Frame(frame, relief = FLAT)
        lFrame.pack(fill = X, expand = 1)

        def delete(s = self, fr = frame):
            i = s.rendererSpriteAnimationWidgetList.index(fr)
            s.rendererSpriteAnimationWidgetList[i] = None
            fr.pack_forget()
            fr.destroy()
            s.writeSpriteRendererAnimations()
            s.readSpriteRendererAnimations()

        Button(lFrame, text = 'X', foreground = 'Red', font = ('MSSansSerif', 8, 'bold'),
               command = delete).pack(side = RIGHT, expand = 0)

        if(anim == SpriteAnim.STTexture or
           anim == SpriteAnim.STFromNode):
            frame.valid = False
            frame.animSourceType = anim
            if(anim == SpriteAnim.STTexture):
                type = 'Texture'
            else:
                type = 'From Node'
        else:
            frame.valid = True

            if(anim.getSourceType()==SpriteAnim.STTexture):
                frame.animSourceType = SpriteAnim.STTexture
                type = 'Texture'
            else:
                frame.animSourceType = SpriteAnim.STFromNode
                type = 'From Node'

        Label(lFrame, text = animName+': '+type,
              foreground = 'Blue',
              font = ('MSSansSerif', 12, 'bold'),
              ).pack(fill = X, expand = 1)

        return frame

    def createSpriteAnimationTextureWidget(self, parent, anim, animName):
        ren = self.particles.getRenderer()
        frame = self.createSpriteAnimationFrame(parent, anim, animName)
        f = Frame(frame)
        f.pack(fill=X)

        Label(f, text = 'Texture: ', font = ('MSSansSerif', 12), width=7).pack(side = LEFT)
        strVar = StringVar()
        entry = Entry(f, textvariable = strVar).pack(padx=3, pady=3, side=LEFT, fill=X, expand=1)
        if frame.valid:
            strVar.set(anim.getTexSource())
        else:
            strVar.set('Base model path: ' + repr(getModelPath().getValue()))

        def checkForTexture(strVar = strVar):
            tex = loader.loadTexture(strVar.get())
            if tex:
                frame.valid = True
            else:
                frame.valid = False
            self.writeSpriteRendererAnimations()

        Button(f, text = 'Update',
               command = checkForTexture).pack(side=LEFT)
        self.variableDict['Sprite Renderer-'+animName+' Anim Texture'] = strVar
        self.widgetDict['Sprite Renderer-'+animName+' Anim Texture'] = entry

        return frame

    def createSpriteAnimationNodeWidget(self, parent, anim, animName):
        ren = self.particles.getRenderer()
        frame = self.createSpriteAnimationFrame(parent, anim, animName)
        f = Frame(frame)
        f.pack(fill=X)

        lf = Frame(f)
        lf.pack(fill=X, expand=1)
        Label(lf, text = 'Model: ', font = ('MSSansSerif', 12), width=7).pack(side = LEFT)
        mStrVar = StringVar()
        entry = Entry(lf, textvariable = mStrVar).pack(padx=3, pady=3, side=LEFT, fill=X, expand=1)
        if frame.valid:
            mStrVar.set(anim.getModelSource())
        else:
            mStrVar.set('Base model path: ' + repr(getModelPath().getValue()))

        mlf = lf

        self.variableDict['Sprite Renderer-'+animName+' Anim Model'] = mStrVar
        self.widgetDict['Sprite Renderer-'+animName+' Anim Model'] = entry

        lf = Frame(f)
        lf.pack(fill=X, expand=1)
        Label(lf, text = 'Node: ', font = ('MSSansSerif', 12), width=7).pack(side = LEFT)
        nStrVar = StringVar()
        entry = Entry(lf, textvariable = nStrVar).pack(padx=3, pady=3, side=LEFT, fill=X, expand=1)
        if frame.valid:
            nStrVar.set(anim.getNodeSource())
        else:
            nStrVar.set('**/*')
        nlf = lf

        self.variableDict['Sprite Renderer-'+animName+' Anim Node'] = nStrVar
        self.widgetDict['Sprite Renderer-'+animName+' Anim Node'] = entry

        def checkForNode(modelStrVar=mStrVar, nodeStrVar=nStrVar):
            mod = loader.loadModel(modelStrVar.get())
            if mod:
                node = mod.find(nodeStrVar.get())
                if node:
                    frame.valid = True
                else:
                    frame.valid = False
            else:
                frame.valid = False

            self.writeSpriteRendererAnimations()

        Button(mlf, text = 'Update',
               command = checkForNode).pack(side=LEFT)
        Button(nlf, text = 'Update',
               command = checkForNode).pack(side=LEFT)

        return frame

    # get animation info from renderer into panel
    def readSpriteRendererAnimations(self):
        ren = self.particles.getRenderer()

        for widget in self.rendererSpriteAnimationWidgetList:
            if(widget):
                widget.pack_forget()
                widget.destroy()

        self.rendererSpriteAnimationWidgetList = []

        for anim in [ren.getAnim(x) for x in range(ren.getNumAnims())]:
            if(anim.getSourceType() == SpriteAnim.STTexture):
                w = self.createSpriteAnimationTextureWidget(self.rendererSpriteAnimationFrame, anim, repr(len(self.rendererSpriteAnimationWidgetList)))
            else:
                w = self.createSpriteAnimationNodeWidget(self.rendererSpriteAnimationFrame, anim, repr(len(self.rendererSpriteAnimationWidgetList)))
            self.rendererSpriteAnimationWidgetList.append(w)

    # set animation info from panel into renderer
    def writeSpriteRendererAnimations(self):
        ren = self.particles.getRenderer()

        for x in range(ren.getNumAnims()):
            ren.removeAnimation(0)

        for x in range(len(self.rendererSpriteAnimationWidgetList)):
            widget = self.rendererSpriteAnimationWidgetList[x]
            if(widget and widget.valid):
                if(widget.animSourceType == SpriteAnim.STTexture):
                    texSource = self.getVariable('Sprite Renderer', repr(x) + ' Anim Texture').get()
                    ren.addTextureFromFile(texSource)
                else:
                    modelSource = self.getVariable('Sprite Renderer', repr(x) + ' Anim Model').get()
                    nodeSource = self.getVariable('Sprite Renderer', repr(x) + ' Anim Node').get()
                    ren.addTextureFromNode(modelSource, nodeSource)

    ## FORCEGROUP COMMANDS ##
    def updateForceWidgets(self):
        # Select appropriate notebook page
        if self.forceGroup != None:
            self.forceGroupNotebook.pack(fill = X)
            self.forcePageName = (self.particleEffect.getName() + '-' +
                                  self.forceGroup.getName())
            self.forcePage = self.forcePagesDict.get(
                self.forcePageName, None)
            # Page doesn't exist, add it
            if self.forcePage == None:
                self.addForceGroupNotebookPage(
                    self.particleEffect, self.forceGroup)
            self.forceGroupNotebook.selectpage(self.forcePageName)
        else:
            self.forceGroupNotebook.pack_forget()

    def addLinearVectorForce(self):
        self.addForce(LinearVectorForce())
    def addLinearFrictionForce(self):
        self.addForce(LinearFrictionForce())
    def addLinearJitterForce(self):
        self.addForce(LinearJitterForce())
    def addLinearNoiseForce(self):
        self.addForce(LinearNoiseForce())
    def addLinearSinkForce(self):
        self.addForce(LinearSinkForce())
    def addLinearSourceForce(self):
        self.addForce(LinearSourceForce())
    def addLinearCylinderVortexForce(self):
        self.addForce(LinearCylinderVortexForce())
    def addLinearUserDefinedForce(self):
        self.addForce(LinearUserDefinedForce())

    def addForce(self, f):
        if self.forceGroup == None:
            self.createNewForceGroup()
        self.forceGroup.addForce(f)
        self.addForceWidget(self.forceGroup, f)

    ## SYSTEM COMMANDS ##
    def createNewEffect(self):
        name = askstring('Particle Panel', 'Effect Name:',
                         parent = self.parent)
        if name:
            particles = Particles.Particles()
            particles.setBirthRate(0.02)
            particles.setLitterSize(10)
            particles.setLitterSpread(0)
            particles.setFactory("PointParticleFactory")
            particles.setRenderer("PointParticleRenderer")
            particles.setEmitter("SphereVolumeEmitter")
            particles.enable()
            effect = ParticleEffect.ParticleEffect(name, particles)
            self.effectsDict[name] = effect
            self.updateMenusAndLabels()
            self.selectEffectNamed(name)
            self.emitter=loader.loadModel("sphere")
            self.emitter.setName(name)
            effect.reparentTo(self.emitter)
            self.emitter.reparentTo(render)
            effect.enable()
            messenger.send('ParticlePanel_Added_Effect',[name,effect,self.emitter])
            messenger.send('SGE_Update Explorer',[render])

    def createNewParticles(self):
        name = askstring('Particle Panel', 'Particles Name:',
                         parent = self.parent)
        if name:
            p = Particles.Particles(name)
            p.setBirthRate(0.02)
            p.setLitterSize(10)
            p.setLitterSpread(0)
            p.setFactory("PointParticleFactory")
            p.setRenderer("PointParticleRenderer")
            p.setEmitter("SphereVolumeEmitter")
            self.particleEffect.addParticles(p)
            self.updateParticlesMenus()
            self.selectParticlesNamed(name)
            p.enable()

    def createNewForceGroup(self):
        name = askstring('Particle Panel', 'ForceGroup Name:',
                         parent = self.parent)
        if name:
            forceGroup = ForceGroup.ForceGroup(name)
            self.particleEffect.addForceGroup(forceGroup)
            self.updateForceGroupMenus()
            self.addForceGroupNotebookPage(self.particleEffect, forceGroup)
            self.selectForceGroupNamed(name)
            forceGroup.enable()

    def addForceGroupNotebookPage(self, particleEffect, forceGroup):
        self.forcePageName = (particleEffect.getName() + '-' +
                              forceGroup.getName())
        self.forcePage = self.forceGroupNotebook.add(self.forcePageName)
        self.forcePagesDict[self.forcePageName] = self.forcePage
        for force in forceGroup:
            self.addForceWidget(forceGroup, force)

    def addForceWidget(self, forceGroup, force):
        forcePage = self.forcePage
        pageName = self.forcePageName
        # How many forces of the same type in the force group object
        count = 0
        for f in forceGroup:
            if f.getClassType() == force.getClassType():
                count += 1
        if isinstance(force, LinearVectorForce):
            self.createLinearVectorForceWidget(
                forcePage, pageName, count, force)
        elif isinstance(force, LinearNoiseForce):
            self.createLinearRandomForceWidget(
                forcePage, pageName, count, force, 'Noise')
        elif isinstance(force, LinearJitterForce):
            self.createLinearRandomForceWidget(
                forcePage, pageName, count, force, 'Jitter')
        elif isinstance(force, LinearFrictionForce):
            self.createLinearFrictionForceWidget(
                forcePage, pageName, count, force)
        elif isinstance(force, LinearCylinderVortexForce):
            self.createLinearCylinderVortexForceWidget(
                forcePage, pageName, count, force)
        elif isinstance(force, LinearSinkForce):
            self.createLinearDistanceForceWidget(
                forcePage, pageName, count, force, 'Sink')
        elif isinstance(force, LinearSourceForce):
            self.createLinearDistanceForceWidget(
                forcePage, pageName, count, force, 'Source')
        elif isinstance(force, LinearUserDefinedForce):
            # Nothing
            pass
        self.forceGroupNotebook.setnaturalsize()

    def createForceFrame(self, forcePage, forceName, force):
        frame = Frame(forcePage, relief = RAISED, borderwidth = 2)
        lFrame = Frame(frame, relief = FLAT)
        def removeForce(s = self, f = force, fr = frame):
            s.forceGroup.removeForce(f)
            fr.pack_forget()
        b = Button(lFrame, text = 'X',
                   command = removeForce)
        b.pack(side = 'right', expand = 0)
        Label(lFrame, text = forceName,
              foreground = 'Blue',
              font=('MSSansSerif', 12, 'bold'),
              ).pack(expand = 1, fill = 'x')
        lFrame.pack(fill = 'x', expand =1)
        frame.pack(pady = 3, fill = 'x', expand =0)
        return frame

    def createLinearForceWidgets(self, frame, pageName, forceName, force):
        def setAmplitude(amp, f = force):
            f.setAmplitude(amp)
        def toggleMassDependent(s=self, f=force, p=pageName, n=forceName):
            v = s.getVariable(p, n+' Mass Dependent')
            f.setMassDependent(v.get())
        def setVectorMasks(s=self, f=force, p=pageName, n=forceName):
            xMask = s.getVariable(p, n+' Mask X').get()
            yMask = s.getVariable(p, n+' Mask Y').get()
            zMask = s.getVariable(p, n+' Mask Z').get()
            f.setVectorMasks(xMask, yMask, zMask)
        self.createFloater(frame, pageName, forceName + ' Amplitude',
                           'Force amplitude multiplier',
                           command = setAmplitude,
                           value = force.getAmplitude())
        cbf = Frame(frame, relief = FLAT)
        self.createCheckbutton(cbf, pageName, forceName + ' Mass Dependent',
                               ('On: force depends on mass; ' +
                                'Off: force does not depend on mass'),
                               toggleMassDependent,
                               force.getMassDependent())
        self.createCheckbutton(cbf, pageName, forceName + ' Mask X',
                               'On: enable force along X axis',
                               setVectorMasks, 1)
        self.createCheckbutton(cbf, pageName, forceName + ' Mask Y',
                               'On: enable force along X axis',
                               setVectorMasks, 1)
        self.createCheckbutton(cbf, pageName, forceName + ' Mask Z',
                               'On: enable force along X axis',
                               setVectorMasks, 1)
        cbf.pack(fill = 'x', expand = 0)

    def createForceActiveWidget(self, frame, pageName, forceName, force):
        cbName = forceName + ' Active'
        def toggle(s = self, f = force, p = pageName, n = cbName):
            s.toggleForce(f, p, n)
        self.createCheckbutton(frame, pageName, cbName,
                               'On: force is enabled; Off: force is disabled',
                               toggle, 1)

    def createLinearVectorForceWidget(self, forcePage, pageName,
                                      count, force):
        def setVec(vec, f = force):
            f.setVector(vec[0], vec[1], vec[2])
        forceName = 'Vector Force-' + repr(count)
        frame = self.createForceFrame(forcePage, forceName, force)
        self.createLinearForceWidgets(frame, pageName, forceName, force)
        vec = force.getLocalVector()
        self.createVector3Entry(frame, pageName, forceName,
                                'Set force direction and magnitude',
                                command = setVec,
                                value = [vec[0], vec[1], vec[2]])
        self.createForceActiveWidget(frame, pageName, forceName, force)

    def createLinearRandomForceWidget(self, forcePage, pageName, count,
                                force, type):
        forceName = type + ' Force-' + repr(count)
        frame = self.createForceFrame(forcePage, forceName, force)
        self.createLinearForceWidgets(frame, pageName, forceName, force)
        self.createForceActiveWidget(frame, pageName, forceName, force)

    def createLinearFrictionForceWidget(self, forcePage, pageName,
                                        count, force):
        def setCoef(coef, f = force):
            f.setCoef(coef)
        forceName = 'Friction Force-' + repr(count)
        frame = self.createForceFrame(forcePage, forceName, force)
        self.createLinearForceWidgets(frame, pageName, forceName, force)
        self.createFloater(frame, pageName, forceName + ' Coef',
                           'Set linear friction force',
                           command = setCoef, min = None,
                           value = force.getCoef())
        self.createForceActiveWidget(frame, pageName, forceName, force)

    def createLinearCylinderVortexForceWidget(self, forcePage, pageName,
                                              count, force):
        forceName = 'Vortex Force-' + repr(count)
        def setCoef(coef, f = force):
            f.setCoef(coef)
        def setLength(length, f = force):
            f.setLength(length)
        def setRadius(radius, f = force):
            f.setRadius(radius)
        frame = self.createForceFrame(forcePage, forceName, force)
        self.createLinearForceWidgets(frame, pageName, forceName, force)
        self.createFloater(frame, pageName, forceName + ' Coef',
                           'Set linear cylinder vortex coefficient',
                           command = setCoef,
                           value = force.getCoef())
        self.createFloater(frame, pageName, forceName + ' Length',
                           'Set linear cylinder vortex length',
                           command = setLength,
                           value = force.getLength())
        self.createFloater(frame, pageName, forceName + ' Radius',
                           'Set linear cylinder vortex radius',
                           command = setRadius,
                           value = force.getRadius())
        self.createForceActiveWidget(frame, pageName, forceName, force)

    def createLinearDistanceForceWidget(self, forcePage, pageName,
                                        count, force, type):
        def setFalloffType(type, f=force):
            if type == 'FT_ONE_OVER_R':
                #f.setFalloffType(LinearDistanceForce.FTONEOVERR)
                f.setFalloffType(0)
            if type == 'FT_ONE_OVER_R_SQUARED':
                #f.setFalloffType(LinearDistanceForce.FTONEOVERRSQUARED)
                f.setFalloffType(1)
            if type == 'FT_ONE_OVER_R_CUBED':
                #f.setFalloffType(LinearDistanceForce.FTONEOVERRCUBED)
                f.setFalloffType(2)
        def setForceCenter(vec, f = force):
            f.setForceCenter(Point3(vec[0], vec[1], vec[2]))
        def setRadius(radius, f = force):
            f.setRadius(radius)
        forceName = type + ' Force-' + repr(count)
        frame = self.createForceFrame(forcePage, forceName, force)
        self.createLinearForceWidgets(frame, pageName, forceName, force)
        var = self.createOptionMenu(
            frame, pageName, forceName + ' Falloff',
            'Set force falloff type',
            ('FT_ONE_OVER_R',
             'FT_ONE_OVER_R_SQUARED',
             'FT_ONE_OVER_R_CUBED'),
            command = setFalloffType)
        self.getWidget(pageName, forceName + ' Falloff').configure(
            label_width = 16)
        falloff = force.getFalloffType()
        if falloff == LinearDistanceForce.FTONEOVERR:
            var.set('FT_ONE_OVER_R')
        elif falloff == LinearDistanceForce.FTONEOVERRSQUARED:
            var.set('FT_ONE_OVER_R_SQUARED')
        elif falloff == LinearDistanceForce.FTONEOVERRCUBED:
            var.set('FT_ONE_OVER_R_CUBED')
        vec = force.getForceCenter()
        self.createVector3Entry(frame, pageName, forceName + ' Center',
                                'Set center of force',
                                command = setForceCenter,
                                label_width = 16,
                                value = [vec[0], vec[1], vec[2]])
        self.createFloater(frame, pageName, forceName + ' Radius',
                           'Set falloff radius',
                           command = setRadius,
                           min = 0.01,
                           value = force.getRadius())
        self.createForceActiveWidget(frame, pageName, forceName, force)

######################################################################

# Create demo in root window for testing.
if __name__ == '__main__':

    try:
        base
    except:
        from direct.showbase.ShowBase import ShowBase
        base = ShowBase()

    root = Pmw.initialise()
    pp = ParticlePanel()
    base.pp=pp
    #ve = VectorEntry(Toplevel(), relief = GROOVE)
    #ve.pack()
    base.run()<|MERGE_RESOLUTION|>--- conflicted
+++ resolved
@@ -1,32 +1,6 @@
 """PANDA3D Particle Panel"""
 
 # Import Tkinter, Pmw, and the floater code from this directory tree.
-<<<<<<< HEAD
-from direct.tkwidgets.AppShell import *
-from direct.showbase.TkGlobal import *
-from direct.tkwidgets import Dial
-from direct.tkwidgets import Floater
-from direct.tkwidgets import Slider
-from direct.tkwidgets import VectorWidgets
-from direct.tkpanels import Placer
-from direct.particles import ForceGroup
-from direct.particles import Particles
-from direct.particles import ParticleEffect
-import Pmw, os, sys
-
-if sys.version_info >= (3, 0):
-    from tkinter.filedialog import *
-    from tkinter.simpledialog import askstring
-else:
-    from tkFileDialog import *
-    from tkSimpleDialog import askstring
-
-from panda3d.core import *
-from panda3d.physics import *
-from panda3d.direct import getParticlePath
-from direct.particles import SpriteParticleRendererExt
-#import seParticleEffect
-=======
 from direct.tkwidgets.AppShell import AppShell
 import os, Pmw, sys
 from direct.tkwidgets.Dial import AngleDial
@@ -34,11 +8,10 @@
 from direct.tkwidgets.Slider import Slider
 from direct.tkwidgets.VectorWidgets import Vector2Entry, Vector3Entry
 from direct.tkwidgets.VectorWidgets import ColorEntry
-import sePlacer
-import seForceGroup
-import seParticles
-import seParticleEffect
->>>>>>> b655aa86
+from direct.tkpanels import Placer
+from direct.particles import ForceGroup
+from direct.particles import Particles
+from direct.particles import ParticleEffect
 
 
 if sys.version_info >= (3, 0):
@@ -70,9 +43,6 @@
             self.particleEffect = particleEffect
             self.effectsDict = effectsDict
         else:
-            # Make sure particles are enabled
-            base.enableParticles()
-
             # Or create a new one if none given
             particles = Particles.Particles()
             particles.setBirthRate(0.02)
@@ -100,9 +70,8 @@
 
         # Initialize panel Pmw options
         self.initialiseoptions(ParticlePanel)
-
         # Update panel values to reflect particle effect's state
-        self.selectEffectNamed(next(iter(self.effectsDict)))
+        self.selectEffectNamed(self.effectsDict.keys()[0])
         # Make sure labels/menus reflect current state
         self.updateMenusAndLabels()
         # Make sure there is a page for each forceGroup objects
@@ -114,6 +83,8 @@
         self.widgetDict = {}
         self.variableDict = {}
         self.forcePagesDict = {}
+        # Make sure particles are enabled
+        base.enableParticles()
 
     def onDestroy(self, event):
         messenger.send('ParticlePanle_close')
@@ -130,29 +101,19 @@
         # Get a handle on the file menu so commands can be inserted
         # before quit item
         fileMenu = self.menuBar.component('File-menu')
-        menuName = "File"
         # MRM: Need to add load and save effects methods
         fileMenu.insert_command(
             fileMenu.index('Quit'),
             label = 'Load Params',
             command = self.loadParticleEffectFromFile)
-        self.menuBar._menuInfo[menuName][1].append("")
-        self.menuBar._menuInfo[menuName][1][fileMenu.index('Quit')] = self.menuBar._menuInfo[menuName][1][1]
-        self.menuBar._menuInfo[menuName][1][fileMenu.index('Load Params')] = ""
         fileMenu.insert_command(
             fileMenu.index('Quit'),
             label = 'Save Params',
             command = self.saveParticleEffectToFile)
-        self.menuBar._menuInfo[menuName][1].append("")
-        self.menuBar._menuInfo[menuName][1][fileMenu.index('Quit')] = self.menuBar._menuInfo[menuName][1][fileMenu.index('Save Params')]
-        self.menuBar._menuInfo[menuName][1][fileMenu.index('Save Params')] = ""
         fileMenu.insert_command(
             fileMenu.index('Quit'),
             label = 'Print Params',
             command = lambda s = self: s.particles.printParams())
-        self.menuBar._menuInfo[menuName][1].append("")
-        self.menuBar._menuInfo[menuName][1][fileMenu.index('Quit')] = self.menuBar._menuInfo[menuName][1][fileMenu.index('Print Params')]
-        self.menuBar._menuInfo[menuName][1][fileMenu.index('Print Params')] = ""
 
         # PARTICLE MANAGER MENU
         self.menuBar.addmenu('ParticleMgr', 'ParticleMgr Operations')
@@ -590,8 +551,9 @@
         # Geom Node input field
         Label(f, width = 12, text = 'Geom Node', pady = 3).pack(side = LEFT)
         self.rendererGeomNode = StringVar()
-        self.rendererGeomNodeEntry = Entry(f, width = 12,
-                                           textvariable = self.rendererGeomNode)
+        self.rendererGeomNodeEntry = Entry(
+            f, width = 12,
+            textvariable = self.rendererGeomNode)
         self.rendererGeomNodeEntry.bind('<Return>', self.setRendererGeomNode)
         self.rendererGeomNodeEntry.pack(side = LEFT, expand = 1, fill = X)
 
@@ -811,13 +773,34 @@
         self.rendererSpriteAnimationWidgetList = []
 
         self.rendererSpriteTexture = StringVar()
+        self.rendererSpriteTexture.set(SpriteParticleRenderer.sourceTextureName)
+        self.rendererSpriteTextureEntry = Entry(
+            f, width = 12,
+            textvariable = self.rendererSpriteTexture)
+        self.rendererSpriteTextureEntry.pack(side = LEFT, expand = 1, fill = X)
+        f.pack(fill = X)
+        f = Frame(spritePage)
+        Label(f, width = 6, text = 'File:').pack(side = LEFT)
         self.rendererSpriteFile = StringVar()
+        self.rendererSpriteFile.set(SpriteParticleRenderer.sourceFileName)
+        self.rendererSpriteFileEntry = Entry(
+            f, width = 12,
+            textvariable = self.rendererSpriteFile)
+        self.rendererSpriteFileEntry.pack(side = LEFT, expand = 1, fill = X)
+        Label(f, width = 6, text = 'Node:').pack(side = LEFT)
         self.rendererSpriteNode = StringVar()
-
-##################################################################################
-        p = Frame(rendererSpriteScalePage)
-        p.pack(fill = X)
-
+        self.rendererSpriteNode.set(SpriteParticleRenderer.sourceNodeName)
+        self.rendererSpriteNodeEntry = Entry(
+            f, width = 6,
+            textvariable = self.rendererSpriteNode)
+        self.rendererSpriteNodeEntry.pack(side = LEFT, expand = 1, fill = X)
+        f.pack(fill = X)
+        # Init entries
+        self.setSpriteSourceType()
+        self.setTextureButton = Button(spritePage, text = 'Set Texture',
+                                       command = self.setRendererSpriteTexture)
+        self.setTextureButton.pack(fill = X)
+        p = Frame(spritePage)
         self.createCheckbutton(
             p, 'Sprite Renderer', 'X Scale',
             ("On: x scale is interpolated over particle's life; " +
@@ -1021,11 +1004,7 @@
         kw['min'] = min
         kw['resolution'] = resolution
         kw['numDigits'] = numDigits
-<<<<<<< HEAD
-        widget = Floater.Floater(parent, **kw)
-=======
         widget = Floater(parent, **kw)
->>>>>>> b655aa86
         # Do this after the widget so command isn't called on creation
         widget['command'] = command
         widget.pack(fill = X)
@@ -1037,11 +1016,7 @@
                         command = None, **kw):
         kw['text'] = text
         kw['style'] = 'mini'
-<<<<<<< HEAD
-        widget = Dial.AngleDial(parent, **kw)
-=======
         widget = AngleDial(parent, **kw)
->>>>>>> b655aa86
         # Do this after the widget so command isn't called on creation
         widget['command'] = command
         widget.pack(fill = X)
@@ -1056,11 +1031,7 @@
         kw['min'] = min
         kw['max'] = max
         kw['resolution'] = resolution
-<<<<<<< HEAD
-        widget = Slider.Slider(parent, **kw)
-=======
         widget = Slider(parent, **kw)
->>>>>>> b655aa86
         # Do this after the widget so command isn't called on creation
         widget['command'] = command
         widget.pack(fill = X)
@@ -1072,11 +1043,7 @@
                            command = None, **kw):
         # Set label's text
         kw['text'] = text
-<<<<<<< HEAD
-        widget = VectorWidgets.Vector2Entry(parent, **kw)
-=======
         widget = Vector2Entry(parent, **kw)
->>>>>>> b655aa86
         # Do this after the widget so command isn't called on creation
         widget['command'] = command
         widget.pack(fill = X)
@@ -1088,11 +1055,7 @@
                            command = None, **kw):
         # Set label's text
         kw['text'] = text
-<<<<<<< HEAD
-        widget = VectorWidgets.Vector3Entry(parent, **kw)
-=======
         widget = Vector3Entry(parent, **kw)
->>>>>>> b655aa86
         # Do this after the widget so command isn't called on creation
         widget['command'] = command
         widget.pack(fill = X)
@@ -1104,11 +1067,7 @@
                          command = None, **kw):
         # Set label's text
         kw['text'] = text
-<<<<<<< HEAD
-        widget = VectorWidgets.ColorEntry(parent, **kw)
-=======
         widget = ColorEntry(parent, **kw)
->>>>>>> b655aa86
         # Do this after the widget so command isn't called on creation
         widget['command'] = command
         widget.pack(fill = X)
@@ -1204,7 +1163,7 @@
         self.particlesLabelMenu.add_separator()
         # Add in a checkbutton for each effect (to toggle on/off)
         particles = self.particleEffect.getParticlesList()
-        names = [x.getName() for x in particles]
+        names = map(lambda x: x.getName(), particles)
         names.sort()
         for name in names:
             particle = self.particleEffect.getParticlesNamed(name)
@@ -1229,7 +1188,7 @@
         self.forceGroupLabelMenu.add_separator()
         # Add in a checkbutton for each effect (to toggle on/off)
         forceGroupList = self.particleEffect.getForceGroupList()
-        names = [x.getName() for x in forceGroupList]
+        names = map(lambda x: x.getName(), forceGroupList)
         names.sort()
         for name in names:
             force = self.particleEffect.getForceGroupNamed(name)
@@ -1323,7 +1282,7 @@
             path = '.'
         particleFilename = askopenfilename(
             defaultextension = '.ptf',
-            filetypes = (('Particle Files', '*.ptf'), ('All files', '*')),
+            filetypes = (('Particle Files', '*.ptf'),('All files', '*')),
             initialdir = path,
             title = 'Load Particle Effect',
             parent = self.parent)
@@ -1802,10 +1761,20 @@
             self.getVariable('Sparkle Renderer', 'Life Scale').set(lScale)
 
         elif isinstance(renderer, SpriteParticleRenderer):
-            self.getWidget('Sprite Renderer','Frame Rate').set(renderer.getAnimateFramesRate(), 0)
-            self.getVariable('Sprite Renderer','Enable Animation').set(
-                renderer.getAnimateFramesEnable())
-            self.readSpriteRendererAnimations() # Updates widgets with renderer data.
+            color = renderer.getColor() * 255.0
+            # Update widgets to reflect current default values
+            # Texture
+            textureName = renderer.getSourceTextureName()
+            if textureName != None:
+                self.rendererSpriteTexture.set(textureName)
+            # File
+            fileName = renderer.getSourceFileName()
+            if fileName != None:
+                self.rendererSpriteFile.set(fileName)
+            # Node
+            nodeName = renderer.getSourceNodeName()
+            if nodeName != None:
+                self.rendererSpriteNode.set(nodeName)
             self.getVariable('Sprite Renderer', 'X Scale').set(
                 renderer.getXScaleFlag())
             self.getVariable('Sprite Renderer', 'Y Scale').set(
@@ -1942,7 +1911,7 @@
         self.particles.renderer.setLifeScale(lScale)
     # Sprite #
     def setSpriteSourceType(self):
-        if self.rendererSpriteSourceType.get() == SpriteAnim.ST_texture:
+        if self.rendererSpriteSourceType.get() == SpriteParticleRenderer.STTexture:
             self.rendererSpriteTextureEntry['state'] = 'normal'
             self.rendererSpriteFileEntry['state'] = 'disabled'
             self.rendererSpriteNodeEntry['state'] = 'disabled'
@@ -2030,10 +1999,7 @@
     def setRendererSpriteNonAnimatedTheta(self, theta):
         self.particles.renderer.setNonanimatedTheta(theta)
     def setRendererSpriteBlendMethod(self, blendMethod):
-<<<<<<< HEAD
-=======
         print(blendMethod)
->>>>>>> b655aa86
         if blendMethod == 'PP_NO_BLEND':
             bMethod = BaseParticleRenderer.PPNOBLEND
         elif blendMethod == 'PP_BLEND_LINEAR':
@@ -2667,7 +2633,7 @@
         # How many forces of the same type in the force group object
         count = 0
         for f in forceGroup:
-            if f.getClassType() == force.getClassType():
+            if f.getClassType().eq(force.getClassType()):
                 count += 1
         if isinstance(force, LinearVectorForce):
             self.createLinearVectorForceWidget(
