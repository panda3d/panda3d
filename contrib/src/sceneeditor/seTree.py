--- conflicted
+++ resolved
@@ -14,10 +14,6 @@
 
 import os, sys, string, Pmw
 from direct.showbase.DirectObject import DirectObject
-<<<<<<< HEAD
-from Tkinter import IntVar, Menu, PhotoImage, Label, Frame, Entry
-from panda3d.core import *
-=======
 from panda3d.core import *
 
 if sys.version_info >= (3, 0):
@@ -26,7 +22,6 @@
 else:
     import Tkinter as tkinter
     from Tkinter import IntVar, Menu, PhotoImage, Label, Frame, Entry
->>>>>>> b655aa86
 
 # Initialize icon directory
 ICONDIR = getModelPath().findFile(Filename('icons')).toOsSpecific()
