--- conflicted
+++ resolved
@@ -13,15 +13,6 @@
 # most games so it seemed appropriate to show what a full game in Panda
 # could look like.
 
-<<<<<<< HEAD
-=======
-from direct.showbase.ShowBase import ShowBase
-from panda3d.core import TextNode, TransparencyAttrib
-from panda3d.core import LPoint3, LVector3
-from panda3d.core import SamplerState
-from direct.gui.OnscreenText import OnscreenText
-from direct.task.Task import Task
->>>>>>> b397ddb3
 from math import sin, cos, pi
 from random import randint, choice, random
 import sys
@@ -33,6 +24,7 @@
 from direct.task.Task import Task
 from panda3d.core import TextNode, TransparencyAttrib
 from panda3d.core import LPoint3, LVector3
+from panda3d.core import SamplerState
 
 # Constants that will control the behavior of the game. It is good to
 # group constants like this so that they can be changed once without
@@ -81,13 +73,9 @@
 
     if tex:
         # Load and set the requested texture.
-<<<<<<< HEAD
         tex = base.loader.loadTexture("textures/" + tex)
-=======
-        tex = loader.loadTexture("textures/" + tex)
         tex.setWrapU(SamplerState.WM_clamp)
         tex.setWrapV(SamplerState.WM_clamp)
->>>>>>> b397ddb3
         obj.setTexture(tex, 1)
 
     return obj
