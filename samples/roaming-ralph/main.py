#!/usr/bin/env python

# Author: Ryan Myers
# Models: Jeff Styers, Reagan Heller
#
# Last Updated: 2015-03-13
#
# This tutorial provides an example of creating a character
# and having it walk around on uneven terrain, as well
# as implementing a fully rotatable camera.

from direct.showbase.ShowBase import ShowBase
from panda3d.core import CollisionTraverser, CollisionNode
from panda3d.core import CollisionHandlerQueue, CollisionRay
from panda3d.core import CollisionHandlerPusher, CollisionSphere
from panda3d.core import Filename, AmbientLight, DirectionalLight
from panda3d.core import PandaNode, NodePath, Camera, TextNode
from panda3d.core import CollideMask
from direct.gui.OnscreenText import OnscreenText
from direct.actor.Actor import Actor
import random
import sys
import os
import math

# Function to put instructions on the screen.
def addInstructions(pos, msg):
    return OnscreenText(text=msg, style=1, fg=(1, 1, 1, 1), scale=.05,
                        shadow=(0, 0, 0, 1), parent=base.a2dTopLeft,
                        pos=(0.08, -pos - 0.04), align=TextNode.ALeft)

# Function to put title on the screen.
def addTitle(text):
    return OnscreenText(text=text, style=1, fg=(1, 1, 1, 1), scale=.07,
                        parent=base.a2dBottomRight, align=TextNode.ARight,
                        pos=(-0.1, 0.09), shadow=(0, 0, 0, 1))


class RoamingRalphDemo(ShowBase):
    def __init__(self):
        # Set up the window, camera, etc.
        ShowBase.__init__(self)

        # This is used to store which keys are currently pressed.
        self.keyMap = {
            "left": 0,
            "right": 0,
            "forward": 0,
            "backward": 0,
            "cam-left": 0,
            "cam-right": 0,
        }

        # Post the instructions
        self.title = addTitle(
            "Panda3D Tutorial: Roaming Ralph (Walking on Uneven Terrain)")
        self.inst1 = addInstructions(0.06, "[ESC]: Quit")
        self.inst2 = addInstructions(0.12, "[Left Arrow]: Rotate Ralph Left")
        self.inst3 = addInstructions(0.18, "[Right Arrow]: Rotate Ralph Right")
        self.inst4 = addInstructions(0.24, "[Up Arrow]: Run Ralph Forward")
        self.inst5 = addInstructions(0.30, "[Down Arrow]: Walk Ralph Backward")
        self.inst6 = addInstructions(0.36, "[A]: Rotate Camera Left")
        self.inst7 = addInstructions(0.42, "[S]: Rotate Camera Right")

        # Set up the environment
        #
        # This environment model contains collision meshes.  If you look
        # in the egg file, you will see the following:
        #
        #    <Collide> { Polyset keep descend }
        #
        # This tag causes the following mesh to be converted to a collision
        # mesh -- a mesh which is optimized for collision, not rendering.
        # It also keeps the original mesh, so there are now two copies ---
        # one optimized for rendering, one for collisions.

        self.environ = loader.loadModel("models/world")
        self.environ.reparentTo(render)

        # We do not have a skybox, so we will just use a sky blue background color
        self.setBackgroundColor(0.53, 0.80, 0.92, 1)

        # Create the main character, Ralph

        ralphStartPos = self.environ.find("**/start_point").getPos()
        self.ralph = Actor("models/ralph",
                           {"run": "models/ralph-run",
                            "walk": "models/ralph-walk"})
        self.ralph.reparentTo(render)
        self.ralph.setScale(.2)
        self.ralph.setPos(ralphStartPos + (0, 0, 1.5))

        # Create a floater object, which floats 2 units above ralph.  We
        # use this as a target for the camera to look at.

        self.floater = NodePath(PandaNode("floater"))
        self.floater.reparentTo(self.ralph)
        self.floater.setZ(2.0)

        # Accept the control keys for movement and rotation

        self.accept("escape", sys.exit)
        self.accept("arrow_left", self.setKey, ["left", True])
        self.accept("arrow_right", self.setKey, ["right", True])
        self.accept("arrow_up", self.setKey, ["forward", True])
        self.accept("arrow_down", self.setKey, ["backward", True])
        self.accept("a", self.setKey, ["cam-left", True])
        self.accept("s", self.setKey, ["cam-right", True])
        self.accept("arrow_left-up", self.setKey, ["left", False])
        self.accept("arrow_right-up", self.setKey, ["right", False])
        self.accept("arrow_up-up", self.setKey, ["forward", False])
        self.accept("arrow_down-up", self.setKey, ["backward", False])
        self.accept("a-up", self.setKey, ["cam-left", False])
        self.accept("s-up", self.setKey, ["cam-right", False])

        taskMgr.add(self.move, "moveTask")

        # Set up the camera
        self.disableMouse()
        self.camera.setPos(self.ralph.getX(), self.ralph.getY() + 10, 2)

        self.cTrav = CollisionTraverser()

        # Use a CollisionHandlerPusher to handle collisions between Ralph and
        # the environment. Ralph is added as a "from" object which will be
        # "pushed" out of the environment if he walks into obstacles.
        #
        # Ralph is composed of two spheres, one around the torso and one
        # around the head.  They are slightly oversized since we want Ralph to
        # keep some distance from obstacles.
        self.ralphCol = CollisionNode('ralph')
        self.ralphCol.addSolid(CollisionSphere(center=(0, 0, 2), radius=1.5))
        self.ralphCol.addSolid(CollisionSphere(center=(0, -0.25, 4), radius=1.5))
        self.ralphCol.setFromCollideMask(CollideMask.bit(0))
        self.ralphCol.setIntoCollideMask(CollideMask.allOff())
        self.ralphColNp = self.ralph.attachNewNode(self.ralphCol)
        self.ralphPusher = CollisionHandlerPusher()
        self.ralphPusher.horizontal = True

        # Note that we need to add ralph both to the pusher and to the
        # traverser; the pusher needs to know which node to push back when a
        # collision occurs!
        self.ralphPusher.addCollider(self.ralphColNp, self.ralph)
        self.cTrav.addCollider(self.ralphColNp, self.ralphPusher)

        # We will detect the height of the terrain by creating a collision
        # ray and casting it downward toward the terrain.  One ray will
        # start above ralph's head, and the other will start above the camera.
        # A ray may hit the terrain, or it may hit a rock or a tree.  If it
        # hits the terrain, we can detect the height.
        self.ralphGroundRay = CollisionRay()
        self.ralphGroundRay.setOrigin(0, 0, 9)
        self.ralphGroundRay.setDirection(0, 0, -1)
        self.ralphGroundCol = CollisionNode('ralphRay')
        self.ralphGroundCol.addSolid(self.ralphGroundRay)
        self.ralphGroundCol.setFromCollideMask(CollideMask.bit(0))
        self.ralphGroundCol.setIntoCollideMask(CollideMask.allOff())
        self.ralphGroundColNp = self.ralph.attachNewNode(self.ralphGroundCol)
        self.ralphGroundHandler = CollisionHandlerQueue()
        self.cTrav.addCollider(self.ralphGroundColNp, self.ralphGroundHandler)

        self.camGroundRay = CollisionRay()
        self.camGroundRay.setOrigin(0, 0, 9)
        self.camGroundRay.setDirection(0, 0, -1)
        self.camGroundCol = CollisionNode('camRay')
        self.camGroundCol.addSolid(self.camGroundRay)
        self.camGroundCol.setFromCollideMask(CollideMask.bit(0))
        self.camGroundCol.setIntoCollideMask(CollideMask.allOff())
        self.camGroundColNp = self.camera.attachNewNode(self.camGroundCol)
        self.camGroundHandler = CollisionHandlerQueue()
        self.cTrav.addCollider(self.camGroundColNp, self.camGroundHandler)

        # Uncomment this line to see the collision rays
        #self.ralphColNp.show()
        #self.camGroundColNp.show()

        # Uncomment this line to show a visual representation of the
        # collisions occuring
        #self.cTrav.showCollisions(render)

        # Create some lighting
        ambientLight = AmbientLight("ambientLight")
        ambientLight.setColor((.3, .3, .3, 1))
        directionalLight = DirectionalLight("directionalLight")
        directionalLight.setDirection((-5, -5, -5))
        directionalLight.setColor((1, 1, 1, 1))
        directionalLight.setSpecularColor((1, 1, 1, 1))
        render.setLight(render.attachNewNode(ambientLight))
        render.setLight(render.attachNewNode(directionalLight))

    # Records the state of the arrow keys
    def setKey(self, key, value):
        self.keyMap[key] = value

    # Accepts arrow keys to move either the player or the menu cursor,
    # Also deals with grid checking and collision detection
    def move(self, task):

        # Get the time that elapsed since last frame.  We multiply this with
        # the desired speed in order to find out with which distance to move
        # in order to achieve that desired speed.
        dt = globalClock.getDt()

        # If the camera-left key is pressed, move camera left.
        # If the camera-right key is pressed, move camera right.

        if self.keyMap["cam-left"]:
            self.camera.setX(self.camera, -20 * dt)
        if self.keyMap["cam-right"]:
            self.camera.setX(self.camera, +20 * dt)

        # If a move-key is pressed, move ralph in the specified direction.

        if self.keyMap["left"]:
            self.ralph.setH(self.ralph.getH() + 300 * dt)
        if self.keyMap["right"]:
            self.ralph.setH(self.ralph.getH() - 300 * dt)
        if self.keyMap["forward"]:
            self.ralph.setY(self.ralph, -20 * dt)
        if self.keyMap["backward"]:
            self.ralph.setY(self.ralph, +10 * dt)

        # If ralph is moving, loop the run animation.
        # If he is standing still, stop the animation.
        currentAnim = self.ralph.getCurrentAnim()

        if self.keyMap["forward"]:
            if currentAnim != "run":
                self.ralph.loop("run")
        elif self.keyMap["backward"]:
            # Play the walk animation backwards.
            if currentAnim != "walk":
                self.ralph.loop("walk")
            self.ralph.setPlayRate(-1.0, "walk")
        elif self.keyMap["left"] or self.keyMap["right"]:
            if currentAnim != "walk":
                self.ralph.loop("walk")
            self.ralph.setPlayRate(1.0, "walk")
        else:
            if currentAnim is not None:
                self.ralph.stop()
                self.ralph.pose("walk", 5)
                self.isMoving = False

        # If the camera is too far from ralph, move it closer.
        # If the camera is too close to ralph, move it farther.

        camvec = self.ralph.getPos() - self.camera.getPos()
        camvec.setZ(0)
        camdist = camvec.length()
        camvec.normalize()
        if camdist > 10.0:
            self.camera.setPos(self.camera.getPos() + camvec * (camdist - 10))
            camdist = 10.0
        if camdist < 5.0:
            self.camera.setPos(self.camera.getPos() - camvec * (5 - camdist))
            camdist = 5.0

        # Normally, we would have to call traverse() to check for collisions.
        # However, the class ShowBase that we inherit from has a task to do
        # this for us, if we assign a CollisionTraverser to self.cTrav.
        #self.cTrav.traverse(render)

        # Adjust ralph's Z coordinate.  If ralph's ray hit terrain,
        # update his Z

        entries = list(self.ralphGroundHandler.entries)
        entries.sort(key=lambda x: x.getSurfacePoint(render).getZ())

<<<<<<< HEAD
        for entry in entries:
            if entry.getIntoNode().getName() == "terrain":
                self.ralph.setZ(entry.getSurfacePoint(render).getZ())
=======
        if len(entries) > 0 and entries[0].getIntoNode().name == "terrain":
            self.ralph.setZ(entries[0].getSurfacePoint(render).getZ())
        else:
            self.ralph.setPos(startpos)
>>>>>>> 03b96edf

        # Keep the camera at one unit above the terrain,
        # or two units above ralph, whichever is greater.

        entries = list(self.camGroundHandler.entries)
        entries.sort(key=lambda x: x.getSurfacePoint(render).getZ())

<<<<<<< HEAD
        for entry in entries:
            if entry.getIntoNode().getName() == "terrain":
                self.camera.setZ(entry.getSurfacePoint(render).getZ() + 1.5)
=======
        if len(entries) > 0 and entries[0].getIntoNode().name == "terrain":
            self.camera.setZ(entries[0].getSurfacePoint(render).getZ() + 1.0)
>>>>>>> 03b96edf
        if self.camera.getZ() < self.ralph.getZ() + 2.0:
            self.camera.setZ(self.ralph.getZ() + 2.0)

        # The camera should look in ralph's direction,
        # but it should also try to stay horizontal, so look at
        # a floater which hovers above ralph's head.
        self.camera.lookAt(self.floater)

        return task.cont


demo = RoamingRalphDemo()
demo.run()<|MERGE_RESOLUTION|>--- conflicted
+++ resolved
@@ -267,16 +267,9 @@
         entries = list(self.ralphGroundHandler.entries)
         entries.sort(key=lambda x: x.getSurfacePoint(render).getZ())
 
-<<<<<<< HEAD
         for entry in entries:
-            if entry.getIntoNode().getName() == "terrain":
+            if entry.getIntoNode().name == "terrain":
                 self.ralph.setZ(entry.getSurfacePoint(render).getZ())
-=======
-        if len(entries) > 0 and entries[0].getIntoNode().name == "terrain":
-            self.ralph.setZ(entries[0].getSurfacePoint(render).getZ())
-        else:
-            self.ralph.setPos(startpos)
->>>>>>> 03b96edf
 
         # Keep the camera at one unit above the terrain,
         # or two units above ralph, whichever is greater.
@@ -284,14 +277,9 @@
         entries = list(self.camGroundHandler.entries)
         entries.sort(key=lambda x: x.getSurfacePoint(render).getZ())
 
-<<<<<<< HEAD
         for entry in entries:
-            if entry.getIntoNode().getName() == "terrain":
+            if entry.getIntoNode().name == "terrain":
                 self.camera.setZ(entry.getSurfacePoint(render).getZ() + 1.5)
-=======
-        if len(entries) > 0 and entries[0].getIntoNode().name == "terrain":
-            self.camera.setZ(entries[0].getSurfacePoint(render).getZ() + 1.0)
->>>>>>> 03b96edf
         if self.camera.getZ() < self.ralph.getZ() + 2.0:
             self.camera.setZ(self.ralph.getZ() + 2.0)
 
